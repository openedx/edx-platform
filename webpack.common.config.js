--- conflicted
+++ resolved
@@ -25,12 +25,9 @@
         // LMS
         SingleSupportForm: './lms/static/support/jsx/single_support_form.jsx',
         AlertStatusBar: './lms/static/js/accessible_components/StatusBarAlert.jsx',
-<<<<<<< HEAD
         LearnerAnalyticsDashboard: './lms/static/js/learner_analytics_dashboard/LearnerAnalyticsDashboard.jsx',
-=======
         UpsellExperimentModal: './lms/static/common/js/components/UpsellExperimentModal.jsx',
         CourseHomeUpsellExperimentModal: './lms/static/common/js/components/CourseHomeUpsellExperimentModal.jsx',
->>>>>>> 725d3544
 
         // Features
         CourseGoals: './openedx/features/course_experience/static/course_experience/js/CourseGoals.js',
