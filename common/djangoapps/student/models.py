"""
Models for User Information (students, staff, etc)

Migration Notes

If you make changes to this model, be sure to create an appropriate migration
file and check it in at the same time as your model changes. To do that,

1. Go to the edx-platform dir
2. ./manage.py lms schemamigration student --auto description_of_your_change
3. Add the migration file created in edx-platform/common/djangoapps/student/migrations/
"""


import crum
import hashlib
import json
import logging
import uuid
from collections import defaultdict, namedtuple
from datetime import datetime, timedelta
from functools import total_ordering
from importlib import import_module
from urllib.parse import urlencode
import warnings

from config_models.models import ConfigurationModel
from django.apps import apps
from django.conf import settings
from django.contrib.auth.models import User  # lint-amnesty, pylint: disable=imported-auth-user
from django.contrib.auth.signals import user_logged_in, user_logged_out
from django.contrib.sites.models import Site
from django.core.cache import cache
from django.core.exceptions import MultipleObjectsReturned, ObjectDoesNotExist
from django.core.validators import FileExtensionValidator, RegexValidator
from django.db import IntegrityError, models
from django.db.models import Count, Index, Q
from django.db.models.signals import post_save, pre_save
from django.db.utils import ProgrammingError
from django.dispatch import receiver
from django.utils.encoding import python_2_unicode_compatible
from django.utils.functional import cached_property
from django.utils.translation import ugettext_lazy as _
from django.utils.translation import ugettext_noop
from django_countries.fields import CountryField
from edx_django_utils.cache import RequestCache
from edx_django_utils import monitoring
from edx_rest_api_client.exceptions import SlumberBaseException
from eventtracking import tracker
from model_utils.models import TimeStampedModel
from opaque_keys.edx.django.models import CourseKeyField, LearningContextKeyField
from opaque_keys.edx.keys import CourseKey
from pytz import UTC, timezone
from simple_history.models import HistoricalRecords
<<<<<<< HEAD
from six import text_type
=======
>>>>>>> 5d7cd3d2
from slumber.exceptions import HttpClientError, HttpServerError
from user_util import user_util

import openedx.core.djangoapps.django_comment_common.comment_client as cc
from common.djangoapps.course_modes.models import CourseMode, get_cosmetic_verified_display_price
from common.djangoapps.student.emails import send_proctoring_requirements_email
from common.djangoapps.student.email_helpers import (
    generate_proctoring_requirements_email_context,
    should_send_proctoring_requirements_email
)
from common.djangoapps.student.signals import ENROLL_STATUS_CHANGE, ENROLLMENT_TRACK_UPDATED, UNENROLL_DONE
from common.djangoapps.track import contexts, segment
from common.djangoapps.util.model_utils import emit_field_changed_events, get_changed_fields_dict
from common.djangoapps.util.query import use_read_replica_if_available
from lms.djangoapps.certificates.models import GeneratedCertificate
from lms.djangoapps.courseware.models import (
    CourseDynamicUpgradeDeadlineConfiguration,
    DynamicUpgradeDeadlineConfiguration,
    OrgDynamicUpgradeDeadlineConfiguration,
)
from lms.djangoapps.courseware.toggles import (
    streak_celebration_is_active,
    COURSEWARE_PROCTORING_IMPROVEMENTS,
)
from lms.djangoapps.verify_student.models import SoftwareSecurePhotoVerification
from openedx.core.djangoapps.content.course_overviews.models import CourseOverview
from openedx.core.djangoapps.enrollments.api import (
    _default_course_mode,
    get_enrollment_attributes,
    set_enrollment_attributes,
)
from openedx.core.djangoapps.signals.signals import USER_ACCOUNT_ACTIVATED
from openedx.core.djangoapps.site_configuration import helpers as configuration_helpers
from openedx.core.djangoapps.xmodule_django.models import NoneToEmptyManager
from openedx.core.djangolib.model_mixins import DeletableByUserValue
from openedx.core.toggles import ENTRANCE_EXAMS

log = logging.getLogger(__name__)
AUDIT_LOG = logging.getLogger("audit")
SessionStore = import_module(settings.SESSION_ENGINE).SessionStore  # pylint: disable=invalid-name

# enroll status changed events - signaled to email_marketing.  See email_marketing.tasks for more info


# ENROLL signal used for free enrollment only
class EnrollStatusChange:
    """
    Possible event types for ENROLL_STATUS_CHANGE signal
    """
    # enroll for a course
    enroll = 'enroll'
    # unenroll for a course
    unenroll = 'unenroll'
    # add an upgrade to cart
    upgrade_start = 'upgrade_start'
    # complete an upgrade purchase
    upgrade_complete = 'upgrade_complete'
    # add a paid course to the cart
    paid_start = 'paid_start'
    # complete a paid course purchase
    paid_complete = 'paid_complete'

UNENROLLED_TO_ALLOWEDTOENROLL = 'from unenrolled to allowed to enroll'
ALLOWEDTOENROLL_TO_ENROLLED = 'from allowed to enroll to enrolled'
ENROLLED_TO_ENROLLED = 'from enrolled to enrolled'
ENROLLED_TO_UNENROLLED = 'from enrolled to unenrolled'
UNENROLLED_TO_ENROLLED = 'from unenrolled to enrolled'
ALLOWEDTOENROLL_TO_UNENROLLED = 'from allowed to enroll to enrolled'
UNENROLLED_TO_UNENROLLED = 'from unenrolled to unenrolled'
DEFAULT_TRANSITION_STATE = 'N/A'
SCORE_RECALCULATION_DELAY_ON_ENROLLMENT_UPDATE = 30

TRANSITION_STATES = (
    (UNENROLLED_TO_ALLOWEDTOENROLL, UNENROLLED_TO_ALLOWEDTOENROLL),
    (ALLOWEDTOENROLL_TO_ENROLLED, ALLOWEDTOENROLL_TO_ENROLLED),
    (ENROLLED_TO_ENROLLED, ENROLLED_TO_ENROLLED),
    (ENROLLED_TO_UNENROLLED, ENROLLED_TO_UNENROLLED),
    (UNENROLLED_TO_ENROLLED, UNENROLLED_TO_ENROLLED),
    (ALLOWEDTOENROLL_TO_UNENROLLED, ALLOWEDTOENROLL_TO_UNENROLLED),
    (UNENROLLED_TO_UNENROLLED, UNENROLLED_TO_UNENROLLED),
    (DEFAULT_TRANSITION_STATE, DEFAULT_TRANSITION_STATE)
)


class AnonymousUserId(models.Model):
    """
    This table contains user, course_Id and anonymous_user_id

    Purpose of this table is to provide user by anonymous_user_id.

    We generate anonymous_user_id using md5 algorithm,
    and use result in hex form, so its length is equal to 32 bytes.

    .. no_pii: We store anonymous_user_ids here, but do not consider them PII under OEP-30.
    """

    objects = NoneToEmptyManager()

    user = models.ForeignKey(User, db_index=True, on_delete=models.CASCADE)
    anonymous_user_id = models.CharField(unique=True, max_length=32)
    course_id = LearningContextKeyField(db_index=True, max_length=255, blank=True)


def anonymous_id_for_user(user, course_id, save='DEPRECATED'):
    """
    Inputs:
        user: User model
        course_id: string or None
        save: Deprecated and ignored: ID is always saved in an AnonymousUserId object

    Return a unique id for a (user, course_id) pair, suitable for inserting
    into e.g. personalized survey links.

    If user is an `AnonymousUser`, returns `None`
    else If this user/course_id pair already has an anonymous id in AnonymousUserId object, return that
    else: create new anonymous_id, save it in AnonymousUserId, and return anonymous id
    """

    # This part is for ability to get xblock instance in xblock_noauth handlers, where user is unauthenticated.
    assert user

    if save != 'DEPRECATED':
        warnings.warn(
            "anonymous_id_for_user no longer accepts save param and now "
            "always saves the ID in the database",
            DeprecationWarning
        )

    if user.is_anonymous:
        return None

    # ARCHBOM-1674: Get a sense of what fraction of anonymous_user_id calls are
    # cached, stored in the DB, or retrieved from the DB. This will help inform
    # us on decisions about whether we can
    # pregenerate IDs, use random instead of deterministic IDs, etc.
    monitoring.increment('temp_anon_uid_v2.requested')

    cached_id = getattr(user, '_anonymous_id', {}).get(course_id)
    if cached_id is not None:
        monitoring.increment('temp_anon_uid_v2.returned_from_cache')
        return cached_id
    # Check if an anonymous id already exists for this user and
    # course_id combination. Prefer the one with the highest record ID
    # (see below.)
    anonymous_user_ids = AnonymousUserId.objects.filter(user=user).filter(course_id=course_id).order_by('-id')
    if anonymous_user_ids:
        # If there are multiple anonymous_user_ids per user, course_id pair
        # select the row which was created most recently.
        # There might be more than one if the Django SECRET_KEY had
        # previously been rotated at a time before this function was
        # changed to always save the generated IDs to the DB. In that
        # case, just pick the one with the highest record ID, which is
        # probably the most recently created one.
        anonymous_user_id = anonymous_user_ids[0].anonymous_user_id
        monitoring.increment('temp_anon_uid_v2.fetched_existing')
    else:
        # Uses SECRET_KEY as a cryptographic pepper. This
        # deterministic ID generation means that concurrent identical
        # calls to this function return the same value -- no need for
        # locking. (There may be a low level of integrity errors on
        # creation as a result of concurrent duplicate row inserts.)
        #
        # Consequences for this function of SECRET_KEY exposure: Data
        # researchers and other third parties receiving these
        # anonymous user IDs would be able to identify users across
        # courses, and predict the anonymous user IDs of all users
        # (but not necessarily identify their accounts.)
        #
        # Rotation process of SECRET_KEY with respect to this
        # function: Rotate at will, since the hashes are stored and
        # will not change.
        # include the secret key as a salt, and to make the ids unique across different LMS installs.
        hasher = hashlib.shake_128()
        hasher.update(settings.SECRET_KEY.encode('utf8'))
        hasher.update(str(user.id).encode('utf8'))
        if course_id:
            hasher.update(str(course_id).encode('utf-8'))
        anonymous_user_id = hasher.hexdigest(16)  # pylint: disable=too-many-function-args

        try:
            AnonymousUserId.objects.create(
                user=user,
                course_id=course_id,
                anonymous_user_id=anonymous_user_id,
            )
            monitoring.increment('temp_anon_uid_v2.stored')
        except IntegrityError:
            # Another thread has already created this entry, so
            # continue
            monitoring.increment('temp_anon_uid_v2.store_db_error')

    # cache the anonymous_id in the user object
    if not hasattr(user, '_anonymous_id'):
        user._anonymous_id = {}  # pylint: disable=protected-access
    user._anonymous_id[course_id] = anonymous_user_id  # pylint: disable=protected-access

    return anonymous_user_id


def user_by_anonymous_id(uid):
    """
    Return user by anonymous_user_id using AnonymousUserId lookup table.

    Do not raise `django.ObjectDoesNotExist` exception,
    if there is no user for anonymous_student_id,
    because this function will be used inside xmodule w/o django access.
    """

    if uid is None:
        return None

    request_cache = RequestCache('user_by_anonymous_id')
    cache_response = request_cache.get_cached_response(uid)
    if cache_response.is_found:
        return cache_response.value

    try:
        user = User.objects.get(anonymoususerid__anonymous_user_id=uid)
        request_cache.set(uid, user)
        return user
    except ObjectDoesNotExist:
        request_cache.set(uid, None)
        return None


def is_username_retired(username):
    """
    Checks to see if the given username has been previously retired
    """
    locally_hashed_usernames = user_util.get_all_retired_usernames(
        username,
        settings.RETIRED_USER_SALTS,
        settings.RETIRED_USERNAME_FMT
    )

    # TODO: Revert to this after username capitalization issues detailed in
    # PLAT-2276, PLAT-2277, PLAT-2278 are sorted out:
    # return User.objects.filter(username__in=list(locally_hashed_usernames)).exists()

    # Avoid circular import issues
    from openedx.core.djangoapps.user_api.models import UserRetirementStatus

    # Sandbox clean builds attempt to create users during migrations, before the database
    # is stable so UserRetirementStatus may not exist yet. This workaround can also go
    # when we are done with the username updates.
    try:
        return User.objects.filter(username__in=list(locally_hashed_usernames)).exists() or \
            UserRetirementStatus.objects.filter(original_username=username).exists()
    except ProgrammingError as exc:
        # Check the error message to make sure it's what we expect
        if "user_api_userretirementstatus" in str(exc):
            return User.objects.filter(username__in=list(locally_hashed_usernames)).exists()
        raise


def username_exists_or_retired(username):
    """
    Check a username for existence -or- retirement against the User model.
    """
    return User.objects.filter(username=username).exists() or is_username_retired(username)


def is_email_retired(email):
    """
    Checks to see if the given email has been previously retired
    """
    locally_hashed_emails = user_util.get_all_retired_emails(
        email,
        settings.RETIRED_USER_SALTS,
        settings.RETIRED_EMAIL_FMT
    )

    return User.objects.filter(email__in=list(locally_hashed_emails)).exists()


def email_exists_or_retired(email):
    """
    Check an email against the User model for existence.
    """
    return User.objects.filter(email=email).exists() or is_email_retired(email)


def get_retired_username_by_username(username):
    """
    If a UserRetirementStatus object with an original_username matching the given username exists,
    returns that UserRetirementStatus.retired_username value.  Otherwise, returns a "retired username"
    hashed using the newest configured salt.
    """
    UserRetirementStatus = apps.get_model('user_api', 'UserRetirementStatus')
    try:
        status = UserRetirementStatus.objects.filter(original_username=username).order_by('-modified').first()
        if status:
            return status.retired_username
    except UserRetirementStatus.DoesNotExist:
        pass
    return user_util.get_retired_username(username, settings.RETIRED_USER_SALTS, settings.RETIRED_USERNAME_FMT)


def get_retired_email_by_email(email):
    """
    If a UserRetirementStatus object with an original_email matching the given email exists,
    returns that UserRetirementStatus.retired_email value.  Otherwise, returns a "retired email"
    hashed using the newest configured salt.
    """
    UserRetirementStatus = apps.get_model('user_api', 'UserRetirementStatus')
    try:
        status = UserRetirementStatus.objects.filter(original_email=email).order_by('-modified').first()
        if status:
            return status.retired_email
    except UserRetirementStatus.DoesNotExist:
        pass
    return user_util.get_retired_email(email, settings.RETIRED_USER_SALTS, settings.RETIRED_EMAIL_FMT)


def _get_all_retired_usernames_by_username(username):
    """
    Returns a generator of "retired usernames", one hashed with each
    configured salt. Used for finding out if the given username has
    ever been used and retired.
    """
    return user_util.get_all_retired_usernames(username, settings.RETIRED_USER_SALTS, settings.RETIRED_USERNAME_FMT)


def _get_all_retired_emails_by_email(email):
    """
    Returns a generator of "retired emails", one hashed with each
    configured salt. Used for finding out if the given email has
    ever been used and retired.
    """
    return user_util.get_all_retired_emails(email, settings.RETIRED_USER_SALTS, settings.RETIRED_EMAIL_FMT)


def get_potentially_retired_user_by_username(username):
    """
    Attempt to return a User object based on the username, or if it
    does not exist, then any hashed username salted with the historical
    salts.
    """
    locally_hashed_usernames = list(_get_all_retired_usernames_by_username(username))
    locally_hashed_usernames.append(username)
    potential_users = User.objects.filter(username__in=locally_hashed_usernames)

    # Have to disambiguate between several Users here as we could have retirees with
    # the same username, but for case.
    # If there's only 1 we're done, this should be the common case
    if len(potential_users) == 1:
        return potential_users[0]

    # No user found, throw the usual error
    if not potential_users:
        raise User.DoesNotExist()

    # For a brief period, users were able to retire accounts and make another account with
    # the same differently-cased username, like "testuser" and "TestUser".
    # If there are two users found, return the one that's the *actual* case-matching username,
    # whether retired or not.
    if len(potential_users) == 2:
        # Figure out which user has been retired.
        if potential_users[0].username.startswith(settings.RETIRED_USERNAME_PREFIX):
            retired = potential_users[0]
            active = potential_users[1]
        else:
            retired = potential_users[1]
            active = potential_users[0]

        # If the active (non-retired) user's username doesn't *exactly* match (including case),
        # then the retired account must be the one that exactly matches.
        return active if active.username == username else retired

    # We should have, at most, a retired username and an active one with a username
    # differing only by case. If there are more we need to disambiguate them by hand.
    raise Exception('Expected 1 or 2 Users, received {}'.format(str(potential_users)))


def get_potentially_retired_user_by_username_and_hash(username, hashed_username):
    """
    To assist in the retirement process this method will:
    - Confirm that any locally hashed username matches the passed in one
      (in case of salt mismatches with the upstream script).
    - Attempt to return a User object based on the username, or if it
      does not exist, the any hashed username salted with the historical
      salts.
    """
    locally_hashed_usernames = list(_get_all_retired_usernames_by_username(username))

    if hashed_username not in locally_hashed_usernames:
        raise Exception('Mismatched hashed_username, bad salt?')

    locally_hashed_usernames.append(username)
    return User.objects.get(username__in=locally_hashed_usernames)


class UserStanding(models.Model):
    """
    This table contains a student's account's status.
    Currently, we're only disabling accounts; in the future we can imagine
    taking away more specific privileges, like forums access, or adding
    more specific karma levels or probationary stages.

    .. no_pii:
    """
    ACCOUNT_DISABLED = "disabled"
    ACCOUNT_ENABLED = "enabled"
    USER_STANDING_CHOICES = (
        (ACCOUNT_DISABLED, "Account Disabled"),
        (ACCOUNT_ENABLED, "Account Enabled"),
    )

    user = models.OneToOneField(User, db_index=True, related_name='standing', on_delete=models.CASCADE)
    account_status = models.CharField(
        blank=True, max_length=31, choices=USER_STANDING_CHOICES
    )
    changed_by = models.ForeignKey(User, blank=True, on_delete=models.CASCADE)
    standing_last_changed_at = models.DateTimeField(auto_now=True)


class UserProfile(models.Model):
    """This is where we store all the user demographic fields. We have a
    separate table for this rather than extending the built-in Django auth_user.

    Notes:
        * Some fields are legacy ones from the first run of 6.002, from which
          we imported many users.
        * Fields like name and address are intentionally open ended, to account
          for international variations. An unfortunate side-effect is that we
          cannot efficiently sort on last names for instance.

    Replication:
        * Only the Portal servers should ever modify this information.
        * All fields are replicated into relevant Course databases

    Some of the fields are legacy ones that were captured during the initial
    MITx fall prototype.

    .. pii: Contains many PII fields. Retired in AccountRetirementView.
    .. pii_types: name, location, birth_date, gender, biography, phone_number
    .. pii_retirement: local_api
    """
    # cache key format e.g user.<user_id>.profile.country = 'SG'
    PROFILE_COUNTRY_CACHE_KEY = "user.{user_id}.profile.country"

    class Meta:
        db_table = "auth_userprofile"
        permissions = (("can_deactivate_users", "Can deactivate, but NOT delete users"),)

    # CRITICAL TODO/SECURITY
    # Sanitize all fields.
    # This is not visible to other users, but could introduce holes later
    user = models.OneToOneField(User, unique=True, db_index=True, related_name='profile', on_delete=models.CASCADE)
    name = models.CharField(blank=True, max_length=255, db_index=True)

    meta = models.TextField(blank=True)  # JSON dictionary for future expansion
    courseware = models.CharField(blank=True, max_length=255, default='course.xml')

    # Language is deprecated and no longer used. Old rows exist that have
    # user-entered free form text values (ex. "English"), some of which have
    # non-ASCII values. You probably want UserPreference version of this, which
    # stores the user's preferred language code. See openedx/core/djangoapps/lang_pref
    # for more information.
    language = models.CharField(blank=True, max_length=255, db_index=True)

    # Location is no longer used, but is held here for backwards compatibility
    # for users imported from our first class.
    location = models.CharField(blank=True, max_length=255, db_index=True)

    # Optional demographic data we started capturing from Fall 2012
    this_year = datetime.now(UTC).year
    VALID_YEARS = list(range(this_year, this_year - 120, -1))
    year_of_birth = models.IntegerField(blank=True, null=True, db_index=True)
    GENDER_CHOICES = (
        ('m', ugettext_noop('Male')),
        ('f', ugettext_noop('Female')),
        # Translators: 'Other' refers to the student's gender
        ('o', ugettext_noop('Other/Prefer Not to Say'))
    )
    gender = models.CharField(
        blank=True, null=True, max_length=6, db_index=True, choices=GENDER_CHOICES
    )

    # [03/21/2013] removed these, but leaving comment since there'll still be
    # p_se and p_oth in the existing data in db.
    # ('p_se', 'Doctorate in science or engineering'),
    # ('p_oth', 'Doctorate in another field'),
    LEVEL_OF_EDUCATION_CHOICES = (
        ('p', ugettext_noop('Doctorate')),
        ('m', ugettext_noop("Master's or professional degree")),
        ('b', ugettext_noop("Bachelor's degree")),
        ('a', ugettext_noop("Associate degree")),
        ('hs', ugettext_noop("Secondary/high school")),
        ('jhs', ugettext_noop("Junior secondary/junior high/middle school")),
        ('el', ugettext_noop("Elementary/primary school")),
        # Translators: 'None' refers to the student's level of education
        ('none', ugettext_noop("No formal education")),
        # Translators: 'Other' refers to the student's level of education
        ('other', ugettext_noop("Other education"))
    )
    level_of_education = models.CharField(
        blank=True, null=True, max_length=6, db_index=True,
        choices=LEVEL_OF_EDUCATION_CHOICES
    )
    mailing_address = models.TextField(blank=True, null=True)
    city = models.TextField(blank=True, null=True)
    country = CountryField(blank=True, null=True)
    COUNTRY_WITH_STATES = 'US'
    STATE_CHOICES = (
        ('AL', 'Alabama'),
        ('AK', 'Alaska'),
        ('AZ', 'Arizona'),
        ('AR', 'Arkansas'),
        ('AA', 'Armed Forces Americas'),
        ('AE', 'Armed Forces Europe'),
        ('AP', 'Armed Forces Pacific'),
        ('CA', 'California'),
        ('CO', 'Colorado'),
        ('CT', 'Connecticut'),
        ('DE', 'Delaware'),
        ('DC', 'District Of Columbia'),
        ('FL', 'Florida'),
        ('GA', 'Georgia'),
        ('HI', 'Hawaii'),
        ('ID', 'Idaho'),
        ('IL', 'Illinois'),
        ('IN', 'Indiana'),
        ('IA', 'Iowa'),
        ('KS', 'Kansas'),
        ('KY', 'Kentucky'),
        ('LA', 'Louisiana'),
        ('ME', 'Maine'),
        ('MD', 'Maryland'),
        ('MA', 'Massachusetts'),
        ('MI', 'Michigan'),
        ('MN', 'Minnesota'),
        ('MS', 'Mississippi'),
        ('MO', 'Missouri'),
        ('MT', 'Montana'),
        ('NE', 'Nebraska'),
        ('NV', 'Nevada'),
        ('NH', 'New Hampshire'),
        ('NJ', 'New Jersey'),
        ('NM', 'New Mexico'),
        ('NY', 'New York'),
        ('NC', 'North Carolina'),
        ('ND', 'North Dakota'),
        ('OH', 'Ohio'),
        ('OK', 'Oklahoma'),
        ('OR', 'Oregon'),
        ('PA', 'Pennsylvania'),
        ('RI', 'Rhode Island'),
        ('SC', 'South Carolina'),
        ('SD', 'South Dakota'),
        ('TN', 'Tennessee'),
        ('TX', 'Texas'),
        ('UT', 'Utah'),
        ('VT', 'Vermont'),
        ('VA', 'Virginia'),
        ('WA', 'Washington'),
        ('WV', 'West Virginia'),
        ('WI', 'Wisconsin'),
        ('WY', 'Wyoming'),
    )
    state = models.CharField(blank=True, null=True, max_length=2, choices=STATE_CHOICES)
    goals = models.TextField(blank=True, null=True)
    allow_certificate = models.BooleanField(default=1)
    bio = models.CharField(blank=True, null=True, max_length=3000, db_index=False)
    profile_image_uploaded_at = models.DateTimeField(null=True, blank=True)
    phone_regex = RegexValidator(regex=r'^\+?1?\d*$', message="Phone number can only contain numbers.")
    phone_number = models.CharField(validators=[phone_regex], blank=True, null=True, max_length=50)

    @property
    def has_profile_image(self):
        """
        Convenience method that returns a boolean indicating whether or not
        this user has uploaded a profile image.
        """
        return self.profile_image_uploaded_at is not None

    @property
    def age(self):
        """ Convenience method that returns the age given a year_of_birth. """
        year_of_birth = self.year_of_birth
        year = datetime.now(UTC).year
        if year_of_birth is not None:
            return self._calculate_age(year, year_of_birth)

    @property
    def level_of_education_display(self):
        """ Convenience method that returns the human readable level of education. """
        if self.level_of_education:
            return self.__enumerable_to_display(self.LEVEL_OF_EDUCATION_CHOICES, self.level_of_education)

    @property
    def gender_display(self):
        """ Convenience method that returns the human readable gender. """
        if self.gender:
            return self.__enumerable_to_display(self.GENDER_CHOICES, self.gender)

    def get_meta(self):  # pylint: disable=missing-function-docstring
        js_str = self.meta
        if not js_str:
            js_str = dict()
        else:
            js_str = json.loads(self.meta)

        return js_str

    def set_meta(self, meta_json):
        self.meta = json.dumps(meta_json)

    def set_login_session(self, session_id=None):
        """
        Sets the current session id for the logged-in user.
        If session_id doesn't match the existing session,
        deletes the old session object.
        """
        meta = self.get_meta()
        old_login = meta.get('session_id', None)
        if old_login:
            SessionStore(session_key=old_login).delete()
        meta['session_id'] = session_id
        self.set_meta(meta)
        self.save()

    def requires_parental_consent(self, date=None, age_limit=None, default_requires_consent=True):
        """Returns true if this user requires parental consent.

        Args:
            date (Date): The date for which consent needs to be tested (defaults to now).
            age_limit (int): The age limit at which parental consent is no longer required.
                This defaults to the value of the setting 'PARENTAL_CONTROL_AGE_LIMIT'.
            default_requires_consent (bool): True if users require parental consent if they
                have no specified year of birth (default is True).

        Returns:
             True if the user requires parental consent.
        """
        if age_limit is None:
            age_limit = getattr(settings, 'PARENTAL_CONSENT_AGE_LIMIT', None)
            if age_limit is None:
                return False

        # Return True if either:
        # a) The user has a year of birth specified and that year is fewer years in the past than the limit.
        # b) The user has no year of birth specified and the default is to require consent.
        #
        # Note: we have to be conservative using the user's year of birth as their birth date could be
        # December 31st. This means that if the number of years since their birth year is exactly equal
        # to the age limit then we have to assume that they might still not be old enough.
        year_of_birth = self.year_of_birth
        if year_of_birth is None:
            return default_requires_consent

        if date is None:
            age = self.age
        else:
            age = self._calculate_age(date.year, year_of_birth)

        return age < age_limit

    def __enumerable_to_display(self, enumerables, enum_value):
        """ Get the human readable value from an enumerable list of key-value pairs. """
        return dict(enumerables)[enum_value]

    def _calculate_age(self, year, year_of_birth):
        """Calculate the youngest age for a user with a given year of birth.

        :param year: year
        :param year_of_birth: year of birth
        :return: youngest age a user could be for the given year
        """
        # There are legal implications regarding how we can contact users and what information we can make public
        # based on their age, so we must take the most conservative estimate.
        return year - year_of_birth - 1

    @classmethod
    def country_cache_key_name(cls, user_id):
        """Return cache key name to be used to cache current country.
        Args:
            user_id(int): Id of user.

        Returns:
            Unicode cache key
        """
        return cls.PROFILE_COUNTRY_CACHE_KEY.format(user_id=user_id)


@receiver(models.signals.post_save, sender=UserProfile)
def invalidate_user_profile_country_cache(sender, instance, **kwargs):  # pylint:   disable=unused-argument
    """Invalidate the cache of country in UserProfile model. """

    changed_fields = getattr(instance, '_changed_fields', {})

    if 'country' in changed_fields:
        cache_key = UserProfile.country_cache_key_name(instance.user_id)
        cache.delete(cache_key)
        log.info("Country changed in UserProfile for %s, cache deleted", instance.user_id)


@receiver(pre_save, sender=UserProfile)
def user_profile_pre_save_callback(sender, **kwargs):
    """
    Ensure consistency of a user profile before saving it.
    """
    user_profile = kwargs['instance']

    # Remove profile images for users who require parental consent
    if user_profile.requires_parental_consent() and user_profile.has_profile_image:
        user_profile.profile_image_uploaded_at = None

    # Cache "old" field values on the model instance so that they can be
    # retrieved in the post_save callback when we emit an event with new and
    # old field values.
    user_profile._changed_fields = get_changed_fields_dict(user_profile, sender)  # lint-amnesty, pylint: disable=protected-access


@receiver(post_save, sender=UserProfile)
def user_profile_post_save_callback(sender, **kwargs):
    """
    Emit analytics events after saving the UserProfile.
    """
    user_profile = kwargs['instance']
    emit_field_changed_events(
        user_profile,
        user_profile.user,
        sender._meta.db_table,
        excluded_fields=['meta']
    )


@receiver(pre_save, sender=User)
def user_pre_save_callback(sender, **kwargs):
    """
    Capture old fields on the user instance before save and cache them as a
    private field on the current model for use in the post_save callback.
    """
    user = kwargs['instance']
    user._changed_fields = get_changed_fields_dict(user, sender)  # lint-amnesty, pylint: disable=protected-access


@receiver(post_save, sender=User)
def user_post_save_callback(sender, **kwargs):
    """
    When a user is modified and either its `is_active` state or email address
    is changed, and the user is, in fact, active, then check to see if there
    are any courses that it needs to be automatically enrolled in and enroll them if needed.

    Additionally, emit analytics events after saving the User.
    """
    user = kwargs['instance']

    changed_fields = user._changed_fields  # lint-amnesty, pylint: disable=protected-access

    if 'is_active' in changed_fields or 'email' in changed_fields:
        if user.is_active:
            ceas = CourseEnrollmentAllowed.for_user(user).filter(auto_enroll=True)

            for cea in ceas:
                # skip enrolling already enrolled users
                if CourseEnrollment.is_enrolled(user, cea.course_id):
                    # Link the CEA to the user if the CEA isn't already linked to the user
                    # (e.g. the user was invited to a course but hadn't activated the account yet)
                    # This is to prevent students from changing e-mails and
                    # enrolling many accounts through the same e-mail.
                    if not cea.user:
                        cea.user = user
                        cea.save()
                    continue

                enrollment = CourseEnrollment.enroll(user, cea.course_id)

                manual_enrollment_audit = ManualEnrollmentAudit.get_manual_enrollment_by_email(user.email)
                if manual_enrollment_audit is not None:
                    # get the enrolled by user and reason from the ManualEnrollmentAudit table.
                    # then create a new ManualEnrollmentAudit table entry for the same email
                    # different transition state.
                    ManualEnrollmentAudit.create_manual_enrollment_audit(
                        manual_enrollment_audit.enrolled_by,
                        user.email,
                        ALLOWEDTOENROLL_TO_ENROLLED,
                        manual_enrollment_audit.reason,
                        enrollment
                    )

    # Because `emit_field_changed_events` removes the record of the fields that
    # were changed, wait to do that until after we've checked them as part of
    # the condition on whether we want to check for automatic enrollments.
    emit_field_changed_events(
        user,
        user,
        sender._meta.db_table,
        excluded_fields=['last_login', 'first_name', 'last_name'],
        hidden_fields=['password']
    )


class UserSignupSource(models.Model):
    """
    This table contains information about users registering
    via Micro-Sites

    .. no_pii:
    """
    user = models.ForeignKey(User, db_index=True, on_delete=models.CASCADE)
    site = models.CharField(max_length=255, db_index=True)


def unique_id_for_user(user, save='DEPRECATED'):
    """
    Return a unique id for a user, suitable for inserting into
    e.g. personalized survey links.

    Keyword arguments:
    save -- Deprecated and ignored: ID is always saved in an AnonymousUserId object
    """
    if save != 'DEPRECATED':
        warnings.warn(
            "unique_id_for_user no longer accepts save param and now "
            "always saves the ID in the database",
            DeprecationWarning
        )
    # Setting course_id to '' makes it not affect the generated hash,
    # and thus produce the old per-student anonymous id
    return anonymous_id_for_user(user, None)


# TODO: Should be renamed to generic UserGroup, and possibly
# Given an optional field for type of group
class UserTestGroup(models.Model):
    """
    .. no_pii:
    """
    users = models.ManyToManyField(User, db_index=True)
    name = models.CharField(blank=False, max_length=32, db_index=True)
    description = models.TextField(blank=True)


class Registration(models.Model):
    """
    Allows us to wait for e-mail before user is registered. A
    registration profile is created when the user creates an
    account, but that account is inactive. Once the user clicks
    on the activation key, it becomes active.

    .. no_pii:
    """

    class Meta:
        db_table = "auth_registration"

    user = models.OneToOneField(User, on_delete=models.CASCADE)
    activation_key = models.CharField((u'activation key'), max_length=32, unique=True, db_index=True)
    activation_timestamp = models.DateTimeField(default=None, null=True, blank=True)

    def register(self, user):
        # MINOR TODO: Switch to crypto-secure key
        self.activation_key = uuid.uuid4().hex
        self.user = user
        self.save()

    def activate(self):
        self.user.is_active = True
        self.user.save(update_fields=['is_active'])
        self.activation_timestamp = datetime.utcnow()
        self.save()
        USER_ACCOUNT_ACTIVATED.send_robust(self.__class__, user=self.user)
        log.info(u'User %s (%s) account is successfully activated.', self.user.username, self.user.email)


class PendingNameChange(DeletableByUserValue, models.Model):
    """
    This model keeps track of pending requested changes to a user's email address.

    .. pii: Contains new_name, retired in LMSAccountRetirementView
    .. pii_types: name
    .. pii_retirement: local_api
    """
    user = models.OneToOneField(User, unique=True, db_index=True, on_delete=models.CASCADE)
    new_name = models.CharField(blank=True, max_length=255)
    rationale = models.CharField(blank=True, max_length=1024)


class PendingEmailChange(DeletableByUserValue, models.Model):
    """
    This model keeps track of pending requested changes to a user's email address.

    .. pii: Contains new_email, retired in AccountRetirementView
    .. pii_types: email_address
    .. pii_retirement: local_api
    """
    user = models.OneToOneField(User, unique=True, db_index=True, on_delete=models.CASCADE)
    new_email = models.CharField(blank=True, max_length=255, db_index=True)
    activation_key = models.CharField(('activation key'), max_length=32, unique=True, db_index=True)

    def request_change(self, email):
        """Request a change to a user's email.

        Implicitly saves the pending email change record.

        Arguments:
            email (unicode): The proposed new email for the user.

        Returns:
            unicode: The activation code to confirm the change.

        """
        self.new_email = email
        self.activation_key = uuid.uuid4().hex
        self.save()
        return self.activation_key


class PendingSecondaryEmailChange(DeletableByUserValue, models.Model):
    """
    This model keeps track of pending requested changes to a user's secondary email address.

    .. pii: Contains new_secondary_email, not currently retired
    .. pii_types: email_address
    .. pii_retirement: retained
    """
    user = models.OneToOneField(User, unique=True, db_index=True, on_delete=models.CASCADE)
    new_secondary_email = models.CharField(blank=True, max_length=255, db_index=True)
    activation_key = models.CharField(('activation key'), max_length=32, unique=True, db_index=True)


EVENT_NAME_ENROLLMENT_ACTIVATED = 'edx.course.enrollment.activated'
EVENT_NAME_ENROLLMENT_DEACTIVATED = 'edx.course.enrollment.deactivated'
EVENT_NAME_ENROLLMENT_MODE_CHANGED = 'edx.course.enrollment.mode_changed'


@python_2_unicode_compatible
class LoginFailures(models.Model):
    """
    This model will keep track of failed login attempts.

    .. no_pii:
    """
    user = models.ForeignKey(User, on_delete=models.CASCADE)
    failure_count = models.IntegerField(default=0)
    lockout_until = models.DateTimeField(null=True)

    @classmethod
    def _get_record_for_user(cls, user):
        """
        Gets a user's record, and fixes any duplicates that may have arisen due to get_or_create
        race conditions. See https://code.djangoproject.com/ticket/13906 for details.

        Use this method in place of `LoginFailures.objects.get(user=user)`
        """
        records = LoginFailures.objects.filter(user=user).order_by('-lockout_until')
        for extra_record in records[1:]:
            extra_record.delete()
        return records.get()

    @classmethod
    def is_feature_enabled(cls):
        """
        Returns whether the feature flag around this functionality has been set
        """
        return settings.FEATURES['ENABLE_MAX_FAILED_LOGIN_ATTEMPTS']

    @classmethod
    def is_user_locked_out(cls, user):
        """
        Static method to return in a given user has his/her account locked out
        """
        try:
            record = cls._get_record_for_user(user)
            if not record.lockout_until:
                return False

            now = datetime.now(UTC)
            until = record.lockout_until
            is_locked_out = until and now < until

            return is_locked_out
        except ObjectDoesNotExist:
            return False

    @classmethod
    def increment_lockout_counter(cls, user):
        """
        Ticks the failed attempt counter
        """
        record, _ = LoginFailures.objects.get_or_create(user=user)
        record.failure_count = record.failure_count + 1
        max_failures_allowed = settings.MAX_FAILED_LOGIN_ATTEMPTS_ALLOWED

        # did we go over the limit in attempts
        if record.failure_count >= max_failures_allowed:
            # yes, then store when this account is locked out until
            lockout_period_secs = settings.MAX_FAILED_LOGIN_ATTEMPTS_LOCKOUT_PERIOD_SECS
            record.lockout_until = datetime.now(UTC) + timedelta(seconds=lockout_period_secs)

        record.save()

    @classmethod
    def check_user_reset_password_threshold(cls, user):
        """
        Checks if the user is above threshold for reset password message.
        """
        record, _ = LoginFailures.objects.get_or_create(user=user)
        max_failures_allowed = settings.MAX_FAILED_LOGIN_ATTEMPTS_ALLOWED

        return record.failure_count >= max_failures_allowed / 2, record.failure_count

    @classmethod
    def clear_lockout_counter(cls, user):
        """
        Removes the lockout counters (normally called after a successful login)
        """
        try:
            entry = cls._get_record_for_user(user)
            entry.delete()
        except ObjectDoesNotExist:
            return

    def __str__(self):
        """Str -> Username: count - date."""
        return '{username}: {count} - {date}'.format(
            username=self.user.username,
            count=self.failure_count,
            date=self.lockout_until.isoformat() if self.lockout_until else '-'
        )

    class Meta:
        verbose_name = 'Login Failure'
        verbose_name_plural = 'Login Failures'


class CourseEnrollmentException(Exception):
    pass


class NonExistentCourseError(CourseEnrollmentException):
    pass


class EnrollmentClosedError(CourseEnrollmentException):
    pass


class CourseFullError(CourseEnrollmentException):
    pass


class AlreadyEnrolledError(CourseEnrollmentException):
    pass


class CourseEnrollmentManager(models.Manager):
    """
    Custom manager for CourseEnrollment with Table-level filter methods.
    """

    def is_small_course(self, course_id):
        """
        Returns false if the number of enrollments are one greater than 'max_enrollments' else true

        'course_id' is the course_id to return enrollments
        """
        max_enrollments = settings.FEATURES.get("MAX_ENROLLMENT_INSTR_BUTTONS")

        enrollment_number = super().get_queryset().filter(
            course_id=course_id,
            is_active=1
        )[:max_enrollments + 1].count()

        return enrollment_number <= max_enrollments

    def num_enrolled_in_exclude_admins(self, course_id):
        """
        Returns the count of active enrollments in a course excluding instructors, staff and CCX coaches.

        Arguments:
            course_id (CourseLocator): course_id to return enrollments (count).

        Returns:
            int: Count of enrollments excluding staff, instructors and CCX coaches.

        """
        # To avoid circular imports.
        from common.djangoapps.student.roles import CourseCcxCoachRole, CourseInstructorRole, CourseStaffRole
        course_locator = course_id

        if getattr(course_id, 'ccx', None):
            course_locator = course_id.to_course_locator()

        staff = CourseStaffRole(course_locator).users_with_role()
        admins = CourseInstructorRole(course_locator).users_with_role()
        coaches = CourseCcxCoachRole(course_locator).users_with_role()

        return super().get_queryset().filter(
            course_id=course_id,
            is_active=1,
        ).exclude(user__in=staff).exclude(user__in=admins).exclude(user__in=coaches).count()

    def is_course_full(self, course):
        """
        Returns a boolean value regarding whether a course has already reached it's max enrollment
        capacity
        """
        is_course_full = False
        if course.max_student_enrollments_allowed is not None:
            is_course_full = self.num_enrolled_in_exclude_admins(course.id) >= course.max_student_enrollments_allowed

        return is_course_full

    def users_enrolled_in(self, course_id, include_inactive=False, verified_only=False):
        """
        Return a queryset of User for every user enrolled in the course.

        Arguments:
            course_id (CourseLocator): course_id to return enrollees for.
            include_inactive (boolean): is a boolean when True, returns both active and inactive enrollees
            verified_only (boolean): is a boolean when True, returns only verified enrollees.

        Returns:
            Returns a User queryset.
        """
        filter_kwargs = {
            'courseenrollment__course_id': course_id,
        }
        if not include_inactive:
            filter_kwargs['courseenrollment__is_active'] = True
        if verified_only:
            filter_kwargs['courseenrollment__mode'] = CourseMode.VERIFIED
        return User.objects.filter(**filter_kwargs)

    def enrollment_counts(self, course_id):
        """
        Returns a dictionary that stores the total enrollment count for a course, as well as the
        enrollment count for each individual mode.
        """
        # Unfortunately, Django's "group by"-style queries look super-awkward
        query = use_read_replica_if_available(
            super().get_queryset().filter(course_id=course_id, is_active=True).values(
                'mode').order_by().annotate(Count('mode')))
        total = 0
        enroll_dict = defaultdict(int)
        for item in query:
            enroll_dict[item['mode']] = item['mode__count']
            total += item['mode__count']
        enroll_dict['total'] = total
        return enroll_dict

    def enrolled_and_dropped_out_users(self, course_id):
        """Return a queryset of Users in the course."""
        return User.objects.filter(
            courseenrollment__course_id=course_id
        )


# Named tuple for fields pertaining to the state of
# CourseEnrollment for a user in a course.  This type
# is used to cache the state in the request cache.
CourseEnrollmentState = namedtuple('CourseEnrollmentState', 'mode, is_active')


@python_2_unicode_compatible
class CourseEnrollment(models.Model):
    """
    Represents a Student's Enrollment record for a single Course. You should
    generally not manipulate CourseEnrollment objects directly, but use the
    classmethods provided to enroll, unenroll, or check on the enrollment status
    of a given student.

    We're starting to consolidate course enrollment logic in this class, but
    more should be brought in (such as checking against CourseEnrollmentAllowed,
    checking course dates, user permissions, etc.) This logic is currently
    scattered across our views.

    .. no_pii:
    """
    MODEL_TAGS = ['course', 'is_active', 'mode']

    user = models.ForeignKey(User, on_delete=models.CASCADE)

    course = models.ForeignKey(
        CourseOverview,
        db_constraint=False,
        on_delete=models.DO_NOTHING,
    )

    @property
    def course_price(self):
        return get_cosmetic_verified_display_price(self.course)

    created = models.DateTimeField(auto_now_add=True, null=True, db_index=True)

    # If is_active is False, then the student is not considered to be enrolled
    # in the course (is_enrolled() will return False)
    is_active = models.BooleanField(default=True)

    # Represents the modes that are possible. We'll update this later with a
    # list of possible values.
    mode = models.CharField(default=CourseMode.get_default_mode_slug, max_length=100)

    # An audit row will be created for every change to a CourseEnrollment. This
    # will create a new model behind the scenes - HistoricalCourseEnrollment and a
    # table named 'student_courseenrollment_history'.
    history = HistoricalRecords(
        history_id_field=models.UUIDField(default=uuid.uuid4),
        table_name='student_courseenrollment_history'
    )

    objects = CourseEnrollmentManager()

    # cache key format e.g enrollment.<username>.<course_key>.mode = 'honor'
    COURSE_ENROLLMENT_CACHE_KEY = "enrollment.{}.{}.mode"  # TODO Can this be removed?  It doesn't seem to be used.

    MODE_CACHE_NAMESPACE = 'CourseEnrollment.mode_and_active'

    class Meta:
        unique_together = (('user', 'course'), )
        indexes = [Index(fields=['user', '-created'])]
        ordering = ('user', 'course')

    def __init__(self, *args, **kwargs):
        super().__init__(*args, **kwargs)

        # Private variable for storing course_overview to minimize calls to the database.
        # When the property .course_overview is accessed for the first time, this variable will be set.
        self._course_overview = None

    def __str__(self):
        return (
            "[CourseEnrollment] {}: {} ({}); active: ({})"
        ).format(self.user, self.course_id, self.created, self.is_active)

    def save(self, force_insert=False, force_update=False, using=None, update_fields=None):
        super().save(
            force_insert=force_insert, force_update=force_update, using=using, update_fields=update_fields
        )

        # Delete the cached status hash, forcing the value to be recalculated the next time it is needed.
        cache.delete(self.enrollment_status_hash_cache_key(self.user))

    @classmethod
    def get_or_create_enrollment(cls, user, course_key):
        """
        Create an enrollment for a user in a class. By default *this enrollment
        is not active*. This is useful for when an enrollment needs to go
        through some sort of approval process before being activated. If you
        don't need this functionality, just call `enroll()` instead.

        Returns a CourseEnrollment object.

        `user` is a Django User object. If it hasn't been saved yet (no `.id`
               attribute), this method will automatically save it before
               adding an enrollment for it.

        `course_id` is our usual course_id string (e.g. "edX/Test101/2013_Fall)

        It is expected that this method is called from a method which has already
        verified the user authentication and access.

        If the enrollment is done due to a CourseEnrollmentAllowed, the CEA will be
        linked to the user being enrolled so that it can't be used by other users.
        """
        # If we're passing in a newly constructed (i.e. not yet persisted) User,
        # save it to the database so that it can have an ID that we can throw
        # into our CourseEnrollment object. Otherwise, we'll get an
        # IntegrityError for having a null user_id.
        assert isinstance(course_key, CourseKey)

        if user.id is None:
            user.save()

        enrollment, __ = cls.objects.get_or_create(
            user=user,
            course_id=course_key,
            defaults={
                'mode': CourseMode.DEFAULT_MODE_SLUG,
                'is_active': False
            }
        )

        # If there was an unlinked CEA, it becomes linked now
        CourseEnrollmentAllowed.objects.filter(
            email=user.email,
            course_id=course_key,
            user__isnull=True
        ).update(user=user)

        return enrollment

    @classmethod
    def get_enrollment(cls, user, course_key, select_related=None):
        """Returns a CourseEnrollment object.

        Args:
            user (User): The user associated with the enrollment.
            course_key (CourseKey): The key of the course associated with the enrollment.

        Returns:
            Course enrollment object or None
        """
        assert user

        if user.is_anonymous:
            return None
        try:
            request_cache = RequestCache('get_enrollment')
            if select_related:
                cache_key = (user.id, course_key, ','.join(select_related))
            else:
                cache_key = (user.id, course_key)
            cache_response = request_cache.get_cached_response(cache_key)
            if cache_response.is_found:
                return cache_response.value

            query = cls.objects
            if select_related is not None:
                query = query.select_related(*select_related)
            enrollment = query.get(
                user=user,
                course_id=course_key
            )
            request_cache.set(cache_key, enrollment)
            return enrollment
        except cls.DoesNotExist:
            return None

    @classmethod
    def is_enrollment_closed(cls, user, course):
        """
        Returns a boolean value regarding whether the user has access to enroll in the course. Returns False if the
        enrollment has been closed.
        """
        from openedx.core.djangoapps.enrollments.permissions import ENROLL_IN_COURSE
        return not user.has_perm(ENROLL_IN_COURSE, course)

    def update_enrollment(self, mode=None, is_active=None, skip_refund=False):
        """
        Updates an enrollment for a user in a class.  This includes options
        like changing the mode, toggling is_active True/False, etc.

        Also emits relevant events for analytics purposes.

        This saves immediately.

        """
        RequestCache('get_enrollment').clear()

        activation_changed = False
        # if is_active is None, then the call to update_enrollment didn't specify
        # any value, so just leave is_active as it is
        if self.is_active != is_active and is_active is not None:
            self.is_active = is_active
            activation_changed = True

        mode_changed = False
        # if mode is None, the call to update_enrollment didn't specify a new
        # mode, so leave as-is
        if self.mode != mode and mode is not None:
            self.mode = mode
            mode_changed = True

        if activation_changed or mode_changed:
            self.save()
            self._update_enrollment_in_request_cache(
                self.user,
                self.course_id,
                CourseEnrollmentState(self.mode, self.is_active),
            )

        if activation_changed:
            if self.is_active:
                self.emit_event(EVENT_NAME_ENROLLMENT_ACTIVATED)
            else:
                UNENROLL_DONE.send(sender=None, course_enrollment=self, skip_refund=skip_refund)
                self.emit_event(EVENT_NAME_ENROLLMENT_DEACTIVATED)
                self.send_signal(EnrollStatusChange.unenroll)

        if mode_changed:
            if COURSEWARE_PROCTORING_IMPROVEMENTS.is_enabled(self.course_id):
                # If mode changed to one that requires proctoring, send proctoring requirements email
                if should_send_proctoring_requirements_email(self.user.username, self.course_id):
                    email_context = generate_proctoring_requirements_email_context(self.user, self.course_id)
                    send_proctoring_requirements_email(context=email_context)

            # Only emit mode change events when the user's enrollment
            # mode has changed from its previous setting
            self.emit_event(EVENT_NAME_ENROLLMENT_MODE_CHANGED)
            # this signal is meant to trigger a score recalculation celery task,
            # `countdown` is added to celery task as delay so that cohort is duly updated
            # before starting score recalculation
            ENROLLMENT_TRACK_UPDATED.send(
                sender=None,
                user=self.user,
                course_key=self.course_id,
                mode=self.mode,
                countdown=SCORE_RECALCULATION_DELAY_ON_ENROLLMENT_UPDATE,
            )

    def send_signal(self, event, cost=None, currency=None):
        """
        Sends a signal announcing changes in course enrollment status.
        """
        ENROLL_STATUS_CHANGE.send(sender=None, event=event, user=self.user,
                                  mode=self.mode, course_id=self.course_id,
                                  cost=cost, currency=currency)

    @classmethod
    def send_signal_full(cls, event, user=user, mode=mode, course_id=None, cost=None, currency=None):
        """
        Sends a signal announcing changes in course enrollment status.
        This version should be used if you don't already have a CourseEnrollment object
        """
        ENROLL_STATUS_CHANGE.send(sender=None, event=event, user=user,
                                  mode=mode, course_id=course_id,
                                  cost=cost, currency=currency)

    def emit_event(self, event_name):
        """
        Emits an event to explicitly track course enrollment and unenrollment.
        """
        from openedx.core.djangoapps.schedules.config import set_up_external_updates_for_enrollment

        try:
            context = contexts.course_context_from_course_id(self.course_id)
            assert isinstance(self.course_id, CourseKey)
            data = {
                'user_id': self.user.id,
                'course_id': str(self.course_id),
                'mode': self.mode,
            }
            segment_properties = {
                'category': 'conversion',
                'label': str(self.course_id),
                'org': self.course_id.org,
                'course': self.course_id.course,
                'run': self.course_id.run,
                'mode': self.mode,
            }
            # DENG-803: For segment events forwarded along to Hubspot, duplicate the `properties`
            # section of the event payload into the `traits` section so that they can be received.
            # This is a temporary fix until we implement this behavior outside of the LMS.
            # TODO: DENG-804: remove the properties duplication in the event traits.
            segment_traits = dict(segment_properties)
            # Add course_title to the traits, as it is used by Hubspot filters
            segment_traits['course_title'] = self.course_overview.display_name if self.course_overview else None
            # Hubspot requires all incoming events have an email address to link it
            # to a Contact object.
            segment_traits['email'] = self.user.email

            if event_name == EVENT_NAME_ENROLLMENT_ACTIVATED:
                segment_properties['email'] = self.user.email
                # This next property is for an experiment, see method's comments for more information
                segment_properties['external_course_updates'] = set_up_external_updates_for_enrollment(self.user,
                                                                                                       self.course_id)
            with tracker.get_tracker().context(event_name, context):
                tracker.emit(event_name, data)
                segment.track(self.user_id, event_name, segment_properties, traits=segment_traits)

        except Exception:  # pylint: disable=broad-except
            if event_name and self.course_id:
                log.exception(
                    'Unable to emit event %s for user %s and course %s',
                    event_name,
                    self.user.username,
                    self.course_id,
                )

    @classmethod
    def enroll(cls, user, course_key, mode=None, check_access=False, can_upgrade=False):
        """
        Enroll a user in a course. This saves immediately.

        Returns a CourseEnrollment object.

        `user` is a Django User object. If it hasn't been saved yet (no `.id`
               attribute), this method will automatically save it before
               adding an enrollment for it.

        `course_key` is our usual course_id string (e.g. "edX/Test101/2013_Fall)

        `mode` is a string specifying what kind of enrollment this is. The
               default is the default course mode, 'audit'. Other options
               include 'professional', 'verified', 'honor',
               'no-id-professional' and 'credit'.
               See CourseMode in common/djangoapps/course_modes/models.py.

        `check_access`: if True, we check that an accessible course actually
                exists for the given course_key before we enroll the student.
                The default is set to False to avoid breaking legacy code or
                code with non-standard flows (ex. beta tester invitations), but
                for any standard enrollment flow you probably want this to be True.

        `can_upgrade`: if course is upgradeable, alow learners to enroll even
                if enrollment is closed. This is a special case for entitlements
                while selecting a session. The default is set to False to avoid
                breaking the orignal course enroll code.

        Exceptions that can be raised: NonExistentCourseError,
        EnrollmentClosedError, CourseFullError, AlreadyEnrolledError.  All these
        are subclasses of CourseEnrollmentException if you want to catch all of
        them in the same way.

        It is expected that this method is called from a method which has already
        verified the user authentication.

        Also emits relevant events for analytics purposes.
        """
        if mode is None:
            mode = _default_course_mode(str(course_key))
        # All the server-side checks for whether a user is allowed to enroll.
        try:
            course = CourseOverview.get_from_id(course_key)
        except CourseOverview.DoesNotExist:
            # This is here to preserve legacy behavior which allowed enrollment in courses
            # announced before the start of content creation.
            if check_access:
                log.warning("User %s failed to enroll in non-existent course %s", user.username, str(course_key))
                raise NonExistentCourseError  # lint-amnesty, pylint: disable=raise-missing-from

        if check_access:
            if cls.is_enrollment_closed(user, course) and not can_upgrade:
                log.warning(
                    "User %s failed to enroll in course %s because enrollment is closed",
                    user.username,
                    str(course_key)
                )
                raise EnrollmentClosedError

            if cls.objects.is_course_full(course):
                log.warning(
                    "Course %s has reached its maximum enrollment of %d learners. User %s failed to enroll.",
                    str(course_key),
                    course.max_student_enrollments_allowed,
                    user.username,
                )
                raise CourseFullError
        if cls.is_enrolled(user, course_key):
            log.warning(
                "User %s attempted to enroll in %s, but they were already enrolled",
                user.username,
                str(course_key)
            )
            if check_access:
                raise AlreadyEnrolledError

        # User is allowed to enroll if they've reached this point.
        enrollment = cls.get_or_create_enrollment(user, course_key)
        enrollment.update_enrollment(is_active=True, mode=mode)
        enrollment.send_signal(EnrollStatusChange.enroll)

        return enrollment

    @classmethod
    def enroll_by_email(cls, email, course_id, mode=None, ignore_errors=True):
        """
        Enroll a user in a course given their email. This saves immediately.

        Note that  enrolling by email is generally done in big batches and the
        error rate is high. For that reason, we supress User lookup errors by
        default.

        Returns a CourseEnrollment object. If the User does not exist and
        `ignore_errors` is set to `True`, it will return None.

        `email` Email address of the User to add to enroll in the course.

        `course_id` is our usual course_id string (e.g. "edX/Test101/2013_Fall)

        `mode` is a string specifying what kind of enrollment this is. The
               default is the default course mode, 'audit'. Other options
               include 'professional', 'verified', 'honor',
               'no-id-professional' and 'credit'.
               See CourseMode in common/djangoapps/course_modes/models.py.

        `ignore_errors` is a boolean indicating whether we should suppress
                        `User.DoesNotExist` errors (returning None) or let it
                        bubble up.

        It is expected that this method is called from a method which has already
        verified the user authentication and access.
        """
        try:
            user = User.objects.get(email=email)
            return cls.enroll(user, course_id, mode)
        except User.DoesNotExist:
            err_msg = "Tried to enroll email {} into course {}, but user not found"
            log.error(err_msg.format(email, course_id))
            if ignore_errors:
                return None
            raise

    @classmethod
    def unenroll(cls, user, course_id, skip_refund=False):
        """
        Remove the user from a given course. If the relevant `CourseEnrollment`
        object doesn't exist, we log an error but don't throw an exception.

        `user` is a Django User object. If it hasn't been saved yet (no `.id`
               attribute), this method will automatically save it before
               adding an enrollment for it.

        `course_id` is our usual course_id string (e.g. "edX/Test101/2013_Fall)

        `skip_refund` can be set to True to avoid the refund process.
        """
        RequestCache('get_enrollment').clear()

        try:
            record = cls.objects.get(user=user, course_id=course_id)
            record.update_enrollment(is_active=False, skip_refund=skip_refund)

        except cls.DoesNotExist:
            log.error(
                "Tried to unenroll student %s from %s but they were not enrolled",
                user,
                course_id
            )

    @classmethod
    def unenroll_by_email(cls, email, course_id):
        """
        Unenroll a user from a course given their email. This saves immediately.
        User lookup errors are logged but will not throw an exception.

        `email` Email address of the User to unenroll from the course.

        `course_id` is our usual course_id string (e.g. "edX/Test101/2013_Fall)
        """
        RequestCache('get_enrollment').clear()

        try:
            user = User.objects.get(email=email)
            return cls.unenroll(user, course_id)
        except User.DoesNotExist:
            log.error(
                "Tried to unenroll email %s from course %s, but user not found",
                email,
                course_id
            )

    @classmethod
    def is_enrolled(cls, user, course_key):
        """
        Returns True if the user is enrolled in the course (the entry must exist
        and it must have `is_active=True`). Otherwise, returns False.

        `user` is a Django User object. If it hasn't been saved yet (no `.id`
               attribute), this method will automatically save it before
               adding an enrollment for it.

        `course_id` is our usual course_id string (e.g. "edX/Test101/2013_Fall)
        """
        enrollment_state = cls._get_enrollment_state(user, course_key)
        return enrollment_state.is_active or False

    @classmethod
    def is_enrolled_by_partial(cls, user, course_id_partial):
        """
        Returns `True` if the user is enrolled in a course that starts with
        `course_id_partial`. Otherwise, returns False.

        Can be used to determine whether a student is enrolled in a course
        whose run name is unknown.

        `user` is a Django User object. If it hasn't been saved yet (no `.id`
               attribute), this method will automatically save it before
               adding an enrollment for it.

        `course_id_partial` (CourseKey) is missing the run component
        """
        assert isinstance(course_id_partial, CourseKey)
        assert not course_id_partial.run  # None or empty string
        course_key = CourseKey.from_string('/'.join([course_id_partial.org, course_id_partial.course, '']))
        querystring = str(course_key)
        try:
            return cls.objects.filter(
                user=user,
                course__id__startswith=querystring,
                is_active=1
            ).exists()
        except cls.DoesNotExist:
            return False

    @classmethod
    def enrollment_mode_for_user(cls, user, course_id):
        """
        Returns the enrollment mode for the given user for the given course

        `user` is a Django User object
        `course_id` is our usual course_id string (e.g. "edX/Test101/2013_Fall)

        Returns (mode, is_active) where mode is the enrollment mode of the student
            and is_active is whether the enrollment is active.
        Returns (None, None) if the courseenrollment record does not exist.
        """
        enrollment_state = cls._get_enrollment_state(user, course_id)
        return enrollment_state.mode, enrollment_state.is_active

    @classmethod
    def enrollments_for_user(cls, user):
        return cls.objects.filter(user=user, is_active=1).select_related('user')

    @classmethod
    def enrollments_for_user_with_overviews_preload(cls, user, courses_limit=None):  # pylint: disable=invalid-name
        """
        List of user's CourseEnrollments, CourseOverviews preloaded if possible.

        We try to preload all CourseOverviews, which are usually lazily loaded
        as the .course_overview property. This is to avoid making an extra
        query for every enrollment when displaying something like the student
        dashboard. If some of the CourseOverviews are not found, we make no
        attempt to initialize them -- we just fall back to existing lazy-load
        behavior. The goal is to optimize the most common case as simply as
        possible, without changing any of the existing contracts.

        The name of this method is long, but was the end result of hashing out a
        number of alternatives, so pylint can stuff it (disable=invalid-name)
        """
        enrollments = cls.enrollments_for_user(user).select_related('schedule', 'course', 'course__image_set')

        if courses_limit:
            return enrollments.order_by('-created')[:courses_limit]
        else:
            return enrollments

    @classmethod
    def enrollment_status_hash_cache_key(cls, user):
        """ Returns the cache key for the cached enrollment status hash.

        Args:
            user (User): User whose cache key should be returned.

        Returns:
            str: Cache key.
        """
        return 'enrollment_status_hash_' + user.username

    @classmethod
    def generate_enrollment_status_hash(cls, user):
        """ Generates a hash encoding the given user's *active* enrollments.

         Args:
             user (User): User whose enrollments should be hashed.

        Returns:
            str: Hash of the user's active enrollments. If the user is anonymous, `None` is returned.
        """
        assert user

        if user.is_anonymous:
            return None

        cache_key = cls.enrollment_status_hash_cache_key(user)
        status_hash = cache.get(cache_key)

        if not status_hash:
            enrollments = cls.enrollments_for_user(user).values_list('course_id', 'mode')
            enrollments = [(str(e[0]).lower(), e[1].lower()) for e in enrollments]
            enrollments = sorted(enrollments, key=lambda e: e[0])
            hash_elements = [user.username]
            hash_elements += ['{course_id}={mode}'.format(course_id=e[0], mode=e[1]) for e in enrollments]
            status_hash = hashlib.md5('&'.join(hash_elements).encode('utf-8')).hexdigest()

            # The hash is cached indefinitely. It will be invalidated when the user enrolls/unenrolls.
            cache.set(cache_key, status_hash, None)

        return status_hash

    def is_paid_course(self):
        """
        Returns True, if course is paid
        """
        paid_course = CourseMode.is_white_label(self.course_id)
        if paid_course or CourseMode.is_professional_slug(self.mode):
            return True

        return False

    def activate(self):
        """Makes this `CourseEnrollment` record active. Saves immediately."""
        self.update_enrollment(is_active=True)

    def deactivate(self):
        """Makes this `CourseEnrollment` record inactive. Saves immediately. An
        inactive record means that the student is not enrolled in this course.
        """
        self.update_enrollment(is_active=False)

    def change_mode(self, mode):
        """Changes this `CourseEnrollment` record's mode to `mode`.  Saves immediately."""
        self.update_enrollment(mode=mode)

    def refundable(self, user_already_has_certs_for=None):
        """
        For paid/verified certificates, students may always receive a refund if
        this CourseEnrollment's `can_refund` attribute is not `None` (that
        overrides all other rules).

        If the `.can_refund` attribute is `None` or doesn't exist, then ALL of
        the following must be true for this enrollment to be refundable:

            * The user does not have a certificate issued for this course.
            * We are not past the refund cutoff date
            * There exists a 'verified' CourseMode for this course.

        Arguments:
            `user_already_has_certs_for` (set of `CourseKey`):
                 An optional param that is a set of `CourseKeys` that the user
                 has already been issued certificates in.

        Returns:
            bool: Whether is CourseEnrollment can be refunded.
        """
        # In order to support manual refunds past the deadline, set can_refund on this object.
        # On unenrolling, the "UNENROLL_DONE" signal calls CertificateItem.refund_cert_callback(),
        # which calls this method to determine whether to refund the order.
        # This can't be set directly because refunds currently happen as a side-effect of unenrolling.
        # (side-effects are bad)

        if getattr(self, 'can_refund', None) is not None:
            return True

        # If the student has already been given a certificate they should not be refunded
        if user_already_has_certs_for is not None:
            if self.course_id in user_already_has_certs_for:
                return False
        else:
            if GeneratedCertificate.certificate_for_student(self.user, self.course_id) is not None:
                return False

        # If it is after the refundable cutoff date they should not be refunded.
        refund_cutoff_date = self.refund_cutoff_date()
        # `refund_cuttoff_date` will be `None` if there is no order. If there is no order return `False`.
        if refund_cutoff_date is None:
            return False
        if datetime.now(UTC) > refund_cutoff_date:
            return False

        course_mode = CourseMode.mode_for_course(self.course_id, 'verified', include_expired=True)
        if course_mode is None:
            return False
        else:
            return True

    def refund_cutoff_date(self):
        """ Calculate and return the refund window end date. """
        # NOTE: This is here to avoid circular references
        from openedx.core.djangoapps.commerce.utils import ecommerce_api_client, ECOMMERCE_DATE_FORMAT

        date_placed = self.get_order_attribute_value('date_placed')

        if not date_placed:
            order_number = self.get_order_attribute_value('order_number')
            if not order_number:
                return None

            try:
                order = ecommerce_api_client(self.user).orders(order_number).get()
                date_placed = order['date_placed']
                # also save the attribute so that we don't need to call ecommerce again.
                username = self.user.username
                enrollment_attributes = get_enrollment_attributes(username, str(self.course_id))
                enrollment_attributes.append(
                    {
                        "namespace": "order",
                        "name": "date_placed",
                        "value": date_placed,
                    }
                )
                set_enrollment_attributes(username, str(self.course_id), enrollment_attributes)
            except HttpClientError:
                log.warning(
                    "Encountered HttpClientError while getting order details from ecommerce. "
                    "Order={number} and user {user}".format(number=order_number, user=self.user.id))
                return None

            except HttpServerError:
                log.warning(
                    "Encountered HttpServerError while getting order details from ecommerce. "
                    "Order={number} and user {user}".format(number=order_number, user=self.user.id))
                return None

            except SlumberBaseException:
                log.warning(
                    "Encountered an error while getting order details from ecommerce. "
                    "Order={number} and user {user}".format(number=order_number, user=self.user.id))
                return None

        refund_window_start_date = max(
            datetime.strptime(date_placed, ECOMMERCE_DATE_FORMAT),
            self.course_overview.start.replace(tzinfo=None)
        )

        return refund_window_start_date.replace(tzinfo=UTC) + EnrollmentRefundConfiguration.current().refund_window

    def get_order_attribute_value(self, attr_name):
        """ Get and return course enrollment order attribute's value."""
        try:
            attribute = self.attributes.get(namespace='order', name=attr_name)
        except ObjectDoesNotExist:
            return None
        except MultipleObjectsReturned:
            # If there are multiple attributes then return the last one.
            enrollment_id = self.get_enrollment(self.user, self.course_id).id
            log.warning(
                "Multiple CourseEnrollmentAttributes found for user %s with enrollment-ID %s",
                self.user.id,
                enrollment_id
            )
            attribute = self.attributes.filter(namespace='order', name=attr_name).last()

        return attribute.value

    @property
    def username(self):
        return self.user.username

    @property
    def course_overview(self):
        """
        Returns a CourseOverview of the course to which this enrollment refers.
        Returns None if an error occurred while trying to load the course.

        Note:
            If the course is re-published within the lifetime of this
            CourseEnrollment object, then the value of this property will
            become stale.
        """
        if not self._course_overview:
            try:
                self._course_overview = self.course
            except CourseOverview.DoesNotExist:
                log.info('Course Overviews: unable to find course overview for enrollment, loading from modulestore.')
                try:
                    self._course_overview = CourseOverview.get_from_id(self.course_id)
                except (CourseOverview.DoesNotExist, OSError):
                    self._course_overview = None
        return self._course_overview

    @cached_property
    def verified_mode(self):
        return CourseMode.verified_mode_for_course(self.course_id)

    @cached_property
    def upgrade_deadline(self):
        """
        Returns the upgrade deadline for this enrollment, if it is upgradeable.
        If the seat cannot be upgraded, None is returned.
        Note:
            When loading this model, use `select_related` to retrieve the associated schedule object.
        Returns:
            datetime|None
        """
        log.debug('Schedules: Determining upgrade deadline for CourseEnrollment %d...', self.id)
        if not CourseMode.is_mode_upgradeable(self.mode):
            log.debug(
                'Schedules: %s mode of %s is not upgradeable. Returning None for upgrade deadline.',
                self.mode, self.course_id
            )
            return None

        if self.dynamic_upgrade_deadline is not None:
            # When course modes expire they aren't found any more and None would be returned.
            # Replicate that behavior here by returning None if the personalized deadline is in the past.
            if self.dynamic_upgrade_deadline <= datetime.now(UTC):
                log.debug('Schedules: Returning None since dynamic upgrade deadline has already passed.')
                return None

            if self.verified_mode is None or CourseMode.is_professional_mode(self.verified_mode):
                log.debug('Schedules: Returning None for dynamic upgrade deadline since the course does not have a '
                          'verified mode.')
                return None

            return self.dynamic_upgrade_deadline

        return self.course_upgrade_deadline

    @cached_property
    def dynamic_upgrade_deadline(self):
        """
        Returns the learner's personalized upgrade deadline if one exists, otherwise it returns None.

        Note that this will return a value even if the deadline is in the past. This property can be used
        to modify behavior for users with personalized deadlines by checking if it's None or not.

        Returns:
            datetime|None
        """
        if not self.course_overview.self_paced:
            return None

        if not DynamicUpgradeDeadlineConfiguration.is_enabled():
            return None

        course_config = CourseDynamicUpgradeDeadlineConfiguration.current(self.course_id)
        if course_config.opted_out():
            # Course-level config should be checked first since it overrides the org-level config
            return None

        org_config = OrgDynamicUpgradeDeadlineConfiguration.current(self.course_id.org)
        if org_config.opted_out() and not course_config.opted_in():
            return None

        try:
            if not self.schedule or not self.schedule.enrollment.is_active:  # pylint: disable=no-member
                return None

            log.debug(
                'Schedules: Pulling upgrade deadline for CourseEnrollment %d from Schedule %d.',
                self.id, self.schedule.id  # lint-amnesty, pylint: disable=no-member
            )
            return self.schedule.upgrade_deadline  # lint-amnesty, pylint: disable=no-member
        except ObjectDoesNotExist:
            # NOTE: Schedule has a one-to-one mapping with CourseEnrollment. If no schedule is associated
            # with this enrollment, Django will raise an exception rather than return None.
            log.debug('Schedules: No schedule exists for CourseEnrollment %d.', self.id)
            return None

    @cached_property
    def course_upgrade_deadline(self):
        """
        Returns the expiration datetime for the verified course mode.

        If the mode is already expired, return None. Also return None if the course does not have a verified
        course mode.

        Returns:
            datetime|None
        """
        try:
            if self.verified_mode:
                log.debug('Schedules: Defaulting to verified mode expiration date-time for %s.', self.course_id)
                return self.verified_mode.expiration_datetime
            else:
                log.debug('Schedules: No verified mode located for %s.', self.course_id)
                return None
        except CourseMode.DoesNotExist:
            log.debug('Schedules: %s has no verified mode.', self.course_id)
            return None

    def is_verified_enrollment(self):
        """
        Check the course enrollment mode is verified or not
        """
        return CourseMode.is_verified_slug(self.mode)

    def is_professional_enrollment(self):
        """
        Check the course enrollment mode is professional or not
        """
        return CourseMode.is_professional_slug(self.mode)

    @classmethod
    def is_enrolled_as_verified(cls, user, course_key):
        """
        Check whether the course enrollment is for a verified mode.

        Arguments:
            user (User): The user object.
            course_key (CourseKey): The identifier for the course.

        Returns: bool

        """
        enrollment = cls.get_enrollment(user, course_key)
        return (
            enrollment is not None and
            enrollment.is_active and
            enrollment.is_verified_enrollment()
        )

    @classmethod
    def cache_key_name(cls, user_id, course_key):
        """Return cache key name to be used to cache current configuration.
        Args:
            user_id(int): Id of user.
            course_key(unicode): Unicode of course key

        Returns:
            Unicode cache key
        """
        return cls.COURSE_ENROLLMENT_CACHE_KEY.format(user_id, str(course_key))

    @classmethod
    def _get_enrollment_state(cls, user, course_key):
        """
        Returns the CourseEnrollmentState for the given user
        and course_key, caching the result for later retrieval.
        """
        assert user

        if user.is_anonymous:
            return CourseEnrollmentState(None, None)
        enrollment_state = cls._get_enrollment_in_request_cache(user, course_key)
        if not enrollment_state:
            try:
                record = cls.objects.get(user=user, course_id=course_key)
                enrollment_state = CourseEnrollmentState(record.mode, record.is_active)
            except cls.DoesNotExist:
                enrollment_state = CourseEnrollmentState(None, None)
            cls._update_enrollment_in_request_cache(user, course_key, enrollment_state)
        return enrollment_state

    @classmethod
    def bulk_fetch_enrollment_states(cls, users, course_key):
        """
        Bulk pre-fetches the enrollment states for the given users
        for the given course.
        """
        # before populating the cache with another bulk set of data,
        # remove previously cached entries to keep memory usage low.
        RequestCache(cls.MODE_CACHE_NAMESPACE).clear()

        records = cls.objects.filter(user__in=users, course_id=course_key).select_related('user')
        cache = cls._get_mode_active_request_cache()  # lint-amnesty, pylint: disable=redefined-outer-name
        for record in records:
            enrollment_state = CourseEnrollmentState(record.mode, record.is_active)
            cls._update_enrollment(cache, record.user.id, course_key, enrollment_state)

    @classmethod
    def _get_mode_active_request_cache(cls):
        """
        Returns the request-specific cache for CourseEnrollment as dict.
        """
        return RequestCache(cls.MODE_CACHE_NAMESPACE).data

    @classmethod
    def _get_enrollment_in_request_cache(cls, user, course_key):
        """
        Returns the cached value (CourseEnrollmentState) for the user's
        enrollment in the request cache.  If not cached, returns None.
        """
        return cls._get_mode_active_request_cache().get((user.id, course_key))

    @classmethod
    def _update_enrollment_in_request_cache(cls, user, course_key, enrollment_state):
        """
        Updates the cached value for the user's enrollment in the
        request cache.
        """
        cls._update_enrollment(cls._get_mode_active_request_cache(), user.id, course_key, enrollment_state)

    @classmethod
    def _update_enrollment(cls, cache, user_id, course_key, enrollment_state):  # lint-amnesty, pylint: disable=redefined-outer-name
        """
        Updates the cached value for the user's enrollment in the
        given cache.
        """
        cache[(user_id, course_key)] = enrollment_state


@python_2_unicode_compatible
class FBEEnrollmentExclusion(models.Model):
    """
    Disable FBE for enrollments in this table.

    .. no_pii:
    """
    enrollment = models.OneToOneField(
        CourseEnrollment,
        on_delete=models.DO_NOTHING,
    )

    def __str__(self):
        return f"[FBEEnrollmentExclusion] {self.enrollment}"


@receiver(models.signals.post_save, sender=CourseEnrollment)
@receiver(models.signals.post_delete, sender=CourseEnrollment)
def invalidate_enrollment_mode_cache(sender, instance, **kwargs):  # pylint: disable=unused-argument
    """
    Invalidate the cache of CourseEnrollment model.
    """

    cache_key = CourseEnrollment.cache_key_name(
        instance.user.id,
        str(instance.course_id)
    )
    cache.delete(cache_key)


@receiver(models.signals.post_save, sender=CourseEnrollment)
def update_expiry_email_date(sender, instance, **kwargs):  # pylint: disable=unused-argument
    """
    If the user has enrolled in verified track of a course and has expired ID
    verification then send email to get the ID verified by setting the
    expiry_email_date field.
    """
    email_config = getattr(settings, 'VERIFICATION_EXPIRY_EMAIL', {'DAYS_RANGE': 1, 'RESEND_DAYS': 15})

    if instance.mode == CourseMode.VERIFIED:
        SoftwareSecurePhotoVerification.update_expiry_email_date_for_user(instance.user, email_config)


class ManualEnrollmentAudit(models.Model):
    """
    Table for tracking which enrollments were performed through manual enrollment.

    .. pii: Contains enrolled_email, retired in LMSAccountRetirementView
    .. pii_types: email_address
    .. pii_retirement: local_api
    """
    enrollment = models.ForeignKey(CourseEnrollment, null=True, on_delete=models.CASCADE)
    enrolled_by = models.ForeignKey(User, null=True, on_delete=models.CASCADE)
    enrolled_email = models.CharField(max_length=255, db_index=True)
    time_stamp = models.DateTimeField(auto_now_add=True, null=True)
    state_transition = models.CharField(max_length=255, choices=TRANSITION_STATES)
    reason = models.TextField(null=True)
    role = models.CharField(blank=True, null=True, max_length=64)
    history = HistoricalRecords()

    @classmethod
    def create_manual_enrollment_audit(cls, user, email, state_transition, reason, enrollment=None, role=None):
        """
        saves the student manual enrollment information
        """
        return cls.objects.create(
            enrolled_by=user,
            enrolled_email=email,
            state_transition=state_transition,
            reason=reason,
            enrollment=enrollment,
            role=role,
        )

    @classmethod
    def get_manual_enrollment_by_email(cls, email):
        """
        if matches returns the most recent entry in the table filtered by email else returns None.
        """
        try:
            manual_enrollment = cls.objects.filter(enrolled_email=email).latest('time_stamp')
        except cls.DoesNotExist:
            manual_enrollment = None
        return manual_enrollment

    @classmethod
    def get_manual_enrollment(cls, enrollment):
        """
        Returns the most recent entry for the given enrollment, or None if there are no matches
        """
        try:
            manual_enrollment = cls.objects.filter(enrollment=enrollment).latest('time_stamp')
        except cls.DoesNotExist:
            manual_enrollment = None
        return manual_enrollment

    @classmethod
    def retire_manual_enrollments(cls, user, retired_email):
        """
        Removes PII (enrolled_email and reason) associated with the User passed in. Bubbles up any exceptions.
        """
        # This bit of ugliness is to fix a perfmance issue with Django using a slow
        # sub-select that caused the original query to take several seconds (PLAT-2371).
        # It is possible that this could also be bad if a user has thousands of manual
        # enrollments, but currently that number tends to be very low.
        manual_enrollment_ids = list(cls.objects.filter(enrollment__user=user).values_list('id', flat=True))
        manual_enrollment_audits = cls.objects.filter(id__in=manual_enrollment_ids)

        if not manual_enrollment_audits:
            return False

        for manual_enrollment_audit in manual_enrollment_audits:
            manual_enrollment_audit.history.update(reason="", enrolled_email=retired_email)
        manual_enrollment_audits.update(reason="", enrolled_email=retired_email)
        return True


@python_2_unicode_compatible
class CourseEnrollmentAllowed(DeletableByUserValue, models.Model):
    """
    Table of users (specified by email address strings) who are allowed to enroll in a specified course.
    The user may or may not (yet) exist.  Enrollment by users listed in this table is allowed
    even if the enrollment time window is past.  Once an enrollment from this list effectively happens,
    the object is marked with the student who enrolled, to prevent students from changing e-mails and
    enrolling many accounts through the same e-mail.

    .. no_pii:
    """
    email = models.CharField(max_length=255, db_index=True)
    course_id = CourseKeyField(max_length=255, db_index=True)
    auto_enroll = models.BooleanField(default=0)
    user = models.ForeignKey(
        User,
        null=True,
        blank=True,
        help_text="First user which enrolled in the specified course through the specified e-mail. "
                  "Once set, it won't change.",
        on_delete=models.CASCADE,
    )

    created = models.DateTimeField(auto_now_add=True, null=True, db_index=True)

    class Meta:
        unique_together = (('email', 'course_id'),)

    def __str__(self):
        return f"[CourseEnrollmentAllowed] {self.email}: {self.course_id} ({self.created})"

    @classmethod
    def for_user(cls, user):
        """
        Returns the CourseEnrollmentAllowed objects that can effectively be used by a particular `user`.
        This includes the ones that match the user's e-mail and excludes those CEA which were already consumed
        by a different user.
        """
        return cls.objects.filter(email=user.email).filter(Q(user__isnull=True) | Q(user=user))

    def valid_for_user(self, user):
        """
        Returns True if the CEA is usable by the given user, or False if it was already consumed by another user.
        """
        return self.user is None or self.user == user

    @classmethod
    def may_enroll_and_unenrolled(cls, course_id):
        """
        Return QuerySet of students who are allowed to enroll in a course.

        Result excludes students who have already enrolled in the
        course.

        `course_id` identifies the course for which to compute the QuerySet.
        """
        enrolled = CourseEnrollment.objects.users_enrolled_in(course_id=course_id).values_list('email', flat=True)
        return CourseEnrollmentAllowed.objects.filter(course_id=course_id).exclude(email__in=enrolled)


@total_ordering
@python_2_unicode_compatible
class CourseAccessRole(models.Model):
    """
    Maps users to org, courses, and roles. Used by student.roles.CourseRole and OrgRole.
    To establish a user as having a specific role over all courses in the org, create an entry
    without a course_id.

    .. no_pii:
    """

    objects = NoneToEmptyManager()

    user = models.ForeignKey(User, on_delete=models.CASCADE)
    # blank org is for global group based roles such as course creator (may be deprecated)
    org = models.CharField(max_length=64, db_index=True, blank=True)
    # blank course_id implies org wide role
    course_id = CourseKeyField(max_length=255, db_index=True, blank=True)
    role = models.CharField(max_length=64, db_index=True)

    class Meta:
        unique_together = ('user', 'org', 'course_id', 'role')

    @property
    def _key(self):
        """
        convenience function to make eq overrides easier and clearer. arbitrary decision
        that role is primary, followed by org, course, and then user
        """
        return (self.role, self.org, self.course_id, self.user_id)

    def __eq__(self, other):
        """
        Overriding eq b/c the django impl relies on the primary key which requires fetch. sometimes we
        just want to compare roles w/o doing another fetch.
        """
        return type(self) == type(other) and self._key == other._key  # lint-amnesty, pylint: disable=protected-access, unidiomatic-typecheck

    def __hash__(self):
        return hash(self._key)

    def __lt__(self, other):
        """
        Lexigraphic sort
        """
        return self._key < other._key

    def __str__(self):
        return f"[CourseAccessRole] user: {self.user.username}   role: {self.role}   org: {self.org}   course: {self.course_id}"  # lint-amnesty, pylint: disable=line-too-long


#### Helper methods for use from python manage.py shell and other classes.


def strip_if_string(value):
    if isinstance(value, str):
        return value.strip()
    return value


def get_user_by_username_or_email(username_or_email):
    """
    Return a User object by looking up a user against username_or_email.

    Raises:
        User.DoesNotExist if no user object can be found, the user was
        retired, or the user is in the process of being retired.

        MultipleObjectsReturned if one user has same email as username of
        second user

        MultipleObjectsReturned if more than one user has same email or
        username
    """
    username_or_email = strip_if_string(username_or_email)
    # there should be one user with either username or email equal to username_or_email
    user = User.objects.get(Q(email=username_or_email) | Q(username=username_or_email))
    if user.username == username_or_email:
        UserRetirementRequest = apps.get_model('user_api', 'UserRetirementRequest')
        if UserRetirementRequest.has_user_requested_retirement(user):
            raise User.DoesNotExist
    return user


def get_user(email):
    user = User.objects.get(email=email)
    u_prof = UserProfile.objects.get(user=user)
    return user, u_prof


def user_info(email):  # lint-amnesty, pylint: disable=missing-function-docstring
    user, u_prof = get_user(email)
    print("User id", user.id)
    print("Username", user.username)
    print("E-mail", user.email)
    print("Name", u_prof.name)
    print("Location", u_prof.location)
    print("Language", u_prof.language)
    return user, u_prof


def change_email(old_email, new_email):
    user = User.objects.get(email=old_email)
    user.email = new_email
    user.save()


def change_name(email, new_name):
    _user, u_prof = get_user(email)
    u_prof.name = new_name
    u_prof.save()


def user_count():
    print("All users", User.objects.all().count())
    print("Active users", User.objects.filter(is_active=True).count())
    return User.objects.all().count()


def active_user_count():
    return User.objects.filter(is_active=True).count()


def create_group(name, description):
    utg = UserTestGroup()
    utg.name = name
    utg.description = description
    utg.save()


def add_user_to_group(user, group):
    utg = UserTestGroup.objects.get(name=group)
    utg.users.add(User.objects.get(username=user))
    utg.save()


def remove_user_from_group(user, group):
    utg = UserTestGroup.objects.get(name=group)
    utg.users.remove(User.objects.get(username=user))
    utg.save()

DEFAULT_GROUPS = {
    'email_future_courses': 'Receive e-mails about future MITx courses',
    'email_helpers': 'Receive e-mails about how to help with MITx',
    'mitx_unenroll': 'Fully unenrolled -- no further communications',
    '6002x_unenroll': 'Took and dropped 6002x'
}


def add_user_to_default_group(user, group):  # lint-amnesty, pylint: disable=missing-function-docstring
    try:
        utg = UserTestGroup.objects.get(name=group)
    except UserTestGroup.DoesNotExist:
        utg = UserTestGroup()
        utg.name = group
        utg.description = DEFAULT_GROUPS[group]
        utg.save()
    utg.users.add(User.objects.get(username=user))
    utg.save()


def create_comments_service_user(user):  # lint-amnesty, pylint: disable=missing-function-docstring
    if not settings.FEATURES['ENABLE_DISCUSSION_SERVICE']:
        # Don't try--it won't work, and it will fill the logs with lots of errors
        return
    try:
        cc_user = cc.User.from_django_user(user)
        cc_user.save()
    except Exception:  # pylint: disable=broad-except
        log = logging.getLogger("edx.discussion")  # pylint: disable=redefined-outer-name
        log.error(
            f"Could not create comments service user with id {user.id}",
            exc_info=True
        )

# Define login and logout handlers here in the models file, instead of the views file,
# so that they are more likely to be loaded when a Studio user brings up the Studio admin
# page to login.  These are currently the only signals available, so we need to continue
# identifying and logging failures separately (in views).


@receiver(user_logged_in)
def log_successful_login(sender, request, user, **kwargs):  # lint-amnesty, pylint: disable=unused-argument
    """Handler to log when logins have occurred successfully."""
    if settings.FEATURES['SQUELCH_PII_IN_LOGS']:
        AUDIT_LOG.info(f"Login success - user.id: {user.id}")
    else:
        AUDIT_LOG.info(f"Login success - {user.username} ({user.email})")


@receiver(user_logged_out)
def log_successful_logout(sender, request, user, **kwargs):  # lint-amnesty, pylint: disable=unused-argument
    """Handler to log when logouts have occurred successfully."""
    if hasattr(request, 'user'):
        if settings.FEATURES['SQUELCH_PII_IN_LOGS']:
            AUDIT_LOG.info(f'Logout - user.id: {request.user.id}')  # pylint: disable=logging-format-interpolation
        else:
            AUDIT_LOG.info(f'Logout - {request.user}')  # pylint: disable=logging-format-interpolation
        if request.user.id:
            segment.track(request.user.id, 'edx.bi.user.account.logout')


@receiver(user_logged_in)
@receiver(user_logged_out)
def enforce_single_login(sender, request, user, signal, **kwargs):  # pylint: disable=unused-argument
    """
    Sets the current session id in the user profile,
    to prevent concurrent logins.
    """
    if settings.FEATURES.get('PREVENT_CONCURRENT_LOGINS', False):
        if signal == user_logged_in:
            key = request.session.session_key
        else:
            key = None
        if user:
            user_profile, __ = UserProfile.objects.get_or_create(
                user=user,
                defaults={'name': user.username}
            )
            if user_profile:
                user.profile.set_login_session(key)


class DashboardConfiguration(ConfigurationModel):
    """
    Note:
        This model is deprecated and we should not be adding new content to it.
        We will eventually migrate this one entry to a django setting as well.

    Dashboard Configuration settings.

    Includes configuration options for the dashboard, which impact behavior and rendering for the application.

    .. no_pii:
    """
    recent_enrollment_time_delta = models.PositiveIntegerField(
        default=0,
        help_text="The number of seconds in which a new enrollment is considered 'recent'. "
                  "Used to display notifications."
    )

    @property
    def recent_enrollment_seconds(self):
        return self.recent_enrollment_time_delta


class LinkedInAddToProfileConfiguration(ConfigurationModel):
    """
    LinkedIn Add to Profile Configuration

    This configuration enables the 'Add to Profile' LinkedIn button. The button
    appears when users have a certificate available; when clicked, users are sent
    to the LinkedIn site with a pre-filled form allowing them to add the
    certificate to their LinkedIn profile.

    See https://addtoprofile.linkedin.com/ for documentation on parameters

    .. no_pii:
    """

    MODE_TO_CERT_NAME = {
        'honor': _('{platform_name} Honor Code Certificate for {course_name}'),
        'verified': _('{platform_name} Verified Certificate for {course_name}'),
        'professional': _('{platform_name} Professional Certificate for {course_name}'),
        'no-id-professional': _('{platform_name} Professional Certificate for {course_name}'),
    }

    company_identifier = models.TextField(
        blank=True,
        help_text=_(
            'Your organization ID (if your organization has an existing page on LinkedIn) e.g 1337. '
            'If not provided, will default to sending Platform Name (e.g. edX) instead.'
        ),
    )

    def is_enabled(self, *key_fields):
        """
        Checks both the model itself and share_settings to see if LinkedIn Add to Profile is enabled
        """
        enabled = super().is_enabled(*key_fields)
        share_settings = configuration_helpers.get_value('SOCIAL_SHARING_SETTINGS', settings.SOCIAL_SHARING_SETTINGS)
        return share_settings.get('CERTIFICATE_LINKEDIN', enabled)

    def add_to_profile_url(self, course_name, cert_mode, cert_url, certificate=None):
        """
        Construct the URL for the "add to profile" button. This will autofill the form based on
        the params provided.

        Arguments:
            course_name (str): The display name of the course.
            cert_mode (str): The course mode of the user's certificate (e.g. "verified", "honor", "professional")
            cert_url (str): The URL for the certificate.

        Keyword Arguments:
            certificate (GeneratedCertificate): a GeneratedCertificate object for the user and course.
                If provided, this function will also autofill the certId and issue date for the cert.
        """
        params = {
            'name': self._cert_name(course_name, cert_mode),
            'certUrl': cert_url,
        }

        params.update(self._organization_information())

        if certificate:
            params.update({
                'certId': certificate.verify_uuid,
                'issueYear': certificate.created_date.year,
                'issueMonth': certificate.created_date.month,
            })

        return 'https://www.linkedin.com/profile/add?startTask=CERTIFICATION_NAME&{params}'.format(
            params=urlencode(params)
        )

    def _cert_name(self, course_name, cert_mode):
        """
        Name of the certification, for display on LinkedIn.

        Arguments:
            course_name (unicode): The display name of the course.
            cert_mode (str): The course mode of the user's certificate (e.g. "verified", "honor", "professional")

        Returns:
            str: The formatted string to display for the name field on the LinkedIn Add to Profile dialog.
        """
        default_cert_name = self.MODE_TO_CERT_NAME.get(cert_mode, _('{platform_name} Certificate for {course_name}'))
        # Look for an override of the certificate name in the SOCIAL_SHARING_SETTINGS setting
        share_settings = configuration_helpers.get_value('SOCIAL_SHARING_SETTINGS', settings.SOCIAL_SHARING_SETTINGS)
        cert_name = share_settings.get('CERTIFICATE_LINKEDIN_MODE_TO_CERT_NAME', {}).get(cert_mode, default_cert_name)

        return cert_name.format(
            platform_name=configuration_helpers.get_value('platform_name', settings.PLATFORM_NAME),
            course_name=course_name
        )

    def _organization_information(self):
        """
        Returns organization information for use in the URL parameters for add to profile.

        Returns:
            dict: Either the organization ID on LinkedIn or the organization's name
                Will be used to prefill the organization on the add to profile action.
        """
        org_id = configuration_helpers.get_value('LINKEDIN_COMPANY_ID', self.company_identifier)
        # Prefer organization ID per documentation at https://addtoprofile.linkedin.com/
        if org_id:
            return {'organizationId': org_id}
        return {'organizationName': configuration_helpers.get_value('platform_name', settings.PLATFORM_NAME)}


@python_2_unicode_compatible
class EntranceExamConfiguration(models.Model):
    """
    Represents a Student's entrance exam specific data for a single Course

    .. no_pii:
    """

    user = models.ForeignKey(User, db_index=True, on_delete=models.CASCADE)
    course_id = CourseKeyField(max_length=255, db_index=True)
    created = models.DateTimeField(auto_now_add=True, null=True, db_index=True)
    updated = models.DateTimeField(auto_now=True, db_index=True)

    # if skip_entrance_exam is True, then student can skip entrance exam
    # for the course
    skip_entrance_exam = models.BooleanField(default=True)

    class Meta:
        unique_together = (('user', 'course_id'), )

    def __str__(self):
        return "[EntranceExamConfiguration] {}: {} ({}) = {}".format(
            self.user, self.course_id, self.created, self.skip_entrance_exam
        )

    @classmethod
    def user_can_skip_entrance_exam(cls, user, course_key):
        """
        Return True if given user can skip entrance exam for given course otherwise False.
        """
        can_skip = False
        if ENTRANCE_EXAMS.is_enabled():
            try:
                record = EntranceExamConfiguration.objects.get(user=user, course_id=course_key)
                can_skip = record.skip_entrance_exam
            except EntranceExamConfiguration.DoesNotExist:
                can_skip = False
        return can_skip


class LanguageField(models.CharField):
    """Represents a language from the ISO 639-1 language set."""

    def __init__(self, *args, **kwargs):
        """Creates a LanguageField.

        Accepts all the same kwargs as a CharField, except for max_length and
        choices. help_text defaults to a description of the ISO 639-1 set.
        """
        kwargs.pop('max_length', None)
        kwargs.pop('choices', None)
        help_text = kwargs.pop(
            'help_text',
            _("The ISO 639-1 language code for this language."),
        )
        super().__init__(
            max_length=16,
            choices=settings.ALL_LANGUAGES,
            help_text=help_text,
            *args,
            **kwargs
        )


class LanguageProficiency(models.Model):
    """
    Represents a user's language proficiency.

    Note that we have not found a way to emit analytics change events by using signals directly on this
    model or on UserProfile. Therefore if you are changing LanguageProficiency values, it is important
    to go through the accounts API (AccountsView) defined in
    /edx-platform/openedx/core/djangoapps/user_api/accounts/views.py or its associated api method
    (update_account_settings) so that the events are emitted.

    .. no_pii: Language is not PII value according to OEP-30.
    """
    class Meta:
        unique_together = (('code', 'user_profile'),)

    user_profile = models.ForeignKey(UserProfile, db_index=True, related_name='language_proficiencies',
                                     on_delete=models.CASCADE)
    code = models.CharField(
        max_length=16,
        blank=False,
        choices=settings.ALL_LANGUAGES,
        help_text=_("The ISO 639-1 language code for this language.")
    )


class SocialLink(models.Model):
    """
    Represents a URL connecting a particular social platform to a user's social profile.

    The platforms are listed in the lms/common.py file under SOCIAL_PLATFORMS.
    Each entry has a display name, a url_stub that describes a required
    component of the stored URL and an example of a valid URL.

    The stored social_link value must adhere to the form 'https://www.[url_stub][username]'.

    .. pii: Stores linkage from User to a learner's social media profiles. Retired in AccountRetirementView.
    .. pii_types: external_service
    .. pii_retirement: local_api
    """
    user_profile = models.ForeignKey(UserProfile, db_index=True, related_name='social_links', on_delete=models.CASCADE)
    platform = models.CharField(max_length=30)
    social_link = models.CharField(max_length=100, blank=True)


@python_2_unicode_compatible
class CourseEnrollmentAttribute(models.Model):
    """
    Provide additional information about the user's enrollment.

    .. no_pii: This stores key/value pairs, of which there is no full list, but the ones currently in use are not PII
    """
    enrollment = models.ForeignKey(CourseEnrollment, related_name="attributes", on_delete=models.CASCADE)
    namespace = models.CharField(
        max_length=255,
        help_text=_("Namespace of enrollment attribute")
    )
    name = models.CharField(
        max_length=255,
        help_text=_("Name of the enrollment attribute")
    )
    value = models.CharField(
        max_length=255,
        help_text=_("Value of the enrollment attribute")
    )

    def __str__(self):
        """Unicode representation of the attribute. """
        return "{namespace}:{name}, {value}".format(
            namespace=self.namespace,
            name=self.name,
            value=self.value,
        )

    @classmethod
    def add_enrollment_attr(cls, enrollment, data_list):
        """
        Delete all the enrollment attributes for the given enrollment and
        add new attributes.

        Args:
            enrollment (CourseEnrollment): 'CourseEnrollment' for which attribute is to be added
            data_list: list of dictionaries containing data to save
        """
        cls.objects.filter(enrollment=enrollment).delete()
        attributes = [
            cls(enrollment=enrollment, namespace=data['namespace'], name=data['name'], value=data['value'])
            for data in data_list
        ]
        cls.objects.bulk_create(attributes)

    @classmethod
    def get_enrollment_attributes(cls, enrollment):
        """Retrieve list of all enrollment attributes.

        Args:
            enrollment(CourseEnrollment): 'CourseEnrollment' for which list is to retrieve

        Returns: list

        Example:
        >>> CourseEnrollmentAttribute.get_enrollment_attributes(CourseEnrollment)
        [
            {
                "namespace": "credit",
                "name": "provider_id",
                "value": "hogwarts",
            },
        ]
        """
        return [
            {
                "namespace": attribute.namespace,
                "name": attribute.name,
                "value": attribute.value,
            }
            for attribute in cls.objects.filter(enrollment=enrollment)
        ]


class EnrollmentRefundConfiguration(ConfigurationModel):
    """
    Configuration for course enrollment refunds.

    .. no_pii:
    """

    # TODO: Django 1.8 introduces a DurationField
    # (https://docs.djangoproject.com/en/1.8/ref/models/fields/#durationfield)
    # for storing timedeltas which uses MySQL's bigint for backing
    # storage. After we've completed the Django upgrade we should be
    # able to replace this field with a DurationField named
    # `refund_window` without having to run a migration or change
    # other code.
    refund_window_microseconds = models.BigIntegerField(
        default=1209600000000,
        help_text=_(
            "The window of time after enrolling during which users can be granted"
            " a refund, represented in microseconds. The default is 14 days."
        )
    )

    @property
    def refund_window(self):
        """Return the configured refund window as a `datetime.timedelta`."""
        return timedelta(microseconds=self.refund_window_microseconds)

    @refund_window.setter
    def refund_window(self, refund_window):
        """Set the current refund window to the given timedelta."""
        self.refund_window_microseconds = int(refund_window.total_seconds() * 1000000)


@python_2_unicode_compatible
class RegistrationCookieConfiguration(ConfigurationModel):
    """
    Configuration for registration cookies.

    .. no_pii:
    """
    utm_cookie_name = models.CharField(
        max_length=255,
        help_text=_("Name of the UTM cookie")
    )

    affiliate_cookie_name = models.CharField(
        max_length=255,
        help_text=_("Name of the affiliate cookie")
    )

    def __str__(self):
        """Unicode representation of this config. """
        return "UTM: {utm_name}; AFFILIATE: {affiliate_name}".format(
            utm_name=self.utm_cookie_name,
            affiliate_name=self.affiliate_cookie_name
        )


class BulkUnenrollConfiguration(ConfigurationModel):  # lint-amnesty, pylint: disable=empty-docstring
    """

    """
    csv_file = models.FileField(
        validators=[FileExtensionValidator(allowed_extensions=['csv'])],
        help_text=_("It expect that the data will be provided in a csv file format with \
                    first row being the header and columns will be as follows: \
                    user_id, username, email, course_id, is_verified, verification_date")
    )


class BulkChangeEnrollmentConfiguration(ConfigurationModel):
    """
    config model for the bulk_change_enrollment_csv command
    """
    csv_file = models.FileField(
        validators=[FileExtensionValidator(allowed_extensions=['csv'])],
        help_text=_("It expect that the data will be provided in a csv file format with \
                    first row being the header and columns will be as follows: \
                    course_id, username, mode")
    )


@python_2_unicode_compatible
class UserAttribute(TimeStampedModel):
    """
    Record additional metadata about a user, stored as key/value pairs of text.

    .. no_pii:
    """

    class Meta:
        # Ensure that at most one value exists for a given user/name.
        unique_together = (('user', 'name',), )

    user = models.ForeignKey(User, related_name='attributes', on_delete=models.CASCADE)
    name = models.CharField(max_length=255, help_text=_("Name of this user attribute."), db_index=True)
    value = models.CharField(max_length=255, help_text=_("Value of this user attribute."))

    def __str__(self):
        return "[{username}] {name}: {value}".format(
            name=self.name,
            value=self.value,
            username=self.user.username
        )

    @classmethod
    def set_user_attribute(cls, user, name, value):
        """
        Add an name/value pair as an attribute for the given
        user. Overwrites any previous value for that name, if it
        exists.
        """
        cls.objects.update_or_create(user=user, name=name, defaults={'value': value})

    @classmethod
    def get_user_attribute(cls, user, name):
        """
        Return the attribute value for the given user and name. If no such
        value exists, returns None.
        """
        try:
            return cls.objects.get(user=user, name=name).value
        except cls.DoesNotExist:
            return None


class AccountRecoveryManager(models.Manager):
    """
    Custom Manager for AccountRecovery model
    """

    def get_active(self, **filters):
        """
        Return only active AccountRecovery record after applying the given filters.

        Arguments:
            filters (**kwargs): Filter parameters for AccountRecovery records.

        Returns:
            AccountRecovery: AccountRecovery object with is_active=true
        """
        filters['is_active'] = True
        return super().get_queryset().get(**filters)

    def activate(self):
        """
        Set is_active flag to True.
        """
        super().get_queryset().update(is_active=True)


class AccountRecovery(models.Model):
    """
    Model for storing information for user's account recovery in case of access loss.

    .. pii: the field named secondary_email contains pii, retired in the `DeactivateLogoutView`
    .. pii_types: email_address
    .. pii_retirement: local_api
    """
    user = models.OneToOneField(User, related_name='account_recovery', on_delete=models.CASCADE)
    secondary_email = models.EmailField(
        verbose_name=_('Secondary email address'),
        help_text=_('Secondary email address to recover linked account.'),
        unique=True,
        null=False,
        blank=False,
    )
    is_active = models.BooleanField(default=False)

    class Meta:
        db_table = "auth_accountrecovery"

    objects = AccountRecoveryManager()

    def update_recovery_email(self, email):
        """
        Update the secondary email address on the instance to the email in the argument.

        Arguments:
            email (str): New email address to be set as the secondary email address.
        """
        self.secondary_email = email
        self.is_active = True
        self.save()

    @classmethod
    def retire_recovery_email(cls, user_id):
        """
        Retire user's recovery/secondary email as part of GDPR Phase I.
        Returns 'True'

        If an AccountRecovery record is found for this user it will be deleted,
        if it is not found it is assumed this table has no PII for the given user.

        :param user_id: int
        :return: bool
        """
        try:
            cls.objects.get(user_id=user_id).delete()
        except cls.DoesNotExist:
            pass

        return True


class AllowedAuthUser(TimeStampedModel):
    site = models.ForeignKey(Site, related_name='allowed_auth_users', on_delete=models.CASCADE)
    email = models.EmailField(
        help_text=_(
            "An employee (a user whose email has current site's domain name) whose email exists in this model, can be "
            "able to login from login screen through email and password. And if any employee's email doesn't exist in "
            "this model then that employee can login via third party authentication backend only."),
        unique=True,
    )


class AccountRecoveryConfiguration(ConfigurationModel):
    """
    configuration model for recover account management command
    """
    csv_file = models.FileField(
        validators=[FileExtensionValidator(allowed_extensions=['csv'])],
        help_text=_("It expect that the data will be provided in a csv file format with \
                    first row being the header and columns will be as follows: \
                    username, current_email, desired_email")
    )


class UserCelebration(TimeStampedModel):
    """
    Keeps track of how we've celebrated a user's progress on the platform.
    This class is for course agnostic celebrations (not specific to a particular enrollment).
    CourseEnrollmentCelebration is for celebrations that happen separately for each separate course.

    .. no_pii:
    """
    user = models.OneToOneField(User, models.CASCADE, related_name='celebration')
    # The last_day_of_streak and streak_length fields are used to
    # control celebration of the streak feature.
    # A streak is when a learner visits the learning MFE N days in a row.
    # The business logic of streaks for a 3 day streak and 1 day break is the following:
    # 1. Each streak should be celebrated exactly once, once the learner has completed the streak.
    # 2. If a learner misses enough days to count as a break, the streak resets back to 0.
    # 3. The streak is measured against the learner's configured timezone
    # 4. We keep track of the total length of the streak, so there is a possibility in the future
    # to add multiple celebrations for longer streaks.
    # 5. We keep track of the longest_ever_streak field for potential future use for badging purposes.
    last_day_of_streak = models.DateField(default=None, null=True, blank=True)
    streak_length = models.IntegerField(default=0)
    longest_ever_streak = models.IntegerField(default=0)
    STREAK_LENGTHS_TO_CELEBRATE = [3]
    STREAK_BREAK_LENGTH = 1

    def __str__(self):
        return (
            '[UserCelebration] user: {}; last_day_of_streak {}; streak_length {}; longest_ever_streak {};'
        ).format(self.user.username, self.last_day_of_streak, self.streak_length, self.longest_ever_streak)

    @classmethod
    def _get_now(cls, browser_timezone):
        """ Retrieve the value for the current datetime in the user's timezone

        Once a user visits the learning MFE, their streak will not increment until midnight in their timezone.
        The decision was to use the user's timezone and not UTC, to make each day of the streak more closely
        correspond to separate days for the user.
        The learning MFE passes in the browser timezone which is used as a fallback option if the user's timezone
        in their account is not set.
        UTC is used as a final fallback if neither timezone is set.
        """
        # importing here to avoid a circular import
        from lms.djangoapps.courseware.context_processor import user_timezone_locale_prefs
        user_timezone_locale = user_timezone_locale_prefs(crum.get_current_request())
        user_timezone = timezone(user_timezone_locale['user_timezone'] or browser_timezone or str(UTC))
        return user_timezone.localize(datetime.now())

    def _calculate_streak_updates(self, today):
        """ Calculate the updates that should be applied to the streak fields of the provided celebration
        A streak is incremented once for each day that a learner accesses the learning MFE.
        A break is the amount of time that needs to pass before we stop incrementing the
        existing streak and start a brand new streak.
        See the UserCelebrationTests class for examples that should help clarify this behavior.
        """
        last_day_of_streak = self.last_day_of_streak
        streak_length = self.streak_length
        streak_length_to_celebrate = None

        first_ever_streak = last_day_of_streak is None
        break_length = timedelta(days=self.STREAK_BREAK_LENGTH)
        should_start_new_streak = last_day_of_streak and last_day_of_streak + break_length < today
        already_updated_streak_today = last_day_of_streak == today

        last_day_of_streak = today
        if first_ever_streak or should_start_new_streak:
            # Start new streak
            streak_length = 1
        elif not already_updated_streak_today:
            streak_length += 1
            if streak_length in self.STREAK_LENGTHS_TO_CELEBRATE:
                # Celebrate if we didn't already celebrate today
                streak_length_to_celebrate = streak_length

        return last_day_of_streak, streak_length, streak_length_to_celebrate

    def _update_streak(self, last_day_of_streak, streak_length):
        """ Update the celebration with the new streak data """
        # If anything needs to be updated, update the celebration in the database
        if last_day_of_streak != self.last_day_of_streak:
            self.last_day_of_streak = last_day_of_streak
            self.streak_length = streak_length
            if self.longest_ever_streak < streak_length:
                self.longest_ever_streak = streak_length

            self.save()

    @classmethod
    def _get_celebration(cls, user, course_key):
        """ Retrieve (or create) the celebration for the provided user and course_key """
        try:
            # Only enable the streak if milestones and the streak are enabled for this course
            if not streak_celebration_is_active(course_key):
                return None
            return user.celebration
        except (cls.DoesNotExist, User.celebration.RelatedObjectDoesNotExist):  # pylint: disable=no-member
            celebration, _ = UserCelebration.objects.get_or_create(user=user)
            return celebration

    @classmethod
    def perform_streak_updates(cls, user, course_key, browser_timezone=None):
        """ Determine if the user should see a streak celebration and
            return the length of the streak the user should celebrate.
            Also update the streak data that is stored in the database."""
        # importing here to avoid a circular import
        from lms.djangoapps.courseware.masquerade import is_masquerading_as_specific_student
        if not user or user.is_anonymous:
            return None

        if is_masquerading_as_specific_student(user, course_key):
            return None

        celebration = cls._get_celebration(user, course_key)

        if not celebration:
            return None

        today = cls._get_now(browser_timezone).date()

        # pylint: disable=protected-access
        last_day_of_streak, streak_length, streak_length_to_celebrate = \
            celebration._calculate_streak_updates(today)
        # pylint: enable=protected-access

        cls._update_streak(celebration, last_day_of_streak, streak_length)

        return streak_length_to_celebrate


class CourseEnrollmentCelebration(TimeStampedModel):
    """
    Keeps track of how we've celebrated a user's course progress.

    An example of a celebration is a dialog that pops up after you complete your first section
    in a course saying "good job!". Just some positive feedback like that. (This specific example is
    controlled by the celebrated_first_section field below.)

    In general, if a row does not exist for an enrollment, we don't want to show any celebrations.
    We don't want to suddenly inject celebrations in the middle of a course, because they
    might not make contextual sense and it's an inconsistent experience. The helper methods below
    (starting with "should_") can help by looking up values with appropriate fallbacks.

    See the create_course_enrollment_celebration signal handler for how these get created.

    .. no_pii:
    """
    enrollment = models.OneToOneField(CourseEnrollment, models.CASCADE, related_name='celebration')
    celebrate_first_section = models.BooleanField(default=False)

    def __str__(self):
        return (
            '[CourseEnrollmentCelebration] course: {}; user: {}; first_section: {};'
        ).format(self.enrollment.course.id, self.enrollment.user.username, self.celebrate_first_section)

    @staticmethod
    def should_celebrate_first_section(enrollment):
        """ Returns the celebration value for first_section with appropriate fallback if it doesn't exist """
        if not enrollment:
            return False
        try:
            return enrollment.celebration.celebrate_first_section
        except CourseEnrollmentCelebration.DoesNotExist:
            return False


class UserPasswordToggleHistory(TimeStampedModel):
    """
    Keeps track of user password disable/enable history
    """
    user = models.ForeignKey(User, related_name='password_toggle_history', on_delete=models.CASCADE)
    comment = models.CharField(max_length=255, help_text=_("Add a reason"), blank=True, null=True)
    disabled = models.BooleanField(default=True)
    created_by = models.ForeignKey(User, on_delete=models.CASCADE)

    class Meta:
        ordering = ['-created']

    def __str__(self):
        return self.comment<|MERGE_RESOLUTION|>--- conflicted
+++ resolved
@@ -52,10 +52,7 @@
 from opaque_keys.edx.keys import CourseKey
 from pytz import UTC, timezone
 from simple_history.models import HistoricalRecords
-<<<<<<< HEAD
 from six import text_type
-=======
->>>>>>> 5d7cd3d2
 from slumber.exceptions import HttpClientError, HttpServerError
 from user_util import user_util
 
