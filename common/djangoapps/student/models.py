"""
Models for User Information (students, staff, etc)

Migration Notes

If you make changes to this model, be sure to create an appropriate migration
file and check it in at the same time as your model changes. To do that,

1. Go to the edx-platform dir
2. ./manage.py lms schemamigration student --auto description_of_your_change
3. Add the migration file created in edx-platform/common/djangoapps/student/migrations/
"""
from datetime import datetime, timedelta
import hashlib
import json
import logging
from pytz import UTC
import uuid
from collections import defaultdict
import dogstats_wrapper as dog_stats_api
from django.db.models import Q
import pytz

from django.conf import settings
from django.utils import timezone
from django.contrib.auth.models import User
from django.contrib.auth.hashers import make_password
from cities.models import City
from django.contrib.auth.signals import user_logged_in, user_logged_out
from django.db import models, IntegrityError, transaction
from django.db.models import Count
from django.dispatch import receiver, Signal
from django.core.exceptions import ObjectDoesNotExist
from django.utils.translation import ugettext_noop
<<<<<<< HEAD
from django_countries import CountryField
from cities.models import City
=======
from django_countries.fields import CountryField
from config_models.models import ConfigurationModel
>>>>>>> 021b380e
from track import contexts
from eventtracking import tracker
from importlib import import_module

from opaque_keys.edx.locations import SlashSeparatedCourseKey
from xmodule.modulestore import Location
from opaque_keys import InvalidKeyError

import lms.lib.comment_client as cc
from util.query import use_read_replica_if_available
from xmodule_django.models import CourseKeyField, NoneToEmptyManager
from xmodule.modulestore.exceptions import ItemNotFoundError
from xmodule.modulestore.django import modulestore
from opaque_keys.edx.keys import CourseKey
from functools import total_ordering

from certificates.models import GeneratedCertificate
from course_modes.models import CourseMode

from ratelimitbackend import admin

<<<<<<< HEAD
unenroll_done = Signal(providing_args=["course_enrollment"])
=======
import analytics

UNENROLL_DONE = Signal(providing_args=["course_enrollment", "skip_refund"])
>>>>>>> 021b380e
log = logging.getLogger(__name__)
AUDIT_LOG = logging.getLogger("audit")
SessionStore = import_module(settings.SESSION_ENGINE).SessionStore  # pylint: disable=invalid-name


class AnonymousUserId(models.Model):
    """
    This table contains user, course_Id and anonymous_user_id

    Purpose of this table is to provide user by anonymous_user_id.

    We generate anonymous_user_id using md5 algorithm,
    and use result in hex form, so its length is equal to 32 bytes.
    """

    objects = NoneToEmptyManager()

    user = models.ForeignKey(User, db_index=True)
    anonymous_user_id = models.CharField(unique=True, max_length=32)
    course_id = CourseKeyField(db_index=True, max_length=255, blank=True)
    unique_together = (user, course_id)


def anonymous_id_for_user(user, course_id, save=True):
    """
    Return a unique id for a (user, course) pair, suitable for inserting
    into e.g. personalized survey links.

    If user is an `AnonymousUser`, returns `None`

    Keyword arguments:
    save -- Whether the id should be saved in an AnonymousUserId object.
    """
    # This part is for ability to get xblock instance in xblock_noauth handlers, where user is unauthenticated.
    if user.is_anonymous():
        return None

    cached_id = getattr(user, '_anonymous_id', {}).get(course_id)
    if cached_id is not None:
        return cached_id

    # include the secret key as a salt, and to make the ids unique across different LMS installs.
    hasher = hashlib.md5()
    hasher.update(settings.SECRET_KEY)
    hasher.update(unicode(user.id))
    if course_id:
        hasher.update(course_id.to_deprecated_string().encode('utf-8'))
    digest = hasher.hexdigest()

    if not hasattr(user, '_anonymous_id'):
        user._anonymous_id = {}  # pylint: disable=protected-access

    user._anonymous_id[course_id] = digest  # pylint: disable=protected-access

    if save is False:
        return digest

    try:
        anonymous_user_id, __ = AnonymousUserId.objects.get_or_create(
            defaults={'anonymous_user_id': digest},
            user=user,
            course_id=course_id
        )
        if anonymous_user_id.anonymous_user_id != digest:
            log.error(
                "Stored anonymous user id {stored!r} for user {user!r} "
                "in course {course!r} doesn't match computed id {digest!r}".format(
                    user=user,
                    course=course_id,
                    stored=anonymous_user_id.anonymous_user_id,
                    digest=digest
                )
            )
    except IntegrityError:
        # Another thread has already created this entry, so
        # continue
        pass

    return digest


def user_by_anonymous_id(uid):
    """
    Return user by anonymous_user_id using AnonymousUserId lookup table.

    Do not raise `django.ObjectDoesNotExist` exception,
    if there is no user for anonymous_student_id,
    because this function will be used inside xmodule w/o django access.
    """

    if uid is None:
        return None

    try:
        return User.objects.get(anonymoususerid__anonymous_user_id=uid)
    except ObjectDoesNotExist:
        return None


class UserStanding(models.Model):
    """
    This table contains a student's account's status.
    Currently, we're only disabling accounts; in the future we can imagine
    taking away more specific privileges, like forums access, or adding
    more specific karma levels or probationary stages.
    """
    ACCOUNT_DISABLED = "disabled"
    ACCOUNT_ENABLED = "enabled"
    USER_STANDING_CHOICES = (
        (ACCOUNT_DISABLED, u"Account Disabled"),
        (ACCOUNT_ENABLED, u"Account Enabled"),
    )

    user = models.ForeignKey(User, db_index=True, related_name='standing', unique=True)
    account_status = models.CharField(
        blank=True, max_length=31, choices=USER_STANDING_CHOICES
    )
    changed_by = models.ForeignKey(User, blank=True)
    standing_last_changed_at = models.DateTimeField(auto_now=True)


class UserProfile(models.Model):
    """This is where we store all the user demographic fields. We have a
    separate table for this rather than extending the built-in Django auth_user.

    Notes:
        * Some fields are legacy ones from the first run of 6.002, from which
          we imported many users.
        * Fields like name and address are intentionally open ended, to account
          for international variations. An unfortunate side-effect is that we
          cannot efficiently sort on last names for instance.

    Replication:
        * Only the Portal servers should ever modify this information.
        * All fields are replicated into relevant Course databases

    Some of the fields are legacy ones that were captured during the initial
    MITx fall prototype.
    """

    class Meta:  # pylint: disable=missing-docstring
        db_table = "auth_userprofile"

    # CRITICAL TODO/SECURITY
    # Sanitize all fields.
    # This is not visible to other users, but could introduce holes later
    user = models.OneToOneField(User, unique=True, db_index=True, related_name='profile')
    name = models.CharField(blank=True, max_length=255, db_index=True)

    meta = models.TextField(blank=True)  # JSON dictionary for future expansion
    courseware = models.CharField(blank=True, max_length=255, default='course.xml')

    # Location is no longer used, but is held here for backwards compatibility
    # for users imported from our first class.
    language = models.CharField(blank=True, max_length=255, db_index=True)
    location = models.CharField(blank=True, max_length=255, db_index=True)

    # Optional demographic data we started capturing from Fall 2012
    this_year = datetime.now(UTC).year
    VALID_YEARS = range(this_year-settings.DELTA_YEAR, this_year - settings.MAX_YEAR_ALLOWED, -1)
    year_of_birth = models.IntegerField(blank=True, null=True, db_index=True)
    GENDER_CHOICES = (
        ('m', ugettext_noop('Male')),
        ('f', ugettext_noop('Female')),
        # Translators: 'Other' refers to the student's gender
        ('o', ugettext_noop('Other'))
    )
    gender = models.CharField(
        blank=True, null=True, max_length=6, db_index=True, choices=GENDER_CHOICES
    )

    # [03/21/2013] removed these, but leaving comment since there'll still be
    # p_se and p_oth in the existing data in db.
    # ('p_se', 'Doctorate in science or engineering'),
    # ('p_oth', 'Doctorate in another field'),
    LEVEL_OF_EDUCATION_CHOICES = (
        ('p', ugettext_noop('Doctorate')),
        ('m', ugettext_noop("Master's or professional degree")),
        ('b', ugettext_noop("Bachelor's degree")),
        ('a', ugettext_noop("Associate's degree")),
        ('hs', ugettext_noop("Secondary/high school")),
        ('jhs', ugettext_noop("Junior secondary/junior high/middle school")),
        ('el', ugettext_noop("Elementary/primary school")),
        # Translators: 'None' refers to the student's level of education
        ('none', ugettext_noop("None")),
        # Translators: 'Other' refers to the student's level of education
        ('other', ugettext_noop("Other"))
    )
    level_of_education = models.CharField(
        blank=True, null=True, max_length=6, db_index=True,
        choices=LEVEL_OF_EDUCATION_CHOICES
    )
    mailing_address = models.TextField(blank=True, null=True)
<<<<<<< HEAD
#    city = models.TextField(blank=True, null=True)
=======
>>>>>>> 021b380e
    country = CountryField(blank=True, null=True)
    goals = models.TextField(blank=True, null=True)
    allow_certificate = models.BooleanField(default=1)
    cedula = models.CharField(max_length=132, blank=True, null=True)
    city = models.ForeignKey('cities.City', default=None, blank=True, null=True)
<<<<<<< HEAD
=======

    GRADO_CHOICES = (
        ('none', 'Ninguno'),
        ('sps1', 'SERVIDOR PUBLICO DE SERVICIOS 1'),
        ('sps2', 'SERVIDOR PUBLICO DE SERVICIOS 2'),
        ('spa1', 'SERVIDOR PUBLICO DE APOYO 1'),
        ('spa2', 'SERVIDOR PUBLICO DE APOYO 2'),
        ('spa3', 'SERVIDOR PUBLICO DE APOYO 3'),
        ('spa4', 'SERVIDOR PUBLICO DE APOYO 4'),
        ('sp1', 'SERVIDOR PUBLICO 1'),
        ('sp2', 'SERVIDOR PUBLICO 2'),
        ('sp3', 'SERVIDOR PUBLICO 3'),
        ('sp4', 'SERVIDOR PUBLICO 4'),
        ('sp5', 'SERVIDOR PUBLICO 5'),
        ('sp6', 'SERVIDOR PUBLICO 6'),
        ('sp7', 'SERVIDOR PUBLICO 7'),
        ('asesor5', 'ASESOR 5 (AUTORIDADES DE GRADO 5-6)'),
        ('dt', 'DIRECTOR TECNICO DE AREA'),
        ('asesor4', 'GP1 / ASESOR 4 (AUTORIDADES GRADO 5-6)'),
        ('asesor3', 'GP2 / ASESOR 3 (AUTORIDADES GRADO 7)'),
        ('asesor2', 'GP 3 / ASESOR 2 (AUTORIDADES GRADO 8)'),
        ('asesor1', 'COORDINADORES / ASESOR 1 (PRES-VICE)'),
        ('st', 'SECRETARIO TECNICO'),
        ('ministro', 'MINISTRO COORDINADOR'),
    )
    grado_ocupacional = models.CharField(max_length=64, default='none', blank=True, null=True)
    institucion = models.CharField(max_length=128, default='NINGUNO', blank=True, null=True)
>>>>>>> 021b380e

    def get_meta(self):  # pylint: disable=missing-docstring
        js_str = self.meta
        if not js_str:
            js_str = dict()
        else:
            js_str = json.loads(self.meta)

        return js_str

    def set_meta(self, meta_json):  # pylint: disable=missing-docstring
        self.meta = json.dumps(meta_json)

    def set_login_session(self, session_id=None):
        """
        Sets the current session id for the logged-in user.
        If session_id doesn't match the existing session,
        deletes the old session object.
        """
        meta = self.get_meta()
        old_login = meta.get('session_id', None)
        if old_login:
            SessionStore(session_key=old_login).delete()
        meta['session_id'] = session_id
        self.set_meta(meta)
        self.save()

    @transaction.commit_on_success
    def update_name(self, new_name):
        """Update the user's name, storing the old name in the history.

        Implicitly saves the model.
        If the new name is not the same as the old name, do nothing.

        Arguments:
            new_name (unicode): The new full name for the user.

        Returns:
            None

        """
        if self.name == new_name:
            return

        if self.name:
            meta = self.get_meta()
            if 'old_names' not in meta:
                meta['old_names'] = []
            meta['old_names'].append([self.name, u"", datetime.now(UTC).isoformat()])
            self.set_meta(meta)

        self.name = new_name
        self.save()

    @transaction.commit_on_success
    def update_email(self, new_email):
        """Update the user's email and save the change in the history.

        Implicitly saves the model.
        If the new email is the same as the old email, do not update the history.

        Arguments:
            new_email (unicode): The new email for the user.

        Returns:
            None
        """
        if self.user.email == new_email:
            return

        meta = self.get_meta()
        if 'old_emails' not in meta:
            meta['old_emails'] = []
        meta['old_emails'].append([self.user.email, datetime.now(UTC).isoformat()])
        self.set_meta(meta)
        self.save()

        self.user.email = new_email
        self.user.save()


class UserSignupSource(models.Model):
    """
    This table contains information about users registering
    via Micro-Sites
    """
    user = models.ForeignKey(User, db_index=True)
    site = models.CharField(max_length=255, db_index=True)


def unique_id_for_user(user, save=True):
    """
    Return a unique id for a user, suitable for inserting into
    e.g. personalized survey links.

    Keyword arguments:
    save -- Whether the id should be saved in an AnonymousUserId object.
    """
    # Setting course_id to '' makes it not affect the generated hash,
    # and thus produce the old per-student anonymous id
    return anonymous_id_for_user(user, None, save=save)


# TODO: Should be renamed to generic UserGroup, and possibly
# Given an optional field for type of group
class UserTestGroup(models.Model):
    users = models.ManyToManyField(User, db_index=True)
    name = models.CharField(blank=False, max_length=32, db_index=True)
    description = models.TextField(blank=True)


class Registration(models.Model):
    ''' Allows us to wait for e-mail before user is registered. A
        registration profile is created when the user creates an
        account, but that account is inactive. Once the user clicks
        on the activation key, it becomes active. '''
    class Meta:
        db_table = "auth_registration"

    user = models.ForeignKey(User, unique=True)
    activation_key = models.CharField(('activation key'), max_length=32, unique=True, db_index=True)

    def register(self, user):
        # MINOR TODO: Switch to crypto-secure key
        self.activation_key = uuid.uuid4().hex
        self.user = user
        self.save()

    def activate(self):
        self.user.is_active = True
        self.user.save()


class PendingNameChange(models.Model):
    user = models.OneToOneField(User, unique=True, db_index=True)
    new_name = models.CharField(blank=True, max_length=255)
    rationale = models.CharField(blank=True, max_length=1024)


class PendingEmailChange(models.Model):
    user = models.OneToOneField(User, unique=True, db_index=True)
    new_email = models.CharField(blank=True, max_length=255, db_index=True)
    activation_key = models.CharField(('activation key'), max_length=32, unique=True, db_index=True)

    def request_change(self, email):
        """Request a change to a user's email.

        Implicitly saves the pending email change record.

        Arguments:
            email (unicode): The proposed new email for the user.

        Returns:
            unicode: The activation code to confirm the change.

        """
        self.new_email = email
        self.activation_key = uuid.uuid4().hex
        self.save()
        return self.activation_key


EVENT_NAME_ENROLLMENT_ACTIVATED = 'edx.course.enrollment.activated'
EVENT_NAME_ENROLLMENT_DEACTIVATED = 'edx.course.enrollment.deactivated'
EVENT_NAME_ENROLLMENT_MODE_CHANGED = 'edx.course.enrollment.mode_changed'


class PasswordHistory(models.Model):
    """
    This model will keep track of past passwords that a user has used
    as well as providing contraints (e.g. can't reuse passwords)
    """
    user = models.ForeignKey(User)
    password = models.CharField(max_length=128)
    time_set = models.DateTimeField(default=timezone.now)

    def create(self, user):
        """
        This will copy over the current password, if any of the configuration has been turned on
        """

        if not (PasswordHistory.is_student_password_reuse_restricted() or
                PasswordHistory.is_staff_password_reuse_restricted() or
                PasswordHistory.is_password_reset_frequency_restricted() or
                PasswordHistory.is_staff_forced_password_reset_enabled() or
                PasswordHistory.is_student_forced_password_reset_enabled()):

            return

        self.user = user
        self.password = user.password
        self.save()

    @classmethod
    def is_student_password_reuse_restricted(cls):
        """
        Returns whether the configuration which limits password reuse has been turned on
        """
        return settings.FEATURES['ADVANCED_SECURITY'] and \
            settings.ADVANCED_SECURITY_CONFIG.get(
                'MIN_DIFFERENT_STUDENT_PASSWORDS_BEFORE_REUSE', 0
            ) > 0

    @classmethod
    def is_staff_password_reuse_restricted(cls):
        """
        Returns whether the configuration which limits password reuse has been turned on
        """
        return settings.FEATURES['ADVANCED_SECURITY'] and \
            settings.ADVANCED_SECURITY_CONFIG.get(
                'MIN_DIFFERENT_STAFF_PASSWORDS_BEFORE_REUSE', 0
            ) > 0

    @classmethod
    def is_password_reset_frequency_restricted(cls):
        """
        Returns whether the configuration which limits the password reset frequency has been turned on
        """
        return settings.FEATURES['ADVANCED_SECURITY'] and \
            settings.ADVANCED_SECURITY_CONFIG.get(
                'MIN_TIME_IN_DAYS_BETWEEN_ALLOWED_RESETS', None
            )

    @classmethod
    def is_staff_forced_password_reset_enabled(cls):
        """
        Returns whether the configuration which forces password resets to occur has been turned on
        """
        return settings.FEATURES['ADVANCED_SECURITY'] and \
            settings.ADVANCED_SECURITY_CONFIG.get(
                'MIN_DAYS_FOR_STAFF_ACCOUNTS_PASSWORD_RESETS', None
            )

    @classmethod
    def is_student_forced_password_reset_enabled(cls):
        """
        Returns whether the configuration which forces password resets to occur has been turned on
        """
        return settings.FEATURES['ADVANCED_SECURITY'] and \
            settings.ADVANCED_SECURITY_CONFIG.get(
                'MIN_DAYS_FOR_STUDENT_ACCOUNTS_PASSWORD_RESETS', None
            )

    @classmethod
    def should_user_reset_password_now(cls, user):
        """
        Returns whether a password has 'expired' and should be reset. Note there are two different
        expiry policies for staff and students
        """
        if not settings.FEATURES['ADVANCED_SECURITY']:
            return False

        days_before_password_reset = None
        if user.is_staff:
            if cls.is_staff_forced_password_reset_enabled():
                days_before_password_reset = \
                    settings.ADVANCED_SECURITY_CONFIG['MIN_DAYS_FOR_STAFF_ACCOUNTS_PASSWORD_RESETS']
        elif cls.is_student_forced_password_reset_enabled():
            days_before_password_reset = \
                settings.ADVANCED_SECURITY_CONFIG['MIN_DAYS_FOR_STUDENT_ACCOUNTS_PASSWORD_RESETS']

        if days_before_password_reset:
            history = PasswordHistory.objects.filter(user=user).order_by('-time_set')
            time_last_reset = None

            if history:
                # first element should be the last time we reset password
                time_last_reset = history[0].time_set
            else:
                # no history, then let's take the date the user joined
                time_last_reset = user.date_joined

            now = timezone.now()

            delta = now - time_last_reset

            return delta.days >= days_before_password_reset

        return False

    @classmethod
    def is_password_reset_too_soon(cls, user):
        """
        Verifies that the password is not getting reset too frequently
        """
        if not cls.is_password_reset_frequency_restricted():
            return False

        history = PasswordHistory.objects.filter(user=user).order_by('-time_set')

        if not history:
            return False

        now = timezone.now()

        delta = now - history[0].time_set

        return delta.days < settings.ADVANCED_SECURITY_CONFIG['MIN_TIME_IN_DAYS_BETWEEN_ALLOWED_RESETS']

    @classmethod
    def is_allowable_password_reuse(cls, user, new_password):
        """
        Verifies that the password adheres to the reuse policies
        """
        if not settings.FEATURES['ADVANCED_SECURITY']:
            return True

        if user.is_staff and cls.is_staff_password_reuse_restricted():
            min_diff_passwords_required = \
                settings.ADVANCED_SECURITY_CONFIG['MIN_DIFFERENT_STAFF_PASSWORDS_BEFORE_REUSE']
        elif cls.is_student_password_reuse_restricted():
            min_diff_passwords_required = \
                settings.ADVANCED_SECURITY_CONFIG['MIN_DIFFERENT_STUDENT_PASSWORDS_BEFORE_REUSE']
        else:
            min_diff_passwords_required = 0

        # just limit the result set to the number of different
        # password we need
        history = PasswordHistory.objects.filter(user=user).order_by('-time_set')[:min_diff_passwords_required]

        for entry in history:

            # be sure to re-use the same salt
            # NOTE, how the salt is serialized in the password field is dependent on the algorithm
            # in pbkdf2_sha256 [LMS] it's the 3rd element, in sha1 [unit tests] it's the 2nd element
            hash_elements = entry.password.split('$')
            algorithm = hash_elements[0]
            if algorithm == 'pbkdf2_sha256':
                hashed_password = make_password(new_password, hash_elements[2])
            elif algorithm == 'sha1':
                hashed_password = make_password(new_password, hash_elements[1])
            else:
                # This means we got something unexpected. We don't want to throw an exception, but
                # log as an error and basically allow any password reuse
                AUDIT_LOG.error('''
                                Unknown password hashing algorithm "{0}" found in existing password
                                hash, password reuse policy will not be enforced!!!
                                '''.format(algorithm))
                return True

            if entry.password == hashed_password:
                return False

        return True


class LoginFailures(models.Model):
    """
    This model will keep track of failed login attempts
    """
    user = models.ForeignKey(User)
    failure_count = models.IntegerField(default=0)
    lockout_until = models.DateTimeField(null=True)

    @classmethod
    def is_feature_enabled(cls):
        """
        Returns whether the feature flag around this functionality has been set
        """
        return settings.FEATURES['ENABLE_MAX_FAILED_LOGIN_ATTEMPTS']

    @classmethod
    def is_user_locked_out(cls, user):
        """
        Static method to return in a given user has his/her account locked out
        """
        try:
            record = LoginFailures.objects.get(user=user)
            if not record.lockout_until:
                return False

            now = datetime.now(UTC)
            until = record.lockout_until
            is_locked_out = until and now < until

            return is_locked_out
        except ObjectDoesNotExist:
            return False

    @classmethod
    def increment_lockout_counter(cls, user):
        """
        Ticks the failed attempt counter
        """
        record, _ = LoginFailures.objects.get_or_create(user=user)
        record.failure_count = record.failure_count + 1
        max_failures_allowed = settings.MAX_FAILED_LOGIN_ATTEMPTS_ALLOWED

        # did we go over the limit in attempts
        if record.failure_count >= max_failures_allowed:
            # yes, then store when this account is locked out until
            lockout_period_secs = settings.MAX_FAILED_LOGIN_ATTEMPTS_LOCKOUT_PERIOD_SECS
            record.lockout_until = datetime.now(UTC) + timedelta(seconds=lockout_period_secs)

        record.save()

    @classmethod
    def clear_lockout_counter(cls, user):
        """
        Removes the lockout counters (normally called after a successful login)
        """
        try:
            entry = LoginFailures.objects.get(user=user)
            entry.delete()
        except ObjectDoesNotExist:
            return


class CourseEnrollmentException(Exception):
    pass


class NonExistentCourseError(CourseEnrollmentException):
    pass


class EnrollmentClosedError(CourseEnrollmentException):
    pass


class CourseFullError(CourseEnrollmentException):
    pass


class AlreadyEnrolledError(CourseEnrollmentException):
    pass


class CourseEnrollment(models.Model):
    """
    Represents a Student's Enrollment record for a single Course. You should
    generally not manipulate CourseEnrollment objects directly, but use the
    classmethods provided to enroll, unenroll, or check on the enrollment status
    of a given student.

    We're starting to consolidate course enrollment logic in this class, but
    more should be brought in (such as checking against CourseEnrollmentAllowed,
    checking course dates, user permissions, etc.) This logic is currently
    scattered across our views.
    """
    MODEL_TAGS = ['course_id', 'is_active', 'mode']

    user = models.ForeignKey(User)
    course_id = CourseKeyField(max_length=255, db_index=True)
    created = models.DateTimeField(auto_now_add=True, null=True, db_index=True)

    # If is_active is False, then the student is not considered to be enrolled
    # in the course (is_enrolled() will return False)
    is_active = models.BooleanField(default=True)

    # Represents the modes that are possible. We'll update this later with a
    # list of possible values.
    mode = models.CharField(default="honor", max_length=100)

    class Meta:
        unique_together = (('user', 'course_id'),)
        ordering = ('user', 'course_id')

    def __unicode__(self):
        return (
            "[CourseEnrollment] {}: {} ({}); active: ({})"
        ).format(self.user, self.course_id, self.created, self.is_active)

    @classmethod
    def get_or_create_enrollment(cls, user, course_key):
        """
        Create an enrollment for a user in a class. By default *this enrollment
        is not active*. This is useful for when an enrollment needs to go
        through some sort of approval process before being activated. If you
        don't need this functionality, just call `enroll()` instead.

        Returns a CoursewareEnrollment object.

        `user` is a Django User object. If it hasn't been saved yet (no `.id`
               attribute), this method will automatically save it before
               adding an enrollment for it.

        `course_id` is our usual course_id string (e.g. "edX/Test101/2013_Fall")

        It is expected that this method is called from a method which has already
        verified the user authentication and access.
        """
        # If we're passing in a newly constructed (i.e. not yet persisted) User,
        # save it to the database so that it can have an ID that we can throw
        # into our CourseEnrollment object. Otherwise, we'll get an
        # IntegrityError for having a null user_id.
        assert(isinstance(course_key, CourseKey))

        if user.id is None:
            user.save()

        enrollment, created = CourseEnrollment.objects.get_or_create(
            user=user,
            course_id=course_key,
        )

        # If we *did* just create a new enrollment, set some defaults
        if created:
            enrollment.mode = "honor"
            enrollment.is_active = False
            enrollment.save()

        return enrollment

    @classmethod
    def num_enrolled_in(cls, course_id):
        """
        Returns the count of active enrollments in a course.

        'course_id' is the course_id to return enrollments
        """
        enrollment_number = CourseEnrollment.objects.filter(course_id=course_id, is_active=1).count()

        return enrollment_number

    @classmethod
    def is_course_full(cls, course):
        """
        Returns a boolean value regarding whether a course has already reached it's max enrollment
        capacity
        """
        is_course_full = False
        if course.max_student_enrollments_allowed is not None:
            is_course_full = cls.num_enrolled_in(course.id) >= course.max_student_enrollments_allowed
        return is_course_full

    def update_enrollment(self, mode=None, is_active=None, skip_refund=False):
        """
        Updates an enrollment for a user in a class.  This includes options
        like changing the mode, toggling is_active True/False, etc.

        Also emits relevant events for analytics purposes.

        This saves immediately.

        """
        activation_changed = False
        # if is_active is None, then the call to update_enrollment didn't specify
        # any value, so just leave is_active as it is
        if self.is_active != is_active and is_active is not None:
            self.is_active = is_active
            activation_changed = True

        mode_changed = False
        # if mode is None, the call to update_enrollment didn't specify a new
        # mode, so leave as-is
        if self.mode != mode and mode is not None:
            self.mode = mode
            mode_changed = True

        if activation_changed or mode_changed:
            self.save()

        if activation_changed:
            if self.is_active:
                self.emit_event(EVENT_NAME_ENROLLMENT_ACTIVATED)

                dog_stats_api.increment(
                    "common.student.enrollment",
                    tags=[u"org:{}".format(self.course_id.org),
                          u"offering:{}".format(self.course_id.offering),
                          u"mode:{}".format(self.mode)]
                )

            else:
                UNENROLL_DONE.send(sender=None, course_enrollment=self, skip_refund=skip_refund)

                self.emit_event(EVENT_NAME_ENROLLMENT_DEACTIVATED)

                dog_stats_api.increment(
                    "common.student.unenrollment",
                    tags=[u"org:{}".format(self.course_id.org),
                          u"offering:{}".format(self.course_id.offering),
                          u"mode:{}".format(self.mode)]
                )
        if mode_changed:
            # the user's default mode is "honor" and disabled for a course
            # mode change events will only be emitted when the user's mode changes from this
            self.emit_event(EVENT_NAME_ENROLLMENT_MODE_CHANGED)

    def emit_event(self, event_name):
        """
        Emits an event to explicitly track course enrollment and unenrollment.
        """

        try:
            context = contexts.course_context_from_course_id(self.course_id)
            assert(isinstance(self.course_id, CourseKey))
            data = {
                'user_id': self.user.id,
                'course_id': self.course_id.to_deprecated_string(),
                'mode': self.mode,
            }

            with tracker.get_tracker().context(event_name, context):
                tracker.emit(event_name, data)

                if settings.FEATURES.get('SEGMENT_IO_LMS') and settings.SEGMENT_IO_LMS_KEY:
                    tracking_context = tracker.get_tracker().resolve_context()
                    analytics.track(self.user_id, event_name, {
                        'category': 'conversion',
                        'label': self.course_id.to_deprecated_string(),
                        'org': self.course_id.org,
                        'course': self.course_id.course,
                        'run': self.course_id.run,
                        'mode': self.mode,
                    }, context={
                        'Google Analytics': {
                            'clientId': tracking_context.get('client_id')
                        }
                    })

        except:  # pylint: disable=bare-except
            if event_name and self.course_id:
                log.exception('Unable to emit event %s for user %s and course %s', event_name, self.user.username, self.course_id)

    @classmethod
    def enroll(cls, user, course_key, mode="honor", check_access=False):
        """
        Enroll a user in a course. This saves immediately.

        Returns a CoursewareEnrollment object.

        `user` is a Django User object. If it hasn't been saved yet (no `.id`
               attribute), this method will automatically save it before
               adding an enrollment for it.

<<<<<<< HEAD
        `course_id` is our usual course_id string (e.g. "edX/Test101/2013_Fall")
=======
        `course_key` is our usual course_id string (e.g. "edX/Test101/2013_Fall)
>>>>>>> 021b380e

        `mode` is a string specifying what kind of enrollment this is. The
               default is "honor", meaning honor certificate. Future options
               may include "audit", "verified_id", etc. Please don't use it
               until we have these mapped out.

        `check_access`: if True, we check that an accessible course actually
                exists for the given course_key before we enroll the student.
                The default is set to False to avoid breaking legacy code or
                code with non-standard flows (ex. beta tester invitations), but
                for any standard enrollment flow you probably want this to be True.

        Exceptions that can be raised: NonExistentCourseError,
        EnrollmentClosedError, CourseFullError, AlreadyEnrolledError.  All these
        are subclasses of CourseEnrollmentException if you want to catch all of
        them in the same way.

        It is expected that this method is called from a method which has already
        verified the user authentication.

        Also emits relevant events for analytics purposes.
        """
        from courseware.access import has_access

        # All the server-side checks for whether a user is allowed to enroll.
        try:
            course = modulestore().get_course(course_key)
        except ItemNotFoundError:
            log.warning(
                "User {0} failed to enroll in non-existent course {1}".format(
                    user.username,
                    course_key.to_deprecated_string()
                )
            )
            raise NonExistentCourseError

        if check_access:
            if course is None:
                raise NonExistentCourseError
            if not has_access(user, 'enroll', course):
                log.warning(
                    "User {0} failed to enroll in course {1} because enrollment is closed".format(
                        user.username,
                        course_key.to_deprecated_string()
                    )
                )
                raise EnrollmentClosedError

            if CourseEnrollment.is_course_full(course):
                log.warning(
                    "User {0} failed to enroll in full course {1}".format(
                        user.username,
                        course_key.to_deprecated_string()
                    )
                )
                raise CourseFullError
        if CourseEnrollment.is_enrolled(user, course_key):
            log.warning(
                "User {0} attempted to enroll in {1}, but they were already enrolled".format(
                    user.username,
                    course_key.to_deprecated_string()
                )
            )
            if check_access:
                raise AlreadyEnrolledError

        # User is allowed to enroll if they've reached this point.
        enrollment = cls.get_or_create_enrollment(user, course_key)
        enrollment.update_enrollment(is_active=True, mode=mode)
        return enrollment

    @classmethod
    def enroll_by_email(cls, email, course_id, mode="honor", ignore_errors=True):
        """
        Enroll a user in a course given their email. This saves immediately.

        Note that  enrolling by email is generally done in big batches and the
        error rate is high. For that reason, we supress User lookup errors by
        default.

        Returns a CoursewareEnrollment object. If the User does not exist and
        `ignore_errors` is set to `True`, it will return None.

        `email` Email address of the User to add to enroll in the course.

        `course_id` is our usual course_id string (e.g. "edX/Test101/2013_Fall")

        `mode` is a string specifying what kind of enrollment this is. The
               default is "honor", meaning honor certificate. Future options
               may include "audit", "verified_id", etc. Please don't use it
               until we have these mapped out.

        `ignore_errors` is a boolean indicating whether we should suppress
                        `User.DoesNotExist` errors (returning None) or let it
                        bubble up.

        It is expected that this method is called from a method which has already
        verified the user authentication and access.
        """
        try:
            user = User.objects.get(email=email)
            return cls.enroll(user, course_id, mode)
        except User.DoesNotExist:
            err_msg = u"Tried to enroll email {} into course {}, but user not found"
            log.error(err_msg.format(email, course_id))
            if ignore_errors:
                return None
            raise

    @classmethod
    def unenroll(cls, user, course_id, skip_refund=False):
        """
        Remove the user from a given course. If the relevant `CourseEnrollment`
        object doesn't exist, we log an error but don't throw an exception.

        `user` is a Django User object. If it hasn't been saved yet (no `.id`
               attribute), this method will automatically save it before
               adding an enrollment for it.

<<<<<<< HEAD
        `course_id` is our usual course_id string (e.g. "edX/Test101/2013_Fall")
=======
        `course_id` is our usual course_id string (e.g. "edX/Test101/2013_Fall)

        `skip_refund` can be set to True to avoid the refund process.
>>>>>>> 021b380e
        """
        try:
            record = CourseEnrollment.objects.get(user=user, course_id=course_id)
            record.update_enrollment(is_active=False, skip_refund=skip_refund)

        except cls.DoesNotExist:
            err_msg = u"Tried to unenroll student {} from {} but they were not enrolled"
            log.error(err_msg.format(user, course_id))

    @classmethod
    def unenroll_by_email(cls, email, course_id):
        """
        Unenroll a user from a course given their email. This saves immediately.
        User lookup errors are logged but will not throw an exception.

        `email` Email address of the User to unenroll from the course.

        `course_id` is our usual course_id string (e.g. "edX/Test101/2013_Fall")
        """
        try:
            user = User.objects.get(email=email)
            return cls.unenroll(user, course_id)
        except User.DoesNotExist:
            err_msg = u"Tried to unenroll email {} from course {}, but user not found"
            log.error(err_msg.format(email, course_id))

    @classmethod
    def is_enrolled(cls, user, course_key):
        """
        Returns True if the user is enrolled in the course (the entry must exist
        and it must have `is_active=True`). Otherwise, returns False.

        `user` is a Django User object. If it hasn't been saved yet (no `.id`
               attribute), this method will automatically save it before
               adding an enrollment for it.

        `course_id` is our usual course_id string (e.g. "edX/Test101/2013_Fall")
        """
        try:
            record = CourseEnrollment.objects.get(user=user, course_id=course_key)
            return record.is_active
        except cls.DoesNotExist:
            return False

    @classmethod
    def is_enrolled_by_partial(cls, user, course_id_partial):
        """
        Returns `True` if the user is enrolled in a course that starts with
        `course_id_partial`. Otherwise, returns False.

        Can be used to determine whether a student is enrolled in a course
        whose run name is unknown.

        `user` is a Django User object. If it hasn't been saved yet (no `.id`
               attribute), this method will automatically save it before
               adding an enrollment for it.

        `course_id_partial` (CourseKey) is missing the run component
        """
        assert isinstance(course_id_partial, CourseKey)
        assert not course_id_partial.run  # None or empty string
        course_key = SlashSeparatedCourseKey(course_id_partial.org, course_id_partial.course, '')
        querystring = unicode(course_key.to_deprecated_string())
        try:
            return CourseEnrollment.objects.filter(
                user=user,
                course_id__startswith=querystring,
                is_active=1
            ).exists()
        except cls.DoesNotExist:
            return False

    @classmethod
    def enrollment_mode_for_user(cls, user, course_id):
        """
        Returns the enrollment mode for the given user for the given course

        `user` is a Django User object
        `course_id` is our usual course_id string (e.g. "edX/Test101/2013_Fall)

        Returns (mode, is_active) where mode is the enrollment mode of the student
            and is_active is whether the enrollment is active.
        Returns (None, None) if the courseenrollment record does not exist.
        """
        try:
            record = CourseEnrollment.objects.get(user=user, course_id=course_id)
            return (record.mode, record.is_active)
        except cls.DoesNotExist:
            return (None, None)

    @classmethod
    def enrollments_for_user(cls, user):
        return CourseEnrollment.objects.filter(user=user, is_active=1)

    @classmethod
    def users_enrolled_in(cls, course_id):
        """Return a queryset of User for every user enrolled in the course."""
        return User.objects.filter(
            courseenrollment__course_id=course_id,
            courseenrollment__is_active=True
        )

    @classmethod
    def enrollment_counts(cls, course_id):
        """
        Returns a dictionary that stores the total enrollment count for a course, as well as the
        enrollment count for each individual mode.
        """
        # Unfortunately, Django's "group by"-style queries look super-awkward
        query = use_read_replica_if_available(cls.objects.filter(course_id=course_id, is_active=True).values('mode').order_by().annotate(Count('mode')))
        total = 0
        enroll_dict = defaultdict(int)
        for item in query:
            enroll_dict[item['mode']] = item['mode__count']
            total += item['mode__count']
        enroll_dict['total'] = total
        return enroll_dict

    def is_paid_course(self):
        """
        Returns True, if course is paid
        """
        paid_course = CourseMode.objects.filter(Q(course_id=self.course_id) & Q(mode_slug='honor') &
                                                (Q(expiration_datetime__isnull=True) | Q(expiration_datetime__gte=datetime.now(pytz.UTC)))).exclude(min_price=0)
        if paid_course or self.mode == 'professional':
            return True

        return False

    def activate(self):
        """Makes this `CourseEnrollment` record active. Saves immediately."""
        self.update_enrollment(is_active=True)

    def deactivate(self):
        """Makes this `CourseEnrollment` record inactive. Saves immediately. An
        inactive record means that the student is not enrolled in this course.
        """
        self.update_enrollment(is_active=False)

    def change_mode(self, mode):
        """Changes this `CourseEnrollment` record's mode to `mode`.  Saves immediately."""
        self.update_enrollment(mode=mode)

    def refundable(self):
        """
        For paid/verified certificates, students may receive a refund if they have
        a verified certificate and the deadline for refunds has not yet passed.
        """
        # In order to support manual refunds past the deadline, set can_refund on this object.
        # On unenrolling, the "UNENROLL_DONE" signal calls CertificateItem.refund_cert_callback(),
        # which calls this method to determine whether to refund the order.
        # This can't be set directly because refunds currently happen as a side-effect of unenrolling.
        # (side-effects are bad)
        if getattr(self, 'can_refund', None) is not None:
            return True

        # If the student has already been given a certificate they should not be refunded
        if GeneratedCertificate.certificate_for_student(self.user, self.course_id) is not None:
            return False

        #TODO - When Course administrators to define a refund period for paid courses then refundable will be supported. # pylint: disable=fixme

        course_mode = CourseMode.mode_for_course(self.course_id, 'verified')
        if course_mode is None:
            return False
        else:
            return True

    @property
    def username(self):
        return self.user.username

    @property
    def course(self):
        return modulestore().get_course(self.course_id)


class CourseEnrollmentAllowed(models.Model):
    """
    Table of users (specified by email address strings) who are allowed to enroll in a specified course.
    The user may or may not (yet) exist.  Enrollment by users listed in this table is allowed
    even if the enrollment time window is past.
    """
    email = models.CharField(max_length=255, db_index=True)
    course_id = CourseKeyField(max_length=255, db_index=True)
    auto_enroll = models.BooleanField(default=0)

    created = models.DateTimeField(auto_now_add=True, null=True, db_index=True)

    class Meta:  # pylint: disable=missing-docstring
        unique_together = (('email', 'course_id'),)

    def __unicode__(self):
        return "[CourseEnrollmentAllowed] %s: %s (%s)" % (self.email, self.course_id, self.created)


@total_ordering
class CourseAccessRole(models.Model):
    """
    Maps users to org, courses, and roles. Used by student.roles.CourseRole and OrgRole.
    To establish a user as having a specific role over all courses in the org, create an entry
    without a course_id.
    """

    objects = NoneToEmptyManager()

    user = models.ForeignKey(User)
    # blank org is for global group based roles such as course creator (may be deprecated)
    org = models.CharField(max_length=64, db_index=True, blank=True)
    # blank course_id implies org wide role
    course_id = CourseKeyField(max_length=255, db_index=True, blank=True)
    role = models.CharField(max_length=64, db_index=True)

    class Meta:  # pylint: disable=missing-docstring
        unique_together = ('user', 'org', 'course_id', 'role')

    @property
    def _key(self):
        """
        convenience function to make eq overrides easier and clearer. arbitrary decision
        that role is primary, followed by org, course, and then user
        """
        return (self.role, self.org, self.course_id, self.user_id)

    def __eq__(self, other):
        """
        Overriding eq b/c the django impl relies on the primary key which requires fetch. sometimes we
        just want to compare roles w/o doing another fetch.
        """
        return type(self) == type(other) and self._key == other._key  # pylint: disable=protected-access

    def __hash__(self):
        return hash(self._key)

    def __lt__(self, other):
        """
        Lexigraphic sort
        """
        return self._key < other._key  # pylint: disable=protected-access

    def __unicode__(self):
        return "[CourseAccessRole] user: {}   role: {}   org: {}   course: {}".format(self.user.username, self.role, self.org, self.course_id)


class CourseAccessRoleAdmin(admin.ModelAdmin):
    raw_id_fields = ("user",)

#### Helper methods for use from python manage.py shell and other classes.


def get_user_by_username_or_email(username_or_email):
    """
    Return a User object, looking up by email if username_or_email contains a
    '@', otherwise by username.

    Raises:
        User.DoesNotExist is lookup fails.
    """
    if '@' in username_or_email:
        return User.objects.get(email=username_or_email)
    else:
        return User.objects.get(username=username_or_email)


def get_user(email):
    user = User.objects.get(email=email)
    u_prof = UserProfile.objects.get(user=user)
    return user, u_prof


def user_info(email):
    user, u_prof = get_user(email)
    print "User id", user.id
    print "Username", user.username
    print "E-mail", user.email
    print "Name", u_prof.name
    print "Location", u_prof.location
    print "Language", u_prof.language
    return user, u_prof


def change_email(old_email, new_email):
    user = User.objects.get(email=old_email)
    user.email = new_email
    user.save()


def change_name(email, new_name):
    _user, u_prof = get_user(email)
    u_prof.name = new_name
    u_prof.save()


def user_count():
    print "All users", User.objects.all().count()
    print "Active users", User.objects.filter(is_active=True).count()
    return User.objects.all().count()


def active_user_count():
    return User.objects.filter(is_active=True).count()


def create_group(name, description):
    utg = UserTestGroup()
    utg.name = name
    utg.description = description
    utg.save()


def add_user_to_group(user, group):
    utg = UserTestGroup.objects.get(name=group)
    utg.users.add(User.objects.get(username=user))
    utg.save()


def remove_user_from_group(user, group):
    utg = UserTestGroup.objects.get(name=group)
    utg.users.remove(User.objects.get(username=user))
    utg.save()

DEFAULT_GROUPS = {
    'email_future_courses': 'Receive e-mails about future MITx courses',
    'email_helpers': 'Receive e-mails about how to help with MITx',
    'mitx_unenroll': 'Fully unenrolled -- no further communications',
    '6002x_unenroll': 'Took and dropped 6002x'
}


def add_user_to_default_group(user, group):
    try:
        utg = UserTestGroup.objects.get(name=group)
    except UserTestGroup.DoesNotExist:
        utg = UserTestGroup()
        utg.name = group
        utg.description = DEFAULT_GROUPS[group]
        utg.save()
    utg.users.add(User.objects.get(username=user))
    utg.save()


def create_comments_service_user(user):
    if not settings.FEATURES['ENABLE_DISCUSSION_SERVICE']:
        # Don't try--it won't work, and it will fill the logs with lots of errors
        return
    try:
        cc_user = cc.User.from_django_user(user)
        cc_user.save()
    except Exception:  # pylint: disable=broad-except
        log = logging.getLogger("edx.discussion")  # pylint: disable=redefined-outer-name
        log.error(
            "Could not create comments service user with id {}".format(user.id),
            exc_info=True
        )

# Define login and logout handlers here in the models file, instead of the views file,
# so that they are more likely to be loaded when a Studio user brings up the Studio admin
# page to login.  These are currently the only signals available, so we need to continue
# identifying and logging failures separately (in views).


@receiver(user_logged_in)
def log_successful_login(sender, request, user, **kwargs):  # pylint: disable=unused-argument
    """Handler to log when logins have occurred successfully."""
    if settings.FEATURES['SQUELCH_PII_IN_LOGS']:
        AUDIT_LOG.info(u"Login success - user.id: {0}".format(user.id))
    else:
        AUDIT_LOG.info(u"Login success - {0} ({1})".format(user.username, user.email))


@receiver(user_logged_out)
def log_successful_logout(sender, request, user, **kwargs):  # pylint: disable=unused-argument
    """Handler to log when logouts have occurred successfully."""
    if settings.FEATURES['SQUELCH_PII_IN_LOGS']:
        AUDIT_LOG.info(u"Logout - user.id: {0}".format(request.user.id))
    else:
        AUDIT_LOG.info(u"Logout - {0}".format(request.user))


@receiver(user_logged_in)
@receiver(user_logged_out)
def enforce_single_login(sender, request, user, signal, **kwargs):    # pylint: disable=unused-argument
    """
    Sets the current session id in the user profile,
    to prevent concurrent logins.
    """
    if settings.FEATURES.get('PREVENT_CONCURRENT_LOGINS', False):
        if signal == user_logged_in:
            key = request.session.session_key
        else:
            key = None
        user.profile.set_login_session(key)


class DashboardConfiguration(ConfigurationModel):
    """Dashboard Configuration settings.

    Includes configuration options for the dashboard, which impact behavior and rendering for the application.

    """
    recent_enrollment_time_delta = models.PositiveIntegerField(
        default=0,
        help_text="The number of seconds in which a new enrollment is considered 'recent'. "
                  "Used to display notifications."
    )

    @property
    def recent_enrollment_seconds(self):
        return self.recent_enrollment_time_delta<|MERGE_RESOLUTION|>--- conflicted
+++ resolved
@@ -25,20 +25,14 @@
 from django.utils import timezone
 from django.contrib.auth.models import User
 from django.contrib.auth.hashers import make_password
-from cities.models import City
 from django.contrib.auth.signals import user_logged_in, user_logged_out
 from django.db import models, IntegrityError, transaction
 from django.db.models import Count
 from django.dispatch import receiver, Signal
 from django.core.exceptions import ObjectDoesNotExist
 from django.utils.translation import ugettext_noop
-<<<<<<< HEAD
-from django_countries import CountryField
-from cities.models import City
-=======
 from django_countries.fields import CountryField
 from config_models.models import ConfigurationModel
->>>>>>> 021b380e
 from track import contexts
 from eventtracking import tracker
 from importlib import import_module
@@ -60,13 +54,9 @@
 
 from ratelimitbackend import admin
 
-<<<<<<< HEAD
-unenroll_done = Signal(providing_args=["course_enrollment"])
-=======
 import analytics
 
 UNENROLL_DONE = Signal(providing_args=["course_enrollment", "skip_refund"])
->>>>>>> 021b380e
 log = logging.getLogger(__name__)
 AUDIT_LOG = logging.getLogger("audit")
 SessionStore = import_module(settings.SESSION_ENGINE).SessionStore  # pylint: disable=invalid-name
@@ -260,17 +250,11 @@
         choices=LEVEL_OF_EDUCATION_CHOICES
     )
     mailing_address = models.TextField(blank=True, null=True)
-<<<<<<< HEAD
-#    city = models.TextField(blank=True, null=True)
-=======
->>>>>>> 021b380e
     country = CountryField(blank=True, null=True)
     goals = models.TextField(blank=True, null=True)
     allow_certificate = models.BooleanField(default=1)
     cedula = models.CharField(max_length=132, blank=True, null=True)
     city = models.ForeignKey('cities.City', default=None, blank=True, null=True)
-<<<<<<< HEAD
-=======
 
     GRADO_CHOICES = (
         ('none', 'Ninguno'),
@@ -298,7 +282,6 @@
     )
     grado_ocupacional = models.CharField(max_length=64, default='none', blank=True, null=True)
     institucion = models.CharField(max_length=128, default='NINGUNO', blank=True, null=True)
->>>>>>> 021b380e
 
     def get_meta(self):  # pylint: disable=missing-docstring
         js_str = self.meta
@@ -926,11 +909,7 @@
                attribute), this method will automatically save it before
                adding an enrollment for it.
 
-<<<<<<< HEAD
-        `course_id` is our usual course_id string (e.g. "edX/Test101/2013_Fall")
-=======
         `course_key` is our usual course_id string (e.g. "edX/Test101/2013_Fall)
->>>>>>> 021b380e
 
         `mode` is a string specifying what kind of enrollment this is. The
                default is "honor", meaning honor certificate. Future options
@@ -1050,13 +1029,9 @@
                attribute), this method will automatically save it before
                adding an enrollment for it.
 
-<<<<<<< HEAD
-        `course_id` is our usual course_id string (e.g. "edX/Test101/2013_Fall")
-=======
         `course_id` is our usual course_id string (e.g. "edX/Test101/2013_Fall)
 
         `skip_refund` can be set to True to avoid the refund process.
->>>>>>> 021b380e
         """
         try:
             record = CourseEnrollment.objects.get(user=user, course_id=course_id)
