--- conflicted
+++ resolved
@@ -960,7 +960,6 @@
             return None
 
     @classmethod
-<<<<<<< HEAD
     def num_enrolled_in(cls, course_id):
         """
         Returns the count of active enrollments in a course.
@@ -976,8 +975,6 @@
         return enrollment_number
 
     @classmethod
-=======
->>>>>>> c8090659
     def is_enrollment_closed(cls, user, course):
         """
         Returns a boolean value regarding whether the user has access to enroll in the course. Returns False if the
