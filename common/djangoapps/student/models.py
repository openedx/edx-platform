--- conflicted
+++ resolved
@@ -30,12 +30,7 @@
 from django.utils.crypto import get_random_string
 from django.contrib.auth.hashers import make_password
 from django.contrib.auth.signals import user_logged_in, user_logged_out
-<<<<<<< HEAD
-from django.db import models, IntegrityError
-from django.db import transaction
-=======
 from django.db import models, IntegrityError, transaction
->>>>>>> 3bd9f95a
 from django.db.models import Count
 from django.db.models.signals import pre_save, post_save
 from django.dispatch import receiver, Signal
@@ -293,10 +288,9 @@
         """
         return self.profile_image_uploaded_at is not None
 
-<<<<<<< HEAD
     # "nonregistered" users are auto-created and have no meaningful profile info
     nonregistered = models.BooleanField(default=False)
-=======
+
     @property
     def age(self):
         """ Convenience method that returns the age given a year_of_birth. """
@@ -316,7 +310,6 @@
         """ Convenience method that returns the human readable gender. """
         if self.gender:
             return self.__enumerable_to_display(self.GENDER_CHOICES, self.gender)
->>>>>>> 3bd9f95a
 
     def get_meta(self):  # pylint: disable=missing-docstring
         js_str = self.meta
