"""
Models for User Information (students, staff, etc)

Migration Notes

If you make changes to this model, be sure to create an appropriate migration
file and check it in at the same time as your model changes. To do that,

1. Go to the edx-platform dir
2. ./manage.py lms schemamigration student --auto description_of_your_change
3. Add the migration file created in edx-platform/common/djangoapps/student/migrations/
"""
import crum
from datetime import datetime, timedelta
import hashlib
import json
import logging
from pytz import UTC
import uuid
from collections import defaultdict
from dogapi import dog_stats_api

from django.conf import settings
from django.utils import timezone
from django.contrib.auth.models import User
from django.contrib.auth.hashers import make_password
from django.contrib.auth.signals import user_logged_in, user_logged_out
from django.db import models, IntegrityError
from django.db.models import Count
from django.db.models.signals import post_save
from django.dispatch import receiver, Signal
import django.dispatch
from django.core.exceptions import ObjectDoesNotExist
from django.utils.translation import ugettext_noop
from django_countries import CountryField
from track import contexts
from track.views import server_track
from eventtracking import tracker
from importlib import import_module

from xmodule.modulestore import Location

from course_modes.models import CourseMode
import lms.lib.comment_client as cc
from util.query import use_read_replica_if_available

unenroll_done = Signal(providing_args=["course_enrollment"])
log = logging.getLogger(__name__)
AUDIT_LOG = logging.getLogger("audit")
SessionStore = import_module(settings.SESSION_ENGINE).SessionStore


class AnonymousUserId(models.Model):
    """
    This table contains user, course_Id and anonymous_user_id

    Purpose of this table is to provide user by anonymous_user_id.

    We generate anonymous_user_id using md5 algorithm,
    and use result in hex form, so its length is equal to 32 bytes.
    """
    user = models.ForeignKey(User, db_index=True)
    anonymous_user_id = models.CharField(unique=True, max_length=32)
    course_id = models.CharField(db_index=True, max_length=255)
    unique_together = (user, course_id)


def anonymous_id_for_user(user, course_id):
    """
    Return a unique id for a (user, course) pair, suitable for inserting
    into e.g. personalized survey links.

    If user is an `AnonymousUser`, returns `None`
    """
    # This part is for ability to get xblock instance in xblock_noauth handlers, where user is unauthenticated.
    if user.is_anonymous():
        return None

    cached_id = getattr(user, '_anonymous_id', {}).get(course_id)
    if cached_id is not None:
        return cached_id

    # include the secret key as a salt, and to make the ids unique across different LMS installs.
    hasher = hashlib.md5()
    hasher.update(settings.SECRET_KEY)
    hasher.update(unicode(user.id))
    hasher.update(course_id.encode('utf-8'))
    digest = hasher.hexdigest()

    try:
        anonymous_user_id, created = AnonymousUserId.objects.get_or_create(
            defaults={'anonymous_user_id': digest},
            user=user,
            course_id=course_id
        )
        if anonymous_user_id.anonymous_user_id != digest:
            log.error(
                "Stored anonymous user id {stored!r} for user {user!r} "
                "in course {course!r} doesn't match computed id {digest!r}".format(
                    user=user,
                    course=course_id,
                    stored=anonymous_user_id.anonymous_user_id,
                    digest=digest
                )
            )
    except IntegrityError:
        # Another thread has already created this entry, so
        # continue
        pass

    if not hasattr(user, '_anonymous_id'):
        user._anonymous_id = {}

    user._anonymous_id[course_id] = digest

    return digest


def user_by_anonymous_id(id):
    """
    Return user by anonymous_user_id using AnonymousUserId lookup table.

    Do not raise `django.ObjectDoesNotExist` exception,
    if there is no user for anonymous_student_id,
    because this function will be used inside xmodule w/o django access.
    """

    if id is None:
        return None

    try:
        return User.objects.get(anonymoususerid__anonymous_user_id=id)
    except ObjectDoesNotExist:
        return None


class UserStanding(models.Model):
    """
    This table contains a student's account's status.
    Currently, we're only disabling accounts; in the future we can imagine
    taking away more specific privileges, like forums access, or adding
    more specific karma levels or probationary stages.
    """
    ACCOUNT_DISABLED = "disabled"
    ACCOUNT_ENABLED = "enabled"
    USER_STANDING_CHOICES = (
        (ACCOUNT_DISABLED, u"Account Disabled"),
        (ACCOUNT_ENABLED, u"Account Enabled"),
    )

    user = models.ForeignKey(User, db_index=True, related_name='standing', unique=True)
    account_status = models.CharField(
        blank=True, max_length=31, choices=USER_STANDING_CHOICES
    )
    changed_by = models.ForeignKey(User, blank=True)
    standing_last_changed_at = models.DateTimeField(auto_now=True)


class UserProfile(models.Model):
    """This is where we store all the user demographic fields. We have a
    separate table for this rather than extending the built-in Django auth_user.

    Notes:
        * Some fields are legacy ones from the first run of 6.002, from which
          we imported many users.
        * Fields like name and address are intentionally open ended, to account
          for international variations. An unfortunate side-effect is that we
          cannot efficiently sort on last names for instance.

    Replication:
        * Only the Portal servers should ever modify this information.
        * All fields are replicated into relevant Course databases

    Some of the fields are legacy ones that were captured during the initial
    MITx fall prototype.
    """

    class Meta:
        db_table = "auth_userprofile"

    # CRITICAL TODO/SECURITY
    # Sanitize all fields.
    # This is not visible to other users, but could introduce holes later
    user = models.OneToOneField(User, unique=True, db_index=True, related_name='profile')
    name = models.CharField(blank=True, max_length=255, db_index=True)

    lastname = models.CharField(blank=True, null=True, max_length=30, db_index=True)
    firstname = models.CharField(blank=True, null=True, max_length=30, db_index=True)
    middlename = models.CharField(blank=True, null=True, max_length=30, db_index=True)

    meta = models.TextField(blank=True)  # JSON dictionary for future expansion
    courseware = models.CharField(blank=True, max_length=255, default='course.xml')

    # Location is no longer used, but is held here for backwards compatibility
    # for users imported from our first class.
    language = models.CharField(blank=True, max_length=255, db_index=True)
    location = models.CharField(blank=True, max_length=255, db_index=True)

    # Optional demographic data we started capturing from Fall 2012
    this_year = datetime.now(UTC).year
    VALID_YEARS = range(this_year, this_year - 120, -1)
    year_of_birth = models.IntegerField(blank=True, null=True, db_index=True)
    GENDER_CHOICES = (
        ('m', ugettext_noop('Male')),
        ('f', ugettext_noop('Female')),
        # Translators: 'Other' refers to the student's gender
        ('o', ugettext_noop('Other'))
    )
    gender = models.CharField(
        blank=True, null=True, max_length=6, db_index=True, choices=GENDER_CHOICES
    )

    # [03/21/2013] removed these, but leaving comment since there'll still be
    # p_se and p_oth in the existing data in db.
    # ('p_se', 'Doctorate in science or engineering'),
    # ('p_oth', 'Doctorate in another field'),
    LEVEL_OF_EDUCATION_CHOICES = (
        ('m', ugettext_noop("Master's or professional degree")),
        ('b', ugettext_noop("Bachelor's degree")),
        ('a', ugettext_noop("Associate's degree")),
        ('s', ugettext_noop("Specialist's degree")),
        ('hs', ugettext_noop("Secondary/high school")),
        ('jhs', ugettext_noop("Junior secondary/junior high/middle school")),
        ('el', ugettext_noop("Elementary/primary school")),
        ('none', ugettext_noop("None")),
        ('other', ugettext_noop("Other"))
    )
    level_of_education = models.CharField(
        blank=True, null=True, max_length=6, db_index=True,
        choices=LEVEL_OF_EDUCATION_CHOICES
    )

    education_place = models.CharField(blank=True, null=True, max_length=255, db_index=False)
    education_year = models.IntegerField(blank=True, null=True, db_index=True)
    education_qualification = models.CharField(blank=True, null=True, max_length=30)
    education_specialty = models.CharField(blank=True, null=True, max_length=30)

    WORK_TYPE_CHOICES = (
        ('sch', ugettext_noop("School")),
        ('lyc', ugettext_noop("Lyceum")),
        ('edc', ugettext_noop('Education Center')),
        ('gymn', ugettext_noop('Gymnasium')),
        ('edu', ugettext_noop('Educational complex')),
        ('kind', ugettext_noop('Kindergarten')),
        ('npe', ugettext_noop('Non-profit educational institution')),
        ('coll', ugettext_noop('College')),
        ('none', ugettext_noop('None')),
        ('other', ugettext_noop('Other'))
    )
    work_type = models.CharField(blank=True, null=True, max_length=6, choices=WORK_TYPE_CHOICES)
    work_number = models.IntegerField(blank=True, null=True, db_index=True)
    work_name = models.CharField(blank=True, null=True, max_length=255, db_index=False)
    work_login = models.CharField(blank=True, null=True, max_length=10, db_index=False)
    WORK_LOCATION_CHOICES = (
        ('CAO', ugettext_noop('Central Administrative Okrug')),
        ('EAO', ugettext_noop('Eastern Administrative Okrug')),
        ('WAO', ugettext_noop('Western Administrative Okrug')),
        ('NAO', ugettext_noop('Northern Administrative Okrug')),
        ('NEAO', ugettext_noop('North-Eastern Administrative Okrug')),
        ('NWAO', ugettext_noop('North-Western Administrative Okrug')),
        ('SWAO', ugettext_noop('South-Western Administrative Okrug')),
        ('SEAO', ugettext_noop('South-Eastern Administrative Okrug')),
        ('SAO', ugettext_noop('Southern Administrative Okrug')),
        ('zel', ugettext_noop('Zelenogradsky Administrative Okrug')),
        ('troi', ugettext_noop('Troitsky Administrative Okrug')),
        ('novo', ugettext_noop('Novomoskovsky Administrative Okrug')),
        ('city', ugettext_noop('Territorial units with special status')),
        ('non', ugettext_noop('None')),
        ('other', ugettext_noop('Other'))
    )
    work_location = models.CharField(blank=True, null=True, max_length=6, db_index=False, choices=WORK_LOCATION_CHOICES)
    WORK_OCCUPATION_CHOICES = (
        ('tchr', ugettext_noop('Teacher')),
        ('tchrorg', ugettext_noop('Teacher and organizer')),
        ('scltchr', ugettext_noop('Social teacher')),
        ('edupsy', ugettext_noop('Educational Psychologist')),
        ('care', ugettext_noop('Caregiver (including older)')),
        ('mng', ugettext_noop('Manager (Director, Head of) the educational institution')),
        ('vcmng', ugettext_noop('Vice manager (director, head of) the educational institution')),
        ('smstr', ugettext_noop('Senior master')),
        ('intr', ugettext_noop('Instructor')),
        ('tchrsp', ugettext_noop('Teacher-pathologists, speech therapists (speech therapist)')),
        ('tutor', ugettext_noop('Tutor')),
        ('tchrlib', ugettext_noop('Teacher-librarian')),
        ('slead', ugettext_noop('Senior leader')),
        ('tchredu', ugettext_noop('Teacher of additional education (including older)')),
        ('mushead', ugettext_noop('Musical head')),
        ('conc', ugettext_noop('Concertmaster')),
        ('mstrphy', ugettext_noop('Master of Physical Education')),
        ('instphy', ugettext_noop('Instructor of Physical Education')),
        ('meth', ugettext_noop('The Methodist (including older)')),
        ('instlab', ugettext_noop('Instructor for Labour')),
        ('instorg', ugettext_noop('Instructor-organizer life safety')),
        ('coach', ugettext_noop('Coach and teacher (including older)')),
        ('mstrind', ugettext_noop('Master of of industrial training')),
        ('dtreg', ugettext_noop('The duty on the regime (including older)')),
        ('lead', ugettext_noop('Leader')),
        ('ascare', ugettext_noop('Assistant caregiver')),
        ('juncare', ugettext_noop('Junior caregiver')),
        ('secr', ugettext_noop('Secretary of teaching department')),
        ('disp', ugettext_noop('Dispatcher of the educational institution')),
        ('other', ugettext_noop('Other'))
    )
    work_occupation = models.CharField(blank=True, null=True, max_length=10, db_index=False, choices=WORK_OCCUPATION_CHOICES)
    work_occupation_other = models.CharField(blank=True, null=True, max_length=10, db_index=False, choices=WORK_OCCUPATION_CHOICES)
    work_teaching_experience = models.IntegerField(blank=True, null=True, db_index=True)
    work_managing_experience = models.IntegerField(blank=True, null=True, db_index=True)
    WORK_QUALIFICATION_CATEGORY_CHOICES = (
        ('none', ugettext_noop("None")),
        ('high', ugettext_noop("High")),
        ('first', ugettext_noop("First")),
        ('second', ugettext_noop("Second"))
    )
    work_qualification_category = models.CharField(blank=True, null=True, max_length=10, db_index=False, choices=WORK_QUALIFICATION_CATEGORY_CHOICES)
    work_qualification_category_year = models.IntegerField(blank=True, null=True, db_index=True)

    contact_phone = models.CharField(blank=True, null=True, max_length=10, db_index=False)

    allowed_courses = models.CharField(blank=True, null=True, max_length=255, db_index=False)

    mailing_address = models.TextField(blank=True, null=True)
    city = models.TextField(blank=True, null=True)
    country = CountryField(blank=True, null=True)
    goals = models.TextField(blank=True, null=True)
    allow_certificate = models.BooleanField(default=1)

    def get_meta(self):
        js_str = self.meta
        if not js_str:
            js_str = dict()
        else:
            js_str = json.loads(self.meta)

        return js_str

    def set_meta(self, js):
        self.meta = json.dumps(js)

    def set_login_session(self, session_id=None):
        """
        Sets the current session id for the logged-in user.
        If session_id doesn't match the existing session,
        deletes the old session object.
        """
        meta = self.get_meta()
        old_login = meta.get('session_id', None)
        if old_login:
            SessionStore(session_key=old_login).delete()
        meta['session_id'] = session_id
        self.set_meta(meta)
        self.save()


def unique_id_for_user(user):
    """
    Return a unique id for a user, suitable for inserting into
    e.g. personalized survey links.
    """
    # Setting course_id to '' makes it not affect the generated hash,
    # and thus produce the old per-student anonymous id
    return anonymous_id_for_user(user, '')


# TODO: Should be renamed to generic UserGroup, and possibly
# Given an optional field for type of group
class UserTestGroup(models.Model):
    users = models.ManyToManyField(User, db_index=True)
    name = models.CharField(blank=False, max_length=32, db_index=True)
    description = models.TextField(blank=True)


class Registration(models.Model):
    ''' Allows us to wait for e-mail before user is registered. A
        registration profile is created when the user creates an
        account, but that account is inactive. Once the user clicks
        on the activation key, it becomes active. '''
    class Meta:
        db_table = "auth_registration"

    user = models.ForeignKey(User, unique=True)
    activation_key = models.CharField(('activation key'), max_length=32, unique=True, db_index=True)

    def register(self, user):
        # MINOR TODO: Switch to crypto-secure key
        self.activation_key = uuid.uuid4().hex
        self.user = user
        self.save()

    def activate(self):
        self.user.is_active = True
        self.user.save()


class PendingNameChange(models.Model):
    user = models.OneToOneField(User, unique=True, db_index=True)
    new_name = models.CharField(blank=True, max_length=255)
    rationale = models.CharField(blank=True, max_length=1024)


class PendingEmailChange(models.Model):
    user = models.OneToOneField(User, unique=True, db_index=True)
    new_email = models.CharField(blank=True, max_length=255, db_index=True)
    activation_key = models.CharField(('activation key'), max_length=32, unique=True, db_index=True)


EVENT_NAME_ENROLLMENT_ACTIVATED = 'edx.course.enrollment.activated'
EVENT_NAME_ENROLLMENT_DEACTIVATED = 'edx.course.enrollment.deactivated'


class PasswordHistory(models.Model):
    """
    This model will keep track of past passwords that a user has used
    as well as providing contraints (e.g. can't reuse passwords)
    """
    user = models.ForeignKey(User)
    password = models.CharField(max_length=128)
    time_set = models.DateTimeField(default=timezone.now)

    def create(self, user):
        """
        This will copy over the current password, if any of the configuration has been turned on
        """

        if not (PasswordHistory.is_student_password_reuse_restricted() or
                PasswordHistory.is_staff_password_reuse_restricted() or
                PasswordHistory.is_password_reset_frequency_restricted() or
                PasswordHistory.is_staff_forced_password_reset_enabled() or
                PasswordHistory.is_student_forced_password_reset_enabled()):

            return

        self.user = user
        self.password = user.password
        self.save()

    @classmethod
    def is_student_password_reuse_restricted(cls):
        """
        Returns whether the configuration which limits password reuse has been turned on
        """
        return settings.FEATURES['ADVANCED_SECURITY'] and \
            settings.ADVANCED_SECURITY_CONFIG.get(
                'MIN_DIFFERENT_STUDENT_PASSWORDS_BEFORE_REUSE', 0
            ) > 0

    @classmethod
    def is_staff_password_reuse_restricted(cls):
        """
        Returns whether the configuration which limits password reuse has been turned on
        """
        return settings.FEATURES['ADVANCED_SECURITY'] and \
            settings.ADVANCED_SECURITY_CONFIG.get(
                'MIN_DIFFERENT_STAFF_PASSWORDS_BEFORE_REUSE', 0
            ) > 0

    @classmethod
    def is_password_reset_frequency_restricted(cls):
        """
        Returns whether the configuration which limits the password reset frequency has been turned on
        """
        return settings.FEATURES['ADVANCED_SECURITY'] and \
            settings.ADVANCED_SECURITY_CONFIG.get(
                'MIN_TIME_IN_DAYS_BETWEEN_ALLOWED_RESETS', None
            )

    @classmethod
    def is_staff_forced_password_reset_enabled(cls):
        """
        Returns whether the configuration which forces password resets to occur has been turned on
        """
        return settings.FEATURES['ADVANCED_SECURITY'] and \
            settings.ADVANCED_SECURITY_CONFIG.get(
                'MIN_DAYS_FOR_STAFF_ACCOUNTS_PASSWORD_RESETS', None
            )

    @classmethod
    def is_student_forced_password_reset_enabled(cls):
        """
        Returns whether the configuration which forces password resets to occur has been turned on
        """
        return settings.FEATURES['ADVANCED_SECURITY'] and \
            settings.ADVANCED_SECURITY_CONFIG.get(
                'MIN_DAYS_FOR_STUDENT_ACCOUNTS_PASSWORD_RESETS', None
            )

    @classmethod
    def should_user_reset_password_now(cls, user):
        """
        Returns whether a password has 'expired' and should be reset. Note there are two different
        expiry policies for staff and students
        """
        if not settings.FEATURES['ADVANCED_SECURITY']:
            return False

        days_before_password_reset = None
        if user.is_staff:
            if cls.is_staff_forced_password_reset_enabled():
                days_before_password_reset = \
                    settings.ADVANCED_SECURITY_CONFIG['MIN_DAYS_FOR_STAFF_ACCOUNTS_PASSWORD_RESETS']
        elif cls.is_student_forced_password_reset_enabled():
            days_before_password_reset = \
                settings.ADVANCED_SECURITY_CONFIG['MIN_DAYS_FOR_STUDENT_ACCOUNTS_PASSWORD_RESETS']

        if days_before_password_reset:
            history = PasswordHistory.objects.filter(user=user).order_by('-time_set')
            time_last_reset = None

            if history:
                # first element should be the last time we reset password
                time_last_reset = history[0].time_set
            else:
                # no history, then let's take the date the user joined
                time_last_reset = user.date_joined

            now = timezone.now()

            delta = now - time_last_reset

            return delta.days >= days_before_password_reset

        return False

    @classmethod
    def is_password_reset_too_soon(cls, user):
        """
        Verifies that the password is not getting reset too frequently
        """
        if not cls.is_password_reset_frequency_restricted():
            return False

        history = PasswordHistory.objects.filter(user=user).order_by('-time_set')

        if not history:
            return False

        now = timezone.now()

        delta = now - history[0].time_set

        return delta.days < settings.ADVANCED_SECURITY_CONFIG['MIN_TIME_IN_DAYS_BETWEEN_ALLOWED_RESETS']

    @classmethod
    def is_allowable_password_reuse(cls, user, new_password):
        """
        Verifies that the password adheres to the reuse policies
        """
        if not settings.FEATURES['ADVANCED_SECURITY']:
            return True

        if user.is_staff and cls.is_staff_password_reuse_restricted():
                min_diff_passwords_required = \
                    settings.ADVANCED_SECURITY_CONFIG['MIN_DIFFERENT_STAFF_PASSWORDS_BEFORE_REUSE']
        elif cls.is_student_password_reuse_restricted():
            min_diff_passwords_required = \
                settings.ADVANCED_SECURITY_CONFIG['MIN_DIFFERENT_STUDENT_PASSWORDS_BEFORE_REUSE']
        else:
            min_diff_passwords_required = 0

        # just limit the result set to the number of different
        # password we need
        history = PasswordHistory.objects.filter(user=user).order_by('-time_set')[:min_diff_passwords_required]

        for entry in history:

            # be sure to re-use the same salt
            # NOTE, how the salt is serialized in the password field is dependent on the algorithm
            # in pbkdf2_sha256 [LMS] it's the 3rd element, in sha1 [unit tests] it's the 2nd element
            hash_elements = entry.password.split('$')
            algorithm = hash_elements[0]
            if algorithm == 'pbkdf2_sha256':
                hashed_password = make_password(new_password, hash_elements[2])
            elif algorithm == 'sha1':
                hashed_password = make_password(new_password, hash_elements[1])
            else:
                # This means we got something unexpected. We don't want to throw an exception, but
                # log as an error and basically allow any password reuse
                AUDIT_LOG.error('''
                                Unknown password hashing algorithm "{0}" found in existing password
                                hash, password reuse policy will not be enforced!!!
                                '''.format(algorithm))
                return True

            if entry.password == hashed_password:
                return False

        return True


class LoginFailures(models.Model):
    """
    This model will keep track of failed login attempts
    """
    user = models.ForeignKey(User)
    failure_count = models.IntegerField(default=0)
    lockout_until = models.DateTimeField(null=True)

    @classmethod
    def is_feature_enabled(cls):
        """
        Returns whether the feature flag around this functionality has been set
        """
        return settings.FEATURES['ENABLE_MAX_FAILED_LOGIN_ATTEMPTS']

    @classmethod
    def is_user_locked_out(cls, user):
        """
        Static method to return in a given user has his/her account locked out
        """
        try:
            record = LoginFailures.objects.get(user=user)
            if not record.lockout_until:
                return False

            now = datetime.now(UTC)
            until = record.lockout_until
            is_locked_out = until and now < until

            return is_locked_out
        except ObjectDoesNotExist:
            return False

    @classmethod
    def increment_lockout_counter(cls, user):
        """
        Ticks the failed attempt counter
        """
        record, _ = LoginFailures.objects.get_or_create(user=user)
        record.failure_count = record.failure_count + 1
        max_failures_allowed = settings.MAX_FAILED_LOGIN_ATTEMPTS_ALLOWED

        # did we go over the limit in attempts
        if record.failure_count >= max_failures_allowed:
            # yes, then store when this account is locked out until
            lockout_period_secs = settings.MAX_FAILED_LOGIN_ATTEMPTS_LOCKOUT_PERIOD_SECS
            record.lockout_until = datetime.now(UTC) + timedelta(seconds=lockout_period_secs)

        record.save()

    @classmethod
    def clear_lockout_counter(cls, user):
        """
        Removes the lockout counters (normally called after a successful login)
        """
        try:
            entry = LoginFailures.objects.get(user=user)
            entry.delete()
        except ObjectDoesNotExist:
            return


class CourseEnrollment(models.Model):
    """
    Represents a Student's Enrollment record for a single Course. You should
    generally not manipulate CourseEnrollment objects directly, but use the
    classmethods provided to enroll, unenroll, or check on the enrollment status
    of a given student.

    We're starting to consolidate course enrollment logic in this class, but
    more should be brought in (such as checking against CourseEnrollmentAllowed,
    checking course dates, user permissions, etc.) This logic is currently
    scattered across our views.
    """
    MODEL_TAGS = ['course_id', 'is_active', 'mode']

    user = models.ForeignKey(User)
    course_id = models.CharField(max_length=255, db_index=True)
    created = models.DateTimeField(auto_now_add=True, null=True, db_index=True)

    # If is_active is False, then the student is not considered to be enrolled
    # in the course (is_enrolled() will return False)
    is_active = models.BooleanField(default=True)

    # Represents the modes that are possible. We'll update this later with a
    # list of possible values.
    mode = models.CharField(default="honor", max_length=100)

    class Meta:
        unique_together = (('user', 'course_id'),)
        ordering = ('user', 'course_id')

    def __unicode__(self):
        return (
            "[CourseEnrollment] {}: {} ({}); active: ({})"
        ).format(self.user, self.course_id, self.created, self.is_active)

    @classmethod
    def get_or_create_enrollment(cls, user, course_id):
        """
        Create an enrollment for a user in a class. By default *this enrollment
        is not active*. This is useful for when an enrollment needs to go
        through some sort of approval process before being activated. If you
        don't need this functionality, just call `enroll()` instead.

        Returns a CoursewareEnrollment object.

        `user` is a Django User object. If it hasn't been saved yet (no `.id`
               attribute), this method will automatically save it before
               adding an enrollment for it.

        `course_id` is our usual course_id string (e.g. "edX/Test101/2013_Fall)

        It is expected that this method is called from a method which has already
        verified the user authentication and access.
        """
        # If we're passing in a newly constructed (i.e. not yet persisted) User,
        # save it to the database so that it can have an ID that we can throw
        # into our CourseEnrollment object. Otherwise, we'll get an
        # IntegrityError for having a null user_id.
        if user.id is None:
            user.save()

        enrollment, created = CourseEnrollment.objects.get_or_create(
            user=user,
            course_id=course_id,
        )

        # If we *did* just create a new enrollment, set some defaults
        if created:
            enrollment.mode = "honor"
            enrollment.is_active = False
            enrollment.save()

        return enrollment

    @classmethod
    def num_enrolled_in(cls, course_id):
        """
        Returns the count of active enrollments in a course.

        'course_id' is the course_id to return enrollments
        """
        enrollment_number = CourseEnrollment.objects.filter(course_id=course_id, is_active=1).count()

        return enrollment_number

    @classmethod
    def is_course_full(cls, course):
        """
        Returns a boolean value regarding whether a course has already reached it's max enrollment
        capacity
        """
        is_course_full = False
        if course.max_student_enrollments_allowed is not None:
            is_course_full = cls.num_enrolled_in(course.location.course_id) >= course.max_student_enrollments_allowed
        return is_course_full

    def update_enrollment(self, mode=None, is_active=None):
        """
        Updates an enrollment for a user in a class.  This includes options
        like changing the mode, toggling is_active True/False, etc.

        Also emits relevant events for analytics purposes.

        This saves immediately.
        """
        activation_changed = False
        # if is_active is None, then the call to update_enrollment didn't specify
        # any value, so just leave is_active as it is
        if self.is_active != is_active and is_active is not None:
            self.is_active = is_active
            activation_changed = True

        mode_changed = False
        # if mode is None, the call to update_enrollment didn't specify a new
        # mode, so leave as-is
        if self.mode != mode and mode is not None:
            self.mode = mode
            mode_changed = True

        if activation_changed or mode_changed:
            self.save()
        if activation_changed:
            course_id_dict = Location.parse_course_id(self.course_id)
            if self.is_active:
                self.emit_event(EVENT_NAME_ENROLLMENT_ACTIVATED)

                dog_stats_api.increment(
                    "common.student.enrollment",
                    tags=[u"org:{org}".format(**course_id_dict),
                          u"course:{course}".format(**course_id_dict),
                          u"run:{name}".format(**course_id_dict),
                          u"mode:{}".format(self.mode)]
                )

            else:
                unenroll_done.send(sender=None, course_enrollment=self)

                self.emit_event(EVENT_NAME_ENROLLMENT_DEACTIVATED)

                dog_stats_api.increment(
                    "common.student.unenrollment",
                    tags=[u"org:{org}".format(**course_id_dict),
                          u"course:{course}".format(**course_id_dict),
                          u"run:{name}".format(**course_id_dict),
                          u"mode:{}".format(self.mode)]
                )

    def emit_event(self, event_name):
        """
        Emits an event to explicitly track course enrollment and unenrollment.
        """

        try:
            context = contexts.course_context_from_course_id(self.course_id)
            data = {
                'user_id': self.user.id,
                'course_id': self.course_id,
                'mode': self.mode,
            }

            with tracker.get_tracker().context(event_name, context):
                server_track(crum.get_current_request(), event_name, data)
        except:  # pylint: disable=bare-except
            if event_name and self.course_id:
                log.exception('Unable to emit event %s for user %s and course %s', event_name, self.user.username, self.course_id)

    @classmethod
    def enroll(cls, user, course_id, mode="honor"):
        """
        Enroll a user in a course. This saves immediately.

        Returns a CoursewareEnrollment object.

        `user` is a Django User object. If it hasn't been saved yet (no `.id`
               attribute), this method will automatically save it before
               adding an enrollment for it.

        `course_id` is our usual course_id string (e.g. "edX/Test101/2013_Fall)

        `mode` is a string specifying what kind of enrollment this is. The
               default is "honor", meaning honor certificate. Future options
               may include "audit", "verified_id", etc. Please don't use it
               until we have these mapped out.

        It is expected that this method is called from a method which has already
        verified the user authentication and access.
        """
        enrollment = cls.get_or_create_enrollment(user, course_id)
        enrollment.update_enrollment(is_active=True, mode=mode)
        return enrollment

    @classmethod
    def enroll_by_email(cls, email, course_id, mode="honor", ignore_errors=True):
        """
        Enroll a user in a course given their email. This saves immediately.

        Note that  enrolling by email is generally done in big batches and the
        error rate is high. For that reason, we supress User lookup errors by
        default.

        Returns a CoursewareEnrollment object. If the User does not exist and
        `ignore_errors` is set to `True`, it will return None.

        `email` Email address of the User to add to enroll in the course.

        `course_id` is our usual course_id string (e.g. "edX/Test101/2013_Fall)

        `mode` is a string specifying what kind of enrollment this is. The
               default is "honor", meaning honor certificate. Future options
               may include "audit", "verified_id", etc. Please don't use it
               until we have these mapped out.

        `ignore_errors` is a boolean indicating whether we should suppress
                        `User.DoesNotExist` errors (returning None) or let it
                        bubble up.

        It is expected that this method is called from a method which has already
        verified the user authentication and access.
        """
        try:
            user = User.objects.get(email=email)
            return cls.enroll(user, course_id, mode)
        except User.DoesNotExist:
            err_msg = u"Tried to enroll email {} into course {}, but user not found"
            log.error(err_msg.format(email, course_id))
            if ignore_errors:
                return None
            raise

    @classmethod
    def unenroll(cls, user, course_id):
        """
        Remove the user from a given course. If the relevant `CourseEnrollment`
        object doesn't exist, we log an error but don't throw an exception.

        `user` is a Django User object. If it hasn't been saved yet (no `.id`
               attribute), this method will automatically save it before
               adding an enrollment for it.

        `course_id` is our usual course_id string (e.g. "edX/Test101/2013_Fall)
        """
        try:
            record = CourseEnrollment.objects.get(user=user, course_id=course_id)
            record.update_enrollment(is_active=False)

        except cls.DoesNotExist:
            err_msg = u"Tried to unenroll student {} from {} but they were not enrolled"
            log.error(err_msg.format(user, course_id))

    @classmethod
    def unenroll_by_email(cls, email, course_id):
        """
        Unenroll a user from a course given their email. This saves immediately.
        User lookup errors are logged but will not throw an exception.

        `email` Email address of the User to unenroll from the course.

        `course_id` is our usual course_id string (e.g. "edX/Test101/2013_Fall)
        """
        try:
            user = User.objects.get(email=email)
            return cls.unenroll(user, course_id)
        except User.DoesNotExist:
            err_msg = u"Tried to unenroll email {} from course {}, but user not found"
            log.error(err_msg.format(email, course_id))

    @classmethod
    def is_enrolled(cls, user, course_id):
        """
        Returns True if the user is enrolled in the course (the entry must exist
        and it must have `is_active=True`). Otherwise, returns False.

        `user` is a Django User object. If it hasn't been saved yet (no `.id`
               attribute), this method will automatically save it before
               adding an enrollment for it.

        `course_id` is our usual course_id string (e.g. "edX/Test101/2013_Fall)
        """
        try:
            record = CourseEnrollment.objects.get(user=user, course_id=course_id)
            return record.is_active
        except cls.DoesNotExist:
            return False

    @classmethod
    def is_enrolled_by_partial(cls, user, course_id_partial):
        """
        Returns `True` if the user is enrolled in a course that starts with
        `course_id_partial`. Otherwise, returns False.

        Can be used to determine whether a student is enrolled in a course
        whose run name is unknown.

        `user` is a Django User object. If it hasn't been saved yet (no `.id`
               attribute), this method will automatically save it before
               adding an enrollment for it.

        `course_id_partial` is a starting substring for a fully qualified
               course_id (e.g. "edX/Test101/").
        """
        try:
            return CourseEnrollment.objects.filter(
                user=user,
                course_id__startswith=course_id_partial,
                is_active=1
            ).exists()
        except cls.DoesNotExist:
            return False

    @classmethod
    def enrollment_mode_for_user(cls, user, course_id):
        """
        Returns the enrollment mode for the given user for the given course

        `user` is a Django User object
        `course_id` is our usual course_id string (e.g. "edX/Test101/2013_Fall)
        """
        try:
            record = CourseEnrollment.objects.get(user=user, course_id=course_id)
            if record.is_active:
                return record.mode
            else:
                return None
        except cls.DoesNotExist:
            return None

    @classmethod
    def enrollments_for_user(cls, user):
        return CourseEnrollment.objects.filter(user=user, is_active=1)

    @classmethod
    def users_enrolled_in(cls, course_id):
        """Return a queryset of User for every user enrolled in the course."""
        return User.objects.filter(
            courseenrollment__course_id=course_id,
            courseenrollment__is_active=True
        )

    @classmethod
    def enrollment_counts(cls, course_id):
        """
        Returns a dictionary that stores the total enrollment count for a course, as well as the
        enrollment count for each individual mode.
        """
        # Unfortunately, Django's "group by"-style queries look super-awkward
        query = use_read_replica_if_available(cls.objects.filter(course_id=course_id, is_active=True).values('mode').order_by().annotate(Count('mode')))
        total = 0
        d = defaultdict(int)
        for item in query:
            d[item['mode']] = item['mode__count']
            total += item['mode__count']
        d['total'] = total
        return d

    def activate(self):
        """Makes this `CourseEnrollment` record active. Saves immediately."""
        self.update_enrollment(is_active=True)

    def deactivate(self):
        """Makes this `CourseEnrollment` record inactive. Saves immediately. An
        inactive record means that the student is not enrolled in this course.
        """
        self.update_enrollment(is_active=False)

    def change_mode(self, mode):
        """Changes this `CourseEnrollment` record's mode to `mode`.  Saves immediately."""
        self.update_enrollment(mode=mode)

    def refundable(self):
        """
        For paid/verified certificates, students may receive a refund IFF they have
        a verified certificate and the deadline for refunds has not yet passed.
        """
        course_mode = CourseMode.mode_for_course(self.course_id, 'verified')
        if course_mode is None:
            return False
        else:
            return True


class CourseEnrollmentAllowed(models.Model):
    """
    Table of users (specified by email address strings) who are allowed to enroll in a specified course.
    The user may or may not (yet) exist.  Enrollment by users listed in this table is allowed
    even if the enrollment time window is past.
    """
    email = models.CharField(max_length=255, db_index=True)
    course_id = models.CharField(max_length=255, db_index=True)
    auto_enroll = models.BooleanField(default=0)

    created = models.DateTimeField(auto_now_add=True, null=True, db_index=True)

    class Meta:
        unique_together = (('email', 'course_id'),)

    def __unicode__(self):
        return "[CourseEnrollmentAllowed] %s: %s (%s)" % (self.email, self.course_id, self.created)

# cache_relation(User.profile)

#### Helper methods for use from python manage.py shell and other classes.


def get_user_by_username_or_email(username_or_email):
    """
    Return a User object, looking up by email if username_or_email contains a
    '@', otherwise by username.

    Raises:
        User.DoesNotExist is lookup fails.
    """
    if '@' in username_or_email:
        return User.objects.get(email=username_or_email)
    else:
        return User.objects.get(username=username_or_email)


def get_user(email):
    u = User.objects.get(email=email)
    up = UserProfile.objects.get(user=u)
    return u, up


def user_info(email):
    u, up = get_user(email)
    print "User id", u.id
    print "Username", u.username
    print "E-mail", u.email
    print "Name", up.name
    print "Location", up.location
    print "Language", up.language
    return u, up


def change_email(old_email, new_email):
    u = User.objects.get(email=old_email)
    u.email = new_email
    u.save()


def change_name(email, new_name):
    u, up = get_user(email)
    up.name = new_name
    up.save()


def user_count():
    print "All users", User.objects.all().count()
    print "Active users", User.objects.filter(is_active=True).count()
    return User.objects.all().count()


def active_user_count():
    return User.objects.filter(is_active=True).count()


def create_group(name, description):
    utg = UserTestGroup()
    utg.name = name
    utg.description = description
    utg.save()


def add_user_to_group(user, group):
    utg = UserTestGroup.objects.get(name=group)
    utg.users.add(User.objects.get(username=user))
    utg.save()


def remove_user_from_group(user, group):
    utg = UserTestGroup.objects.get(name=group)
    utg.users.remove(User.objects.get(username=user))
    utg.save()

default_groups = {'email_future_courses': 'Receive e-mails about future MITx courses',
                  'email_helpers': 'Receive e-mails about how to help with MITx',
                  'mitx_unenroll': 'Fully unenrolled -- no further communications',
                  '6002x_unenroll': 'Took and dropped 6002x'}


def add_user_to_default_group(user, group):
    try:
        utg = UserTestGroup.objects.get(name=group)
    except UserTestGroup.DoesNotExist:
        utg = UserTestGroup()
        utg.name = group
        utg.description = default_groups[group]
        utg.save()
    utg.users.add(User.objects.get(username=user))
    utg.save()


<<<<<<< HEAD
@receiver(post_save, sender=UserProfile)
def update_user_information(sender, instance, created, **kwargs):
=======
def create_comments_service_user(user):
>>>>>>> 5c94a3d1
    if not settings.FEATURES['ENABLE_DISCUSSION_SERVICE']:
        # Don't try--it won't work, and it will fill the logs with lots of errors
        return
    try:
<<<<<<< HEAD
        cc_user = cc.User.from_django_user(instance.user)
=======
        cc_user = cc.User.from_django_user(user)
>>>>>>> 5c94a3d1
        cc_user.save()
    except Exception as e:
        log = logging.getLogger("edx.discussion")
        log.error(
            "Could not create comments service user with id {}".format(user.id),
            exc_info=True)

# Define login and logout handlers here in the models file, instead of the views file,
# so that they are more likely to be loaded when a Studio user brings up the Studio admin
# page to login.  These are currently the only signals available, so we need to continue
# identifying and logging failures separately (in views).


@receiver(user_logged_in)
def log_successful_login(sender, request, user, **kwargs):
    """Handler to log when logins have occurred successfully."""
    if settings.FEATURES['SQUELCH_PII_IN_LOGS']:
        AUDIT_LOG.info(u"Login success - user.id: {0}".format(user.id))
    else:
        AUDIT_LOG.info(u"Login success - {0} ({1})".format(user.username, user.email))


@receiver(user_logged_out)
def log_successful_logout(sender, request, user, **kwargs):
    """Handler to log when logouts have occurred successfully."""
    if settings.FEATURES['SQUELCH_PII_IN_LOGS']:
        AUDIT_LOG.info(u"Logout - user.id: {0}".format(request.user.id))
    else:
        AUDIT_LOG.info(u"Logout - {0}".format(request.user))


@receiver(user_logged_in)
@receiver(user_logged_out)
def enforce_single_login(sender, request, user, signal, **kwargs):
    """
    Sets the current session id in the user profile,
    to prevent concurrent logins.
    """
    if settings.FEATURES.get('PREVENT_CONCURRENT_LOGINS', False):
        if signal == user_logged_in:
            key = request.session.session_key
        else:
            key = None
        user.profile.set_login_session(key)<|MERGE_RESOLUTION|>--- conflicted
+++ resolved
@@ -1140,21 +1140,12 @@
     utg.save()
 
 
-<<<<<<< HEAD
-@receiver(post_save, sender=UserProfile)
-def update_user_information(sender, instance, created, **kwargs):
-=======
 def create_comments_service_user(user):
->>>>>>> 5c94a3d1
     if not settings.FEATURES['ENABLE_DISCUSSION_SERVICE']:
         # Don't try--it won't work, and it will fill the logs with lots of errors
         return
     try:
-<<<<<<< HEAD
-        cc_user = cc.User.from_django_user(instance.user)
-=======
         cc_user = cc.User.from_django_user(user)
->>>>>>> 5c94a3d1
         cc_user.save()
     except Exception as e:
         log = logging.getLogger("edx.discussion")
