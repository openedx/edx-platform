"""
Models for User Information (students, staff, etc)

Migration Notes

If you make changes to this model, be sure to create an appropriate migration
file and check it in at the same time as your model changes. To do that,

1. Go to the edx-platform dir
2. ./manage.py lms schemamigration student --auto description_of_your_change
3. Add the migration file created in edx-platform/common/djangoapps/student/migrations/
"""
from datetime import datetime, timedelta
import hashlib
import json
import logging
from pytz import UTC
import uuid
from collections import defaultdict
import dogstats_wrapper as dog_stats_api
from django.db.models import Q
import pytz

from django.conf import settings
from django.utils import timezone
from django.contrib.auth.models import User
from django.contrib.auth.hashers import make_password
from cities.models import City
from django.contrib.auth.signals import user_logged_in, user_logged_out
from django.db import models, IntegrityError, transaction
from django.db.models import Count
from django.dispatch import receiver, Signal
from django.core.exceptions import ObjectDoesNotExist
from django.utils.translation import ugettext_noop
from cities.models import City
from django_countries.fields import CountryField
from config_models.models import ConfigurationModel
from track import contexts
from eventtracking import tracker
from importlib import import_module

from opaque_keys.edx.locations import SlashSeparatedCourseKey
from xmodule.modulestore import Location
from opaque_keys import InvalidKeyError

import lms.lib.comment_client as cc
from util.query import use_read_replica_if_available
from xmodule_django.models import CourseKeyField, NoneToEmptyManager
from xmodule.modulestore.exceptions import ItemNotFoundError
from xmodule.modulestore.django import modulestore
from opaque_keys.edx.keys import CourseKey
from functools import total_ordering

from certificates.models import GeneratedCertificate
from course_modes.models import CourseMode

from ratelimitbackend import admin

import analytics

UNENROLL_DONE = Signal(providing_args=["course_enrollment"])
log = logging.getLogger(__name__)
AUDIT_LOG = logging.getLogger("audit")
SessionStore = import_module(settings.SESSION_ENGINE).SessionStore  # pylint: disable=invalid-name


class AnonymousUserId(models.Model):
    """
    This table contains user, course_Id and anonymous_user_id

    Purpose of this table is to provide user by anonymous_user_id.

    We generate anonymous_user_id using md5 algorithm,
    and use result in hex form, so its length is equal to 32 bytes.
    """

    objects = NoneToEmptyManager()

    user = models.ForeignKey(User, db_index=True)
    anonymous_user_id = models.CharField(unique=True, max_length=32)
    course_id = CourseKeyField(db_index=True, max_length=255, blank=True)
    unique_together = (user, course_id)


def anonymous_id_for_user(user, course_id, save=True):
    """
    Return a unique id for a (user, course) pair, suitable for inserting
    into e.g. personalized survey links.

    If user is an `AnonymousUser`, returns `None`

    Keyword arguments:
    save -- Whether the id should be saved in an AnonymousUserId object.
    """
    # This part is for ability to get xblock instance in xblock_noauth handlers, where user is unauthenticated.
    if user.is_anonymous():
        return None

    cached_id = getattr(user, '_anonymous_id', {}).get(course_id)
    if cached_id is not None:
        return cached_id

    # include the secret key as a salt, and to make the ids unique across different LMS installs.
    hasher = hashlib.md5()
    hasher.update(settings.SECRET_KEY)
    hasher.update(unicode(user.id))
    if course_id:
        hasher.update(course_id.to_deprecated_string().encode('utf-8'))
    digest = hasher.hexdigest()

    if not hasattr(user, '_anonymous_id'):
        user._anonymous_id = {}  # pylint: disable=protected-access

    user._anonymous_id[course_id] = digest  # pylint: disable=protected-access

    if save is False:
        return digest

    try:
        anonymous_user_id, __ = AnonymousUserId.objects.get_or_create(
            defaults={'anonymous_user_id': digest},
            user=user,
            course_id=course_id
        )
        if anonymous_user_id.anonymous_user_id != digest:
            log.error(
                "Stored anonymous user id {stored!r} for user {user!r} "
                "in course {course!r} doesn't match computed id {digest!r}".format(
                    user=user,
                    course=course_id,
                    stored=anonymous_user_id.anonymous_user_id,
                    digest=digest
                )
            )
    except IntegrityError:
        # Another thread has already created this entry, so
        # continue
        pass

    return digest


def user_by_anonymous_id(uid):
    """
    Return user by anonymous_user_id using AnonymousUserId lookup table.

    Do not raise `django.ObjectDoesNotExist` exception,
    if there is no user for anonymous_student_id,
    because this function will be used inside xmodule w/o django access.
    """

    if uid is None:
        return None

    try:
        return User.objects.get(anonymoususerid__anonymous_user_id=uid)
    except ObjectDoesNotExist:
        return None


class UserStanding(models.Model):
    """
    This table contains a student's account's status.
    Currently, we're only disabling accounts; in the future we can imagine
    taking away more specific privileges, like forums access, or adding
    more specific karma levels or probationary stages.
    """
    ACCOUNT_DISABLED = "disabled"
    ACCOUNT_ENABLED = "enabled"
    USER_STANDING_CHOICES = (
        (ACCOUNT_DISABLED, u"Account Disabled"),
        (ACCOUNT_ENABLED, u"Account Enabled"),
    )

    user = models.ForeignKey(User, db_index=True, related_name='standing', unique=True)
    account_status = models.CharField(
        blank=True, max_length=31, choices=USER_STANDING_CHOICES
    )
    changed_by = models.ForeignKey(User, blank=True)
    standing_last_changed_at = models.DateTimeField(auto_now=True)


class UserProfile(models.Model):
    """This is where we store all the user demographic fields. We have a
    separate table for this rather than extending the built-in Django auth_user.

    Notes:
        * Some fields are legacy ones from the first run of 6.002, from which
          we imported many users.
        * Fields like name and address are intentionally open ended, to account
          for international variations. An unfortunate side-effect is that we
          cannot efficiently sort on last names for instance.

    Replication:
        * Only the Portal servers should ever modify this information.
        * All fields are replicated into relevant Course databases

    Some of the fields are legacy ones that were captured during the initial
    MITx fall prototype.
    """

    class Meta:  # pylint: disable=missing-docstring
        db_table = "auth_userprofile"

    # CRITICAL TODO/SECURITY
    # Sanitize all fields.
    # This is not visible to other users, but could introduce holes later
    user = models.OneToOneField(User, unique=True, db_index=True, related_name='profile')
    name = models.CharField(blank=True, max_length=255, db_index=True)

    meta = models.TextField(blank=True)  # JSON dictionary for future expansion
    courseware = models.CharField(blank=True, max_length=255, default='course.xml')

    # Location is no longer used, but is held here for backwards compatibility
    # for users imported from our first class.
    language = models.CharField(blank=True, max_length=255, db_index=True)
    location = models.CharField(blank=True, max_length=255, db_index=True)

    # Optional demographic data we started capturing from Fall 2012
    this_year = datetime.now(UTC).year
    VALID_YEARS = range(this_year-settings.DELTA_YEAR, this_year - settings.MAX_YEAR_ALLOWED, -1)
    year_of_birth = models.IntegerField(blank=True, null=True, db_index=True)
    GENDER_CHOICES = (
        ('m', ugettext_noop('Male')),
        ('f', ugettext_noop('Female')),
        # Translators: 'Other' refers to the student's gender
        ('o', ugettext_noop('Other'))
    )
    gender = models.CharField(
        blank=True, null=True, max_length=6, db_index=True, choices=GENDER_CHOICES
    )

    # [03/21/2013] removed these, but leaving comment since there'll still be
    # p_se and p_oth in the existing data in db.
    # ('p_se', 'Doctorate in science or engineering'),
    # ('p_oth', 'Doctorate in another field'),
    LEVEL_OF_EDUCATION_CHOICES = (
        ('p', ugettext_noop('Doctorate')),
        ('m', ugettext_noop("Master's or professional degree")),
        ('b', ugettext_noop("Bachelor's degree")),
        ('a', ugettext_noop("Associate's degree")),
        ('hs', ugettext_noop("Secondary/high school")),
        ('jhs', ugettext_noop("Junior secondary/junior high/middle school")),
        ('el', ugettext_noop("Elementary/primary school")),
        # Translators: 'None' refers to the student's level of education
        ('none', ugettext_noop("None")),
        # Translators: 'Other' refers to the student's level of education
        ('other', ugettext_noop("Other"))
    )
    level_of_education = models.CharField(
        blank=True, null=True, max_length=6, db_index=True,
        choices=LEVEL_OF_EDUCATION_CHOICES
    )
    mailing_address = models.TextField(blank=True, null=True)
#    city = models.TextField(blank=True, null=True)
    country = CountryField(blank=True, null=True)
    goals = models.TextField(blank=True, null=True)
    allow_certificate = models.BooleanField(default=1)
    cedula = models.CharField(max_length=132, blank=True, null=True)
    city = models.ForeignKey('cities.City', default=None, blank=True, null=True)

    def get_meta(self):  # pylint: disable=missing-docstring
        js_str = self.meta
        if not js_str:
            js_str = dict()
        else:
            js_str = json.loads(self.meta)

        return js_str

    def set_meta(self, meta_json):  # pylint: disable=missing-docstring
        self.meta = json.dumps(meta_json)

    def set_login_session(self, session_id=None):
        """
        Sets the current session id for the logged-in user.
        If session_id doesn't match the existing session,
        deletes the old session object.
        """
        meta = self.get_meta()
        old_login = meta.get('session_id', None)
        if old_login:
            SessionStore(session_key=old_login).delete()
        meta['session_id'] = session_id
        self.set_meta(meta)
        self.save()

    @transaction.commit_on_success
    def update_name(self, new_name):
        """Update the user's name, storing the old name in the history.

        Implicitly saves the model.
        If the new name is not the same as the old name, do nothing.

        Arguments:
            new_name (unicode): The new full name for the user.

        Returns:
            None

        """
        if self.name == new_name:
            return

        if self.name:
            meta = self.get_meta()
            if 'old_names' not in meta:
                meta['old_names'] = []
            meta['old_names'].append([self.name, u"", datetime.now(UTC).isoformat()])
            self.set_meta(meta)

        self.name = new_name
        self.save()

    @transaction.commit_on_success
    def update_email(self, new_email):
        """Update the user's email and save the change in the history.

        Implicitly saves the model.
        If the new email is the same as the old email, do not update the history.

        Arguments:
            new_email (unicode): The new email for the user.

        Returns:
            None
        """
        if self.user.email == new_email:
            return

        meta = self.get_meta()
        if 'old_emails' not in meta:
            meta['old_emails'] = []
        meta['old_emails'].append([self.user.email, datetime.now(UTC).isoformat()])
        self.set_meta(meta)
        self.save()

        self.user.email = new_email
        self.user.save()


class UserSignupSource(models.Model):
    """
    This table contains information about users registering
    via Micro-Sites
    """
    user = models.ForeignKey(User, db_index=True)
    site = models.CharField(max_length=255, db_index=True)


def unique_id_for_user(user, save=True):
    """
    Return a unique id for a user, suitable for inserting into
    e.g. personalized survey links.

    Keyword arguments:
    save -- Whether the id should be saved in an AnonymousUserId object.
    """
    # Setting course_id to '' makes it not affect the generated hash,
    # and thus produce the old per-student anonymous id
    return anonymous_id_for_user(user, None, save=save)


# TODO: Should be renamed to generic UserGroup, and possibly
# Given an optional field for type of group
class UserTestGroup(models.Model):
    users = models.ManyToManyField(User, db_index=True)
    name = models.CharField(blank=False, max_length=32, db_index=True)
    description = models.TextField(blank=True)


class Registration(models.Model):
    ''' Allows us to wait for e-mail before user is registered. A
        registration profile is created when the user creates an
        account, but that account is inactive. Once the user clicks
        on the activation key, it becomes active. '''
    class Meta:
        db_table = "auth_registration"

    user = models.ForeignKey(User, unique=True)
    activation_key = models.CharField(('activation key'), max_length=32, unique=True, db_index=True)

    def register(self, user):
        # MINOR TODO: Switch to crypto-secure key
        self.activation_key = uuid.uuid4().hex
        self.user = user
        self.save()

    def activate(self):
        self.user.is_active = True
        self.user.save()


class PendingNameChange(models.Model):
    user = models.OneToOneField(User, unique=True, db_index=True)
    new_name = models.CharField(blank=True, max_length=255)
    rationale = models.CharField(blank=True, max_length=1024)


class PendingEmailChange(models.Model):
    user = models.OneToOneField(User, unique=True, db_index=True)
    new_email = models.CharField(blank=True, max_length=255, db_index=True)
    activation_key = models.CharField(('activation key'), max_length=32, unique=True, db_index=True)

    def request_change(self, email):
        """Request a change to a user's email.

        Implicitly saves the pending email change record.

        Arguments:
            email (unicode): The proposed new email for the user.

        Returns:
            unicode: The activation code to confirm the change.

        """
        self.new_email = email
        self.activation_key = uuid.uuid4().hex
        self.save()
        return self.activation_key


EVENT_NAME_ENROLLMENT_ACTIVATED = 'edx.course.enrollment.activated'
EVENT_NAME_ENROLLMENT_DEACTIVATED = 'edx.course.enrollment.deactivated'
EVENT_NAME_ENROLLMENT_MODE_CHANGED = 'edx.course.enrollment.mode_changed'


class PasswordHistory(models.Model):
    """
    This model will keep track of past passwords that a user has used
    as well as providing contraints (e.g. can't reuse passwords)
    """
    user = models.ForeignKey(User)
    password = models.CharField(max_length=128)
    time_set = models.DateTimeField(default=timezone.now)

    def create(self, user):
        """
        This will copy over the current password, if any of the configuration has been turned on
        """

        if not (PasswordHistory.is_student_password_reuse_restricted() or
                PasswordHistory.is_staff_password_reuse_restricted() or
                PasswordHistory.is_password_reset_frequency_restricted() or
                PasswordHistory.is_staff_forced_password_reset_enabled() or
                PasswordHistory.is_student_forced_password_reset_enabled()):

            return

        self.user = user
        self.password = user.password
        self.save()

    @classmethod
    def is_student_password_reuse_restricted(cls):
        """
        Returns whether the configuration which limits password reuse has been turned on
        """
        return settings.FEATURES['ADVANCED_SECURITY'] and \
            settings.ADVANCED_SECURITY_CONFIG.get(
                'MIN_DIFFERENT_STUDENT_PASSWORDS_BEFORE_REUSE', 0
            ) > 0

    @classmethod
    def is_staff_password_reuse_restricted(cls):
        """
        Returns whether the configuration which limits password reuse has been turned on
        """
        return settings.FEATURES['ADVANCED_SECURITY'] and \
            settings.ADVANCED_SECURITY_CONFIG.get(
                'MIN_DIFFERENT_STAFF_PASSWORDS_BEFORE_REUSE', 0
            ) > 0

    @classmethod
    def is_password_reset_frequency_restricted(cls):
        """
        Returns whether the configuration which limits the password reset frequency has been turned on
        """
        return settings.FEATURES['ADVANCED_SECURITY'] and \
            settings.ADVANCED_SECURITY_CONFIG.get(
                'MIN_TIME_IN_DAYS_BETWEEN_ALLOWED_RESETS', None
            )

    @classmethod
    def is_staff_forced_password_reset_enabled(cls):
        """
        Returns whether the configuration which forces password resets to occur has been turned on
        """
        return settings.FEATURES['ADVANCED_SECURITY'] and \
            settings.ADVANCED_SECURITY_CONFIG.get(
                'MIN_DAYS_FOR_STAFF_ACCOUNTS_PASSWORD_RESETS', None
            )

    @classmethod
    def is_student_forced_password_reset_enabled(cls):
        """
        Returns whether the configuration which forces password resets to occur has been turned on
        """
        return settings.FEATURES['ADVANCED_SECURITY'] and \
            settings.ADVANCED_SECURITY_CONFIG.get(
                'MIN_DAYS_FOR_STUDENT_ACCOUNTS_PASSWORD_RESETS', None
            )

    @classmethod
    def should_user_reset_password_now(cls, user):
        """
        Returns whether a password has 'expired' and should be reset. Note there are two different
        expiry policies for staff and students
        """
        if not settings.FEATURES['ADVANCED_SECURITY']:
            return False

        days_before_password_reset = None
        if user.is_staff:
            if cls.is_staff_forced_password_reset_enabled():
                days_before_password_reset = \
                    settings.ADVANCED_SECURITY_CONFIG['MIN_DAYS_FOR_STAFF_ACCOUNTS_PASSWORD_RESETS']
        elif cls.is_student_forced_password_reset_enabled():
            days_before_password_reset = \
                settings.ADVANCED_SECURITY_CONFIG['MIN_DAYS_FOR_STUDENT_ACCOUNTS_PASSWORD_RESETS']

        if days_before_password_reset:
            history = PasswordHistory.objects.filter(user=user).order_by('-time_set')
            time_last_reset = None

            if history:
                # first element should be the last time we reset password
                time_last_reset = history[0].time_set
            else:
                # no history, then let's take the date the user joined
                time_last_reset = user.date_joined

            now = timezone.now()

            delta = now - time_last_reset

            return delta.days >= days_before_password_reset

        return False

    @classmethod
    def is_password_reset_too_soon(cls, user):
        """
        Verifies that the password is not getting reset too frequently
        """
        if not cls.is_password_reset_frequency_restricted():
            return False

        history = PasswordHistory.objects.filter(user=user).order_by('-time_set')

        if not history:
            return False

        now = timezone.now()

        delta = now - history[0].time_set

        return delta.days < settings.ADVANCED_SECURITY_CONFIG['MIN_TIME_IN_DAYS_BETWEEN_ALLOWED_RESETS']

    @classmethod
    def is_allowable_password_reuse(cls, user, new_password):
        """
        Verifies that the password adheres to the reuse policies
        """
        if not settings.FEATURES['ADVANCED_SECURITY']:
            return True

        if user.is_staff and cls.is_staff_password_reuse_restricted():
            min_diff_passwords_required = \
                settings.ADVANCED_SECURITY_CONFIG['MIN_DIFFERENT_STAFF_PASSWORDS_BEFORE_REUSE']
        elif cls.is_student_password_reuse_restricted():
            min_diff_passwords_required = \
                settings.ADVANCED_SECURITY_CONFIG['MIN_DIFFERENT_STUDENT_PASSWORDS_BEFORE_REUSE']
        else:
            min_diff_passwords_required = 0

        # just limit the result set to the number of different
        # password we need
        history = PasswordHistory.objects.filter(user=user).order_by('-time_set')[:min_diff_passwords_required]

        for entry in history:

            # be sure to re-use the same salt
            # NOTE, how the salt is serialized in the password field is dependent on the algorithm
            # in pbkdf2_sha256 [LMS] it's the 3rd element, in sha1 [unit tests] it's the 2nd element
            hash_elements = entry.password.split('$')
            algorithm = hash_elements[0]
            if algorithm == 'pbkdf2_sha256':
                hashed_password = make_password(new_password, hash_elements[2])
            elif algorithm == 'sha1':
                hashed_password = make_password(new_password, hash_elements[1])
            else:
                # This means we got something unexpected. We don't want to throw an exception, but
                # log as an error and basically allow any password reuse
                AUDIT_LOG.error('''
                                Unknown password hashing algorithm "{0}" found in existing password
                                hash, password reuse policy will not be enforced!!!
                                '''.format(algorithm))
                return True

            if entry.password == hashed_password:
                return False

        return True


class LoginFailures(models.Model):
    """
    This model will keep track of failed login attempts
    """
    user = models.ForeignKey(User)
    failure_count = models.IntegerField(default=0)
    lockout_until = models.DateTimeField(null=True)

    @classmethod
    def is_feature_enabled(cls):
        """
        Returns whether the feature flag around this functionality has been set
        """
        return settings.FEATURES['ENABLE_MAX_FAILED_LOGIN_ATTEMPTS']

    @classmethod
    def is_user_locked_out(cls, user):
        """
        Static method to return in a given user has his/her account locked out
        """
        try:
            record = LoginFailures.objects.get(user=user)
            if not record.lockout_until:
                return False

            now = datetime.now(UTC)
            until = record.lockout_until
            is_locked_out = until and now < until

            return is_locked_out
        except ObjectDoesNotExist:
            return False

    @classmethod
    def increment_lockout_counter(cls, user):
        """
        Ticks the failed attempt counter
        """
        record, _ = LoginFailures.objects.get_or_create(user=user)
        record.failure_count = record.failure_count + 1
        max_failures_allowed = settings.MAX_FAILED_LOGIN_ATTEMPTS_ALLOWED

        # did we go over the limit in attempts
        if record.failure_count >= max_failures_allowed:
            # yes, then store when this account is locked out until
            lockout_period_secs = settings.MAX_FAILED_LOGIN_ATTEMPTS_LOCKOUT_PERIOD_SECS
            record.lockout_until = datetime.now(UTC) + timedelta(seconds=lockout_period_secs)

        record.save()

    @classmethod
    def clear_lockout_counter(cls, user):
        """
        Removes the lockout counters (normally called after a successful login)
        """
        try:
            entry = LoginFailures.objects.get(user=user)
            entry.delete()
        except ObjectDoesNotExist:
            return


class CourseEnrollmentException(Exception):
    pass

class NonExistentCourseError(CourseEnrollmentException):
    pass

class EnrollmentClosedError(CourseEnrollmentException):
    pass

class CourseFullError(CourseEnrollmentException):
    pass

class AlreadyEnrolledError(CourseEnrollmentException):
    pass


class CourseEnrollment(models.Model):
    """
    Represents a Student's Enrollment record for a single Course. You should
    generally not manipulate CourseEnrollment objects directly, but use the
    classmethods provided to enroll, unenroll, or check on the enrollment status
    of a given student.

    We're starting to consolidate course enrollment logic in this class, but
    more should be brought in (such as checking against CourseEnrollmentAllowed,
    checking course dates, user permissions, etc.) This logic is currently
    scattered across our views.
    """
    MODEL_TAGS = ['course_id', 'is_active', 'mode']

    user = models.ForeignKey(User)
    course_id = CourseKeyField(max_length=255, db_index=True)
    created = models.DateTimeField(auto_now_add=True, null=True, db_index=True)

    # If is_active is False, then the student is not considered to be enrolled
    # in the course (is_enrolled() will return False)
    is_active = models.BooleanField(default=True)

    # Represents the modes that are possible. We'll update this later with a
    # list of possible values.
    mode = models.CharField(default="honor", max_length=100)

    class Meta:
        unique_together = (('user', 'course_id'),)
        ordering = ('user', 'course_id')

    def __unicode__(self):
        return (
            "[CourseEnrollment] {}: {} ({}); active: ({})"
        ).format(self.user, self.course_id, self.created, self.is_active)

    @classmethod
    def get_or_create_enrollment(cls, user, course_key):
        """
        Create an enrollment for a user in a class. By default *this enrollment
        is not active*. This is useful for when an enrollment needs to go
        through some sort of approval process before being activated. If you
        don't need this functionality, just call `enroll()` instead.

        Returns a CoursewareEnrollment object.

        `user` is a Django User object. If it hasn't been saved yet (no `.id`
               attribute), this method will automatically save it before
               adding an enrollment for it.

        `course_id` is our usual course_id string (e.g. "edX/Test101/2013_Fall")

        It is expected that this method is called from a method which has already
        verified the user authentication and access.
        """
        # If we're passing in a newly constructed (i.e. not yet persisted) User,
        # save it to the database so that it can have an ID that we can throw
        # into our CourseEnrollment object. Otherwise, we'll get an
        # IntegrityError for having a null user_id.
        assert(isinstance(course_key, CourseKey))

        if user.id is None:
            user.save()

        enrollment, created = CourseEnrollment.objects.get_or_create(
            user=user,
            course_id=course_key,
        )

        # If we *did* just create a new enrollment, set some defaults
        if created:
            enrollment.mode = "honor"
            enrollment.is_active = False
            enrollment.save()

        return enrollment

    @classmethod
    def num_enrolled_in(cls, course_id):
        """
        Returns the count of active enrollments in a course.

        'course_id' is the course_id to return enrollments
        """
        enrollment_number = CourseEnrollment.objects.filter(course_id=course_id, is_active=1).count()

        return enrollment_number

    @classmethod
    def is_course_full(cls, course):
        """
        Returns a boolean value regarding whether a course has already reached it's max enrollment
        capacity
        """
        is_course_full = False
        if course.max_student_enrollments_allowed is not None:
            is_course_full = cls.num_enrolled_in(course.id) >= course.max_student_enrollments_allowed
        return is_course_full

    def update_enrollment(self, mode=None, is_active=None, emit_unenrollment_event=True):
        """
        Updates an enrollment for a user in a class.  This includes options
        like changing the mode, toggling is_active True/False, etc.

        Also emits relevant events for analytics purposes.

        This saves immediately.

        """
        activation_changed = False
        # if is_active is None, then the call to update_enrollment didn't specify
        # any value, so just leave is_active as it is
        if self.is_active != is_active and is_active is not None:
            self.is_active = is_active
            activation_changed = True

        mode_changed = False
        # if mode is None, the call to update_enrollment didn't specify a new
        # mode, so leave as-is
        if self.mode != mode and mode is not None:
            self.mode = mode
            mode_changed = True

        if activation_changed or mode_changed:
            self.save()

        if activation_changed:
            if self.is_active:
                self.emit_event(EVENT_NAME_ENROLLMENT_ACTIVATED)

                dog_stats_api.increment(
                    "common.student.enrollment",
                    tags=[u"org:{}".format(self.course_id.org),
                          u"offering:{}".format(self.course_id.offering),
                          u"mode:{}".format(self.mode)]
                )

            elif emit_unenrollment_event:
                UNENROLL_DONE.send(sender=None, course_enrollment=self)

                self.emit_event(EVENT_NAME_ENROLLMENT_DEACTIVATED)

                dog_stats_api.increment(
                    "common.student.unenrollment",
                    tags=[u"org:{}".format(self.course_id.org),
                          u"offering:{}".format(self.course_id.offering),
                          u"mode:{}".format(self.mode)]
                )
        if mode_changed:
            # the user's default mode is "honor" and disabled for a course
            # mode change events will only be emitted when the user's mode changes from this
            self.emit_event(EVENT_NAME_ENROLLMENT_MODE_CHANGED)

    def emit_event(self, event_name):
        """
        Emits an event to explicitly track course enrollment and unenrollment.
        """

        try:
            context = contexts.course_context_from_course_id(self.course_id)
            assert(isinstance(self.course_id, CourseKey))
            data = {
                'user_id': self.user.id,
                'course_id': self.course_id.to_deprecated_string(),
                'mode': self.mode,
            }

            with tracker.get_tracker().context(event_name, context):
                tracker.emit(event_name, data)

                if settings.FEATURES.get('SEGMENT_IO_LMS') and settings.SEGMENT_IO_LMS_KEY:
                    tracking_context = tracker.get_tracker().resolve_context()
                    analytics.track(self.user_id, event_name, {
                        'category': 'conversion',
                        'label': self.course_id.to_deprecated_string(),
                        'org': self.course_id.org,
                        'course': self.course_id.course,
                        'run': self.course_id.run,
                        'mode': self.mode,
                    }, context={
                        'Google Analytics': {
                            'clientId': tracking_context.get('client_id')
                        }
                    })

        except:  # pylint: disable=bare-except
            if event_name and self.course_id:
                log.exception('Unable to emit event %s for user %s and course %s', event_name, self.user.username, self.course_id)

    @classmethod
    def enroll(cls, user, course_key, mode="honor", check_access=False):
        """
        Enroll a user in a course. This saves immediately.

        Returns a CoursewareEnrollment object.

        `user` is a Django User object. If it hasn't been saved yet (no `.id`
               attribute), this method will automatically save it before
               adding an enrollment for it.

        `course_key` is our usual course_id string (e.g. "edX/Test101/2013_Fall)

        `mode` is a string specifying what kind of enrollment this is. The
               default is "honor", meaning honor certificate. Future options
               may include "audit", "verified_id", etc. Please don't use it
               until we have these mapped out.

        `check_access`: if True, we check that an accessible course actually
                exists for the given course_key before we enroll the student.
                The default is set to False to avoid breaking legacy code or
                code with non-standard flows (ex. beta tester invitations), but
                for any standard enrollment flow you probably want this to be True.

        Exceptions that can be raised: NonExistentCourseError,
        EnrollmentClosedError, CourseFullError, AlreadyEnrolledError.  All these
        are subclasses of CourseEnrollmentException if you want to catch all of
        them in the same way.

        It is expected that this method is called from a method which has already
        verified the user authentication.

        Also emits relevant events for analytics purposes.
        """
        from courseware.access import has_access

        # All the server-side checks for whether a user is allowed to enroll.
        try:
            course = modulestore().get_course(course_key)
        except ItemNotFoundError:
            log.warning(
                "User {0} failed to enroll in non-existent course {1}".format(
                    user.username,
                    course_key.to_deprecated_string()
                )
            )
            raise NonExistentCourseError

        if check_access:
            if course is None:
                raise NonExistentCourseError
            if not has_access(user, 'enroll', course):
                log.warning(
                    "User {0} failed to enroll in course {1} because enrollment is closed".format(
                        user.username,
                        course_key.to_deprecated_string()
                    )
                )
                raise EnrollmentClosedError

            if CourseEnrollment.is_course_full(course):
                log.warning(
                    "User {0} failed to enroll in full course {1}".format(
                        user.username,
                        course_key.to_deprecated_string()
                    )
                )
                raise CourseFullError
        if CourseEnrollment.is_enrolled(user, course_key):
            log.warning(
                "User {0} attempted to enroll in {1}, but they were already enrolled".format(
                    user.username,
                    course_key.to_deprecated_string()
                )
            )
            if check_access:
                raise AlreadyEnrolledError

        # User is allowed to enroll if they've reached this point.
        enrollment = cls.get_or_create_enrollment(user, course_key)
        enrollment.update_enrollment(is_active=True, mode=mode)
        return enrollment

    @classmethod
    def enroll_by_email(cls, email, course_id, mode="honor", ignore_errors=True):
        """
        Enroll a user in a course given their email. This saves immediately.

        Note that  enrolling by email is generally done in big batches and the
        error rate is high. For that reason, we supress User lookup errors by
        default.

        Returns a CoursewareEnrollment object. If the User does not exist and
        `ignore_errors` is set to `True`, it will return None.

        `email` Email address of the User to add to enroll in the course.

        `course_id` is our usual course_id string (e.g. "edX/Test101/2013_Fall")

        `mode` is a string specifying what kind of enrollment this is. The
               default is "honor", meaning honor certificate. Future options
               may include "audit", "verified_id", etc. Please don't use it
               until we have these mapped out.

        `ignore_errors` is a boolean indicating whether we should suppress
                        `User.DoesNotExist` errors (returning None) or let it
                        bubble up.

        It is expected that this method is called from a method which has already
        verified the user authentication and access.
        """
        try:
            user = User.objects.get(email=email)
            return cls.enroll(user, course_id, mode)
        except User.DoesNotExist:
            err_msg = u"Tried to enroll email {} into course {}, but user not found"
            log.error(err_msg.format(email, course_id))
            if ignore_errors:
                return None
            raise

    @classmethod
    def unenroll(cls, user, course_id, emit_unenrollment_event=True):
        """
        Remove the user from a given course. If the relevant `CourseEnrollment`
        object doesn't exist, we log an error but don't throw an exception.

        `user` is a Django User object. If it hasn't been saved yet (no `.id`
               attribute), this method will automatically save it before
               adding an enrollment for it.

<<<<<<< HEAD
        `course_id` is our usual course_id string (e.g. "edX/Test101/2013_Fall")
=======
        `course_id` is our usual course_id string (e.g. "edX/Test101/2013_Fall)

        `emit_unenrollment_events` can be set to False to suppress events firing.
>>>>>>> f7d60602
        """
        try:
            record = CourseEnrollment.objects.get(user=user, course_id=course_id)
            record.update_enrollment(is_active=False, emit_unenrollment_event=emit_unenrollment_event)

        except cls.DoesNotExist:
            err_msg = u"Tried to unenroll student {} from {} but they were not enrolled"
            log.error(err_msg.format(user, course_id))

    @classmethod
    def unenroll_by_email(cls, email, course_id):
        """
        Unenroll a user from a course given their email. This saves immediately.
        User lookup errors are logged but will not throw an exception.

        `email` Email address of the User to unenroll from the course.

        `course_id` is our usual course_id string (e.g. "edX/Test101/2013_Fall")
        """
        try:
            user = User.objects.get(email=email)
            return cls.unenroll(user, course_id)
        except User.DoesNotExist:
            err_msg = u"Tried to unenroll email {} from course {}, but user not found"
            log.error(err_msg.format(email, course_id))

    @classmethod
    def is_enrolled(cls, user, course_key):
        """
        Returns True if the user is enrolled in the course (the entry must exist
        and it must have `is_active=True`). Otherwise, returns False.

        `user` is a Django User object. If it hasn't been saved yet (no `.id`
               attribute), this method will automatically save it before
               adding an enrollment for it.

        `course_id` is our usual course_id string (e.g. "edX/Test101/2013_Fall")
        """
        try:
            record = CourseEnrollment.objects.get(user=user, course_id=course_key)
            return record.is_active
        except cls.DoesNotExist:
            return False

    @classmethod
    def is_enrolled_by_partial(cls, user, course_id_partial):
        """
        Returns `True` if the user is enrolled in a course that starts with
        `course_id_partial`. Otherwise, returns False.

        Can be used to determine whether a student is enrolled in a course
        whose run name is unknown.

        `user` is a Django User object. If it hasn't been saved yet (no `.id`
               attribute), this method will automatically save it before
               adding an enrollment for it.

        `course_id_partial` (CourseKey) is missing the run component
        """
        assert isinstance(course_id_partial, CourseKey)
        assert not course_id_partial.run  # None or empty string
        course_key = SlashSeparatedCourseKey(course_id_partial.org, course_id_partial.course, '')
        querystring = unicode(course_key.to_deprecated_string())
        try:
            return CourseEnrollment.objects.filter(
                user=user,
                course_id__startswith=querystring,
                is_active=1
            ).exists()
        except cls.DoesNotExist:
            return False

    @classmethod
    def enrollment_mode_for_user(cls, user, course_id):
        """
        Returns the enrollment mode for the given user for the given course

        `user` is a Django User object
        `course_id` is our usual course_id string (e.g. "edX/Test101/2013_Fall)

        Returns (mode, is_active) where mode is the enrollment mode of the student
            and is_active is whether the enrollment is active.
        Returns (None, None) if the courseenrollment record does not exist.
        """
        try:
            record = CourseEnrollment.objects.get(user=user, course_id=course_id)
            return (record.mode, record.is_active)
        except cls.DoesNotExist:
            return (None, None)

    @classmethod
    def enrollments_for_user(cls, user):
        return CourseEnrollment.objects.filter(user=user, is_active=1)

    @classmethod
    def users_enrolled_in(cls, course_id):
        """Return a queryset of User for every user enrolled in the course."""
        return User.objects.filter(
            courseenrollment__course_id=course_id,
            courseenrollment__is_active=True
        )

    @classmethod
    def enrollment_counts(cls, course_id):
        """
        Returns a dictionary that stores the total enrollment count for a course, as well as the
        enrollment count for each individual mode.
        """
        # Unfortunately, Django's "group by"-style queries look super-awkward
        query = use_read_replica_if_available(cls.objects.filter(course_id=course_id, is_active=True).values('mode').order_by().annotate(Count('mode')))
        total = 0
        enroll_dict = defaultdict(int)
        for item in query:
            enroll_dict[item['mode']] = item['mode__count']
            total += item['mode__count']
        enroll_dict['total'] = total
        return enroll_dict

    def is_paid_course(self):
        """
        Returns True, if course is paid
        """
        paid_course = CourseMode.objects.filter(Q(course_id=self.course_id) & Q(mode_slug='honor') &
                                                (Q(expiration_datetime__isnull=True) | Q(expiration_datetime__gte=datetime.now(pytz.UTC)))).exclude(min_price=0)
        if paid_course or self.mode == 'professional':
            return True

        return False

    def activate(self):
        """Makes this `CourseEnrollment` record active. Saves immediately."""
        self.update_enrollment(is_active=True)

    def deactivate(self):
        """Makes this `CourseEnrollment` record inactive. Saves immediately. An
        inactive record means that the student is not enrolled in this course.
        """
        self.update_enrollment(is_active=False)

    def change_mode(self, mode):
        """Changes this `CourseEnrollment` record's mode to `mode`.  Saves immediately."""
        self.update_enrollment(mode=mode)

    def refundable(self):
        """
        For paid/verified certificates, students may receive a refund if they have
        a verified certificate and the deadline for refunds has not yet passed.
        """
        # In order to support manual refunds past the deadline, set can_refund on this object.
        # On unenrolling, the "UNENROLL_DONE" signal calls CertificateItem.refund_cert_callback(),
        # which calls this method to determine whether to refund the order.
        # This can't be set directly because refunds currently happen as a side-effect of unenrolling.
        # (side-effects are bad)
        if getattr(self, 'can_refund', None) is not None:
            return True

        # If the student has already been given a certificate they should not be refunded
        if GeneratedCertificate.certificate_for_student(self.user, self.course_id) is not None:
            return False

        #TODO - When Course administrators to define a refund period for paid courses then refundable will be supported. # pylint: disable=W0511

        course_mode = CourseMode.mode_for_course(self.course_id, 'verified')
        if course_mode is None:
            return False
        else:
            return True

    @property
    def username(self):
        return self.user.username

    @property
    def course(self):
        return modulestore().get_course(self.course_id)


class CourseEnrollmentAllowed(models.Model):
    """
    Table of users (specified by email address strings) who are allowed to enroll in a specified course.
    The user may or may not (yet) exist.  Enrollment by users listed in this table is allowed
    even if the enrollment time window is past.
    """
    email = models.CharField(max_length=255, db_index=True)
    course_id = CourseKeyField(max_length=255, db_index=True)
    auto_enroll = models.BooleanField(default=0)

    created = models.DateTimeField(auto_now_add=True, null=True, db_index=True)

    class Meta:  # pylint: disable=missing-docstring
        unique_together = (('email', 'course_id'),)

    def __unicode__(self):
        return "[CourseEnrollmentAllowed] %s: %s (%s)" % (self.email, self.course_id, self.created)


@total_ordering
class CourseAccessRole(models.Model):
    """
    Maps users to org, courses, and roles. Used by student.roles.CourseRole and OrgRole.
    To establish a user as having a specific role over all courses in the org, create an entry
    without a course_id.
    """

    objects = NoneToEmptyManager()

    user = models.ForeignKey(User)
    # blank org is for global group based roles such as course creator (may be deprecated)
    org = models.CharField(max_length=64, db_index=True, blank=True)
    # blank course_id implies org wide role
    course_id = CourseKeyField(max_length=255, db_index=True, blank=True)
    role = models.CharField(max_length=64, db_index=True)

    class Meta:  # pylint: disable=missing-docstring
        unique_together = ('user', 'org', 'course_id', 'role')

    @property
    def _key(self):
        """
        convenience function to make eq overrides easier and clearer. arbitrary decision
        that role is primary, followed by org, course, and then user
        """
        return (self.role, self.org, self.course_id, self.user_id)

    def __eq__(self, other):
        """
        Overriding eq b/c the django impl relies on the primary key which requires fetch. sometimes we
        just want to compare roles w/o doing another fetch.
        """
        return type(self) == type(other) and self._key == other._key  # pylint: disable=protected-access

    def __hash__(self):
        return hash(self._key)

    def __lt__(self, other):
        """
        Lexigraphic sort
        """
        return self._key < other._key  # pylint: disable=protected-access

    def __unicode__(self):
        return "[CourseAccessRole] user: {}   role: {}   org: {}   course: {}".format(self.user.username, self.role, self.org, self.course_id)


class CourseAccessRoleAdmin(admin.ModelAdmin):
    raw_id_fields = ("user",)

#### Helper methods for use from python manage.py shell and other classes.


def get_user_by_username_or_email(username_or_email):
    """
    Return a User object, looking up by email if username_or_email contains a
    '@', otherwise by username.

    Raises:
        User.DoesNotExist is lookup fails.
    """
    if '@' in username_or_email:
        return User.objects.get(email=username_or_email)
    else:
        return User.objects.get(username=username_or_email)


def get_user(email):
    user = User.objects.get(email=email)
    u_prof = UserProfile.objects.get(user=user)
    return user, u_prof


def user_info(email):
    user, u_prof = get_user(email)
    print "User id", user.id
    print "Username", user.username
    print "E-mail", user.email
    print "Name", u_prof.name
    print "Location", u_prof.location
    print "Language", u_prof.language
    return user, u_prof


def change_email(old_email, new_email):
    user = User.objects.get(email=old_email)
    user.email = new_email
    user.save()


def change_name(email, new_name):
    _user, u_prof = get_user(email)
    u_prof.name = new_name
    u_prof.save()


def user_count():
    print "All users", User.objects.all().count()
    print "Active users", User.objects.filter(is_active=True).count()
    return User.objects.all().count()


def active_user_count():
    return User.objects.filter(is_active=True).count()


def create_group(name, description):
    utg = UserTestGroup()
    utg.name = name
    utg.description = description
    utg.save()


def add_user_to_group(user, group):
    utg = UserTestGroup.objects.get(name=group)
    utg.users.add(User.objects.get(username=user))
    utg.save()


def remove_user_from_group(user, group):
    utg = UserTestGroup.objects.get(name=group)
    utg.users.remove(User.objects.get(username=user))
    utg.save()

DEFAULT_GROUPS = {
    'email_future_courses': 'Receive e-mails about future MITx courses',
    'email_helpers': 'Receive e-mails about how to help with MITx',
    'mitx_unenroll': 'Fully unenrolled -- no further communications',
    '6002x_unenroll': 'Took and dropped 6002x'
}


def add_user_to_default_group(user, group):
    try:
        utg = UserTestGroup.objects.get(name=group)
    except UserTestGroup.DoesNotExist:
        utg = UserTestGroup()
        utg.name = group
        utg.description = DEFAULT_GROUPS[group]
        utg.save()
    utg.users.add(User.objects.get(username=user))
    utg.save()


def create_comments_service_user(user):
    if not settings.FEATURES['ENABLE_DISCUSSION_SERVICE']:
        # Don't try--it won't work, and it will fill the logs with lots of errors
        return
    try:
        cc_user = cc.User.from_django_user(user)
        cc_user.save()
    except Exception:  # pylint: disable=broad-except
        log = logging.getLogger("edx.discussion")  # pylint: disable=redefined-outer-name
        log.error(
            "Could not create comments service user with id {}".format(user.id),
            exc_info=True
        )

# Define login and logout handlers here in the models file, instead of the views file,
# so that they are more likely to be loaded when a Studio user brings up the Studio admin
# page to login.  These are currently the only signals available, so we need to continue
# identifying and logging failures separately (in views).


@receiver(user_logged_in)
def log_successful_login(sender, request, user, **kwargs):  # pylint: disable=unused-argument
    """Handler to log when logins have occurred successfully."""
    if settings.FEATURES['SQUELCH_PII_IN_LOGS']:
        AUDIT_LOG.info(u"Login success - user.id: {0}".format(user.id))
    else:
        AUDIT_LOG.info(u"Login success - {0} ({1})".format(user.username, user.email))


@receiver(user_logged_out)
def log_successful_logout(sender, request, user, **kwargs):  # pylint: disable=unused-argument
    """Handler to log when logouts have occurred successfully."""
    if settings.FEATURES['SQUELCH_PII_IN_LOGS']:
        AUDIT_LOG.info(u"Logout - user.id: {0}".format(request.user.id))
    else:
        AUDIT_LOG.info(u"Logout - {0}".format(request.user))


@receiver(user_logged_in)
@receiver(user_logged_out)
def enforce_single_login(sender, request, user, signal, **kwargs):    # pylint: disable=unused-argument
    """
    Sets the current session id in the user profile,
    to prevent concurrent logins.
    """
    if settings.FEATURES.get('PREVENT_CONCURRENT_LOGINS', False):
        if signal == user_logged_in:
            key = request.session.session_key
        else:
            key = None
        user.profile.set_login_session(key)


class DashboardConfiguration(ConfigurationModel):
    """Dashboard Configuration settings.

    Includes configuration options for the dashboard, which impact behavior and rendering for the application.

    """
    recent_enrollment_time_delta = models.PositiveIntegerField(
        default=0,
        help_text="The number of seconds in which a new enrollment is considered 'recent'. "
                  "Used to display notifications."
    )

    @property
    def recent_enrollment_seconds(self):
        return self.recent_enrollment_time_delta<|MERGE_RESOLUTION|>--- conflicted
+++ resolved
@@ -1001,13 +1001,9 @@
                attribute), this method will automatically save it before
                adding an enrollment for it.
 
-<<<<<<< HEAD
-        `course_id` is our usual course_id string (e.g. "edX/Test101/2013_Fall")
-=======
         `course_id` is our usual course_id string (e.g. "edX/Test101/2013_Fall)
 
         `emit_unenrollment_events` can be set to False to suppress events firing.
->>>>>>> f7d60602
         """
         try:
             record = CourseEnrollment.objects.get(user=user, course_id=course_id)
