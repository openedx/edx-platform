"""
Models for User Information (students, staff, etc)

Migration Notes

If you make changes to this model, be sure to create an appropriate migration
file and check it in at the same time as your model changes. To do that,

1. Go to the edx-platform dir
2. ./manage.py lms schemamigration student --auto description_of_your_change
3. Add the migration file created in edx-platform/common/djangoapps/student/migrations/
"""
from datetime import datetime
import hashlib
import json
import logging
import uuid

from django.conf import settings
from django.contrib.auth.models import User
from cities.models import City
from django.contrib.auth.signals import user_logged_in, user_logged_out
from django.db import models
from django.db.models.signals import post_save
from django.dispatch import receiver, Signal
import django.dispatch
from django.forms import ModelForm, forms
<<<<<<< HEAD
from django.utils.translation import ugettext as _
=======
from django.core.exceptions import ObjectDoesNotExist
>>>>>>> 4bc5b8fd

from course_modes.models import CourseMode
import lms.lib.comment_client as cc
from pytz import UTC
import crum

from track import contexts
from track.views import server_track
from eventtracking import tracker


unenroll_done = Signal(providing_args=["course_enrollment"])

log = logging.getLogger(__name__)
AUDIT_LOG = logging.getLogger("audit")


class AnonymousUserId(models.Model):
    """
    This table contains user, course_Id and anonymous_user_id

    Purpose of this table is to provide user by anonymous_user_id.

    We are generating anonymous_user_id using md5 algorithm, so resulting length will always be 16 bytes.
    http://docs.python.org/2/library/md5.html#md5.digest_size
    """
    user = models.ForeignKey(User, db_index=True)
    anonymous_user_id = models.CharField(unique=True, max_length=16)
    course_id = models.CharField(db_index=True, max_length=255)
    unique_together = (user, course_id)


def anonymous_id_for_user(user, course_id):
    """
    Return a unique id for a (user, course) pair, suitable for inserting
    into e.g. personalized survey links.

    If user is an `AnonymousUser`, returns `None`
    """
    # This part is for ability to get xblock instance in xblock_noauth handlers, where user is unauthenticated.
    if user.is_anonymous():
        return None

    # include the secret key as a salt, and to make the ids unique across different LMS installs.
    hasher = hashlib.md5()
    hasher.update(settings.SECRET_KEY)
    hasher.update(str(user.id))
    hasher.update(course_id)

    return AnonymousUserId.objects.get_or_create(
        defaults={'anonymous_user_id': hasher.hexdigest()},
        user=user,
        course_id=course_id
    )[0].anonymous_user_id


def user_by_anonymous_id(id):
    """
    Return user by anonymous_user_id using AnonymousUserId lookup table.

    Do not raise `django.ObjectDoesNotExist` exception,
    if there is no user for anonymous_student_id,
    because this function will be used inside xmodule w/o django access.
    """

    if id is None:
        return None

    try:
        return User.objects.get(anonymoususerid__anonymous_user_id=id)
    except ObjectDoesNotExist:
        return None


class UserStanding(models.Model):
    """
    This table contains a student's account's status.
    Currently, we're only disabling accounts; in the future we can imagine
    taking away more specific privileges, like forums access, or adding
    more specific karma levels or probationary stages.
    """
    ACCOUNT_DISABLED = "disabled"
    ACCOUNT_ENABLED = "enabled"
    USER_STANDING_CHOICES = (
        (ACCOUNT_DISABLED, u"Account Disabled"),
        (ACCOUNT_ENABLED, u"Account Enabled"),
    )

    user = models.ForeignKey(User, db_index=True, related_name='standing', unique=True)
    account_status = models.CharField(
        blank=True, max_length=31, choices=USER_STANDING_CHOICES
    )
    changed_by = models.ForeignKey(User, blank=True)
    standing_last_changed_at = models.DateTimeField(auto_now=True)


class UserProfile(models.Model):
    """This is where we store all the user demographic fields. We have a
    separate table for this rather than extending the built-in Django auth_user.

    Notes:
        * Some fields are legacy ones from the first run of 6.002, from which
          we imported many users.
        * Fields like name and address are intentionally open ended, to account
          for international variations. An unfortunate side-effect is that we
          cannot efficiently sort on last names for instance.

    Replication:
        * Only the Portal servers should ever modify this information.
        * All fields are replicated into relevant Course databases

    Some of the fields are legacy ones that were captured during the initial
    MITx fall prototype.
    """

    class Meta:
        db_table = "auth_userprofile"

    # CRITICAL TODO/SECURITY
    # Sanitize all fields.
    # This is not visible to other users, but could introduce holes later
    user = models.OneToOneField(User, unique=True, db_index=True, related_name='profile')
    name = models.CharField(blank=True, max_length=255, db_index=True)

    meta = models.TextField(blank=True)  # JSON dictionary for future expansion
    courseware = models.CharField(blank=True, max_length=255, default='course.xml')

    # Location is no longer used, but is held here for backwards compatibility
    # for users imported from our first class.
    language = models.CharField(blank=True, max_length=255, db_index=True)
    location = models.CharField(blank=True, max_length=255, db_index=True)

    # Optional demographic data we started capturing from Fall 2012
    this_year = datetime.now(UTC).year
    VALID_YEARS = range(this_year, this_year - 120, -1)
    year_of_birth = models.IntegerField(blank=True, null=True, db_index=True)
    GENDER_CHOICES = (('m', _('Male')), ('f', _('Female')), ('o', _('Other')))
    gender = models.CharField(
        blank=True, null=True, max_length=6, db_index=True, choices=GENDER_CHOICES
    )

    # [03/21/2013] removed these, but leaving comment since there'll still be
    # p_se and p_oth in the existing data in db.
    # ('p_se', 'Doctorate in science or engineering'),
    # ('p_oth', 'Doctorate in another field'),
    LEVEL_OF_EDUCATION_CHOICES = (
        ('p', _('Doctorate')),
        ('m', _("Master's or professional degree")),
        ('b', _("Bachelor's degree")),
        ('a', _("Associate's degree")),
        ('hs', _("Secondary/high school")),
        ('jhs', _("Junior secondary/junior high/middle school")),
        ('el', _("Elementary/primary school")),
        ('none', _("None")),
        ('other', _("Other"))
    )
    level_of_education = models.CharField(
        blank=True, null=True, max_length=6, db_index=True,
        choices=LEVEL_OF_EDUCATION_CHOICES
    )
    mailing_address = models.TextField(blank=True, null=True)
    goals = models.TextField(blank=True, null=True)
    allow_certificate = models.BooleanField(default=1)
    #EVEX fields
    cedula = models.CharField(max_length=32, blank=True, null=True)
    city = models.ForeignKey(City, default=None, blank=True, null=True)

    def get_meta(self):
        js_str = self.meta
        if not js_str:
            js_str = dict()
        else:
            js_str = json.loads(self.meta)

        return js_str

    def set_meta(self, js):
        self.meta = json.dumps(js)


def unique_id_for_user(user):
    """
    Return a unique id for a user, suitable for inserting into
    e.g. personalized survey links.
    """
    # Setting course_id to '' makes it not affect the generated hash,
    # and thus produce the old per-student anonymous id
    return anonymous_id_for_user(user, '')


# TODO: Should be renamed to generic UserGroup, and possibly
# Given an optional field for type of group
class UserTestGroup(models.Model):
    users = models.ManyToManyField(User, db_index=True)
    name = models.CharField(blank=False, max_length=32, db_index=True)
    description = models.TextField(blank=True)


class Registration(models.Model):
    ''' Allows us to wait for e-mail before user is registered. A
        registration profile is created when the user creates an
        account, but that account is inactive. Once the user clicks
        on the activation key, it becomes active. '''
    class Meta:
        db_table = "auth_registration"

    user = models.ForeignKey(User, unique=True)
    activation_key = models.CharField(('activation key'), max_length=32, unique=True, db_index=True)

    def register(self, user):
        # MINOR TODO: Switch to crypto-secure key
        self.activation_key = uuid.uuid4().hex
        self.user = user
        self.save()

    def activate(self):
        self.user.is_active = True
        self.user.save()


class PendingNameChange(models.Model):
    user = models.OneToOneField(User, unique=True, db_index=True)
    new_name = models.CharField(blank=True, max_length=255)
    rationale = models.CharField(blank=True, max_length=1024)


class PendingEmailChange(models.Model):
    user = models.OneToOneField(User, unique=True, db_index=True)
    new_email = models.CharField(blank=True, max_length=255, db_index=True)
    activation_key = models.CharField(('activation key'), max_length=32, unique=True, db_index=True)



EVENT_NAME_ENROLLMENT_ACTIVATED = 'edx.course.enrollment.activated'
EVENT_NAME_ENROLLMENT_DEACTIVATED = 'edx.course.enrollment.deactivated'


class CourseEnrollment(models.Model):
    """
    Represents a Student's Enrollment record for a single Course. You should
    generally not manipulate CourseEnrollment objects directly, but use the
    classmethods provided to enroll, unenroll, or check on the enrollment status
    of a given student.

    We're starting to consolidate course enrollment logic in this class, but
    more should be brought in (such as checking against CourseEnrollmentAllowed,
    checking course dates, user permissions, etc.) This logic is currently
    scattered across our views.
    """
    user = models.ForeignKey(User)
    course_id = models.CharField(max_length=255, db_index=True)
    created = models.DateTimeField(auto_now_add=True, null=True, db_index=True)

    # If is_active is False, then the student is not considered to be enrolled
    # in the course (is_enrolled() will return False)
    is_active = models.BooleanField(default=True)

    # Represents the modes that are possible. We'll update this later with a
    # list of possible values.
    mode = models.CharField(default="honor", max_length=100)


    class Meta:
        unique_together = (('user', 'course_id'),)
        ordering = ('user', 'course_id')

    def __unicode__(self):
        return (
            "[CourseEnrollment] {}: {} ({}); active: ({})"
        ).format(self.user, self.course_id, self.created, self.is_active)

    @classmethod
    def get_or_create_enrollment(cls, user, course_id):
        """
        Create an enrollment for a user in a class. By default *this enrollment
        is not active*. This is useful for when an enrollment needs to go
        through some sort of approval process before being activated. If you
        don't need this functionality, just call `enroll()` instead.

        Returns a CoursewareEnrollment object.

        `user` is a Django User object. If it hasn't been saved yet (no `.id`
               attribute), this method will automatically save it before
               adding an enrollment for it.

        `course_id` is our usual course_id string (e.g. "edX/Test101/2013_Fall)

        It is expected that this method is called from a method which has already
        verified the user authentication and access.
        """
        # If we're passing in a newly constructed (i.e. not yet persisted) User,
        # save it to the database so that it can have an ID that we can throw
        # into our CourseEnrollment object. Otherwise, we'll get an
        # IntegrityError for having a null user_id.
        if user.id is None:
            user.save()

        enrollment, created = CourseEnrollment.objects.get_or_create(
            user=user,
            course_id=course_id,
        )

        # If we *did* just create a new enrollment, set some defaults
        if created:
            enrollment.mode = "honor"
            enrollment.is_active = False
            enrollment.save()

        return enrollment

    def update_enrollment(self, mode=None, is_active=None):
        """
        Updates an enrollment for a user in a class.  This includes options
        like changing the mode, toggling is_active True/False, etc.

        Also emits relevant events for analytics purposes.

        This saves immediately.
        """
        activation_changed = False
        # if is_active is None, then the call to update_enrollment didn't specify
        # any value, so just leave is_active as it is
        if self.is_active != is_active and is_active is not None:
            self.is_active = is_active
            activation_changed = True

        mode_changed = False
        # if mode is None, the call to update_enrollment didn't specify a new
        # mode, so leave as-is
        if self.mode != mode and mode is not None:
            self.mode = mode
            mode_changed = True

        if activation_changed or mode_changed:
            self.save()
        if activation_changed:
            if self.is_active:
                self.emit_event(EVENT_NAME_ENROLLMENT_ACTIVATED)
            else:
                unenroll_done.send(sender=None, course_enrollment=self)
                self.emit_event(EVENT_NAME_ENROLLMENT_DEACTIVATED)

    def emit_event(self, event_name):
        """
        Emits an event to explicitly track course enrollment and unenrollment.
        """

        try:
            context = contexts.course_context_from_course_id(self.course_id)
            data = {
                'user_id': self.user.id,
                'course_id': self.course_id,
                'mode': self.mode,
            }

            with tracker.get_tracker().context(event_name, context):
                server_track(crum.get_current_request(), event_name, data)
        except:  # pylint: disable=bare-except
            if event_name and self.course_id:
                log.exception('Unable to emit event %s for user %s and course %s', event_name, self.user.username, self.course_id)

    @classmethod
    def enroll(cls, user, course_id, mode="honor"):
        """
        Enroll a user in a course. This saves immediately.

        Returns a CoursewareEnrollment object.

        `user` is a Django User object. If it hasn't been saved yet (no `.id`
               attribute), this method will automatically save it before
               adding an enrollment for it.

        `course_id` is our usual course_id string (e.g. "edX/Test101/2013_Fall)

        `mode` is a string specifying what kind of enrollment this is. The
               default is "honor", meaning honor certificate. Future options
               may include "audit", "verified_id", etc. Please don't use it
               until we have these mapped out.

        It is expected that this method is called from a method which has already
        verified the user authentication and access.
        """
        enrollment = cls.get_or_create_enrollment(user, course_id)
        enrollment.update_enrollment(is_active=True, mode=mode)
        return enrollment

    @classmethod
    def enroll_by_email(cls, email, course_id, mode="honor", ignore_errors=True):
        """
        Enroll a user in a course given their email. This saves immediately.

        Note that  enrolling by email is generally done in big batches and the
        error rate is high. For that reason, we supress User lookup errors by
        default.

        Returns a CoursewareEnrollment object. If the User does not exist and
        `ignore_errors` is set to `True`, it will return None.

        `email` Email address of the User to add to enroll in the course.

        `course_id` is our usual course_id string (e.g. "edX/Test101/2013_Fall)

        `mode` is a string specifying what kind of enrollment this is. The
               default is "honor", meaning honor certificate. Future options
               may include "audit", "verified_id", etc. Please don't use it
               until we have these mapped out.

        `ignore_errors` is a boolean indicating whether we should suppress
                        `User.DoesNotExist` errors (returning None) or let it
                        bubble up.

        It is expected that this method is called from a method which has already
        verified the user authentication and access.
        """
        try:
            user = User.objects.get(email=email)
            return cls.enroll(user, course_id, mode)
        except User.DoesNotExist:
            err_msg = u"Tried to enroll email {} into course {}, but user not found"
            log.error(err_msg.format(email, course_id))
            if ignore_errors:
                return None
            raise

    @classmethod
    def unenroll(cls, user, course_id):
        """
        Remove the user from a given course. If the relevant `CourseEnrollment`
        object doesn't exist, we log an error but don't throw an exception.

        `user` is a Django User object. If it hasn't been saved yet (no `.id`
               attribute), this method will automatically save it before
               adding an enrollment for it.

        `course_id` is our usual course_id string (e.g. "edX/Test101/2013_Fall)
        """
        try:
            record = CourseEnrollment.objects.get(user=user, course_id=course_id)
            record.update_enrollment(is_active=False)

        except cls.DoesNotExist:
            err_msg = u"Tried to unenroll student {} from {} but they were not enrolled"
            log.error(err_msg.format(user, course_id))

    @classmethod
    def unenroll_by_email(cls, email, course_id):
        """
        Unenroll a user from a course given their email. This saves immediately.
        User lookup errors are logged but will not throw an exception.

        `email` Email address of the User to unenroll from the course.

        `course_id` is our usual course_id string (e.g. "edX/Test101/2013_Fall)
        """
        try:
            user = User.objects.get(email=email)
            return cls.unenroll(user, course_id)
        except User.DoesNotExist:
            err_msg = u"Tried to unenroll email {} from course {}, but user not found"
            log.error(err_msg.format(email, course_id))

    @classmethod
    def is_enrolled(cls, user, course_id):
        """
        Returns True if the user is enrolled in the course (the entry must exist
        and it must have `is_active=True`). Otherwise, returns False.

        `user` is a Django User object. If it hasn't been saved yet (no `.id`
               attribute), this method will automatically save it before
               adding an enrollment for it.

        `course_id` is our usual course_id string (e.g. "edX/Test101/2013_Fall)
        """
        try:
            record = CourseEnrollment.objects.get(user=user, course_id=course_id)
            return record.is_active
        except cls.DoesNotExist:
            return False

    @classmethod
    def is_enrolled_by_partial(cls, user, course_id_partial):
        """
        Returns `True` if the user is enrolled in a course that starts with
        `course_id_partial`. Otherwise, returns False.

        Can be used to determine whether a student is enrolled in a course
        whose run name is unknown.

        `user` is a Django User object. If it hasn't been saved yet (no `.id`
               attribute), this method will automatically save it before
               adding an enrollment for it.

        `course_id_partial` is a starting substring for a fully qualified
               course_id (e.g. "edX/Test101/").
        """
        try:
            return CourseEnrollment.objects.filter(
                user=user,
                course_id__startswith=course_id_partial,
                is_active=1
            ).exists()
        except cls.DoesNotExist:
            return False

    @classmethod
    def enrollment_mode_for_user(cls, user, course_id):
        """
        Returns the enrollment mode for the given user for the given course

        `user` is a Django User object
        `course_id` is our usual course_id string (e.g. "edX/Test101/2013_Fall)
        """
        try:
            record = CourseEnrollment.objects.get(user=user, course_id=course_id)
            if record.is_active:
                return record.mode
            else:
                return None
        except cls.DoesNotExist:
            return None

    @classmethod
    def enrollments_for_user(cls, user):
        return CourseEnrollment.objects.filter(user=user, is_active=1)

    @classmethod
    def users_enrolled_in(cls, course_id):
        """Return a queryset of User for every user enrolled in the course."""
        return User.objects.filter(
            courseenrollment__course_id=course_id,
            courseenrollment__is_active=True
        )

    def activate(self):
        """Makes this `CourseEnrollment` record active. Saves immediately."""
        self.update_enrollment(is_active=True)

    def deactivate(self):
        """Makes this `CourseEnrollment` record inactive. Saves immediately. An
        inactive record means that the student is not enrolled in this course.
        """
        self.update_enrollment(is_active=False)

    def change_mode(self, mode):
        """Changes this `CourseEnrollment` record's mode to `mode`.  Saves immediately."""
        self.update_enrollment(mode=mode)

    def refundable(self):
        """
        For paid/verified certificates, students may receive a refund IFF they have
        a verified certificate and the deadline for refunds has not yet passed.
        """
        course_mode = CourseMode.mode_for_course(self.course_id, 'verified')
        if course_mode is None:
            return False
        else:
            return True


class CourseEnrollmentAllowed(models.Model):
    """
    Table of users (specified by email address strings) who are allowed to enroll in a specified course.
    The user may or may not (yet) exist.  Enrollment by users listed in this table is allowed
    even if the enrollment time window is past.
    """
    email = models.CharField(max_length=255, db_index=True)
    course_id = models.CharField(max_length=255, db_index=True)
    auto_enroll = models.BooleanField(default=0)

    created = models.DateTimeField(auto_now_add=True, null=True, db_index=True)

    class Meta:
        unique_together = (('email', 'course_id'),)

    def __unicode__(self):
        return "[CourseEnrollmentAllowed] %s: %s (%s)" % (self.email, self.course_id, self.created)

# cache_relation(User.profile)

#### Helper methods for use from python manage.py shell and other classes.


def get_user_by_username_or_email(username_or_email):
    """
    Return a User object, looking up by email if username_or_email contains a
    '@', otherwise by username.

    Raises:
        User.DoesNotExist is lookup fails.
    """
    if '@' in username_or_email:
        return User.objects.get(email=username_or_email)
    else:
        return User.objects.get(username=username_or_email)


def get_user(email):
    u = User.objects.get(email=email)
    up = UserProfile.objects.get(user=u)
    return u, up


def user_info(email):
    u, up = get_user(email)
    print "User id", u.id
    print "Username", u.username
    print "E-mail", u.email
    print "Name", up.name
    print "Location", up.location
    print "Language", up.language
    return u, up


def change_email(old_email, new_email):
    u = User.objects.get(email=old_email)
    u.email = new_email
    u.save()


def change_name(email, new_name):
    u, up = get_user(email)
    up.name = new_name
    up.save()


def user_count():
    print "All users", User.objects.all().count()
    print "Active users", User.objects.filter(is_active=True).count()
    return User.objects.all().count()


def active_user_count():
    return User.objects.filter(is_active=True).count()


def create_group(name, description):
    utg = UserTestGroup()
    utg.name = name
    utg.description = description
    utg.save()


def add_user_to_group(user, group):
    utg = UserTestGroup.objects.get(name=group)
    utg.users.add(User.objects.get(username=user))
    utg.save()


def remove_user_from_group(user, group):
    utg = UserTestGroup.objects.get(name=group)
    utg.users.remove(User.objects.get(username=user))
    utg.save()

default_groups = {'email_future_courses': 'Receive e-mails about future MITx courses',
                  'email_helpers': 'Receive e-mails about how to help with MITx',
                  'mitx_unenroll': 'Fully unenrolled -- no further communications',
                  '6002x_unenroll': 'Took and dropped 6002x'}


def add_user_to_default_group(user, group):
    try:
        utg = UserTestGroup.objects.get(name=group)
    except UserTestGroup.DoesNotExist:
        utg = UserTestGroup()
        utg.name = group
        utg.description = default_groups[group]
        utg.save()
    utg.users.add(User.objects.get(username=user))
    utg.save()


@receiver(post_save, sender=User)
def update_user_information(sender, instance, created, **kwargs):
    if not settings.MITX_FEATURES['ENABLE_DISCUSSION_SERVICE']:
        # Don't try--it won't work, and it will fill the logs with lots of errors
        return
    try:
        cc_user = cc.User.from_django_user(instance)
        cc_user.save()
    except Exception as e:
        log = logging.getLogger("mitx.discussion")
        log.error(unicode(e))
        log.error("update user info to discussion failed for user with id: " + str(instance.id))

# Define login and logout handlers here in the models file, instead of the views file,
# so that they are more likely to be loaded when a Studio user brings up the Studio admin
# page to login.  These are currently the only signals available, so we need to continue
# identifying and logging failures separately (in views).


@receiver(user_logged_in)
def log_successful_login(sender, request, user, **kwargs):
    """Handler to log when logins have occurred successfully."""
    AUDIT_LOG.info(u"Login success - {0} ({1})".format(user.username, user.email))


@receiver(user_logged_out)
def log_successful_logout(sender, request, user, **kwargs):
    """Handler to log when logouts have occurred successfully."""
    AUDIT_LOG.info(u"Logout - {0}".format(request.user))<|MERGE_RESOLUTION|>--- conflicted
+++ resolved
@@ -25,11 +25,7 @@
 from django.dispatch import receiver, Signal
 import django.dispatch
 from django.forms import ModelForm, forms
-<<<<<<< HEAD
-from django.utils.translation import ugettext as _
-=======
 from django.core.exceptions import ObjectDoesNotExist
->>>>>>> 4bc5b8fd
 
 from course_modes.models import CourseMode
 import lms.lib.comment_client as cc
