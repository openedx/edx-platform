"""
Models for User Information (students, staff, etc)

Migration Notes

If you make changes to this model, be sure to create an appropriate migration
file and check it in at the same time as your model changes. To do that,

1. Go to the edx-platform dir
2. ./manage.py lms schemamigration student --auto description_of_your_change
3. Add the migration file created in edx-platform/common/djangoapps/student/migrations/
"""
from __future__ import absolute_import, print_function

import hashlib
import json
import logging
import uuid
from collections import OrderedDict, defaultdict, namedtuple
from datetime import datetime, timedelta
from functools import total_ordering
from importlib import import_module

import six
from config_models.models import ConfigurationModel
from django.apps import apps
from django.conf import settings
from django.contrib.auth.hashers import make_password
from django.contrib.auth.models import User
from django.contrib.auth.signals import user_logged_in, user_logged_out
from django.core.cache import cache
from django.core.exceptions import MultipleObjectsReturned, ObjectDoesNotExist
from django.db import IntegrityError, models
from django.db.models import Count, Q
from django.db.models.signals import post_save, pre_save
from django.db.utils import ProgrammingError
from django.dispatch import receiver
from django.utils import timezone
from django.utils.functional import cached_property
from django.utils.translation import ugettext_lazy as _
from django.utils.translation import ugettext_noop
from django_countries.fields import CountryField
from edx_django_utils.cache import RequestCache
from edx_rest_api_client.exceptions import SlumberBaseException
from eventtracking import tracker
from model_utils.models import TimeStampedModel
from opaque_keys.edx.django.models import CourseKeyField
from opaque_keys.edx.keys import CourseKey
from pytz import UTC
from simple_history.models import HistoricalRecords
from six import text_type
from six.moves import range
from six.moves.urllib.parse import urlencode
from slumber.exceptions import HttpClientError, HttpServerError
from user_util import user_util
from organizations.models import UserOrganizationMapping, OrganizationCourse
from openedx.core.djangoapps.theming.helpers import (
    get_current_request,
    get_current_site,
)

<<<<<<< HEAD
from edx_django_utils.cache import RequestCache
import lms.lib.comment_client as cc
from student.signals import UNENROLL_DONE, ENROLL_STATUS_CHANGE, ENROLLMENT_TRACK_UPDATED
from lms.djangoapps.certificates.models import GeneratedCertificate
from lms.djangoapps.instructor.sites import get_organization_for_site
from course_modes.models import CourseMode
=======
from course_modes.models import CourseMode, get_cosmetic_verified_display_price
>>>>>>> 221dc99d
from courseware.models import (
    CourseDynamicUpgradeDeadlineConfiguration,
    DynamicUpgradeDeadlineConfiguration,
    OrgDynamicUpgradeDeadlineConfiguration
)
<<<<<<< HEAD
from enrollment.api import _default_course_mode

from openedx.core.djangoapps.appsembler.sites.utils import (
    is_request_for_new_amc_site,
    get_current_organization,
)
from openedx.core.djangoapps.content.course_overviews.models import CourseOverview
from openedx.core.djangoapps.signals.signals import USER_ACCOUNT_ACTIVATED
=======
from lms.djangoapps.certificates.models import GeneratedCertificate
from openedx.core.djangoapps.content.course_overviews.models import CourseOverview
import openedx.core.djangoapps.django_comment_common.comment_client as cc
from openedx.core.djangoapps.enrollments.api import _default_course_mode
>>>>>>> 221dc99d
from openedx.core.djangoapps.site_configuration import helpers as configuration_helpers
from openedx.core.djangoapps.xmodule_django.models import NoneToEmptyManager
from openedx.core.djangolib.model_mixins import DeletableByUserValue
from student.signals import ENROLL_STATUS_CHANGE, ENROLLMENT_TRACK_UPDATED, UNENROLL_DONE
from track import contexts, segment
from util.milestones_helpers import is_entrance_exams_enabled
from util.model_utils import emit_field_changed_events, get_changed_fields_dict
from util.query import use_read_replica_if_available

log = logging.getLogger(__name__)
AUDIT_LOG = logging.getLogger("audit")
SessionStore = import_module(settings.SESSION_ENGINE).SessionStore  # pylint: disable=invalid-name

# enroll status changed events - signaled to email_marketing.  See email_marketing.tasks for more info


# ENROLL signal used for free enrollment only
class EnrollStatusChange(object):
    """
    Possible event types for ENROLL_STATUS_CHANGE signal
    """
    # enroll for a course
    enroll = 'enroll'
    # unenroll for a course
    unenroll = 'unenroll'
    # add an upgrade to cart
    upgrade_start = 'upgrade_start'
    # complete an upgrade purchase
    upgrade_complete = 'upgrade_complete'
    # add a paid course to the cart
    paid_start = 'paid_start'
    # complete a paid course purchase
    paid_complete = 'paid_complete'

UNENROLLED_TO_ALLOWEDTOENROLL = 'from unenrolled to allowed to enroll'
ALLOWEDTOENROLL_TO_ENROLLED = 'from allowed to enroll to enrolled'
ENROLLED_TO_ENROLLED = 'from enrolled to enrolled'
ENROLLED_TO_UNENROLLED = 'from enrolled to unenrolled'
UNENROLLED_TO_ENROLLED = 'from unenrolled to enrolled'
ALLOWEDTOENROLL_TO_UNENROLLED = 'from allowed to enroll to enrolled'
UNENROLLED_TO_UNENROLLED = 'from unenrolled to unenrolled'
DEFAULT_TRANSITION_STATE = 'N/A'
SCORE_RECALCULATION_DELAY_ON_ENROLLMENT_UPDATE = 30

TRANSITION_STATES = (
    (UNENROLLED_TO_ALLOWEDTOENROLL, UNENROLLED_TO_ALLOWEDTOENROLL),
    (ALLOWEDTOENROLL_TO_ENROLLED, ALLOWEDTOENROLL_TO_ENROLLED),
    (ENROLLED_TO_ENROLLED, ENROLLED_TO_ENROLLED),
    (ENROLLED_TO_UNENROLLED, ENROLLED_TO_UNENROLLED),
    (UNENROLLED_TO_ENROLLED, UNENROLLED_TO_ENROLLED),
    (ALLOWEDTOENROLL_TO_UNENROLLED, ALLOWEDTOENROLL_TO_UNENROLLED),
    (UNENROLLED_TO_UNENROLLED, UNENROLLED_TO_UNENROLLED),
    (DEFAULT_TRANSITION_STATE, DEFAULT_TRANSITION_STATE)
)


class AnonymousUserId(models.Model):
    """
    This table contains user, course_Id and anonymous_user_id

    Purpose of this table is to provide user by anonymous_user_id.

    We generate anonymous_user_id using md5 algorithm,
    and use result in hex form, so its length is equal to 32 bytes.

    .. no_pii: We store anonymous_user_ids here, but do not consider them PII under OEP-30.
    """

    objects = NoneToEmptyManager()

    user = models.ForeignKey(User, db_index=True, on_delete=models.CASCADE)
    anonymous_user_id = models.CharField(unique=True, max_length=32)
    course_id = CourseKeyField(db_index=True, max_length=255, blank=True)


def anonymous_id_for_user(user, course_id, save=True):
    """
    Return a unique id for a (user, course) pair, suitable for inserting
    into e.g. personalized survey links.

    If user is an `AnonymousUser`, returns `None`

    Keyword arguments:
    save -- Whether the id should be saved in an AnonymousUserId object.
    """
    # This part is for ability to get xblock instance in xblock_noauth handlers, where user is unauthenticated.
    assert user

    if user.is_anonymous:
        return None

    cached_id = getattr(user, '_anonymous_id', {}).get(course_id)
    if cached_id is not None:
        return cached_id

    # include the secret key as a salt, and to make the ids unique across different LMS installs.
    hasher = hashlib.md5()
    hasher.update(settings.SECRET_KEY)
    hasher.update(text_type(user.id))
    if course_id:
        hasher.update(text_type(course_id).encode('utf-8'))
    digest = hasher.hexdigest()

    if not hasattr(user, '_anonymous_id'):
        user._anonymous_id = {}  # pylint: disable=protected-access

    user._anonymous_id[course_id] = digest  # pylint: disable=protected-access

    if save is False:
        return digest

    try:
        AnonymousUserId.objects.get_or_create(
            user=user,
            course_id=course_id,
            anonymous_user_id=digest,
        )
    except IntegrityError:
        # Another thread has already created this entry, so
        # continue
        pass

    return digest


def user_by_anonymous_id(uid):
    """
    Return user by anonymous_user_id using AnonymousUserId lookup table.

    Do not raise `django.ObjectDoesNotExist` exception,
    if there is no user for anonymous_student_id,
    because this function will be used inside xmodule w/o django access.
    """

    if uid is None:
        return None

    try:
        return User.objects.get(anonymoususerid__anonymous_user_id=uid)
    except ObjectDoesNotExist:
        return None


def is_username_retired(username):
    """
    Checks to see if the given username has been previously retired
    """
    locally_hashed_usernames = user_util.get_all_retired_usernames(
        username,
        settings.RETIRED_USER_SALTS,
        settings.RETIRED_USERNAME_FMT
    )

    # TODO: Revert to this after username capitalization issues detailed in
    # PLAT-2276, PLAT-2277, PLAT-2278 are sorted out:
    # return User.objects.filter(username__in=list(locally_hashed_usernames)).exists()

    # Avoid circular import issues
    from openedx.core.djangoapps.user_api.models import UserRetirementStatus

    # Sandbox clean builds attempt to create users during migrations, before the database
    # is stable so UserRetirementStatus may not exist yet. This workaround can also go
    # when we are done with the username updates.
    try:
        return User.objects.filter(username__in=list(locally_hashed_usernames)).exists() or \
            UserRetirementStatus.objects.filter(original_username=username).exists()
    except ProgrammingError as exc:
        # Check the error message to make sure it's what we expect
        if "user_api_userretirementstatus" in text_type(exc):
            return User.objects.filter(username__in=list(locally_hashed_usernames)).exists()
        raise


def username_exists_or_retired(username):
    """
    Check a username for existence -or- retirement against the User model.
    """
    return User.objects.filter(username=username).exists() or is_username_retired(username)


def generate_retired_email_address(email, organization):
    """
    Suffix the email with an unusable suffix with organization short_name.

    This fixes issues with the APPSEMBLER_MULTI_TENANT_EMAILS and is_email_retired.

    The double dot (..) suffix was chosen because it would break the send_email() and avoid allowing
    account hijacking.

    e.g. the email "omar@example.org" in blue-academy organization would become --> "omar@example.org..blue-academy"
    """
    retired_email = '{email}..{organization}'.format(
        email=email,
        organization=organization.short_name,
    )
    return retired_email


def is_email_retired(email, organization=None, check_within_organization=True):
    """
    Checks to see if the given email has been previously retired.

    :param email: The email to check for.
    :param organization: Allow providing a pre-fetched organization.
    :param check_within_organization: Whether to check within the organization,
                                      set to `False` to disable the checks for all Mutli-Tenant Emails retired
                                      accounts.
    """
    locally_hashed_emails = user_util.get_all_retired_emails(
        email,
        settings.RETIRED_USER_SALTS,
        settings.RETIRED_EMAIL_FMT
    )
    # Before adding Multi-Tenant Emails support for is_email_retired about a hundred emails were retired without
    # the organization added to them as a suffix using `generate_retired_email_address`.
    # This is a piece of Tech Debt that will need to be addressed so this function is simplified into a single
    # mode i.e. either multi-tenant or single-tenant but not both.
    # But for now we're leaving this as-is.
    # See related issue: https://appsembler.atlassian.net/browse/RED-1185
    filter_args = Q(email__in=list(locally_hashed_emails))

    if check_within_organization and settings.FEATURES.get('APPSEMBLER_MULTI_TENANT_EMAILS', False):
        if not organization:
            organization = get_current_organization()
        retired_email = generate_retired_email_address(email, organization)
        locally_hashed_retired_emails = user_util.get_all_retired_emails(
            retired_email,
            settings.RETIRED_USER_SALTS,
            settings.RETIRED_EMAIL_FMT
        )
        filter_args = filter_args | Q(email__in=list(locally_hashed_retired_emails))

    return User.objects.filter(filter_args).exists()


def email_exists_or_retired(email, check_for_new_site=False):
    """
    Check an email against the User model for existence.
    """
    if settings.FEATURES.get('APPSEMBLER_MULTI_TENANT_EMAILS', False):
        if check_for_new_site:
            exists = User.objects.filter(
                email=email,
                userorganizationmapping__isnull=True,  # Allow learners to signup for trial site, but ensure the trial
                                                       # workflow is completed.
            ).exists()
        else:
            current_org = get_current_organization()
            exists = current_org.userorganizationmapping_set.filter(user__email=email).exists()
    else:
        exists = User.objects.filter(email=email).exists()
    check_within_organization = not check_for_new_site  # Allow existing learners to spin their new Tahoe trial
    return exists or is_email_retired(email, check_within_organization=check_within_organization)


def get_retired_username_by_username(username):
    """
    If a UserRetirementStatus object with an original_username matching the given username exists,
    returns that UserRetirementStatus.retired_username value.  Otherwise, returns a "retired username"
    hashed using the newest configured salt.
    """
    UserRetirementStatus = apps.get_model('user_api', 'UserRetirementStatus')
    try:
        status = UserRetirementStatus.objects.filter(original_username=username).order_by('-modified').first()
        if status:
            return status.retired_username
    except UserRetirementStatus.DoesNotExist:
        pass
    return user_util.get_retired_username(username, settings.RETIRED_USER_SALTS, settings.RETIRED_USERNAME_FMT)


def get_retired_email_by_email(email):
    """
    If a UserRetirementStatus object with an original_email matching the given email exists,
    returns that UserRetirementStatus.retired_email value.  Otherwise, returns a "retired email"
    hashed using the newest configured salt.
    """
    UserRetirementStatus = apps.get_model('user_api', 'UserRetirementStatus')
    try:
        status = UserRetirementStatus.objects.filter(original_email=email).order_by('-modified').first()
        if status:
            return status.retired_email
    except UserRetirementStatus.DoesNotExist:
        pass
    return user_util.get_retired_email(email, settings.RETIRED_USER_SALTS, settings.RETIRED_EMAIL_FMT)


def _get_all_retired_usernames_by_username(username):
    """
    Returns a generator of "retired usernames", one hashed with each
    configured salt. Used for finding out if the given username has
    ever been used and retired.
    """
    return user_util.get_all_retired_usernames(username, settings.RETIRED_USER_SALTS, settings.RETIRED_USERNAME_FMT)


def _get_all_retired_emails_by_email(email):
    """
    Returns a generator of "retired emails", one hashed with each
    configured salt. Used for finding out if the given email has
    ever been used and retired.
    """
    return user_util.get_all_retired_emails(email, settings.RETIRED_USER_SALTS, settings.RETIRED_EMAIL_FMT)


def get_potentially_retired_user_by_username(username):
    """
    Attempt to return a User object based on the username, or if it
    does not exist, then any hashed username salted with the historical
    salts.
    """
    locally_hashed_usernames = list(_get_all_retired_usernames_by_username(username))
    locally_hashed_usernames.append(username)
    potential_users = User.objects.filter(username__in=locally_hashed_usernames)

    # Have to disambiguate between several Users here as we could have retirees with
    # the same username, but for case.
    # If there's only 1 we're done, this should be the common case
    if len(potential_users) == 1:
        return potential_users[0]

    # No user found, throw the usual error
    if not potential_users:
        raise User.DoesNotExist()

    # For a brief period, users were able to retire accounts and make another account with
    # the same differently-cased username, like "testuser" and "TestUser".
    # If there are two users found, return the one that's the *actual* case-matching username,
    # whether retired or not.
    if len(potential_users) == 2:
        # Figure out which user has been retired.
        if potential_users[0].username.startswith(settings.RETIRED_USERNAME_PREFIX):
            retired = potential_users[0]
            active = potential_users[1]
        else:
            retired = potential_users[1]
            active = potential_users[0]

        # If the active (non-retired) user's username doesn't *exactly* match (including case),
        # then the retired account must be the one that exactly matches.
        return active if active.username == username else retired

    # We should have, at most, a retired username and an active one with a username
    # differing only by case. If there are more we need to disambiguate them by hand.
    raise Exception('Expected 1 or 2 Users, received {}'.format(text_type(potential_users)))


def get_potentially_retired_user_by_username_and_hash(username, hashed_username):
    """
    To assist in the retirement process this method will:
    - Confirm that any locally hashed username matches the passed in one
      (in case of salt mismatches with the upstream script).
    - Attempt to return a User object based on the username, or if it
      does not exist, the any hashed username salted with the historical
      salts.
    """
    locally_hashed_usernames = list(_get_all_retired_usernames_by_username(username))

    if hashed_username not in locally_hashed_usernames:
        raise Exception('Mismatched hashed_username, bad salt?')

    locally_hashed_usernames.append(username)
    return User.objects.get(username__in=locally_hashed_usernames)


class UserStanding(models.Model):
    """
    This table contains a student's account's status.
    Currently, we're only disabling accounts; in the future we can imagine
    taking away more specific privileges, like forums access, or adding
    more specific karma levels or probationary stages.

    .. no_pii:
    """
    ACCOUNT_DISABLED = "disabled"
    ACCOUNT_ENABLED = "enabled"
    USER_STANDING_CHOICES = (
        (ACCOUNT_DISABLED, u"Account Disabled"),
        (ACCOUNT_ENABLED, u"Account Enabled"),
    )

    user = models.OneToOneField(User, db_index=True, related_name='standing', on_delete=models.CASCADE)
    account_status = models.CharField(
        blank=True, max_length=31, choices=USER_STANDING_CHOICES
    )
    changed_by = models.ForeignKey(User, blank=True, on_delete=models.CASCADE)
    standing_last_changed_at = models.DateTimeField(auto_now=True)


class UserProfile(models.Model):
    """This is where we store all the user demographic fields. We have a
    separate table for this rather than extending the built-in Django auth_user.

    Notes:
        * Some fields are legacy ones from the first run of 6.002, from which
          we imported many users.
        * Fields like name and address are intentionally open ended, to account
          for international variations. An unfortunate side-effect is that we
          cannot efficiently sort on last names for instance.

    Replication:
        * Only the Portal servers should ever modify this information.
        * All fields are replicated into relevant Course databases

    Some of the fields are legacy ones that were captured during the initial
    MITx fall prototype.

    .. pii: Contains many PII fields. Retired in AccountRetirementView.
    .. pii_types: name, location, birth_date, gender, biography
    .. pii_retirement: local_api
    """
    # cache key format e.g user.<user_id>.profile.country = 'SG'
    PROFILE_COUNTRY_CACHE_KEY = u"user.{user_id}.profile.country"

    class Meta(object):
        db_table = "auth_userprofile"
        permissions = (("can_deactivate_users", "Can deactivate, but NOT delete users"),)

    # CRITICAL TODO/SECURITY
    # Sanitize all fields.
    # This is not visible to other users, but could introduce holes later
    user = models.OneToOneField(User, unique=True, db_index=True, related_name='profile', on_delete=models.CASCADE)
    name = models.CharField(blank=True, max_length=255, db_index=True)

    meta = models.TextField(blank=True)  # JSON dictionary for future expansion
    courseware = models.CharField(blank=True, max_length=255, default='course.xml')

    # Language is deprecated and no longer used. Old rows exist that have
    # user-entered free form text values (ex. "English"), some of which have
    # non-ASCII values. You probably want UserPreference version of this, which
    # stores the user's preferred language code. See openedx/core/djangoapps/lang_pref
    # for more information.
    language = models.CharField(blank=True, max_length=255, db_index=True)

    # Location is no longer used, but is held here for backwards compatibility
    # for users imported from our first class.
    location = models.CharField(blank=True, max_length=255, db_index=True)

    # Optional demographic data we started capturing from Fall 2012
    this_year = datetime.now(UTC).year
    VALID_YEARS = list(range(this_year, this_year - 120, -1))
    year_of_birth = models.IntegerField(blank=True, null=True, db_index=True)
    GENDER_CHOICES = (
        ('m', ugettext_noop('Male')),
        ('f', ugettext_noop('Female')),
        # Translators: 'Other' refers to the student's gender
        ('o', ugettext_noop('Other/Prefer Not to Say'))
    )
    gender = models.CharField(
        blank=True, null=True, max_length=6, db_index=True, choices=GENDER_CHOICES
    )

    # [03/21/2013] removed these, but leaving comment since there'll still be
    # p_se and p_oth in the existing data in db.
    # ('p_se', 'Doctorate in science or engineering'),
    # ('p_oth', 'Doctorate in another field'),
    LEVEL_OF_EDUCATION_CHOICES = (
        ('p', ugettext_noop('Doctorate')),
        ('m', ugettext_noop("Master's or professional degree")),
        ('b', ugettext_noop("Bachelor's degree")),
        ('a', ugettext_noop("Associate degree")),
        ('hs', ugettext_noop("Secondary/high school")),
        ('jhs', ugettext_noop("Junior secondary/junior high/middle school")),
        ('el', ugettext_noop("Elementary/primary school")),
        # Translators: 'None' refers to the student's level of education
        ('none', ugettext_noop("No formal education")),
        # Translators: 'Other' refers to the student's level of education
        ('other', ugettext_noop("Other education"))
    )
    level_of_education = models.CharField(
        blank=True, null=True, max_length=6, db_index=True,
        choices=LEVEL_OF_EDUCATION_CHOICES
    )
    mailing_address = models.TextField(blank=True, null=True)
    city = models.TextField(blank=True, null=True)
    country = CountryField(blank=True, null=True)
    goals = models.TextField(blank=True, null=True)
    allow_certificate = models.BooleanField(default=1)
    bio = models.CharField(blank=True, null=True, max_length=3000, db_index=False)
    profile_image_uploaded_at = models.DateTimeField(null=True, blank=True)

    @property
    def has_profile_image(self):
        """
        Convenience method that returns a boolean indicating whether or not
        this user has uploaded a profile image.
        """
        return self.profile_image_uploaded_at is not None

    @property
    def age(self):
        """ Convenience method that returns the age given a year_of_birth. """
        year_of_birth = self.year_of_birth
        year = datetime.now(UTC).year
        if year_of_birth is not None:
            return self._calculate_age(year, year_of_birth)

    @property
    def level_of_education_display(self):
        """ Convenience method that returns the human readable level of education. """
        if self.level_of_education:
            return self.__enumerable_to_display(self.LEVEL_OF_EDUCATION_CHOICES, self.level_of_education)

    @property
    def gender_display(self):
        """ Convenience method that returns the human readable gender. """
        if self.gender:
            return self.__enumerable_to_display(self.GENDER_CHOICES, self.gender)

    def get_meta(self):  # pylint: disable=missing-docstring
        js_str = self.meta
        if not js_str:
            js_str = dict()
        else:
            js_str = json.loads(self.meta)

        return js_str

    def set_meta(self, meta_json):  # pylint: disable=missing-docstring
        self.meta = json.dumps(meta_json)

    def set_login_session(self, session_id=None):
        """
        Sets the current session id for the logged-in user.
        If session_id doesn't match the existing session,
        deletes the old session object.
        """
        meta = self.get_meta()
        old_login = meta.get('session_id', None)
        if old_login:
            SessionStore(session_key=old_login).delete()
        meta['session_id'] = session_id
        self.set_meta(meta)
        self.save()

    def requires_parental_consent(self, date=None, age_limit=None, default_requires_consent=True):
        """Returns true if this user requires parental consent.

        Args:
            date (Date): The date for which consent needs to be tested (defaults to now).
            age_limit (int): The age limit at which parental consent is no longer required.
                This defaults to the value of the setting 'PARENTAL_CONTROL_AGE_LIMIT'.
            default_requires_consent (bool): True if users require parental consent if they
                have no specified year of birth (default is True).

        Returns:
             True if the user requires parental consent.
        """
        if age_limit is None:
            age_limit = getattr(settings, 'PARENTAL_CONSENT_AGE_LIMIT', None)
            if age_limit is None:
                return False

        # Return True if either:
        # a) The user has a year of birth specified and that year is fewer years in the past than the limit.
        # b) The user has no year of birth specified and the default is to require consent.
        #
        # Note: we have to be conservative using the user's year of birth as their birth date could be
        # December 31st. This means that if the number of years since their birth year is exactly equal
        # to the age limit then we have to assume that they might still not be old enough.
        year_of_birth = self.year_of_birth
        if year_of_birth is None:
            return default_requires_consent

        if date is None:
            age = self.age
        else:
            age = self._calculate_age(date.year, year_of_birth)

        return age < age_limit

    def __enumerable_to_display(self, enumerables, enum_value):
        """ Get the human readable value from an enumerable list of key-value pairs. """
        return dict(enumerables)[enum_value]

    def _calculate_age(self, year, year_of_birth):
        """Calculate the youngest age for a user with a given year of birth.

        :param year: year
        :param year_of_birth: year of birth
        :return: youngest age a user could be for the given year
        """
        # There are legal implications regarding how we can contact users and what information we can make public
        # based on their age, so we must take the most conservative estimate.
        return year - year_of_birth - 1

    @classmethod
    def country_cache_key_name(cls, user_id):
        """Return cache key name to be used to cache current country.
        Args:
            user_id(int): Id of user.

        Returns:
            Unicode cache key
        """
        return cls.PROFILE_COUNTRY_CACHE_KEY.format(user_id=user_id)


@receiver(models.signals.post_save, sender=UserProfile)
def invalidate_user_profile_country_cache(sender, instance, **kwargs):  # pylint:   disable=unused-argument, invalid-name
    """Invalidate the cache of country in UserProfile model. """

    changed_fields = getattr(instance, '_changed_fields', {})

    if 'country' in changed_fields:
        cache_key = UserProfile.country_cache_key_name(instance.user_id)
        cache.delete(cache_key)
        log.info("Country changed in UserProfile for %s, cache deleted", instance.user_id)


@receiver(pre_save, sender=UserProfile)
def user_profile_pre_save_callback(sender, **kwargs):
    """
    Ensure consistency of a user profile before saving it.
    """
    user_profile = kwargs['instance']

    # Remove profile images for users who require parental consent
    if user_profile.requires_parental_consent() and user_profile.has_profile_image:
        user_profile.profile_image_uploaded_at = None

    # Cache "old" field values on the model instance so that they can be
    # retrieved in the post_save callback when we emit an event with new and
    # old field values.
    user_profile._changed_fields = get_changed_fields_dict(user_profile, sender)


@receiver(post_save, sender=UserProfile)
def user_profile_post_save_callback(sender, **kwargs):
    """
    Emit analytics events after saving the UserProfile.
    """
    user_profile = kwargs['instance']
    # pylint: disable=protected-access
    emit_field_changed_events(
        user_profile,
        user_profile.user,
        sender._meta.db_table,
        excluded_fields=['meta']
    )


@receiver(pre_save, sender=User)
def user_pre_save_callback(sender, **kwargs):
    """
    Capture old fields on the user instance before save and cache them as a
    private field on the current model for use in the post_save callback.
    """
    user = kwargs['instance']
    user._changed_fields = get_changed_fields_dict(user, sender)


@receiver(post_save, sender=User)
def user_post_save_callback(sender, **kwargs):
    """
    When a user is modified and either its `is_active` state or email address
    is changed, and the user is, in fact, active, then check to see if there
    are any courses that it needs to be automatically enrolled in.

    Additionally, emit analytics events after saving the User.
    """
    user = kwargs['instance']

    changed_fields = user._changed_fields

    if 'is_active' in changed_fields or 'email' in changed_fields:
        if user.is_active:
            ceas = CourseEnrollmentAllowed.for_user(user).filter(auto_enroll=True)

            for cea in ceas:
                enrollment = CourseEnrollment.enroll(user, cea.course_id)

                manual_enrollment_audit = ManualEnrollmentAudit.get_manual_enrollment_by_email(user.email)
                if manual_enrollment_audit is not None:
                    # get the enrolled by user and reason from the ManualEnrollmentAudit table.
                    # then create a new ManualEnrollmentAudit table entry for the same email
                    # different transition state.
                    ManualEnrollmentAudit.create_manual_enrollment_audit(
                        manual_enrollment_audit.enrolled_by,
                        user.email,
                        ALLOWEDTOENROLL_TO_ENROLLED,
                        manual_enrollment_audit.reason,
                        enrollment
                    )

    # Because `emit_field_changed_events` removes the record of the fields that
    # were changed, wait to do that until after we've checked them as part of
    # the condition on whether we want to check for automatic enrollments.
    # pylint: disable=protected-access
    emit_field_changed_events(
        user,
        user,
        sender._meta.db_table,
        excluded_fields=['last_login', 'first_name', 'last_name'],
        hidden_fields=['password']
    )


class UserSignupSource(models.Model):
    """
    This table contains information about users registering
    via Micro-Sites

    .. no_pii:
    """
    user = models.ForeignKey(User, db_index=True, on_delete=models.CASCADE)
    site = models.CharField(max_length=255, db_index=True)


def unique_id_for_user(user, save=True):
    """
    Return a unique id for a user, suitable for inserting into
    e.g. personalized survey links.

    Keyword arguments:
    save -- Whether the id should be saved in an AnonymousUserId object.
    """
    # Setting course_id to '' makes it not affect the generated hash,
    # and thus produce the old per-student anonymous id
    return anonymous_id_for_user(user, None, save=save)


# TODO: Should be renamed to generic UserGroup, and possibly
# Given an optional field for type of group
class UserTestGroup(models.Model):
    """
    .. no_pii:
    """
    users = models.ManyToManyField(User, db_index=True)
    name = models.CharField(blank=False, max_length=32, db_index=True)
    description = models.TextField(blank=True)


class Registration(models.Model):
    """
    Allows us to wait for e-mail before user is registered. A
    registration profile is created when the user creates an
    account, but that account is inactive. Once the user clicks
    on the activation key, it becomes active.

    .. no_pii:
    """

    class Meta(object):
        db_table = "auth_registration"

    user = models.OneToOneField(User, on_delete=models.CASCADE)
    activation_key = models.CharField(('activation key'), max_length=32, unique=True, db_index=True)

    def register(self, user):
        # MINOR TODO: Switch to crypto-secure key
        self.activation_key = uuid.uuid4().hex
        self.user = user
        self.save()

    def activate(self):
        self.user.is_active = True
        self._track_activation()
<<<<<<< HEAD
        self.user.save()
        USER_ACCOUNT_ACTIVATED.send_robust(self.__class__, user=self.user)
=======
        self.user.save(update_fields=['is_active'])
>>>>>>> 221dc99d
        log.info(u'User %s (%s) account is successfully activated.', self.user.username, self.user.email)

    def _track_activation(self):
        """
        Update the isActive flag in mailchimp for activated users.
        """
        has_segment_key = getattr(settings, 'LMS_SEGMENT_KEY', None)
        has_mailchimp_id = hasattr(settings, 'MAILCHIMP_NEW_USER_LIST_ID')
        if has_segment_key and has_mailchimp_id:
            # .. pii: Username and email are sent to Segment here. Retired directly through Segment API call in Tubular.
            # .. pii_types: email_address, username
            # .. pii_retirement: third_party
            segment.identify(
                self.user.id,  # pylint: disable=no-member
                {
                    'email': self.user.email,
                    'username': self.user.username,
                    'activated': 1,
                },
                {
                    "MailChimp": {
                        "listId": settings.MAILCHIMP_NEW_USER_LIST_ID
                    }
                }
            )


class PendingNameChange(DeletableByUserValue, models.Model):
    """
    This model keeps track of pending requested changes to a user's email address.

    .. pii: Contains new_name, retired in LMSAccountRetirementView
    .. pii_types: name
    .. pii_retirement: local_api
    """
    user = models.OneToOneField(User, unique=True, db_index=True, on_delete=models.CASCADE)
    new_name = models.CharField(blank=True, max_length=255)
    rationale = models.CharField(blank=True, max_length=1024)


class PendingEmailChange(DeletableByUserValue, models.Model):
    """
    This model keeps track of pending requested changes to a user's email address.

    .. pii: Contains new_email, retired in AccountRetirementView
    .. pii_types: email_address
    .. pii_retirement: local_api
    """
    user = models.OneToOneField(User, unique=True, db_index=True, on_delete=models.CASCADE)
    new_email = models.CharField(blank=True, max_length=255, db_index=True)
    activation_key = models.CharField(('activation key'), max_length=32, unique=True, db_index=True)

    def request_change(self, email):
        """Request a change to a user's email.

        Implicitly saves the pending email change record.

        Arguments:
            email (unicode): The proposed new email for the user.

        Returns:
            unicode: The activation code to confirm the change.

        """
        self.new_email = email
        self.activation_key = uuid.uuid4().hex
        self.save()
        return self.activation_key


class PendingSecondaryEmailChange(DeletableByUserValue, models.Model):
    """
    This model keeps track of pending requested changes to a user's secondary email address.

    .. pii: Contains new_secondary_email, not currently retired
    .. pii_types: email_address
    .. pii_retirement: retained
    """
    user = models.OneToOneField(User, unique=True, db_index=True, on_delete=models.CASCADE)
    new_secondary_email = models.CharField(blank=True, max_length=255, db_index=True)
    activation_key = models.CharField(('activation key'), max_length=32, unique=True, db_index=True)


EVENT_NAME_ENROLLMENT_ACTIVATED = 'edx.course.enrollment.activated'
EVENT_NAME_ENROLLMENT_DEACTIVATED = 'edx.course.enrollment.deactivated'
EVENT_NAME_ENROLLMENT_MODE_CHANGED = 'edx.course.enrollment.mode_changed'


@six.python_2_unicode_compatible
class LoginFailures(models.Model):
    """
    This model will keep track of failed login attempts.

    .. no_pii:
    """
    user = models.ForeignKey(User, on_delete=models.CASCADE)
    failure_count = models.IntegerField(default=0)
    lockout_until = models.DateTimeField(null=True)

    @classmethod
    def _get_record_for_user(cls, user):
        """
        Gets a user's record, and fixes any duplicates that may have arisen due to get_or_create
        race conditions. See https://code.djangoproject.com/ticket/13906 for details.

        Use this method in place of `LoginFailures.objects.get(user=user)`
        """
        records = LoginFailures.objects.filter(user=user).order_by('-lockout_until')
        for extra_record in records[1:]:
            extra_record.delete()
        return records.get()

    @classmethod
    def is_feature_enabled(cls):
        """
        Returns whether the feature flag around this functionality has been set
        """
        return settings.FEATURES['ENABLE_MAX_FAILED_LOGIN_ATTEMPTS']

    @classmethod
    def is_user_locked_out(cls, user):
        """
        Static method to return in a given user has his/her account locked out
        """
        try:
            record = cls._get_record_for_user(user)
            if not record.lockout_until:
                return False

            now = datetime.now(UTC)
            until = record.lockout_until
            is_locked_out = until and now < until

            return is_locked_out
        except ObjectDoesNotExist:
            return False

    @classmethod
    def increment_lockout_counter(cls, user):
        """
        Ticks the failed attempt counter
        """
        record, _ = LoginFailures.objects.get_or_create(user=user)
        record.failure_count = record.failure_count + 1
        max_failures_allowed = settings.MAX_FAILED_LOGIN_ATTEMPTS_ALLOWED

        # did we go over the limit in attempts
        if record.failure_count >= max_failures_allowed:
            # yes, then store when this account is locked out until
            lockout_period_secs = settings.MAX_FAILED_LOGIN_ATTEMPTS_LOCKOUT_PERIOD_SECS
            record.lockout_until = datetime.now(UTC) + timedelta(seconds=lockout_period_secs)

        record.save()

    @classmethod
    def clear_lockout_counter(cls, user):
        """
        Removes the lockout counters (normally called after a successful login)
        """
        try:
            entry = cls._get_record_for_user(user)
            entry.delete()
        except ObjectDoesNotExist:
            return

    def __repr__(self):
        """Repr -> LoginFailures(username, count, date)"""
        date_str = '-'
        if self.lockout_until is not None:
            date_str = self.lockout_until.isoformat()

        return u'LoginFailures({username}, {count}, {date})'.format(
            username=six.text_type(self.user.username, 'utf-8'),
            count=self.failure_count,
            date=date_str
        )

    def __str__(self):
        """Str -> Username: count - date."""
        date_str = '-'
        if self.lockout_until is not None:
            date_str = self.lockout_until.isoformat()

        return u'{username}: {count} - {date}'.format(
            username=six.text_type(self.user.username, 'utf-8'),
            count=self.failure_count,
            date=date_str
        )

    class Meta:
        verbose_name = 'Login Failure'
        verbose_name_plural = 'Login Failures'


class CourseEnrollmentException(Exception):
    pass


class NonExistentCourseError(CourseEnrollmentException):
    pass


class EnrollmentClosedError(CourseEnrollmentException):
    pass


class CourseFullError(CourseEnrollmentException):
    pass


class AlreadyEnrolledError(CourseEnrollmentException):
    pass


class CourseEnrollmentManager(models.Manager):
    """
    Custom manager for CourseEnrollment with Table-level filter methods.
    """

    def num_enrolled_in(self, course_id):
        """
        Returns the count of active enrollments in a course.

        'course_id' is the course_id to return enrollments
        """

        enrollment_number = super(CourseEnrollmentManager, self).get_queryset().filter(
            course_id=course_id,
            is_active=1
        ).count()

        return enrollment_number

    def num_enrolled_in_exclude_admins(self, course_id):
        """
        Returns the count of active enrollments in a course excluding instructors, staff and CCX coaches.

        Arguments:
            course_id (CourseLocator): course_id to return enrollments (count).

        Returns:
            int: Count of enrollments excluding staff, instructors and CCX coaches.

        """
        # To avoid circular imports.
        from student.roles import CourseCcxCoachRole, CourseInstructorRole, CourseStaffRole
        course_locator = course_id

        if getattr(course_id, 'ccx', None):
            course_locator = course_id.to_course_locator()

        staff = CourseStaffRole(course_locator).users_with_role()
        admins = CourseInstructorRole(course_locator).users_with_role()
        coaches = CourseCcxCoachRole(course_locator).users_with_role()

        return super(CourseEnrollmentManager, self).get_queryset().filter(
            course_id=course_id,
            is_active=1,
        ).exclude(user__in=staff).exclude(user__in=admins).exclude(user__in=coaches).count()

    def is_course_full(self, course):
        """
        Returns a boolean value regarding whether a course has already reached it's max enrollment
        capacity
        """
        is_course_full = False
        if course.max_student_enrollments_allowed is not None:
            is_course_full = self.num_enrolled_in_exclude_admins(course.id) >= course.max_student_enrollments_allowed

        return is_course_full

    def users_enrolled_in(self, course_id, include_inactive=False):
        """
        Return a queryset of User for every user enrolled in the course.  If
        `include_inactive` is True, returns both active and inactive enrollees
        for the course. Otherwise returns actively enrolled users only.
        """
        filter_kwargs = {
            'courseenrollment__course_id': course_id,
        }
        if not include_inactive:
            filter_kwargs['courseenrollment__is_active'] = True
        return User.objects.filter(**filter_kwargs)

    def enrollment_counts(self, course_id):
        """
        Returns a dictionary that stores the total enrollment count for a course, as well as the
        enrollment count for each individual mode.
        """
        # Unfortunately, Django's "group by"-style queries look super-awkward
        query = use_read_replica_if_available(
            super(CourseEnrollmentManager, self).get_queryset().filter(course_id=course_id, is_active=True).values(
                'mode').order_by().annotate(Count('mode')))
        total = 0
        enroll_dict = defaultdict(int)
        for item in query:
            enroll_dict[item['mode']] = item['mode__count']
            total += item['mode__count']
        enroll_dict['total'] = total
        return enroll_dict

    def enrolled_and_dropped_out_users(self, course_id):
        """Return a queryset of Users in the course."""
        return User.objects.filter(
            courseenrollment__course_id=course_id
        )


# Named tuple for fields pertaining to the state of
# CourseEnrollment for a user in a course.  This type
# is used to cache the state in the request cache.
CourseEnrollmentState = namedtuple('CourseEnrollmentState', 'mode, is_active')


class CourseEnrollment(models.Model):
    """
    Represents a Student's Enrollment record for a single Course. You should
    generally not manipulate CourseEnrollment objects directly, but use the
    classmethods provided to enroll, unenroll, or check on the enrollment status
    of a given student.

    We're starting to consolidate course enrollment logic in this class, but
    more should be brought in (such as checking against CourseEnrollmentAllowed,
    checking course dates, user permissions, etc.) This logic is currently
    scattered across our views.

    .. no_pii:
    """
    MODEL_TAGS = ['course', 'is_active', 'mode']

    user = models.ForeignKey(User, on_delete=models.CASCADE)

    course = models.ForeignKey(
        CourseOverview,
        db_constraint=False,
        on_delete=models.DO_NOTHING,
    )

    @property
    def course_price(self):
        return get_cosmetic_verified_display_price(self.course)

    @property
    def course_id(self):
        return self._course_id

    @course_id.setter
    def course_id(self, value):
        if isinstance(value, six.string_types):
            self._course_id = CourseKey.from_string(value)
        else:
            self._course_id = value

    created = models.DateTimeField(auto_now_add=True, null=True, db_index=True)

    # If is_active is False, then the student is not considered to be enrolled
    # in the course (is_enrolled() will return False)
    is_active = models.BooleanField(default=True)

    # Represents the modes that are possible. We'll update this later with a
    # list of possible values.
    mode = models.CharField(default=CourseMode.DEFAULT_MODE_SLUG, max_length=100)

    # An audit row will be created for every change to a CourseEnrollment. This
    # will create a new model behind the scenes - HistoricalCourseEnrollment and a
    # table named 'student_courseenrollment_history'.
    history = HistoricalRecords(
        history_id_field=models.UUIDField(default=uuid.uuid4),
        table_name='student_courseenrollment_history'
    )

    objects = CourseEnrollmentManager()

    # cache key format e.g enrollment.<username>.<course_key>.mode = 'honor'
    COURSE_ENROLLMENT_CACHE_KEY = u"enrollment.{}.{}.mode"  # TODO Can this be removed?  It doesn't seem to be used.

    MODE_CACHE_NAMESPACE = u'CourseEnrollment.mode_and_active'

    class Meta(object):
        unique_together = (('user', 'course'),)
        ordering = ('user', 'course')

    def __init__(self, *args, **kwargs):
        super(CourseEnrollment, self).__init__(*args, **kwargs)

        # Private variable for storing course_overview to minimize calls to the database.
        # When the property .course_overview is accessed for the first time, this variable will be set.
        self._course_overview = None

    def __unicode__(self):
        return (
            "[CourseEnrollment] {}: {} ({}); active: ({})"
        ).format(self.user, self.course_id, self.created, self.is_active)

    def save(self, force_insert=False, force_update=False, using=None, update_fields=None):
        super(CourseEnrollment, self).save(force_insert=force_insert, force_update=force_update, using=using,
                                           update_fields=update_fields)

        # Delete the cached status hash, forcing the value to be recalculated the next time it is needed.
        cache.delete(self.enrollment_status_hash_cache_key(self.user))

    @classmethod
    def get_or_create_enrollment(cls, user, course_key):
        """
        Create an enrollment for a user in a class. By default *this enrollment
        is not active*. This is useful for when an enrollment needs to go
        through some sort of approval process before being activated. If you
        don't need this functionality, just call `enroll()` instead.

        Returns a CourseEnrollment object.

        `user` is a Django User object. If it hasn't been saved yet (no `.id`
               attribute), this method will automatically save it before
               adding an enrollment for it.

        `course_id` is our usual course_id string (e.g. "edX/Test101/2013_Fall)

        It is expected that this method is called from a method which has already
        verified the user authentication and access.

        If the enrollment is done due to a CourseEnrollmentAllowed, the CEA will be
        linked to the user being enrolled so that it can't be used by other users.
        """
        # If we're passing in a newly constructed (i.e. not yet persisted) User,
        # save it to the database so that it can have an ID that we can throw
        # into our CourseEnrollment object. Otherwise, we'll get an
        # IntegrityError for having a null user_id.
        assert isinstance(course_key, CourseKey)

        if user.id is None:
            user.save()

        enrollment, __ = cls.objects.get_or_create(
            user=user,
            course_id=course_key,
            defaults={
                'mode': CourseMode.DEFAULT_MODE_SLUG,
                'is_active': False
            }
        )

        # If there was an unlinked CEA, it becomes linked now
        CourseEnrollmentAllowed.objects.filter(
            email=user.email,
            course_id=course_key,
            user__isnull=True
        ).update(user=user)

        return enrollment

    @classmethod
    def get_enrollment(cls, user, course_key, select_related=None):
        """Returns a CourseEnrollment object.

        Args:
            user (User): The user associated with the enrollment.
            course_key (CourseKey): The key of the course associated with the enrollment.

        Returns:
            Course enrollment object or None
        """
        assert user

        if user.is_anonymous:
            return None
        try:
            query = cls.objects
            if select_related is not None:
                query = query.select_related(*select_related)
            return query.get(
                user=user,
                course_id=course_key
            )
        except cls.DoesNotExist:
            return None

    @classmethod
    def is_enrollment_closed(cls, user, course):
        """
        Returns a boolean value regarding whether the user has access to enroll in the course. Returns False if the
        enrollment has been closed.
        """
        # Disable the pylint error here, as per ormsbee. This local import was previously
        # in CourseEnrollment.enroll
        from courseware.access import has_access  # pylint: disable=import-error
        return not has_access(user, 'enroll', course)

    def update_enrollment(self, mode=None, is_active=None, skip_refund=False):
        """
        Updates an enrollment for a user in a class.  This includes options
        like changing the mode, toggling is_active True/False, etc.

        Also emits relevant events for analytics purposes.

        This saves immediately.

        """
        activation_changed = False
        # if is_active is None, then the call to update_enrollment didn't specify
        # any value, so just leave is_active as it is
        if self.is_active != is_active and is_active is not None:
            self.is_active = is_active
            activation_changed = True

        mode_changed = False
        # if mode is None, the call to update_enrollment didn't specify a new
        # mode, so leave as-is
        if self.mode != mode and mode is not None:
            self.mode = mode
            mode_changed = True

        if activation_changed or mode_changed:
            self.save()
            self._update_enrollment_in_request_cache(
                self.user,
                self.course_id,
                CourseEnrollmentState(self.mode, self.is_active),
            )

        if activation_changed:
            if self.is_active:
                self.emit_event(EVENT_NAME_ENROLLMENT_ACTIVATED)
            else:
                UNENROLL_DONE.send(sender=None, course_enrollment=self, skip_refund=skip_refund)
                self.emit_event(EVENT_NAME_ENROLLMENT_DEACTIVATED)
                self.send_signal(EnrollStatusChange.unenroll)

        if mode_changed:
            # Only emit mode change events when the user's enrollment
            # mode has changed from its previous setting
            self.emit_event(EVENT_NAME_ENROLLMENT_MODE_CHANGED)
            # this signal is meant to trigger a score recalculation celery task,
            # `countdown` is added to celery task as delay so that cohort is duly updated
            # before starting score recalculation
            ENROLLMENT_TRACK_UPDATED.send(
                sender=None,
                user=self.user,
                course_key=self.course_id,
                countdown=SCORE_RECALCULATION_DELAY_ON_ENROLLMENT_UPDATE
            )

    def send_signal(self, event, cost=None, currency=None):
        """
        Sends a signal announcing changes in course enrollment status.
        """
        ENROLL_STATUS_CHANGE.send(sender=None, event=event, user=self.user,
                                  mode=self.mode, course_id=self.course_id,
                                  cost=cost, currency=currency)

    @classmethod
    def send_signal_full(cls, event, user=user, mode=mode, course_id=None, cost=None, currency=None):
        """
        Sends a signal announcing changes in course enrollment status.
        This version should be used if you don't already have a CourseEnrollment object
        """
        ENROLL_STATUS_CHANGE.send(sender=None, event=event, user=user,
                                  mode=mode, course_id=course_id,
                                  cost=cost, currency=currency)

    def emit_event(self, event_name):
        """
        Emits an event to explicitly track course enrollment and unenrollment.
        """

        try:
            context = contexts.course_context_from_course_id(self.course_id)
            assert isinstance(self.course_id, CourseKey)
            data = {
                'user_id': self.user.id,
                'course_id': text_type(self.course_id),
                'mode': self.mode,
            }
            segment_properties = {
                'category': 'conversion',
                'label': text_type(self.course_id),
                'org': self.course_id.org,
                'course': self.course_id.course,
                'run': self.course_id.run,
                'mode': self.mode,
            }
            if event_name == EVENT_NAME_ENROLLMENT_ACTIVATED:
                segment_properties['email'] = self.user.email
            with tracker.get_tracker().context(event_name, context):
                tracker.emit(event_name, data)
                segment.track(self.user_id, event_name, segment_properties)

        except:  # pylint: disable=bare-except
            if event_name and self.course_id:
                log.exception(
                    u'Unable to emit event %s for user %s and course %s',
                    event_name,
                    self.user.username,
                    self.course_id,
                )

    @classmethod
    def enroll(cls, user, course_key, mode=None, check_access=False):
        """
        Enroll a user in a course. This saves immediately.

        Returns a CourseEnrollment object.

        `user` is a Django User object. If it hasn't been saved yet (no `.id`
               attribute), this method will automatically save it before
               adding an enrollment for it.

        `course_key` is our usual course_id string (e.g. "edX/Test101/2013_Fall)

        `mode` is a string specifying what kind of enrollment this is. The
               default is the default course mode, 'audit'. Other options
               include 'professional', 'verified', 'honor',
               'no-id-professional' and 'credit'.
               See CourseMode in common/djangoapps/course_modes/models.py.

        `check_access`: if True, we check that an accessible course actually
                exists for the given course_key before we enroll the student.
                The default is set to False to avoid breaking legacy code or
                code with non-standard flows (ex. beta tester invitations), but
                for any standard enrollment flow you probably want this to be True.

        Exceptions that can be raised: NonExistentCourseError,
        EnrollmentClosedError, CourseFullError, AlreadyEnrolledError.  All these
        are subclasses of CourseEnrollmentException if you want to catch all of
        them in the same way.

        It is expected that this method is called from a method which has already
        verified the user authentication.

        Also emits relevant events for analytics purposes.
        """
        if mode is None:
            mode = _default_course_mode(text_type(course_key))
        # All the server-side checks for whether a user is allowed to enroll.
        try:
            course = CourseOverview.get_from_id(course_key)
        except CourseOverview.DoesNotExist:
            # This is here to preserve legacy behavior which allowed enrollment in courses
            # announced before the start of content creation.
            if check_access:
                log.warning(u"User %s failed to enroll in non-existent course %s", user.username, text_type(course_key))
                raise NonExistentCourseError

        if check_access:
            if cls.is_enrollment_closed(user, course):
                log.warning(
                    u"User %s failed to enroll in course %s because enrollment is closed",
                    user.username,
                    text_type(course_key)
                )
                raise EnrollmentClosedError

            if cls.objects.is_course_full(course):
                log.warning(
                    u"Course %s has reached its maximum enrollment of %d learners. User %s failed to enroll.",
                    text_type(course_key),
                    course.max_student_enrollments_allowed,
                    user.username,
                )
                raise CourseFullError
        if cls.is_enrolled(user, course_key):
            log.warning(
                u"User %s attempted to enroll in %s, but they were already enrolled",
                user.username,
                text_type(course_key)
            )
            if check_access:
                raise AlreadyEnrolledError

        # User is allowed to enroll if they've reached this point.
        enrollment = cls.get_or_create_enrollment(user, course_key)
        enrollment.update_enrollment(is_active=True, mode=mode)
        enrollment.send_signal(EnrollStatusChange.enroll)

        return enrollment

    @classmethod
    def enroll_by_email(cls, email, course_id, mode=None, ignore_errors=True):
        """
        Enroll a user in a course given their email. This saves immediately.

        Note that  enrolling by email is generally done in big batches and the
        error rate is high. For that reason, we supress User lookup errors by
        default.

        Returns a CourseEnrollment object. If the User does not exist and
        `ignore_errors` is set to `True`, it will return None.

        `email` Email address of the User to add to enroll in the course.

        `course_id` is our usual course_id string (e.g. "edX/Test101/2013_Fall)

        `mode` is a string specifying what kind of enrollment this is. The
               default is the default course mode, 'audit'. Other options
               include 'professional', 'verified', 'honor',
               'no-id-professional' and 'credit'.
               See CourseMode in common/djangoapps/course_modes/models.py.

        `ignore_errors` is a boolean indicating whether we should suppress
                        `User.DoesNotExist` errors (returning None) or let it
                        bubble up.

        It is expected that this method is called from a method which has already
        verified the user authentication and access.
        """
        try:
            user = User.objects.get(email=email)
            return cls.enroll(user, course_id, mode)
        except User.DoesNotExist:
            err_msg = u"Tried to enroll email {} into course {}, but user not found"
            log.error(err_msg.format(email, course_id))
            if ignore_errors:
                return None
            raise

    @classmethod
    def enroll_by_email_in_organization(cls, email, course_id, mode=None, ignore_errors=True):
        """
        Appsembler Specific: This method is a copy of enroll_by_email written
        above. It does mostly the same, with the difference that looks for the
        user by email, but inside the organization. If the user is registered
        but in a different organization, it won't be enrolled.

        Enroll a user in a course given their email and looking by the current
        organization. This saves immediately.

        Note that  enrolling by email is generally done in big batches and the
        error rate is high. For that reason, we supress User lookup errors by
        default.

        Returns a CourseEnrollment object. If the User does not exist and
        `ignore_errors` is set to `True`, it will return None.

        `email` Email address of the User to add to enroll in the course.

        `course_id` is our usual course_id string (e.g. "edX/Test101/2013_Fall)

        `mode` is a string specifying what kind of enrollment this is. The
               default is the default course mode, 'audit'. Other options
               include 'professional', 'verified', 'honor',
               'no-id-professional' and 'credit'.
               See CourseMode in common/djangoapps/course_modes/models.py.

        `ignore_errors` is a boolean indicating whether we should suppress
                        `User.DoesNotExist` errors (returning None) or let it
                        bubble up.

        It is expected that this method is called from a method which has already
        verified the user authentication and access.
        """
        try:
            site = get_current_site()
            organization = get_organization_for_site(site)
            user = organization.userorganizationmapping_set.get(user__email=email).user
            return cls.enroll(user, course_id, mode)
        except UserOrganizationMapping.DoesNotExist:
            err_msg = u"Tried to enroll email {} into course {}, but user not found"
            log.error(err_msg.format(email, course_id))
            if ignore_errors:
                return None
            raise

    @classmethod
    def unenroll(cls, user, course_id, skip_refund=False):
        """
        Remove the user from a given course. If the relevant `CourseEnrollment`
        object doesn't exist, we log an error but don't throw an exception.

        `user` is a Django User object. If it hasn't been saved yet (no `.id`
               attribute), this method will automatically save it before
               adding an enrollment for it.

        `course_id` is our usual course_id string (e.g. "edX/Test101/2013_Fall)

        `skip_refund` can be set to True to avoid the refund process.
        """
        try:
            record = cls.objects.get(user=user, course_id=course_id)
            record.update_enrollment(is_active=False, skip_refund=skip_refund)

        except cls.DoesNotExist:
            log.error(
                u"Tried to unenroll student %s from %s but they were not enrolled",
                user,
                course_id
            )

    @classmethod
    def unenroll_by_email(cls, email, course_id):
        """
        Unenroll a user from a course given their email. This saves immediately.
        User lookup errors are logged but will not throw an exception.

        `email` Email address of the User to unenroll from the course.

        `course_id` is our usual course_id string (e.g. "edX/Test101/2013_Fall)
        """
        try:
            user = User.objects.get(email=email)
            return cls.unenroll(user, course_id)
        except User.DoesNotExist:
            log.error(
                u"Tried to unenroll email %s from course %s, but user not found",
                email,
                course_id
            )

    @classmethod
    def is_enrolled(cls, user, course_key):
        """
        Returns True if the user is enrolled in the course (the entry must exist
        and it must have `is_active=True`). Otherwise, returns False.

        `user` is a Django User object. If it hasn't been saved yet (no `.id`
               attribute), this method will automatically save it before
               adding an enrollment for it.

        `course_id` is our usual course_id string (e.g. "edX/Test101/2013_Fall)
        """
        enrollment_state = cls._get_enrollment_state(user, course_key)
        return enrollment_state.is_active or False

    @classmethod
    def is_enrolled_by_partial(cls, user, course_id_partial):
        """
        Returns `True` if the user is enrolled in a course that starts with
        `course_id_partial`. Otherwise, returns False.

        Can be used to determine whether a student is enrolled in a course
        whose run name is unknown.

        `user` is a Django User object. If it hasn't been saved yet (no `.id`
               attribute), this method will automatically save it before
               adding an enrollment for it.

        `course_id_partial` (CourseKey) is missing the run component
        """
        assert isinstance(course_id_partial, CourseKey)
        assert not course_id_partial.run  # None or empty string
        course_key = CourseKey.from_string('/'.join([course_id_partial.org, course_id_partial.course, '']))
        querystring = text_type(course_key)
        try:
            return cls.objects.filter(
                user=user,
                course__id__startswith=querystring,
                is_active=1
            ).exists()
        except cls.DoesNotExist:
            return False

    @classmethod
    def enrollment_mode_for_user(cls, user, course_id):
        """
        Returns the enrollment mode for the given user for the given course

        `user` is a Django User object
        `course_id` is our usual course_id string (e.g. "edX/Test101/2013_Fall)

        Returns (mode, is_active) where mode is the enrollment mode of the student
            and is_active is whether the enrollment is active.
        Returns (None, None) if the courseenrollment record does not exist.
        """
        enrollment_state = cls._get_enrollment_state(user, course_id)
        return enrollment_state.mode, enrollment_state.is_active

    @classmethod
    def enrollments_for_user(cls, user):
        return cls.objects.filter(user=user, is_active=1).select_related('user')

    @classmethod
    def enrollments_for_user_with_overviews_preload(cls, user):  # pylint: disable=invalid-name
        """
        List of user's CourseEnrollments, CourseOverviews preloaded if possible.

        We try to preload all CourseOverviews, which are usually lazily loaded
        as the .course_overview property. This is to avoid making an extra
        query for every enrollment when displaying something like the student
        dashboard. If some of the CourseOverviews are not found, we make no
        attempt to initialize them -- we just fall back to existing lazy-load
        behavior. The goal is to optimize the most common case as simply as
        possible, without changing any of the existing contracts.

        The name of this method is long, but was the end result of hashing out a
        number of alternatives, so pylint can stuff it (disable=invalid-name)
        """
        enrollments = list(cls.enrollments_for_user(user))
        overviews = CourseOverview.get_from_ids_if_exists(
            enrollment.course_id for enrollment in enrollments
        )
        for enrollment in enrollments:
            enrollment._course_overview = overviews.get(enrollment.course_id)  # pylint: disable=protected-access

        return enrollments

    @classmethod
    def enrollment_status_hash_cache_key(cls, user):
        """ Returns the cache key for the cached enrollment status hash.

        Args:
            user (User): User whose cache key should be returned.

        Returns:
            str: Cache key.
        """
        return 'enrollment_status_hash_' + user.username

    @classmethod
    def generate_enrollment_status_hash(cls, user):
        """ Generates a hash encoding the given user's *active* enrollments.

         Args:
             user (User): User whose enrollments should be hashed.

        Returns:
            str: Hash of the user's active enrollments. If the user is anonymous, `None` is returned.
        """
        assert user

        if user.is_anonymous:
            return None

        cache_key = cls.enrollment_status_hash_cache_key(user)
        status_hash = cache.get(cache_key)

        if not status_hash:
            enrollments = cls.enrollments_for_user(user).values_list('course_id', 'mode')
            enrollments = [(six.text_type(e[0]).lower(), e[1].lower()) for e in enrollments]
            enrollments = sorted(enrollments, key=lambda e: e[0])
            hash_elements = [user.username]
            hash_elements += ['{course_id}={mode}'.format(course_id=e[0], mode=e[1]) for e in enrollments]
            status_hash = hashlib.md5('&'.join(hash_elements).encode('utf-8')).hexdigest()

            # The hash is cached indefinitely. It will be invalidated when the user enrolls/unenrolls.
            cache.set(cache_key, status_hash, None)

        return status_hash

    def is_paid_course(self):
        """
        Returns True, if course is paid
        """
        paid_course = CourseMode.is_white_label(self.course_id)
        if paid_course or CourseMode.is_professional_slug(self.mode):
            return True

        return False

    def activate(self):
        """Makes this `CourseEnrollment` record active. Saves immediately."""
        self.update_enrollment(is_active=True)

    def deactivate(self):
        """Makes this `CourseEnrollment` record inactive. Saves immediately. An
        inactive record means that the student is not enrolled in this course.
        """
        self.update_enrollment(is_active=False)

    def change_mode(self, mode):
        """Changes this `CourseEnrollment` record's mode to `mode`.  Saves immediately."""
        self.update_enrollment(mode=mode)

    def refundable(self, user_already_has_certs_for=None):
        """
        For paid/verified certificates, students may always receive a refund if
        this CourseEnrollment's `can_refund` attribute is not `None` (that
        overrides all other rules).

        If the `.can_refund` attribute is `None` or doesn't exist, then ALL of
        the following must be true for this enrollment to be refundable:

            * The user does not have a certificate issued for this course.
            * We are not past the refund cutoff date
            * There exists a 'verified' CourseMode for this course.

        Arguments:
            `user_already_has_certs_for` (set of `CourseKey`):
                 An optional param that is a set of `CourseKeys` that the user
                 has already been issued certificates in.

        Returns:
            bool: Whether is CourseEnrollment can be refunded.
        """
        # In order to support manual refunds past the deadline, set can_refund on this object.
        # On unenrolling, the "UNENROLL_DONE" signal calls CertificateItem.refund_cert_callback(),
        # which calls this method to determine whether to refund the order.
        # This can't be set directly because refunds currently happen as a side-effect of unenrolling.
        # (side-effects are bad)

        if getattr(self, 'can_refund', None) is not None:
            return True

        # If the student has already been given a certificate they should not be refunded
        if user_already_has_certs_for is not None:
            if self.course_id in user_already_has_certs_for:
                return False
        else:
            if GeneratedCertificate.certificate_for_student(self.user, self.course_id) is not None:
                return False

        # If it is after the refundable cutoff date they should not be refunded.
        refund_cutoff_date = self.refund_cutoff_date()
        # `refund_cuttoff_date` will be `None` if there is no order. If there is no order return `False`.
        if refund_cutoff_date is None:
            return False
        if datetime.now(UTC) > refund_cutoff_date:
            return False

        course_mode = CourseMode.mode_for_course(self.course_id, 'verified', include_expired=True)
        if course_mode is None:
            return False
        else:
            return True

    def refund_cutoff_date(self):
        """ Calculate and return the refund window end date. """
        # NOTE: This is here to avoid circular references
        from openedx.core.djangoapps.commerce.utils import ecommerce_api_client, ECOMMERCE_DATE_FORMAT

        try:
            attribute = self.attributes.get(namespace='order', name='order_number')
        except ObjectDoesNotExist:
            return None
        except MultipleObjectsReturned:
            # If there are multiple attributes then return the last one.
            enrollment_id = self.get_enrollment(self.user, self.course_id).id
            log.warning(
                u"Multiple CourseEnrollmentAttributes found for user %s with enrollment-ID %s",
                self.user.id,
                enrollment_id
            )
            attribute = self.attributes.filter(namespace='order', name='order_number').last()

        order_number = attribute.value
        try:
            order = ecommerce_api_client(self.user).orders(order_number).get()

        except HttpClientError:
            log.warning(
                u"Encountered HttpClientError while getting order details from ecommerce. "
                u"Order={number} and user {user}".format(number=order_number, user=self.user.id))
            return None

        except HttpServerError:
            log.warning(
                u"Encountered HttpServerError while getting order details from ecommerce. "
                u"Order={number} and user {user}".format(number=order_number, user=self.user.id))
            return None

        except SlumberBaseException:
            log.warning(
                u"Encountered an error while getting order details from ecommerce. "
                u"Order={number} and user {user}".format(number=order_number, user=self.user.id))
            return None

        refund_window_start_date = max(
            datetime.strptime(order['date_placed'], ECOMMERCE_DATE_FORMAT),
            self.course_overview.start.replace(tzinfo=None)
        )

        return refund_window_start_date.replace(tzinfo=UTC) + EnrollmentRefundConfiguration.current().refund_window

    @property
    def username(self):
        return self.user.username

    @property
    def course_overview(self):
        """
        Returns a CourseOverview of the course to which this enrollment refers.
        Returns None if an error occurred while trying to load the course.

        Note:
            If the course is re-published within the lifetime of this
            CourseEnrollment object, then the value of this property will
            become stale.
        """
        if not self._course_overview:
            try:
                self._course_overview = self.course
            except CourseOverview.DoesNotExist:
                log.info('Course Overviews: unable to find course overview for enrollment, loading from modulestore.')
                try:
                    self._course_overview = CourseOverview.get_from_id(self.course_id)
                except (CourseOverview.DoesNotExist, IOError):
                    self._course_overview = None
        return self._course_overview

    @cached_property
    def verified_mode(self):
        return CourseMode.verified_mode_for_course(self.course_id)

    @cached_property
    def upgrade_deadline(self):
        """
        Returns the upgrade deadline for this enrollment, if it is upgradeable.
        If the seat cannot be upgraded, None is returned.
        Note:
            When loading this model, use `select_related` to retrieve the associated schedule object.
        Returns:
            datetime|None
        """
        log.debug('Schedules: Determining upgrade deadline for CourseEnrollment %d...', self.id)
        if not CourseMode.is_mode_upgradeable(self.mode):
            log.debug(
                'Schedules: %s mode of %s is not upgradeable. Returning None for upgrade deadline.',
                self.mode, self.course_id
            )
            return None

        if self.dynamic_upgrade_deadline is not None:
            # When course modes expire they aren't found any more and None would be returned.
            # Replicate that behavior here by returning None if the personalized deadline is in the past.
            if self.dynamic_upgrade_deadline <= datetime.now(UTC):
                log.debug('Schedules: Returning None since dynamic upgrade deadline has already passed.')
                return None

            if self.verified_mode is None or CourseMode.is_professional_mode(self.verified_mode):
                log.debug('Schedules: Returning None for dynamic upgrade deadline since the course does not have a '
                          'verified mode.')
                return None

            return self.dynamic_upgrade_deadline

        return self.course_upgrade_deadline

    @cached_property
    def dynamic_upgrade_deadline(self):
        """
        Returns the learner's personalized upgrade deadline if one exists, otherwise it returns None.

        Note that this will return a value even if the deadline is in the past. This property can be used
        to modify behavior for users with personalized deadlines by checking if it's None or not.

        Returns:
            datetime|None
        """
        if not self.course_overview.self_paced:
            return None

        if not DynamicUpgradeDeadlineConfiguration.is_enabled():
            return None

        course_config = CourseDynamicUpgradeDeadlineConfiguration.current(self.course_id)
        if course_config.opted_out():
            # Course-level config should be checked first since it overrides the org-level config
            return None

        org_config = OrgDynamicUpgradeDeadlineConfiguration.current(self.course_id.org)
        if org_config.opted_out() and not course_config.opted_in():
            return None

        try:
            if not self.schedule or not self.schedule.active:  # pylint: disable=no-member
                return None

            log.debug(
                'Schedules: Pulling upgrade deadline for CourseEnrollment %d from Schedule %d.',
                self.id, self.schedule.id
            )
            return self.schedule.upgrade_deadline
        except ObjectDoesNotExist:
            # NOTE: Schedule has a one-to-one mapping with CourseEnrollment. If no schedule is associated
            # with this enrollment, Django will raise an exception rather than return None.
            log.debug('Schedules: No schedule exists for CourseEnrollment %d.', self.id)
            return None

    @cached_property
    def course_upgrade_deadline(self):
        """
        Returns the expiration datetime for the verified course mode.

        If the mode is already expired, return None. Also return None if the course does not have a verified
        course mode.

        Returns:
            datetime|None
        """
        try:
            if self.verified_mode:
                log.debug('Schedules: Defaulting to verified mode expiration date-time for %s.', self.course_id)
                return self.verified_mode.expiration_datetime
            else:
                log.debug('Schedules: No verified mode located for %s.', self.course_id)
                return None
        except CourseMode.DoesNotExist:
            log.debug('Schedules: %s has no verified mode.', self.course_id)
            return None

    def is_verified_enrollment(self):
        """
        Check the course enrollment mode is verified or not
        """
        return CourseMode.is_verified_slug(self.mode)

    def is_professional_enrollment(self):
        """
        Check the course enrollment mode is professional or not
        """
        return CourseMode.is_professional_slug(self.mode)

    @classmethod
    def is_enrolled_as_verified(cls, user, course_key):
        """
        Check whether the course enrollment is for a verified mode.

        Arguments:
            user (User): The user object.
            course_key (CourseKey): The identifier for the course.

        Returns: bool

        """
        enrollment = cls.get_enrollment(user, course_key)
        return (
            enrollment is not None and
            enrollment.is_active and
            enrollment.is_verified_enrollment()
        )

    @classmethod
    def cache_key_name(cls, user_id, course_key):
        """Return cache key name to be used to cache current configuration.
        Args:
            user_id(int): Id of user.
            course_key(unicode): Unicode of course key

        Returns:
            Unicode cache key
        """
        return cls.COURSE_ENROLLMENT_CACHE_KEY.format(user_id, text_type(course_key))

    @classmethod
    def _get_enrollment_state(cls, user, course_key):
        """
        Returns the CourseEnrollmentState for the given user
        and course_key, caching the result for later retrieval.
        """
        assert user

        if user.is_anonymous:
            return CourseEnrollmentState(None, None)
        enrollment_state = cls._get_enrollment_in_request_cache(user, course_key)
        if not enrollment_state:
            try:
                record = cls.objects.get(user=user, course_id=course_key)
                enrollment_state = CourseEnrollmentState(record.mode, record.is_active)
            except cls.DoesNotExist:
                enrollment_state = CourseEnrollmentState(None, None)
            cls._update_enrollment_in_request_cache(user, course_key, enrollment_state)
        return enrollment_state

    @classmethod
    def bulk_fetch_enrollment_states(cls, users, course_key):
        """
        Bulk pre-fetches the enrollment states for the given users
        for the given course.
        """
        # before populating the cache with another bulk set of data,
        # remove previously cached entries to keep memory usage low.
        RequestCache(cls.MODE_CACHE_NAMESPACE).clear()

        records = cls.objects.filter(user__in=users, course_id=course_key).select_related('user')
        cache = cls._get_mode_active_request_cache()
        for record in records:
            enrollment_state = CourseEnrollmentState(record.mode, record.is_active)
            cls._update_enrollment(cache, record.user.id, course_key, enrollment_state)

    @classmethod
    def _get_mode_active_request_cache(cls):
        """
        Returns the request-specific cache for CourseEnrollment as dict.
        """
        return RequestCache(cls.MODE_CACHE_NAMESPACE).data

    @classmethod
    def _get_enrollment_in_request_cache(cls, user, course_key):
        """
        Returns the cached value (CourseEnrollmentState) for the user's
        enrollment in the request cache.  If not cached, returns None.
        """
        return cls._get_mode_active_request_cache().get((user.id, course_key))

    @classmethod
    def _update_enrollment_in_request_cache(cls, user, course_key, enrollment_state):
        """
        Updates the cached value for the user's enrollment in the
        request cache.
        """
        cls._update_enrollment(cls._get_mode_active_request_cache(), user.id, course_key, enrollment_state)

    @classmethod
    def _update_enrollment(cls, cache, user_id, course_key, enrollment_state):
        """
        Updates the cached value for the user's enrollment in the
        given cache.
        """
        cache[(user_id, course_key)] = enrollment_state


@receiver(models.signals.post_save, sender=CourseEnrollment)
@receiver(models.signals.post_delete, sender=CourseEnrollment)
def invalidate_enrollment_mode_cache(sender, instance, **kwargs):  # pylint: disable=unused-argument, invalid-name
    """
    Invalidate the cache of CourseEnrollment model.
    """

    cache_key = CourseEnrollment.cache_key_name(
        instance.user.id,
        text_type(instance.course_id)
    )
    cache.delete(cache_key)


class ManualEnrollmentAudit(models.Model):
    """
    Table for tracking which enrollments were performed through manual enrollment.

    .. pii: Contains enrolled_email, retired in LMSAccountRetirementView
    .. pii_types: email_address
    .. pii_retirement: local_api
    """
    enrollment = models.ForeignKey(CourseEnrollment, null=True, on_delete=models.CASCADE)
    enrolled_by = models.ForeignKey(User, null=True, on_delete=models.CASCADE)
    enrolled_email = models.CharField(max_length=255, db_index=True)
    time_stamp = models.DateTimeField(auto_now_add=True, null=True)
    state_transition = models.CharField(max_length=255, choices=TRANSITION_STATES)
    reason = models.TextField(null=True)
    role = models.CharField(blank=True, null=True, max_length=64)

    @classmethod
    def create_manual_enrollment_audit(cls, user, email, state_transition, reason, enrollment=None, role=None):
        """
        saves the student manual enrollment information
        """
        return cls.objects.create(
            enrolled_by=user,
            enrolled_email=email,
            state_transition=state_transition,
            reason=reason,
            enrollment=enrollment,
            role=role,
        )

    @classmethod
    def get_manual_enrollment_by_email(cls, email):
        """
        if matches returns the most recent entry in the table filtered by email else returns None.
        """
        try:
            manual_enrollment = cls.objects.filter(enrolled_email=email).latest('time_stamp')
        except cls.DoesNotExist:
            manual_enrollment = None
        return manual_enrollment

    @classmethod
    def get_manual_enrollment(cls, enrollment):
        """
        Returns the most recent entry for the given enrollment, or None if there are no matches
        """
        try:
            manual_enrollment = cls.objects.filter(enrollment=enrollment).latest('time_stamp')
        except cls.DoesNotExist:
            manual_enrollment = None
        return manual_enrollment

    @classmethod
    def retire_manual_enrollments(cls, user, retired_email):
        """
        Removes PII (enrolled_email and reason) associated with the User passed in. Bubbles up any exceptions.
        """
        # This bit of ugliness is to fix a perfmance issue with Django using a slow
        # sub-select that caused the original query to take several seconds (PLAT-2371).
        # It is possible that this could also be bad if a user has thousands of manual
        # enrollments, but currently that number tends to be very low.
        manual_enrollment_ids = list(cls.objects.filter(enrollment__user=user).values_list('id', flat=True))

        return cls.objects.filter(id__in=manual_enrollment_ids).update(reason="", enrolled_email=retired_email)


class CourseEnrollmentAllowed(DeletableByUserValue, models.Model):
    """
    Table of users (specified by email address strings) who are allowed to enroll in a specified course.
    The user may or may not (yet) exist.  Enrollment by users listed in this table is allowed
    even if the enrollment time window is past.  Once an enrollment from this list effectively happens,
    the object is marked with the student who enrolled, to prevent students from changing e-mails and
    enrolling many accounts through the same e-mail.

    .. no_pii:
    """
    email = models.CharField(max_length=255, db_index=True)
    course_id = CourseKeyField(max_length=255, db_index=True)
    auto_enroll = models.BooleanField(default=0)
    user = models.ForeignKey(
        User,
        null=True,
        blank=True,
        help_text="First user which enrolled in the specified course through the specified e-mail. "
                  "Once set, it won't change.",
        on_delete=models.CASCADE,
    )

    created = models.DateTimeField(auto_now_add=True, null=True, db_index=True)

    class Meta(object):
        unique_together = (('email', 'course_id'),)

    def __unicode__(self):
        return "[CourseEnrollmentAllowed] %s: %s (%s)" % (self.email, self.course_id, self.created)

    @classmethod
    def for_user(cls, user):
        """
        Returns the CourseEnrollmentAllowed objects that can effectively be used by a particular `user`.
        This includes the ones that match the user's e-mail and excludes those CEA which were already consumed
        by a different user.
        """
        queryset = cls.objects.filter(email=user.email).filter(Q(user__isnull=True) | Q(user=user))

        if settings.FEATURES.get('APPSEMBLER_MULTI_TENANT_EMAILS', False):
            if not is_request_for_new_amc_site(get_current_request()):
                current_organization = get_current_organization()
                return queryset.filter(course_id__in=OrganizationCourse.objects.filter(
                    organization=current_organization,
                    active=True,
                ).values('course_id'))

        return queryset

    def valid_for_user(self, user):
        """
        Returns True if the CEA is usable by the given user, or False if it was already consumed by another user.
        """
        return self.user is None or self.user == user

    @classmethod
    def may_enroll_and_unenrolled(cls, course_id):
        """
        Return QuerySet of students who are allowed to enroll in a course.

        Result excludes students who have already enrolled in the
        course.

        `course_id` identifies the course for which to compute the QuerySet.
        """
        enrolled = CourseEnrollment.objects.users_enrolled_in(course_id=course_id).values_list('email', flat=True)
        return CourseEnrollmentAllowed.objects.filter(course_id=course_id).exclude(email__in=enrolled)


@total_ordering
class CourseAccessRole(models.Model):
    """
    Maps users to org, courses, and roles. Used by student.roles.CourseRole and OrgRole.
    To establish a user as having a specific role over all courses in the org, create an entry
    without a course_id.

    .. no_pii:
    """

    objects = NoneToEmptyManager()

    user = models.ForeignKey(User, on_delete=models.CASCADE)
    # blank org is for global group based roles such as course creator (may be deprecated)
    org = models.CharField(max_length=64, db_index=True, blank=True)
    # blank course_id implies org wide role
    course_id = CourseKeyField(max_length=255, db_index=True, blank=True)
    role = models.CharField(max_length=64, db_index=True)

    class Meta(object):
        unique_together = ('user', 'org', 'course_id', 'role')

    @property
    def _key(self):
        """
        convenience function to make eq overrides easier and clearer. arbitrary decision
        that role is primary, followed by org, course, and then user
        """
        return (self.role, self.org, self.course_id, self.user_id)

    def __eq__(self, other):
        """
        Overriding eq b/c the django impl relies on the primary key which requires fetch. sometimes we
        just want to compare roles w/o doing another fetch.
        """
        return type(self) == type(other) and self._key == other._key  # pylint: disable=protected-access

    def __hash__(self):
        return hash(self._key)

    def __lt__(self, other):
        """
        Lexigraphic sort
        """
        return self._key < other._key  # pylint: disable=protected-access

    def __unicode__(self):
        return "[CourseAccessRole] user: {}   role: {}   org: {}   course: {}".format(self.user.username, self.role, self.org, self.course_id)


#### Helper methods for use from python manage.py shell and other classes.


def strip_if_string(value):
    if isinstance(value, six.string_types):
        return value.strip()
    return value


def get_user_by_username_or_email(username_or_email):
    """
    Return a User object by looking up a user against username_or_email.

    Raises:
        User.DoesNotExist if no user object can be found, the user was
        retired, or the user is in the process of being retired.

        MultipleObjectsReturned if one user has same email as username of
        second user

        MultipleObjectsReturned if more than one user has same email or
        username
    """
    username_or_email = strip_if_string(username_or_email)
    # there should be one user with either username or email equal to username_or_email
    user = User.objects.get(Q(email=username_or_email) | Q(username=username_or_email))
    if user.username == username_or_email:
        UserRetirementRequest = apps.get_model('user_api', 'UserRetirementRequest')
        if UserRetirementRequest.has_user_requested_retirement(user):
            raise User.DoesNotExist
    return user


def get_user_by_username_or_email_inside_organization(username_or_email):
    """
    Appsembler Specific: This funtion is a copy of
    the get_user_by_username_or_email written above, it basically does the same
    with the difference that the user search is done inside the organization,
    making sure to not return users that exists in other organizations.

    Return a User object by looking up a user against username_or_email but
    inside a certain organization.

    Raises:
        User.DoesNotExist if no user object can be found, the user was
        retired, or the user is in the process of being retired.

        MultipleObjectsReturned if one user has same email as username of
        second user

        MultipleObjectsReturned if more than one user has same email or
        username
    """
    username_or_email = strip_if_string(username_or_email)
    # there should be one user with either username or email equal to username_or_email
    site = get_current_site()
    organization = get_organization_for_site(site)
    try:
        user = organization.userorganizationmapping_set.get(Q(user__email=username_or_email) | Q(user__username=username_or_email)).user
    except UserOrganizationMapping.DoesNotExist:
        raise User.DoesNotExist

    if user.username == username_or_email:
        UserRetirementRequest = apps.get_model('user_api', 'UserRetirementRequest')
        if UserRetirementRequest.has_user_requested_retirement(user):
            raise User.DoesNotExist
    return user


def get_user(email):
    user = User.objects.get(email=email)
    u_prof = UserProfile.objects.get(user=user)
    return user, u_prof


def user_info(email):
    user, u_prof = get_user(email)
    print("User id", user.id)
    print("Username", user.username)
    print("E-mail", user.email)
    print("Name", u_prof.name)
    print("Location", u_prof.location)
    print("Language", u_prof.language)
    return user, u_prof


def change_email(old_email, new_email):
    user = User.objects.get(email=old_email)
    user.email = new_email
    user.save()


def change_name(email, new_name):
    _user, u_prof = get_user(email)
    u_prof.name = new_name
    u_prof.save()


def user_count():
    print("All users", User.objects.all().count())
    print("Active users", User.objects.filter(is_active=True).count())
    return User.objects.all().count()


def active_user_count():
    return User.objects.filter(is_active=True).count()


def create_group(name, description):
    utg = UserTestGroup()
    utg.name = name
    utg.description = description
    utg.save()


def add_user_to_group(user, group):
    utg = UserTestGroup.objects.get(name=group)
    utg.users.add(User.objects.get(username=user))
    utg.save()


def remove_user_from_group(user, group):
    utg = UserTestGroup.objects.get(name=group)
    utg.users.remove(User.objects.get(username=user))
    utg.save()

DEFAULT_GROUPS = {
    'email_future_courses': 'Receive e-mails about future MITx courses',
    'email_helpers': 'Receive e-mails about how to help with MITx',
    'mitx_unenroll': 'Fully unenrolled -- no further communications',
    '6002x_unenroll': 'Took and dropped 6002x'
}


def add_user_to_default_group(user, group):
    try:
        utg = UserTestGroup.objects.get(name=group)
    except UserTestGroup.DoesNotExist:
        utg = UserTestGroup()
        utg.name = group
        utg.description = DEFAULT_GROUPS[group]
        utg.save()
    utg.users.add(User.objects.get(username=user))
    utg.save()


def create_comments_service_user(user):
    if not settings.FEATURES['ENABLE_DISCUSSION_SERVICE']:
        # Don't try--it won't work, and it will fill the logs with lots of errors
        return
    try:
        cc_user = cc.User.from_django_user(user)
        cc_user.save()
    except Exception:  # pylint: disable=broad-except
        log = logging.getLogger("edx.discussion")  # pylint: disable=redefined-outer-name
        log.error(
            "Could not create comments service user with id {}".format(user.id),
            exc_info=True
        )

# Define login and logout handlers here in the models file, instead of the views file,
# so that they are more likely to be loaded when a Studio user brings up the Studio admin
# page to login.  These are currently the only signals available, so we need to continue
# identifying and logging failures separately (in views).


@receiver(user_logged_in)
def log_successful_login(sender, request, user, **kwargs):  # pylint: disable=unused-argument
    """Handler to log when logins have occurred successfully."""
    if settings.FEATURES['SQUELCH_PII_IN_LOGS']:
        AUDIT_LOG.info(u"Login success - user.id: {0}".format(user.id))
    else:
        AUDIT_LOG.info(u"Login success - {0} ({1})".format(user.username, user.email))


@receiver(user_logged_out)
def log_successful_logout(sender, request, user, **kwargs):  # pylint: disable=unused-argument
    """Handler to log when logouts have occurred successfully."""
    if hasattr(request, 'user'):
        if settings.FEATURES['SQUELCH_PII_IN_LOGS']:
            AUDIT_LOG.info(u"Logout - user.id: {0}".format(request.user.id))  # pylint: disable=logging-format-interpolation
        else:
            AUDIT_LOG.info(u"Logout - {0}".format(request.user))  # pylint: disable=logging-format-interpolation


@receiver(user_logged_in)
@receiver(user_logged_out)
def enforce_single_login(sender, request, user, signal, **kwargs):    # pylint: disable=unused-argument
    """
    Sets the current session id in the user profile,
    to prevent concurrent logins.
    """
    if settings.FEATURES.get('PREVENT_CONCURRENT_LOGINS', False):
        if signal == user_logged_in:
            key = request.session.session_key
        else:
            key = None
        if user:
            user_profile, __ = UserProfile.objects.get_or_create(
                user=user,
                defaults={'name': user.username}
            )
            if user_profile:
                user.profile.set_login_session(key)


class DashboardConfiguration(ConfigurationModel):
    """
    Dashboard Configuration settings.

    Includes configuration options for the dashboard, which impact behavior and rendering for the application.

    .. no_pii:
    """
    recent_enrollment_time_delta = models.PositiveIntegerField(
        default=0,
        help_text="The number of seconds in which a new enrollment is considered 'recent'. "
                  "Used to display notifications."
    )

    @property
    def recent_enrollment_seconds(self):
        return self.recent_enrollment_time_delta


class LinkedInAddToProfileConfiguration(ConfigurationModel):
    """
    LinkedIn Add to Profile Configuration

    This configuration enables the "Add to Profile" LinkedIn
    button on the student dashboard.  The button appears when
    users have a certificate available; when clicked,
    users are sent to the LinkedIn site with a pre-filled
    form allowing them to add the certificate to their
    LinkedIn profile.

    .. no_pii:
    """

    MODE_TO_CERT_NAME = {
        "honor": _(u"{platform_name} Honor Code Certificate for {course_name}"),
        "verified": _(u"{platform_name} Verified Certificate for {course_name}"),
        "professional": _(u"{platform_name} Professional Certificate for {course_name}"),
        "no-id-professional": _(
            u"{platform_name} Professional Certificate for {course_name}"
        ),
    }

    company_identifier = models.TextField(
        help_text=_(
            u"The company identifier for the LinkedIn Add-to-Profile button "
            u"e.g 0_0dPSPyS070e0HsE9HNz_13_d11_"
        )
    )

    # Deprecated
    dashboard_tracking_code = models.TextField(default="", blank=True)

    trk_partner_name = models.CharField(
        max_length=10,
        default="",
        blank=True,
        help_text=_(
            u"Short identifier for the LinkedIn partner used in the tracking code.  "
            u"(Example: 'edx')  "
            u"If no value is provided, tracking codes will not be sent to LinkedIn."
        )
    )

    def add_to_profile_url(self, course_key, course_name, cert_mode, cert_url, source="o", target="dashboard"):
        """Construct the URL for the "add to profile" button.

        Arguments:
            course_key (CourseKey): The identifier for the course.
            course_name (unicode): The display name of the course.
            cert_mode (str): The course mode of the user's certificate (e.g. "verified", "honor", "professional")
            cert_url (str): The download URL for the certificate.

        Keyword Arguments:
            source (str): Either "o" (for onsite/UI), "e" (for emails), or "m" (for mobile)
            target (str): An identifier for the occurrance of the button.

        """
        company_identifier = configuration_helpers.get_value('LINKEDIN_COMPANY_ID', self.company_identifier)
        params = OrderedDict([
            ('_ed', company_identifier),
            ('pfCertificationName', self._cert_name(course_name, cert_mode).encode('utf-8')),
            ('pfCertificationUrl', cert_url),
            ('source', source)
        ])

        tracking_code = self._tracking_code(course_key, cert_mode, target)
        if tracking_code is not None:
            params['trk'] = tracking_code

        return u'http://www.linkedin.com/profile/add?{params}'.format(
            params=urlencode(params)
        )

    def _cert_name(self, course_name, cert_mode):
        """
        Name of the certification, for display on LinkedIn.

        Arguments:
            course_name (unicode): The display name of the course.
            cert_mode (str): The course mode of the user's certificate (e.g. "verified", "honor", "professional")

        Returns:
            str: The formatted string to display for the name field on the LinkedIn Add to Profile dialog.
        """
        default_cert_name = self.MODE_TO_CERT_NAME.get(
            cert_mode,
            _(u"{platform_name} Certificate for {course_name}")
        )
        # Look for an override of the certificate name in the SOCIAL_SHARING_SETTINGS setting
        share_settings = configuration_helpers.get_value('SOCIAL_SHARING_SETTINGS', settings.SOCIAL_SHARING_SETTINGS)
        cert_name = share_settings.get('CERTIFICATE_LINKEDIN_MODE_TO_CERT_NAME', {}).get(cert_mode, default_cert_name)

        return cert_name.format(
            platform_name=configuration_helpers.get_value('platform_name', settings.PLATFORM_NAME),
            course_name=course_name
        )

    def _tracking_code(self, course_key, cert_mode, target):
        """Create a tracking code for the button.

        Tracking codes are used by LinkedIn to collect
        analytics about certifications users are adding
        to their profiles.

        The tracking code format is:
            &trk=[partner name]-[certificate type]-[date]-[target field]

        In our case, we're sending:
            &trk=edx-{COURSE ID}_{COURSE MODE}-{TARGET}

        If no partner code is configured, then this will
        return None, indicating that tracking codes are disabled.

        Arguments:

            course_key (CourseKey): The identifier for the course.
            cert_mode (str): The enrollment mode for the course.
            target (str): Identifier for where the button is located.

        Returns:
            unicode or None

        """
        return (
            u"{partner}-{course_key}_{cert_mode}-{target}".format(
                partner=self.trk_partner_name,
                course_key=text_type(course_key),
                cert_mode=cert_mode,
                target=target
            )
            if self.trk_partner_name else None
        )


class EntranceExamConfiguration(models.Model):
    """
    Represents a Student's entrance exam specific data for a single Course

    .. no_pii:
    """

    user = models.ForeignKey(User, db_index=True, on_delete=models.CASCADE)
    course_id = CourseKeyField(max_length=255, db_index=True)
    created = models.DateTimeField(auto_now_add=True, null=True, db_index=True)
    updated = models.DateTimeField(auto_now=True, db_index=True)

    # if skip_entrance_exam is True, then student can skip entrance exam
    # for the course
    skip_entrance_exam = models.BooleanField(default=True)

    class Meta(object):
        unique_together = (('user', 'course_id'), )

    def __unicode__(self):
        return "[EntranceExamConfiguration] %s: %s (%s) = %s" % (
            self.user, self.course_id, self.created, self.skip_entrance_exam
        )

    @classmethod
    def user_can_skip_entrance_exam(cls, user, course_key):
        """
        Return True if given user can skip entrance exam for given course otherwise False.
        """
        can_skip = False
        if is_entrance_exams_enabled():
            try:
                record = EntranceExamConfiguration.objects.get(user=user, course_id=course_key)
                can_skip = record.skip_entrance_exam
            except EntranceExamConfiguration.DoesNotExist:
                can_skip = False
        return can_skip


class LanguageField(models.CharField):
    """Represents a language from the ISO 639-1 language set."""

    def __init__(self, *args, **kwargs):
        """Creates a LanguageField.

        Accepts all the same kwargs as a CharField, except for max_length and
        choices. help_text defaults to a description of the ISO 639-1 set.
        """
        kwargs.pop('max_length', None)
        kwargs.pop('choices', None)
        help_text = kwargs.pop(
            'help_text',
            _("The ISO 639-1 language code for this language."),
        )
        super(LanguageField, self).__init__(
            max_length=16,
            choices=settings.ALL_LANGUAGES,
            help_text=help_text,
            *args,
            **kwargs
        )


class LanguageProficiency(models.Model):
    """
    Represents a user's language proficiency.

    Note that we have not found a way to emit analytics change events by using signals directly on this
    model or on UserProfile. Therefore if you are changing LanguageProficiency values, it is important
    to go through the accounts API (AccountsView) defined in
    /edx-platform/openedx/core/djangoapps/user_api/accounts/views.py or its associated api method
    (update_account_settings) so that the events are emitted.

    .. no_pii: Language is not PII value according to OEP-30.
    """
    class Meta(object):
        unique_together = (('code', 'user_profile'),)

    user_profile = models.ForeignKey(UserProfile, db_index=True, related_name='language_proficiencies',
                                     on_delete=models.CASCADE)
    code = models.CharField(
        max_length=16,
        blank=False,
        choices=settings.ALL_LANGUAGES,
        help_text=_("The ISO 639-1 language code for this language.")
    )


class SocialLink(models.Model):  # pylint: disable=model-missing-unicode
    """
    Represents a URL connecting a particular social platform to a user's social profile.

    The platforms are listed in the lms/common.py file under SOCIAL_PLATFORMS.
    Each entry has a display name, a url_stub that describes a required
    component of the stored URL and an example of a valid URL.

    The stored social_link value must adhere to the form 'https://www.[url_stub][username]'.

    .. pii: Stores linkage from User to a learner's social media profiles. Retired in AccountRetirementView.
    .. pii_types: external_service
    .. pii_retirement: local_api
    """
    user_profile = models.ForeignKey(UserProfile, db_index=True, related_name='social_links', on_delete=models.CASCADE)
    platform = models.CharField(max_length=30)
    social_link = models.CharField(max_length=100, blank=True)


class CourseEnrollmentAttribute(models.Model):
    """
    Provide additional information about the user's enrollment.

    .. no_pii: This stores key/value pairs, of which there is no full list, but the ones currently in use are not PII
    """
    enrollment = models.ForeignKey(CourseEnrollment, related_name="attributes", on_delete=models.CASCADE)
    namespace = models.CharField(
        max_length=255,
        help_text=_("Namespace of enrollment attribute")
    )
    name = models.CharField(
        max_length=255,
        help_text=_("Name of the enrollment attribute")
    )
    value = models.CharField(
        max_length=255,
        help_text=_("Value of the enrollment attribute")
    )

    def __unicode__(self):
        """Unicode representation of the attribute. """
        return u"{namespace}:{name}, {value}".format(
            namespace=self.namespace,
            name=self.name,
            value=self.value,
        )

    @classmethod
    def add_enrollment_attr(cls, enrollment, data_list):
        """
        Delete all the enrollment attributes for the given enrollment and
        add new attributes.

        Args:
            enrollment (CourseEnrollment): 'CourseEnrollment' for which attribute is to be added
            data_list: list of dictionaries containing data to save
        """
        cls.objects.filter(enrollment=enrollment).delete()
        attributes = [
            cls(enrollment=enrollment, namespace=data['namespace'], name=data['name'], value=data['value'])
            for data in data_list
        ]
        cls.objects.bulk_create(attributes)

    @classmethod
    def get_enrollment_attributes(cls, enrollment):
        """Retrieve list of all enrollment attributes.

        Args:
            enrollment(CourseEnrollment): 'CourseEnrollment' for which list is to retrieve

        Returns: list

        Example:
        >>> CourseEnrollmentAttribute.get_enrollment_attributes(CourseEnrollment)
        [
            {
                "namespace": "credit",
                "name": "provider_id",
                "value": "hogwarts",
            },
        ]
        """
        return [
            {
                "namespace": attribute.namespace,
                "name": attribute.name,
                "value": attribute.value,
            }
            for attribute in cls.objects.filter(enrollment=enrollment)
        ]


class EnrollmentRefundConfiguration(ConfigurationModel):
    """
    Configuration for course enrollment refunds.

    .. no_pii:
    """

    # TODO: Django 1.8 introduces a DurationField
    # (https://docs.djangoproject.com/en/1.8/ref/models/fields/#durationfield)
    # for storing timedeltas which uses MySQL's bigint for backing
    # storage. After we've completed the Django upgrade we should be
    # able to replace this field with a DurationField named
    # `refund_window` without having to run a migration or change
    # other code.
    refund_window_microseconds = models.BigIntegerField(
        default=1209600000000,
        help_text=_(
            "The window of time after enrolling during which users can be granted"
            " a refund, represented in microseconds. The default is 14 days."
        )
    )

    @property
    def refund_window(self):
        """Return the configured refund window as a `datetime.timedelta`."""
        return timedelta(microseconds=self.refund_window_microseconds)

    @refund_window.setter
    def refund_window(self, refund_window):
        """Set the current refund window to the given timedelta."""
        self.refund_window_microseconds = int(refund_window.total_seconds() * 1000000)


class RegistrationCookieConfiguration(ConfigurationModel):
    """
    Configuration for registration cookies.

    .. no_pii:
    """
    utm_cookie_name = models.CharField(
        max_length=255,
        help_text=_("Name of the UTM cookie")
    )

    affiliate_cookie_name = models.CharField(
        max_length=255,
        help_text=_("Name of the affiliate cookie")
    )

    def __unicode__(self):
        """Unicode representation of this config. """
        return u"UTM: {utm_name}; AFFILIATE: {affiliate_name}".format(
            utm_name=self.utm_cookie_name,
            affiliate_name=self.affiliate_cookie_name
        )


class UserAttribute(TimeStampedModel):
    """
    Record additional metadata about a user, stored as key/value pairs of text.

    .. no_pii:
    """

    class Meta(object):
        # Ensure that at most one value exists for a given user/name.
        unique_together = (('user', 'name',), )

    user = models.ForeignKey(User, related_name='attributes', on_delete=models.CASCADE)
    name = models.CharField(max_length=255, help_text=_("Name of this user attribute."), db_index=True)
    value = models.CharField(max_length=255, help_text=_("Value of this user attribute."))

    def __unicode__(self):
        """Unicode representation of this attribute. """
        return u"[{username}] {name}: {value}".format(
            name=self.name,
            value=self.value,
            username=self.user.username,
        )

    @classmethod
    def set_user_attribute(cls, user, name, value):
        """
        Add an name/value pair as an attribute for the given
        user. Overwrites any previous value for that name, if it
        exists.
        """
        cls.objects.update_or_create(user=user, name=name, defaults={'value': value})

    @classmethod
    def get_user_attribute(cls, user, name):
        """
        Return the attribute value for the given user and name. If no such
        value exists, returns None.
        """
        try:
            return cls.objects.get(user=user, name=name).value
        except cls.DoesNotExist:
            return None


class LogoutViewConfiguration(ConfigurationModel):
    """
    DEPRECATED: Configuration for the logout view.

    .. no_pii:
    """

    def __unicode__(self):
        """
        Unicode representation of the instance.
        """
        return u'Logout view configuration: {enabled}'.format(enabled=self.enabled)


class AccountRecoveryManager(models.Manager):
    """
    Custom Manager for AccountRecovery model
    """

    def get_active(self, **filters):
        """
        Return only active AccountRecovery record after applying the given filters.

        Arguments:
            filters (**kwargs): Filter parameters for AccountRecovery records.

        Returns:
            AccountRecovery: AccountRecovery object with is_active=true
        """
        filters['is_active'] = True
        return super(AccountRecoveryManager, self).get_queryset().get(**filters)

    def activate(self):
        """
        Set is_active flag to True.
        """
        super(AccountRecoveryManager, self).get_queryset().update(is_active=True)


class AccountRecovery(models.Model):
    """
    Model for storing information for user's account recovery in case of access loss.

    .. pii: the field named secondary_email contains pii, retired in the `DeactivateLogoutView`
    .. pii_types: email_address
    .. pii_retirement: local_api
    """
    user = models.OneToOneField(User, related_name='account_recovery', on_delete=models.CASCADE)
    secondary_email = models.EmailField(
        verbose_name=_('Secondary email address'),
        help_text=_('Secondary email address to recover linked account.'),
        unique=True,
        null=False,
        blank=False,
    )
    is_active = models.BooleanField(default=False)

    class Meta(object):
        db_table = "auth_accountrecovery"

    objects = AccountRecoveryManager()

    def update_recovery_email(self, email):
        """
        Update the secondary email address on the instance to the email in the argument.

        Arguments:
            email (str): New email address to be set as the secondary email address.
        """
        self.secondary_email = email
        self.is_active = False
        self.save()

    @classmethod
    def retire_recovery_email(cls, user_id):
        """
        Retire user's recovery/secondary email as part of GDPR Phase I.
        Returns 'True'

        If an AccountRecovery record is found for this user it will be deleted,
        if it is not found it is assumed this table has no PII for the given user.

        :param user_id: int
        :return: bool
        """
        try:
            cls.objects.get(user_id=user_id).delete()
        except cls.DoesNotExist:
            pass

        return True<|MERGE_RESOLUTION|>--- conflicted
+++ resolved
@@ -59,36 +59,22 @@
     get_current_site,
 )
 
-<<<<<<< HEAD
-from edx_django_utils.cache import RequestCache
-import lms.lib.comment_client as cc
-from student.signals import UNENROLL_DONE, ENROLL_STATUS_CHANGE, ENROLLMENT_TRACK_UPDATED
-from lms.djangoapps.certificates.models import GeneratedCertificate
 from lms.djangoapps.instructor.sites import get_organization_for_site
-from course_modes.models import CourseMode
-=======
 from course_modes.models import CourseMode, get_cosmetic_verified_display_price
->>>>>>> 221dc99d
 from courseware.models import (
     CourseDynamicUpgradeDeadlineConfiguration,
     DynamicUpgradeDeadlineConfiguration,
     OrgDynamicUpgradeDeadlineConfiguration
 )
-<<<<<<< HEAD
-from enrollment.api import _default_course_mode
-
+from lms.djangoapps.certificates.models import GeneratedCertificate
 from openedx.core.djangoapps.appsembler.sites.utils import (
     is_request_for_new_amc_site,
     get_current_organization,
 )
 from openedx.core.djangoapps.content.course_overviews.models import CourseOverview
 from openedx.core.djangoapps.signals.signals import USER_ACCOUNT_ACTIVATED
-=======
-from lms.djangoapps.certificates.models import GeneratedCertificate
-from openedx.core.djangoapps.content.course_overviews.models import CourseOverview
 import openedx.core.djangoapps.django_comment_common.comment_client as cc
 from openedx.core.djangoapps.enrollments.api import _default_course_mode
->>>>>>> 221dc99d
 from openedx.core.djangoapps.site_configuration import helpers as configuration_helpers
 from openedx.core.djangoapps.xmodule_django.models import NoneToEmptyManager
 from openedx.core.djangolib.model_mixins import DeletableByUserValue
@@ -847,12 +833,8 @@
     def activate(self):
         self.user.is_active = True
         self._track_activation()
-<<<<<<< HEAD
-        self.user.save()
+        self.user.save(update_fields=['is_active'])
         USER_ACCOUNT_ACTIVATED.send_robust(self.__class__, user=self.user)
-=======
-        self.user.save(update_fields=['is_active'])
->>>>>>> 221dc99d
         log.info(u'User %s (%s) account is successfully activated.', self.user.username, self.user.email)
 
     def _track_activation(self):
