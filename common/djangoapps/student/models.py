"""
Models for User Information (students, staff, etc)

Migration Notes

If you make changes to this model, be sure to create an appropriate migration
file and check it in at the same time as your model changes. To do that,

1. Go to the edx-platform dir
2. ./manage.py lms schemamigration student --auto description_of_your_change
3. Add the migration file created in edx-platform/common/djangoapps/student/migrations/
"""
from datetime import datetime, timedelta
import hashlib
import json
import logging
from pytz import UTC
import uuid
from collections import defaultdict
from dogapi import dog_stats_api
from django.db.models import Q
import pytz

from django.conf import settings
from django.utils import timezone
from django.contrib.auth.models import User
from django.contrib.auth.hashers import make_password
from cities.models import City
from django.contrib.auth.signals import user_logged_in, user_logged_out
from django.db import models, IntegrityError, transaction
from django.db.models import Count
from django.dispatch import receiver, Signal
from django.core.exceptions import ObjectDoesNotExist
from django.utils.translation import ugettext_noop
from django_countries import CountryField
<<<<<<< HEAD
from cities.models import City
=======
from config_models.models import ConfigurationModel
>>>>>>> 76a52acf
from track import contexts
from eventtracking import tracker
from importlib import import_module

from opaque_keys.edx.locations import SlashSeparatedCourseKey
from xmodule.modulestore import Location
from opaque_keys import InvalidKeyError

import lms.lib.comment_client as cc
from util.query import use_read_replica_if_available
from xmodule_django.models import CourseKeyField, NoneToEmptyManager
from xmodule.modulestore.exceptions import ItemNotFoundError
from xmodule.modulestore.django import modulestore
from opaque_keys.edx.keys import CourseKey
from functools import total_ordering

from certificates.models import GeneratedCertificate
from course_modes.models import CourseMode

from ratelimitbackend import admin

<<<<<<< HEAD
unenroll_done = Signal(providing_args=["course_enrollment"])
=======
import analytics

UNENROLL_DONE = Signal(providing_args=["course_enrollment"])
>>>>>>> 76a52acf
log = logging.getLogger(__name__)
AUDIT_LOG = logging.getLogger("audit")
SessionStore = import_module(settings.SESSION_ENGINE).SessionStore  # pylint: disable=invalid-name


class AnonymousUserId(models.Model):
    """
    This table contains user, course_Id and anonymous_user_id

    Purpose of this table is to provide user by anonymous_user_id.

    We generate anonymous_user_id using md5 algorithm,
    and use result in hex form, so its length is equal to 32 bytes.
    """

    objects = NoneToEmptyManager()

    user = models.ForeignKey(User, db_index=True)
    anonymous_user_id = models.CharField(unique=True, max_length=32)
    course_id = CourseKeyField(db_index=True, max_length=255, blank=True)
    unique_together = (user, course_id)


def anonymous_id_for_user(user, course_id, save=True):
    """
    Return a unique id for a (user, course) pair, suitable for inserting
    into e.g. personalized survey links.

    If user is an `AnonymousUser`, returns `None`

    Keyword arguments:
    save -- Whether the id should be saved in an AnonymousUserId object.
    """
    # This part is for ability to get xblock instance in xblock_noauth handlers, where user is unauthenticated.
    if user.is_anonymous():
        return None

    cached_id = getattr(user, '_anonymous_id', {}).get(course_id)
    if cached_id is not None:
        return cached_id

    # include the secret key as a salt, and to make the ids unique across different LMS installs.
    hasher = hashlib.md5()
    hasher.update(settings.SECRET_KEY)
    hasher.update(unicode(user.id))
    if course_id:
        hasher.update(course_id.to_deprecated_string().encode('utf-8'))
    digest = hasher.hexdigest()

    if not hasattr(user, '_anonymous_id'):
        user._anonymous_id = {}  # pylint: disable=protected-access

    user._anonymous_id[course_id] = digest  # pylint: disable=protected-access

    if save is False:
        return digest

    try:
        anonymous_user_id, __ = AnonymousUserId.objects.get_or_create(
            defaults={'anonymous_user_id': digest},
            user=user,
            course_id=course_id
        )
        if anonymous_user_id.anonymous_user_id != digest:
            log.error(
                "Stored anonymous user id {stored!r} for user {user!r} "
                "in course {course!r} doesn't match computed id {digest!r}".format(
                    user=user,
                    course=course_id,
                    stored=anonymous_user_id.anonymous_user_id,
                    digest=digest
                )
            )
    except IntegrityError:
        # Another thread has already created this entry, so
        # continue
        pass

    return digest


def user_by_anonymous_id(uid):
    """
    Return user by anonymous_user_id using AnonymousUserId lookup table.

    Do not raise `django.ObjectDoesNotExist` exception,
    if there is no user for anonymous_student_id,
    because this function will be used inside xmodule w/o django access.
    """

    if uid is None:
        return None

    try:
        return User.objects.get(anonymoususerid__anonymous_user_id=uid)
    except ObjectDoesNotExist:
        return None


class UserStanding(models.Model):
    """
    This table contains a student's account's status.
    Currently, we're only disabling accounts; in the future we can imagine
    taking away more specific privileges, like forums access, or adding
    more specific karma levels or probationary stages.
    """
    ACCOUNT_DISABLED = "disabled"
    ACCOUNT_ENABLED = "enabled"
    USER_STANDING_CHOICES = (
        (ACCOUNT_DISABLED, u"Account Disabled"),
        (ACCOUNT_ENABLED, u"Account Enabled"),
    )

    user = models.ForeignKey(User, db_index=True, related_name='standing', unique=True)
    account_status = models.CharField(
        blank=True, max_length=31, choices=USER_STANDING_CHOICES
    )
    changed_by = models.ForeignKey(User, blank=True)
    standing_last_changed_at = models.DateTimeField(auto_now=True)


class UserProfile(models.Model):
    """This is where we store all the user demographic fields. We have a
    separate table for this rather than extending the built-in Django auth_user.

    Notes:
        * Some fields are legacy ones from the first run of 6.002, from which
          we imported many users.
        * Fields like name and address are intentionally open ended, to account
          for international variations. An unfortunate side-effect is that we
          cannot efficiently sort on last names for instance.

    Replication:
        * Only the Portal servers should ever modify this information.
        * All fields are replicated into relevant Course databases

    Some of the fields are legacy ones that were captured during the initial
    MITx fall prototype.
    """

    class Meta:  # pylint: disable=missing-docstring
        db_table = "auth_userprofile"

    # CRITICAL TODO/SECURITY
    # Sanitize all fields.
    # This is not visible to other users, but could introduce holes later
    user = models.OneToOneField(User, unique=True, db_index=True, related_name='profile')
    name = models.CharField(blank=True, max_length=255, db_index=True)

    meta = models.TextField(blank=True)  # JSON dictionary for future expansion
    courseware = models.CharField(blank=True, max_length=255, default='course.xml')

    # Location is no longer used, but is held here for backwards compatibility
    # for users imported from our first class.
    language = models.CharField(blank=True, max_length=255, db_index=True)
    location = models.CharField(blank=True, max_length=255, db_index=True)

    # Optional demographic data we started capturing from Fall 2012
    this_year = datetime.now(UTC).year
    VALID_YEARS = range(this_year-settings.DELTA_YEAR, this_year - settings.MAX_YEAR_ALLOWED, -1)
    year_of_birth = models.IntegerField(blank=True, null=True, db_index=True)
    GENDER_CHOICES = (
        ('m', ugettext_noop('Male')),
        ('f', ugettext_noop('Female')),
        # Translators: 'Other' refers to the student's gender
        ('o', ugettext_noop('Other'))
    )
    gender = models.CharField(
        blank=True, null=True, max_length=6, db_index=True, choices=GENDER_CHOICES
    )

    # [03/21/2013] removed these, but leaving comment since there'll still be
    # p_se and p_oth in the existing data in db.
    # ('p_se', 'Doctorate in science or engineering'),
    # ('p_oth', 'Doctorate in another field'),
    LEVEL_OF_EDUCATION_CHOICES = (
        ('p', ugettext_noop('Doctorate')),
        ('m', ugettext_noop("Master's or professional degree")),
        ('b', ugettext_noop("Bachelor's degree")),
        ('a', ugettext_noop("Associate's degree")),
        ('hs', ugettext_noop("Secondary/high school")),
        ('jhs', ugettext_noop("Junior secondary/junior high/middle school")),
        ('el', ugettext_noop("Elementary/primary school")),
        # Translators: 'None' refers to the student's level of education
        ('none', ugettext_noop("None")),
        # Translators: 'Other' refers to the student's level of education
        ('other', ugettext_noop("Other"))
    )
    level_of_education = models.CharField(
        blank=True, null=True, max_length=6, db_index=True,
        choices=LEVEL_OF_EDUCATION_CHOICES
    )
    mailing_address = models.TextField(blank=True, null=True)
#    city = models.TextField(blank=True, null=True)
    country = CountryField(blank=True, null=True)
    goals = models.TextField(blank=True, null=True)
    allow_certificate = models.BooleanField(default=1)
    cedula = models.CharField(max_length=132, blank=True, null=True)
    city = models.ForeignKey('cities.City', default=None, blank=True, null=True)

    def get_meta(self):  # pylint: disable=missing-docstring
        js_str = self.meta
        if not js_str:
            js_str = dict()
        else:
            js_str = json.loads(self.meta)

        return js_str

    def set_meta(self, meta_json):  # pylint: disable=missing-docstring
        self.meta = json.dumps(meta_json)

    def set_login_session(self, session_id=None):
        """
        Sets the current session id for the logged-in user.
        If session_id doesn't match the existing session,
        deletes the old session object.
        """
        meta = self.get_meta()
        old_login = meta.get('session_id', None)
        if old_login:
            SessionStore(session_key=old_login).delete()
        meta['session_id'] = session_id
        self.set_meta(meta)
        self.save()

    @transaction.commit_on_success
    def update_name(self, new_name):
        """Update the user's name, storing the old name in the history.

        Implicitly saves the model.
        If the new name is not the same as the old name, do nothing.

        Arguments:
            new_name (unicode): The new full name for the user.

        Returns:
            None

        """
        if self.name == new_name:
            return

        if self.name:
            meta = self.get_meta()
            if 'old_names' not in meta:
                meta['old_names'] = []
            meta['old_names'].append([self.name, u"", datetime.now(UTC).isoformat()])
            self.set_meta(meta)

        self.name = new_name
        self.save()

    @transaction.commit_on_success
    def update_email(self, new_email):
        """Update the user's email and save the change in the history.

        Implicitly saves the model.
        If the new email is the same as the old email, do not update the history.

        Arguments:
            new_email (unicode): The new email for the user.

        Returns:
            None
        """
        if self.user.email == new_email:
            return

        meta = self.get_meta()
        if 'old_emails' not in meta:
            meta['old_emails'] = []
        meta['old_emails'].append([self.user.email, datetime.now(UTC).isoformat()])
        self.set_meta(meta)
        self.save()

        self.user.email = new_email
        self.user.save()


class UserSignupSource(models.Model):
    """
    This table contains information about users registering
    via Micro-Sites
    """
    user = models.ForeignKey(User, db_index=True)
    site = models.CharField(max_length=255, db_index=True)


def unique_id_for_user(user, save=True):
    """
    Return a unique id for a user, suitable for inserting into
    e.g. personalized survey links.

    Keyword arguments:
    save -- Whether the id should be saved in an AnonymousUserId object.
    """
    # Setting course_id to '' makes it not affect the generated hash,
    # and thus produce the old per-student anonymous id
    return anonymous_id_for_user(user, None, save=save)


# TODO: Should be renamed to generic UserGroup, and possibly
# Given an optional field for type of group
class UserTestGroup(models.Model):
    users = models.ManyToManyField(User, db_index=True)
    name = models.CharField(blank=False, max_length=32, db_index=True)
    description = models.TextField(blank=True)


class Registration(models.Model):
    ''' Allows us to wait for e-mail before user is registered. A
        registration profile is created when the user creates an
        account, but that account is inactive. Once the user clicks
        on the activation key, it becomes active. '''
    class Meta:
        db_table = "auth_registration"

    user = models.ForeignKey(User, unique=True)
    activation_key = models.CharField(('activation key'), max_length=32, unique=True, db_index=True)

    def register(self, user):
        # MINOR TODO: Switch to crypto-secure key
        self.activation_key = uuid.uuid4().hex
        self.user = user
        self.save()

    def activate(self):
        self.user.is_active = True
        self.user.save()


class PendingNameChange(models.Model):
    user = models.OneToOneField(User, unique=True, db_index=True)
    new_name = models.CharField(blank=True, max_length=255)
    rationale = models.CharField(blank=True, max_length=1024)


class PendingEmailChange(models.Model):
    user = models.OneToOneField(User, unique=True, db_index=True)
    new_email = models.CharField(blank=True, max_length=255, db_index=True)
    activation_key = models.CharField(('activation key'), max_length=32, unique=True, db_index=True)

    def request_change(self, email):
        """Request a change to a user's email.

        Implicitly saves the pending email change record.

        Arguments:
            email (unicode): The proposed new email for the user.

        Returns:
            unicode: The activation code to confirm the change.

        """
        self.new_email = email
        self.activation_key = uuid.uuid4().hex
        self.save()
        return self.activation_key


EVENT_NAME_ENROLLMENT_ACTIVATED = 'edx.course.enrollment.activated'
EVENT_NAME_ENROLLMENT_DEACTIVATED = 'edx.course.enrollment.deactivated'
EVENT_NAME_ENROLLMENT_MODE_CHANGED = 'edx.course.enrollment.mode_changed'


class PasswordHistory(models.Model):
    """
    This model will keep track of past passwords that a user has used
    as well as providing contraints (e.g. can't reuse passwords)
    """
    user = models.ForeignKey(User)
    password = models.CharField(max_length=128)
    time_set = models.DateTimeField(default=timezone.now)

    def create(self, user):
        """
        This will copy over the current password, if any of the configuration has been turned on
        """

        if not (PasswordHistory.is_student_password_reuse_restricted() or
                PasswordHistory.is_staff_password_reuse_restricted() or
                PasswordHistory.is_password_reset_frequency_restricted() or
                PasswordHistory.is_staff_forced_password_reset_enabled() or
                PasswordHistory.is_student_forced_password_reset_enabled()):

            return

        self.user = user
        self.password = user.password
        self.save()

    @classmethod
    def is_student_password_reuse_restricted(cls):
        """
        Returns whether the configuration which limits password reuse has been turned on
        """
        return settings.FEATURES['ADVANCED_SECURITY'] and \
            settings.ADVANCED_SECURITY_CONFIG.get(
                'MIN_DIFFERENT_STUDENT_PASSWORDS_BEFORE_REUSE', 0
            ) > 0

    @classmethod
    def is_staff_password_reuse_restricted(cls):
        """
        Returns whether the configuration which limits password reuse has been turned on
        """
        return settings.FEATURES['ADVANCED_SECURITY'] and \
            settings.ADVANCED_SECURITY_CONFIG.get(
                'MIN_DIFFERENT_STAFF_PASSWORDS_BEFORE_REUSE', 0
            ) > 0

    @classmethod
    def is_password_reset_frequency_restricted(cls):
        """
        Returns whether the configuration which limits the password reset frequency has been turned on
        """
        return settings.FEATURES['ADVANCED_SECURITY'] and \
            settings.ADVANCED_SECURITY_CONFIG.get(
                'MIN_TIME_IN_DAYS_BETWEEN_ALLOWED_RESETS', None
            )

    @classmethod
    def is_staff_forced_password_reset_enabled(cls):
        """
        Returns whether the configuration which forces password resets to occur has been turned on
        """
        return settings.FEATURES['ADVANCED_SECURITY'] and \
            settings.ADVANCED_SECURITY_CONFIG.get(
                'MIN_DAYS_FOR_STAFF_ACCOUNTS_PASSWORD_RESETS', None
            )

    @classmethod
    def is_student_forced_password_reset_enabled(cls):
        """
        Returns whether the configuration which forces password resets to occur has been turned on
        """
        return settings.FEATURES['ADVANCED_SECURITY'] and \
            settings.ADVANCED_SECURITY_CONFIG.get(
                'MIN_DAYS_FOR_STUDENT_ACCOUNTS_PASSWORD_RESETS', None
            )

    @classmethod
    def should_user_reset_password_now(cls, user):
        """
        Returns whether a password has 'expired' and should be reset. Note there are two different
        expiry policies for staff and students
        """
        if not settings.FEATURES['ADVANCED_SECURITY']:
            return False

        days_before_password_reset = None
        if user.is_staff:
            if cls.is_staff_forced_password_reset_enabled():
                days_before_password_reset = \
                    settings.ADVANCED_SECURITY_CONFIG['MIN_DAYS_FOR_STAFF_ACCOUNTS_PASSWORD_RESETS']
        elif cls.is_student_forced_password_reset_enabled():
            days_before_password_reset = \
                settings.ADVANCED_SECURITY_CONFIG['MIN_DAYS_FOR_STUDENT_ACCOUNTS_PASSWORD_RESETS']

        if days_before_password_reset:
            history = PasswordHistory.objects.filter(user=user).order_by('-time_set')
            time_last_reset = None

            if history:
                # first element should be the last time we reset password
                time_last_reset = history[0].time_set
            else:
                # no history, then let's take the date the user joined
                time_last_reset = user.date_joined

            now = timezone.now()

            delta = now - time_last_reset

            return delta.days >= days_before_password_reset

        return False

    @classmethod
    def is_password_reset_too_soon(cls, user):
        """
        Verifies that the password is not getting reset too frequently
        """
        if not cls.is_password_reset_frequency_restricted():
            return False

        history = PasswordHistory.objects.filter(user=user).order_by('-time_set')

        if not history:
            return False

        now = timezone.now()

        delta = now - history[0].time_set

        return delta.days < settings.ADVANCED_SECURITY_CONFIG['MIN_TIME_IN_DAYS_BETWEEN_ALLOWED_RESETS']

    @classmethod
    def is_allowable_password_reuse(cls, user, new_password):
        """
        Verifies that the password adheres to the reuse policies
        """
        if not settings.FEATURES['ADVANCED_SECURITY']:
            return True

        if user.is_staff and cls.is_staff_password_reuse_restricted():
            min_diff_passwords_required = \
                settings.ADVANCED_SECURITY_CONFIG['MIN_DIFFERENT_STAFF_PASSWORDS_BEFORE_REUSE']
        elif cls.is_student_password_reuse_restricted():
            min_diff_passwords_required = \
                settings.ADVANCED_SECURITY_CONFIG['MIN_DIFFERENT_STUDENT_PASSWORDS_BEFORE_REUSE']
        else:
            min_diff_passwords_required = 0

        # just limit the result set to the number of different
        # password we need
        history = PasswordHistory.objects.filter(user=user).order_by('-time_set')[:min_diff_passwords_required]

        for entry in history:

            # be sure to re-use the same salt
            # NOTE, how the salt is serialized in the password field is dependent on the algorithm
            # in pbkdf2_sha256 [LMS] it's the 3rd element, in sha1 [unit tests] it's the 2nd element
            hash_elements = entry.password.split('$')
            algorithm = hash_elements[0]
            if algorithm == 'pbkdf2_sha256':
                hashed_password = make_password(new_password, hash_elements[2])
            elif algorithm == 'sha1':
                hashed_password = make_password(new_password, hash_elements[1])
            else:
                # This means we got something unexpected. We don't want to throw an exception, but
                # log as an error and basically allow any password reuse
                AUDIT_LOG.error('''
                                Unknown password hashing algorithm "{0}" found in existing password
                                hash, password reuse policy will not be enforced!!!
                                '''.format(algorithm))
                return True

            if entry.password == hashed_password:
                return False

        return True


class LoginFailures(models.Model):
    """
    This model will keep track of failed login attempts
    """
    user = models.ForeignKey(User)
    failure_count = models.IntegerField(default=0)
    lockout_until = models.DateTimeField(null=True)

    @classmethod
    def is_feature_enabled(cls):
        """
        Returns whether the feature flag around this functionality has been set
        """
        return settings.FEATURES['ENABLE_MAX_FAILED_LOGIN_ATTEMPTS']

    @classmethod
    def is_user_locked_out(cls, user):
        """
        Static method to return in a given user has his/her account locked out
        """
        try:
            record = LoginFailures.objects.get(user=user)
            if not record.lockout_until:
                return False

            now = datetime.now(UTC)
            until = record.lockout_until
            is_locked_out = until and now < until

            return is_locked_out
        except ObjectDoesNotExist:
            return False

    @classmethod
    def increment_lockout_counter(cls, user):
        """
        Ticks the failed attempt counter
        """
        record, _ = LoginFailures.objects.get_or_create(user=user)
        record.failure_count = record.failure_count + 1
        max_failures_allowed = settings.MAX_FAILED_LOGIN_ATTEMPTS_ALLOWED

        # did we go over the limit in attempts
        if record.failure_count >= max_failures_allowed:
            # yes, then store when this account is locked out until
            lockout_period_secs = settings.MAX_FAILED_LOGIN_ATTEMPTS_LOCKOUT_PERIOD_SECS
            record.lockout_until = datetime.now(UTC) + timedelta(seconds=lockout_period_secs)

        record.save()

    @classmethod
    def clear_lockout_counter(cls, user):
        """
        Removes the lockout counters (normally called after a successful login)
        """
        try:
            entry = LoginFailures.objects.get(user=user)
            entry.delete()
        except ObjectDoesNotExist:
            return


class CourseEnrollmentException(Exception):
    pass

class NonExistentCourseError(CourseEnrollmentException):
    pass

class EnrollmentClosedError(CourseEnrollmentException):
    pass

class CourseFullError(CourseEnrollmentException):
    pass

class AlreadyEnrolledError(CourseEnrollmentException):
    pass


class CourseEnrollment(models.Model):
    """
    Represents a Student's Enrollment record for a single Course. You should
    generally not manipulate CourseEnrollment objects directly, but use the
    classmethods provided to enroll, unenroll, or check on the enrollment status
    of a given student.

    We're starting to consolidate course enrollment logic in this class, but
    more should be brought in (such as checking against CourseEnrollmentAllowed,
    checking course dates, user permissions, etc.) This logic is currently
    scattered across our views.
    """
    MODEL_TAGS = ['course_id', 'is_active', 'mode']

    user = models.ForeignKey(User)
    course_id = CourseKeyField(max_length=255, db_index=True)
    created = models.DateTimeField(auto_now_add=True, null=True, db_index=True)

    # If is_active is False, then the student is not considered to be enrolled
    # in the course (is_enrolled() will return False)
    is_active = models.BooleanField(default=True)

    # Represents the modes that are possible. We'll update this later with a
    # list of possible values.
    mode = models.CharField(default="honor", max_length=100)

    class Meta:
        unique_together = (('user', 'course_id'),)
        ordering = ('user', 'course_id')

    def __unicode__(self):
        return (
            "[CourseEnrollment] {}: {} ({}); active: ({})"
        ).format(self.user, self.course_id, self.created, self.is_active)

    @classmethod
    def get_or_create_enrollment(cls, user, course_key):
        """
        Create an enrollment for a user in a class. By default *this enrollment
        is not active*. This is useful for when an enrollment needs to go
        through some sort of approval process before being activated. If you
        don't need this functionality, just call `enroll()` instead.

        Returns a CoursewareEnrollment object.

        `user` is a Django User object. If it hasn't been saved yet (no `.id`
               attribute), this method will automatically save it before
               adding an enrollment for it.

        `course_id` is our usual course_id string (e.g. "edX/Test101/2013_Fall")

        It is expected that this method is called from a method which has already
        verified the user authentication and access.
        """
        # If we're passing in a newly constructed (i.e. not yet persisted) User,
        # save it to the database so that it can have an ID that we can throw
        # into our CourseEnrollment object. Otherwise, we'll get an
        # IntegrityError for having a null user_id.
        assert(isinstance(course_key, CourseKey))

        if user.id is None:
            user.save()

        enrollment, created = CourseEnrollment.objects.get_or_create(
            user=user,
            course_id=course_key,
        )

        # If we *did* just create a new enrollment, set some defaults
        if created:
            enrollment.mode = "honor"
            enrollment.is_active = False
            enrollment.save()

        return enrollment

    @classmethod
    def num_enrolled_in(cls, course_id):
        """
        Returns the count of active enrollments in a course.

        'course_id' is the course_id to return enrollments
        """
        enrollment_number = CourseEnrollment.objects.filter(course_id=course_id, is_active=1).count()

        return enrollment_number

    @classmethod
    def is_course_full(cls, course):
        """
        Returns a boolean value regarding whether a course has already reached it's max enrollment
        capacity
        """
        is_course_full = False
        if course.max_student_enrollments_allowed is not None:
            is_course_full = cls.num_enrolled_in(course.id) >= course.max_student_enrollments_allowed
        return is_course_full

    def update_enrollment(self, mode=None, is_active=None):
        """
        Updates an enrollment for a user in a class.  This includes options
        like changing the mode, toggling is_active True/False, etc.

        Also emits relevant events for analytics purposes.

        This saves immediately.
        """
        activation_changed = False
        # if is_active is None, then the call to update_enrollment didn't specify
        # any value, so just leave is_active as it is
        if self.is_active != is_active and is_active is not None:
            self.is_active = is_active
            activation_changed = True

        mode_changed = False
        # if mode is None, the call to update_enrollment didn't specify a new
        # mode, so leave as-is
        if self.mode != mode and mode is not None:
            self.mode = mode
            mode_changed = True

        if activation_changed or mode_changed:
            self.save()

        if activation_changed:
            if self.is_active:
                self.emit_event(EVENT_NAME_ENROLLMENT_ACTIVATED)

                dog_stats_api.increment(
                    "common.student.enrollment",
                    tags=[u"org:{}".format(self.course_id.org),
                          u"offering:{}".format(self.course_id.offering),
                          u"mode:{}".format(self.mode)]
                )

            else:
                UNENROLL_DONE.send(sender=None, course_enrollment=self)

                self.emit_event(EVENT_NAME_ENROLLMENT_DEACTIVATED)

                dog_stats_api.increment(
                    "common.student.unenrollment",
                    tags=[u"org:{}".format(self.course_id.org),
                          u"offering:{}".format(self.course_id.offering),
                          u"mode:{}".format(self.mode)]
                )
        if mode_changed:
            # the user's default mode is "honor" and disabled for a course
            # mode change events will only be emitted when the user's mode changes from this
            self.emit_event(EVENT_NAME_ENROLLMENT_MODE_CHANGED)

    def emit_event(self, event_name):
        """
        Emits an event to explicitly track course enrollment and unenrollment.
        """

        try:
            context = contexts.course_context_from_course_id(self.course_id)
            assert(isinstance(self.course_id, CourseKey))
            data = {
                'user_id': self.user.id,
                'course_id': self.course_id.to_deprecated_string(),
                'mode': self.mode,
            }

            with tracker.get_tracker().context(event_name, context):
                tracker.emit(event_name, data)

                if settings.FEATURES.get('SEGMENT_IO_LMS') and settings.SEGMENT_IO_LMS_KEY:
                    tracking_context = tracker.get_tracker().resolve_context()
                    analytics.track(self.user_id, event_name, {
                        'category': 'conversion',
                        'label': self.course_id.to_deprecated_string(),
                        'org': self.course_id.org,
                        'course': self.course_id.course,
                        'run': self.course_id.run,
                        'mode': self.mode,
                    }, context={
                        'Google Analytics': {
                            'clientId': tracking_context.get('client_id')
                        }
                    })

        except:  # pylint: disable=bare-except
            if event_name and self.course_id:
                log.exception('Unable to emit event %s for user %s and course %s', event_name, self.user.username, self.course_id)

    @classmethod
    def enroll(cls, user, course_key, mode="honor", check_access=False):
        """
        Enroll a user in a course. This saves immediately.

        Returns a CoursewareEnrollment object.

        `user` is a Django User object. If it hasn't been saved yet (no `.id`
               attribute), this method will automatically save it before
               adding an enrollment for it.

<<<<<<< HEAD
        `course_id` is our usual course_id string (e.g. "edX/Test101/2013_Fall")
=======
        `course_key` is our usual course_id string (e.g. "edX/Test101/2013_Fall)
>>>>>>> 76a52acf

        `mode` is a string specifying what kind of enrollment this is. The
               default is "honor", meaning honor certificate. Future options
               may include "audit", "verified_id", etc. Please don't use it
               until we have these mapped out.

        `check_access`: if True, we check that an accessible course actually
                exists for the given course_key before we enroll the student.
                The default is set to False to avoid breaking legacy code or
                code with non-standard flows (ex. beta tester invitations), but
                for any standard enrollment flow you probably want this to be True.

        Exceptions that can be raised: NonExistentCourseError,
        EnrollmentClosedError, CourseFullError, AlreadyEnrolledError.  All these
        are subclasses of CourseEnrollmentException if you want to catch all of
        them in the same way.

        It is expected that this method is called from a method which has already
        verified the user authentication.

        Also emits relevant events for analytics purposes.
        """
        from courseware.access import has_access

        # All the server-side checks for whether a user is allowed to enroll.
        try:
            course = modulestore().get_course(course_key)
        except ItemNotFoundError:
            log.warning(
                "User {0} failed to enroll in non-existent course {1}".format(
                    user.username,
                    course_key.to_deprecated_string()
                )
            )
            raise NonExistentCourseError

        if check_access:
            if course is None:
                raise NonExistentCourseError
            if not has_access(user, 'enroll', course):
                log.warning(
                    "User {0} failed to enroll in course {1} because enrollment is closed".format(
                        user.username,
                        course_key.to_deprecated_string()
                    )
                )
                raise EnrollmentClosedError

            if CourseEnrollment.is_course_full(course):
                log.warning(
                    "User {0} failed to enroll in full course {1}".format(
                        user.username,
                        course_key.to_deprecated_string()
                    )
                )
                raise CourseFullError
        if CourseEnrollment.is_enrolled(user, course_key):
            log.warning(
                "User {0} attempted to enroll in {1}, but they were already enrolled".format(
                    user.username,
                    course_key.to_deprecated_string()
                )
            )
            if check_access:
                raise AlreadyEnrolledError

        # User is allowed to enroll if they've reached this point.
        enrollment = cls.get_or_create_enrollment(user, course_key)
        enrollment.update_enrollment(is_active=True, mode=mode)
        return enrollment

    @classmethod
    def enroll_by_email(cls, email, course_id, mode="honor", ignore_errors=True):
        """
        Enroll a user in a course given their email. This saves immediately.

        Note that  enrolling by email is generally done in big batches and the
        error rate is high. For that reason, we supress User lookup errors by
        default.

        Returns a CoursewareEnrollment object. If the User does not exist and
        `ignore_errors` is set to `True`, it will return None.

        `email` Email address of the User to add to enroll in the course.

        `course_id` is our usual course_id string (e.g. "edX/Test101/2013_Fall")

        `mode` is a string specifying what kind of enrollment this is. The
               default is "honor", meaning honor certificate. Future options
               may include "audit", "verified_id", etc. Please don't use it
               until we have these mapped out.

        `ignore_errors` is a boolean indicating whether we should suppress
                        `User.DoesNotExist` errors (returning None) or let it
                        bubble up.

        It is expected that this method is called from a method which has already
        verified the user authentication and access.
        """
        try:
            user = User.objects.get(email=email)
            return cls.enroll(user, course_id, mode)
        except User.DoesNotExist:
            err_msg = u"Tried to enroll email {} into course {}, but user not found"
            log.error(err_msg.format(email, course_id))
            if ignore_errors:
                return None
            raise

    @classmethod
    def unenroll(cls, user, course_id):
        """
        Remove the user from a given course. If the relevant `CourseEnrollment`
        object doesn't exist, we log an error but don't throw an exception.

        `user` is a Django User object. If it hasn't been saved yet (no `.id`
               attribute), this method will automatically save it before
               adding an enrollment for it.

        `course_id` is our usual course_id string (e.g. "edX/Test101/2013_Fall")
        """
        try:
            record = CourseEnrollment.objects.get(user=user, course_id=course_id)
            record.update_enrollment(is_active=False)

        except cls.DoesNotExist:
            err_msg = u"Tried to unenroll student {} from {} but they were not enrolled"
            log.error(err_msg.format(user, course_id))

    @classmethod
    def unenroll_by_email(cls, email, course_id):
        """
        Unenroll a user from a course given their email. This saves immediately.
        User lookup errors are logged but will not throw an exception.

        `email` Email address of the User to unenroll from the course.

        `course_id` is our usual course_id string (e.g. "edX/Test101/2013_Fall")
        """
        try:
            user = User.objects.get(email=email)
            return cls.unenroll(user, course_id)
        except User.DoesNotExist:
            err_msg = u"Tried to unenroll email {} from course {}, but user not found"
            log.error(err_msg.format(email, course_id))

    @classmethod
    def is_enrolled(cls, user, course_key):
        """
        Returns True if the user is enrolled in the course (the entry must exist
        and it must have `is_active=True`). Otherwise, returns False.

        `user` is a Django User object. If it hasn't been saved yet (no `.id`
               attribute), this method will automatically save it before
               adding an enrollment for it.

        `course_id` is our usual course_id string (e.g. "edX/Test101/2013_Fall")
        """
        try:
            record = CourseEnrollment.objects.get(user=user, course_id=course_key)
            return record.is_active
        except cls.DoesNotExist:
            return False

    @classmethod
    def is_enrolled_by_partial(cls, user, course_id_partial):
        """
        Returns `True` if the user is enrolled in a course that starts with
        `course_id_partial`. Otherwise, returns False.

        Can be used to determine whether a student is enrolled in a course
        whose run name is unknown.

        `user` is a Django User object. If it hasn't been saved yet (no `.id`
               attribute), this method will automatically save it before
               adding an enrollment for it.

        `course_id_partial` (CourseKey) is missing the run component
        """
        assert isinstance(course_id_partial, CourseKey)
        assert not course_id_partial.run  # None or empty string
        course_key = SlashSeparatedCourseKey(course_id_partial.org, course_id_partial.course, '')
        querystring = unicode(course_key.to_deprecated_string())
        try:
            return CourseEnrollment.objects.filter(
                user=user,
                course_id__startswith=querystring,
                is_active=1
            ).exists()
        except cls.DoesNotExist:
            return False

    @classmethod
    def enrollment_mode_for_user(cls, user, course_id):
        """
        Returns the enrollment mode for the given user for the given course

        `user` is a Django User object
        `course_id` is our usual course_id string (e.g. "edX/Test101/2013_Fall)

        Returns (mode, is_active) where mode is the enrollment mode of the student
            and is_active is whether the enrollment is active.
        Returns (None, None) if the courseenrollment record does not exist.
        """
        try:
            record = CourseEnrollment.objects.get(user=user, course_id=course_id)
            return (record.mode, record.is_active)
        except cls.DoesNotExist:
            return (None, None)

    @classmethod
    def enrollments_for_user(cls, user):
        return CourseEnrollment.objects.filter(user=user, is_active=1)

    @classmethod
    def users_enrolled_in(cls, course_id):
        """Return a queryset of User for every user enrolled in the course."""
        return User.objects.filter(
            courseenrollment__course_id=course_id,
            courseenrollment__is_active=True
        )

    @classmethod
    def enrollment_counts(cls, course_id):
        """
        Returns a dictionary that stores the total enrollment count for a course, as well as the
        enrollment count for each individual mode.
        """
        # Unfortunately, Django's "group by"-style queries look super-awkward
        query = use_read_replica_if_available(cls.objects.filter(course_id=course_id, is_active=True).values('mode').order_by().annotate(Count('mode')))
        total = 0
        enroll_dict = defaultdict(int)
        for item in query:
            enroll_dict[item['mode']] = item['mode__count']
            total += item['mode__count']
        enroll_dict['total'] = total
        return enroll_dict

    def is_paid_course(self):
        """
        Returns True, if course is paid
        """
        paid_course = CourseMode.objects.filter(Q(course_id=self.course_id) & Q(mode_slug='honor') &
                                                (Q(expiration_datetime__isnull=True) | Q(expiration_datetime__gte=datetime.now(pytz.UTC)))).exclude(min_price=0)
        if paid_course or self.mode == 'professional':
            return True

        return False

    def activate(self):
        """Makes this `CourseEnrollment` record active. Saves immediately."""
        self.update_enrollment(is_active=True)

    def deactivate(self):
        """Makes this `CourseEnrollment` record inactive. Saves immediately. An
        inactive record means that the student is not enrolled in this course.
        """
        self.update_enrollment(is_active=False)

    def change_mode(self, mode):
        """Changes this `CourseEnrollment` record's mode to `mode`.  Saves immediately."""
        self.update_enrollment(mode=mode)

    def refundable(self):
        """
        For paid/verified certificates, students may receive a refund if they have
        a verified certificate and the deadline for refunds has not yet passed.
        """
        # In order to support manual refunds past the deadline, set can_refund on this object.
        # On unenrolling, the "UNENROLL_DONE" signal calls CertificateItem.refund_cert_callback(),
        # which calls this method to determine whether to refund the order.
        # This can't be set directly because refunds currently happen as a side-effect of unenrolling.
        # (side-effects are bad)
        if getattr(self, 'can_refund', None) is not None:
            return True

        # If the student has already been given a certificate they should not be refunded
        if GeneratedCertificate.certificate_for_student(self.user, self.course_id) is not None:
            return False

        #TODO - When Course administrators to define a refund period for paid courses then refundable will be supported. # pylint: disable=W0511

        course_mode = CourseMode.mode_for_course(self.course_id, 'verified')
        if course_mode is None:
            return False
        else:
            return True

    @property
    def username(self):
        return self.user.username

    @property
    def course(self):
        return modulestore().get_course(self.course_id)


class CourseEnrollmentAllowed(models.Model):
    """
    Table of users (specified by email address strings) who are allowed to enroll in a specified course.
    The user may or may not (yet) exist.  Enrollment by users listed in this table is allowed
    even if the enrollment time window is past.
    """
    email = models.CharField(max_length=255, db_index=True)
    course_id = CourseKeyField(max_length=255, db_index=True)
    auto_enroll = models.BooleanField(default=0)

    created = models.DateTimeField(auto_now_add=True, null=True, db_index=True)

    class Meta:  # pylint: disable=missing-docstring
        unique_together = (('email', 'course_id'),)

    def __unicode__(self):
        return "[CourseEnrollmentAllowed] %s: %s (%s)" % (self.email, self.course_id, self.created)


@total_ordering
class CourseAccessRole(models.Model):
    """
    Maps users to org, courses, and roles. Used by student.roles.CourseRole and OrgRole.
    To establish a user as having a specific role over all courses in the org, create an entry
    without a course_id.
    """

    objects = NoneToEmptyManager()

    user = models.ForeignKey(User)
    # blank org is for global group based roles such as course creator (may be deprecated)
    org = models.CharField(max_length=64, db_index=True, blank=True)
    # blank course_id implies org wide role
    course_id = CourseKeyField(max_length=255, db_index=True, blank=True)
    role = models.CharField(max_length=64, db_index=True)

    class Meta:  # pylint: disable=missing-docstring
        unique_together = ('user', 'org', 'course_id', 'role')

    @property
    def _key(self):
        """
        convenience function to make eq overrides easier and clearer. arbitrary decision
        that role is primary, followed by org, course, and then user
        """
        return (self.role, self.org, self.course_id, self.user_id)

    def __eq__(self, other):
        """
        Overriding eq b/c the django impl relies on the primary key which requires fetch. sometimes we
        just want to compare roles w/o doing another fetch.
        """
        return type(self) == type(other) and self._key == other._key  # pylint: disable=protected-access

    def __hash__(self):
        return hash(self._key)

    def __lt__(self, other):
        """
        Lexigraphic sort
        """
        return self._key < other._key  # pylint: disable=protected-access

    def __unicode__(self):
        return "[CourseAccessRole] user: {}   role: {}   org: {}   course: {}".format(self.user.username, self.role, self.org, self.course_id)


class CourseAccessRoleAdmin(admin.ModelAdmin):
    raw_id_fields = ("user",)

#### Helper methods for use from python manage.py shell and other classes.


def get_user_by_username_or_email(username_or_email):
    """
    Return a User object, looking up by email if username_or_email contains a
    '@', otherwise by username.

    Raises:
        User.DoesNotExist is lookup fails.
    """
    if '@' in username_or_email:
        return User.objects.get(email=username_or_email)
    else:
        return User.objects.get(username=username_or_email)


def get_user(email):
    user = User.objects.get(email=email)
    u_prof = UserProfile.objects.get(user=user)
    return user, u_prof


def user_info(email):
    user, u_prof = get_user(email)
    print "User id", user.id
    print "Username", user.username
    print "E-mail", user.email
    print "Name", u_prof.name
    print "Location", u_prof.location
    print "Language", u_prof.language
    return user, u_prof


def change_email(old_email, new_email):
    user = User.objects.get(email=old_email)
    user.email = new_email
    user.save()


def change_name(email, new_name):
    _user, u_prof = get_user(email)
    u_prof.name = new_name
    u_prof.save()


def user_count():
    print "All users", User.objects.all().count()
    print "Active users", User.objects.filter(is_active=True).count()
    return User.objects.all().count()


def active_user_count():
    return User.objects.filter(is_active=True).count()


def create_group(name, description):
    utg = UserTestGroup()
    utg.name = name
    utg.description = description
    utg.save()


def add_user_to_group(user, group):
    utg = UserTestGroup.objects.get(name=group)
    utg.users.add(User.objects.get(username=user))
    utg.save()


def remove_user_from_group(user, group):
    utg = UserTestGroup.objects.get(name=group)
    utg.users.remove(User.objects.get(username=user))
    utg.save()

DEFAULT_GROUPS = {
    'email_future_courses': 'Receive e-mails about future MITx courses',
    'email_helpers': 'Receive e-mails about how to help with MITx',
    'mitx_unenroll': 'Fully unenrolled -- no further communications',
    '6002x_unenroll': 'Took and dropped 6002x'
}


def add_user_to_default_group(user, group):
    try:
        utg = UserTestGroup.objects.get(name=group)
    except UserTestGroup.DoesNotExist:
        utg = UserTestGroup()
        utg.name = group
        utg.description = DEFAULT_GROUPS[group]
        utg.save()
    utg.users.add(User.objects.get(username=user))
    utg.save()


def create_comments_service_user(user):
    if not settings.FEATURES['ENABLE_DISCUSSION_SERVICE']:
        # Don't try--it won't work, and it will fill the logs with lots of errors
        return
    try:
        cc_user = cc.User.from_django_user(user)
        cc_user.save()
    except Exception:  # pylint: disable=broad-except
        log = logging.getLogger("edx.discussion")  # pylint: disable=redefined-outer-name
        log.error(
            "Could not create comments service user with id {}".format(user.id),
            exc_info=True
        )

# Define login and logout handlers here in the models file, instead of the views file,
# so that they are more likely to be loaded when a Studio user brings up the Studio admin
# page to login.  These are currently the only signals available, so we need to continue
# identifying and logging failures separately (in views).


@receiver(user_logged_in)
def log_successful_login(sender, request, user, **kwargs):  # pylint: disable=unused-argument
    """Handler to log when logins have occurred successfully."""
    if settings.FEATURES['SQUELCH_PII_IN_LOGS']:
        AUDIT_LOG.info(u"Login success - user.id: {0}".format(user.id))
    else:
        AUDIT_LOG.info(u"Login success - {0} ({1})".format(user.username, user.email))


@receiver(user_logged_out)
def log_successful_logout(sender, request, user, **kwargs):  # pylint: disable=unused-argument
    """Handler to log when logouts have occurred successfully."""
    if settings.FEATURES['SQUELCH_PII_IN_LOGS']:
        AUDIT_LOG.info(u"Logout - user.id: {0}".format(request.user.id))
    else:
        AUDIT_LOG.info(u"Logout - {0}".format(request.user))


@receiver(user_logged_in)
@receiver(user_logged_out)
def enforce_single_login(sender, request, user, signal, **kwargs):    # pylint: disable=unused-argument
    """
    Sets the current session id in the user profile,
    to prevent concurrent logins.
    """
    if settings.FEATURES.get('PREVENT_CONCURRENT_LOGINS', False):
        if signal == user_logged_in:
            key = request.session.session_key
        else:
            key = None
        user.profile.set_login_session(key)


class DashboardConfiguration(ConfigurationModel):
    """Dashboard Configuration settings.

    Includes configuration options for the dashboard, which impact behavior and rendering for the application.

    """
    recent_enrollment_time_delta = models.PositiveIntegerField(
        default=0,
        help_text="The number of seconds in which a new enrollment is considered 'recent'. "
                  "Used to display notifications."
    )

    @property
    def recent_enrollment_seconds(self):
        return self.recent_enrollment_time_delta<|MERGE_RESOLUTION|>--- conflicted
+++ resolved
@@ -33,11 +33,8 @@
 from django.core.exceptions import ObjectDoesNotExist
 from django.utils.translation import ugettext_noop
 from django_countries import CountryField
-<<<<<<< HEAD
 from cities.models import City
-=======
 from config_models.models import ConfigurationModel
->>>>>>> 76a52acf
 from track import contexts
 from eventtracking import tracker
 from importlib import import_module
@@ -59,13 +56,9 @@
 
 from ratelimitbackend import admin
 
-<<<<<<< HEAD
-unenroll_done = Signal(providing_args=["course_enrollment"])
-=======
 import analytics
 
 UNENROLL_DONE = Signal(providing_args=["course_enrollment"])
->>>>>>> 76a52acf
 log = logging.getLogger(__name__)
 AUDIT_LOG = logging.getLogger("audit")
 SessionStore = import_module(settings.SESSION_ENGINE).SessionStore  # pylint: disable=invalid-name
@@ -887,11 +880,7 @@
                attribute), this method will automatically save it before
                adding an enrollment for it.
 
-<<<<<<< HEAD
-        `course_id` is our usual course_id string (e.g. "edX/Test101/2013_Fall")
-=======
         `course_key` is our usual course_id string (e.g. "edX/Test101/2013_Fall)
->>>>>>> 76a52acf
 
         `mode` is a string specifying what kind of enrollment this is. The
                default is "honor", meaning honor certificate. Future options
