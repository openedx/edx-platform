
import json
import django.db
import unittest

from student.tests.factories import UserFactory, RegistrationFactory, PendingEmailChangeFactory
<<<<<<< HEAD
from student.views import reactivation_email_for_user, change_email_request, confirm_email_change, notify_enrollment_by_email
=======
from student.views import (
    reactivation_email_for_user, change_email_request, do_email_change_request, confirm_email_change,
    SETTING_CHANGE_INITIATED
)
>>>>>>> 00b75f01
from student.models import UserProfile, PendingEmailChange
from django.core.urlresolvers import reverse
from django.core import mail
from django.contrib.auth.models import User, AnonymousUser
from django.test import TestCase, TransactionTestCase
from django.test.client import RequestFactory
from mock import Mock, patch
from django.http import Http404, HttpResponse
from django.conf import settings
from edxmako.shortcuts import render_to_string
from edxmako.tests import mako_middleware_process_request
from util.request import safe_get_host
<<<<<<< HEAD
from xmodule.modulestore.tests.factories import CourseFactory
from xmodule.modulestore.tests.django_utils import ModuleStoreTestCase
=======
from util.testing import EventTestMixin
>>>>>>> 00b75f01


class TestException(Exception):
    """Exception used for testing that nothing will catch explicitly"""
    pass


def mock_render_to_string(template_name, context):
    """Return a string that encodes template_name and context"""
    return str((template_name, sorted(context.iteritems())))


def mock_render_to_response(template_name, context):
    """Return an HttpResponse with content that encodes template_name and context"""
    # View confirm_email_change uses @transaction.commit_manually.
    # This simulates any db access in the templates.
    UserProfile.objects.exists()
    return HttpResponse(mock_render_to_string(template_name, context))


class EmailTestMixin(object):
    """Adds useful assertions for testing `email_user`"""

    def assertEmailUser(self, email_user, subject_template, subject_context, body_template, body_context):
        """Assert that `email_user` was used to send and email with the supplied subject and body

        `email_user`: The mock `django.contrib.auth.models.User.email_user` function
            to verify
        `subject_template`: The template to have been used for the subject
        `subject_context`: The context to have been used for the subject
        `body_template`: The template to have been used for the body
        `body_context`: The context to have been used for the body
        """
        email_user.assert_called_with(
            mock_render_to_string(subject_template, subject_context),
            mock_render_to_string(body_template, body_context),
            settings.DEFAULT_FROM_EMAIL
        )

    def append_allowed_hosts(self, hostname):
        """ Append hostname to settings.ALLOWED_HOSTS """
        settings.ALLOWED_HOSTS.append(hostname)
        self.addCleanup(settings.ALLOWED_HOSTS.pop)


<<<<<<< HEAD
class EnrollmentEmailTests(ModuleStoreTestCase):
    """ Test senging automated emails to users upon course enrollment. """
    def setUp(self):
        # Test Contstants
        super(EnrollmentEmailTests, self).setUp()
        COURSE_SLUG = "100"
        COURSE_NAME = "test_course"
        COURSE_ORG = "EDX"

        self.user = UserFactory(username="tester", email="tester@gmail.com", password="test")
        self.course = CourseFactory(org=COURSE_ORG, display_name=COURSE_NAME, number=COURSE_SLUG)
        self.assertIsNotNone(self.course)
        self.request = RequestFactory().post('random_url')
        self.request.user = self.user

    def send_enrollment_email(self):
        """ Send enrollment email to the user and return the Json response data. """
        return json.loads(notify_enrollment_by_email(self.course, self.user, self.request).content)

    def test_disabled_email_case(self):
        """ Make sure emails don't fire when enable_enrollment_email setting is disabled. """
        self.course.enable_enrollment_email = False
        email_result = self.send_enrollment_email()
        self.assertIn('email_did_fire', email_result)
        self.assertFalse(email_result['email_did_fire'])

    def test_custom_enrollment_email_sent(self):
        """ Test sending of enrollment emails when enable_default_enrollment_email setting is disabled. """
        self.course.enable_enrollment_email = True
        email_result = self.send_enrollment_email()
        self.assertNotIn('email_did_fire', email_result)
        self.assertIn('is_success', email_result)
=======
@unittest.skipUnless(settings.ROOT_URLCONF == 'lms.urls', 'Test only valid in lms')
class ActivationEmailTests(TestCase):
    """Test sending of the activation email. """

    ACTIVATION_SUBJECT = "Activate Your edX Account"

    # Text fragments we expect in the body of an email
    # sent from an OpenEdX installation.
    OPENEDX_FRAGMENTS = [
        "Thank you for signing up for {platform}.".format(platform=settings.PLATFORM_NAME),
        "http://edx.org/activate/",
        (
            "if you require assistance, check the help section of the "
            "{platform} website".format(platform=settings.PLATFORM_NAME)
        )
    ]

    # Text fragments we expect in the body of an email
    # sent from an EdX-controlled domain.
    EDX_DOMAIN_FRAGMENTS = [
        "Thank you for signing up for {platform}".format(platform=settings.PLATFORM_NAME),
        "http://edx.org/activate/",
        "https://www.edx.org/contact-us",
        "This email was automatically sent by edx.org"
    ]

    def setUp(self):
        super(ActivationEmailTests, self).setUp()

    def test_activation_email(self):
        self._create_account()
        self._assert_activation_email(self.ACTIVATION_SUBJECT, self.OPENEDX_FRAGMENTS)

    @patch.dict(settings.FEATURES, {'IS_EDX_DOMAIN': True})
    def test_activation_email_edx_domain(self):
        self._create_account()
        self._assert_activation_email(self.ACTIVATION_SUBJECT, self.EDX_DOMAIN_FRAGMENTS)

    def _create_account(self):
        """Create an account, triggering the activation email. """
        url = reverse('create_account')
        params = {
            'username': 'test_user',
            'email': 'test_user@example.com',
            'password': 'edx',
            'name': 'Test User',
            'honor_code': True,
            'terms_of_service': True
        }
        resp = self.client.post(url, params)
        self.assertEqual(
            resp.status_code, 200,
            msg=u"Could not create account (status {status}). The response was {response}".format(
                status=resp.status_code,
                response=resp.content
            )
        )

    def _assert_activation_email(self, subject, body_fragments):
        """Verify that the activation email was sent. """
        self.assertEqual(len(mail.outbox), 1)
        msg = mail.outbox[0]
        self.assertEqual(msg.subject, subject)
        for fragment in body_fragments:
            self.assertIn(fragment, msg.body)
>>>>>>> 00b75f01


@patch('student.views.render_to_string', Mock(side_effect=mock_render_to_string, autospec=True))
@patch('django.contrib.auth.models.User.email_user')
class ReactivationEmailTests(EmailTestMixin, TestCase):
    """Test sending a reactivation email to a user"""

    def setUp(self):
        self.user = UserFactory.create()
        self.unregisteredUser = UserFactory.create()
        self.registration = RegistrationFactory.create(user=self.user)

    def reactivation_email(self, user):
        """
        Send the reactivation email to the specified user,
        and return the response as json data.
        """
        return json.loads(reactivation_email_for_user(user).content)

    def assertReactivateEmailSent(self, email_user):
        """Assert that the correct reactivation email has been sent"""
        context = {
            'name': self.user.profile.name,
            'key': self.registration.activation_key
        }

        self.assertEmailUser(
            email_user,
            'emails/activation_email_subject.txt',
            context,
            'emails/activation_email.txt',
            context
        )

        # Thorough tests for safe_get_host are elsewhere; here we just want a quick URL sanity check
        request = RequestFactory().post('unused_url')
        request.user = self.user
        request.META['HTTP_HOST'] = "aGenericValidHostName"
        self.append_allowed_hosts("aGenericValidHostName")

        mako_middleware_process_request(request)
        body = render_to_string('emails/activation_email.txt', context)
        host = safe_get_host(request)

        self.assertIn(host, body)

    def test_reactivation_email_failure(self, email_user):
        self.user.email_user.side_effect = Exception
        response_data = self.reactivation_email(self.user)

        self.assertReactivateEmailSent(email_user)
        self.assertFalse(response_data['success'])

    def test_reactivation_for_unregistered_user(self, email_user):
        """
        Test that trying to send a reactivation email to an unregistered
        user fails without throwing a 500 error.
        """
        response_data = self.reactivation_email(self.unregisteredUser)

        self.assertFalse(response_data['success'])

    def test_reactivation_email_success(self, email_user):
        response_data = self.reactivation_email(self.user)

        self.assertReactivateEmailSent(email_user)
        self.assertTrue(response_data['success'])


class EmailChangeRequestTests(EventTestMixin, TestCase):
    """Test changing a user's email address"""

    def setUp(self):
        super(EmailChangeRequestTests, self).setUp('student.views.tracker')
        self.user = UserFactory.create()
        self.new_email = 'new.email@edx.org'
        self.req_factory = RequestFactory()
        self.request = self.req_factory.post('unused_url', data={
            'password': 'test',
            'new_email': self.new_email
        })
        self.request.user = self.user
        self.user.email_user = Mock()

    def run_request(self, request=None):
        """Execute request and return result parsed as json

        If request isn't passed in, use self.request instead
        """
        if request is None:
            request = self.request

        response = change_email_request(self.request)
        return json.loads(response.content)

    def assertFailedRequest(self, response_data, expected_error):
        """Assert that `response_data` indicates a failed request that returns `expected_error`"""
        self.assertFalse(response_data['success'])
        self.assertEquals(expected_error, response_data['error'])
        self.assertFalse(self.user.email_user.called)

    def test_unauthenticated(self):
        self.request.user = AnonymousUser()
        self.request.user.email_user = Mock()
        with self.assertRaises(Http404):
            change_email_request(self.request)
        self.assertFalse(self.request.user.email_user.called)

    def test_invalid_password(self):
        self.request.POST['password'] = 'wrong'
        self.assertFailedRequest(self.run_request(), 'Invalid password')

    def test_invalid_emails(self):
        for email in ('bad_email', 'bad_email@', '@bad_email'):
            self.request.POST['new_email'] = email
            self.assertFailedRequest(self.run_request(), 'Valid e-mail address required.')

    def test_change_email_to_existing_value(self):
        """ Test the error message if user attempts to change email to the existing value. """
        self.request.POST['new_email'] = self.user.email
        self.assertFailedRequest(self.run_request(), 'Old email is the same as the new email.')

    def check_duplicate_email(self, email):
        """Test that a request to change a users email to `email` fails"""
        request = self.req_factory.post('unused_url', data={
            'new_email': email,
            'password': 'test',
        })
        request.user = self.user
        self.assertFailedRequest(self.run_request(request), 'An account with this e-mail already exists.')

    def test_duplicate_email(self):
        UserFactory.create(email=self.new_email)
        self.check_duplicate_email(self.new_email)

    def test_capitalized_duplicate_email(self):
        """Test that we check for email addresses in a case insensitive way"""
        UserFactory.create(email=self.new_email)
        self.check_duplicate_email(self.new_email.capitalize())

    @patch('django.core.mail.send_mail')
    @patch('student.views.render_to_string', Mock(side_effect=mock_render_to_string, autospec=True))
    def test_email_failure(self, send_mail):
        """ Test the return value if sending the email for the user to click fails. """
        send_mail.side_effect = [Exception, None]
        self.request.POST['new_email'] = "valid@email.com"
        self.assertFailedRequest(self.run_request(), 'Unable to send email activation link. Please try again later.')
        self.assert_no_events_were_emitted()

    @patch('django.core.mail.send_mail')
    @patch('student.views.render_to_string', Mock(side_effect=mock_render_to_string, autospec=True))
    def test_email_success(self, send_mail):
        """ Test email was sent if no errors encountered. """
        old_email = self.user.email
        new_email = "valid@example.com"
        registration_key = "test registration key"
        do_email_change_request(self.user, new_email, registration_key)
        context = {
            'key': registration_key,
            'old_email': old_email,
            'new_email': new_email
        }
        send_mail.assert_called_with(
            mock_render_to_string('emails/email_change_subject.txt', context),
            mock_render_to_string('emails/email_change.txt', context),
            settings.DEFAULT_FROM_EMAIL,
            [new_email]
        )
        self.assert_event_emitted(
            SETTING_CHANGE_INITIATED, user_id=self.user.id, setting=u'email', old=old_email, new=new_email
        )


@patch('django.contrib.auth.models.User.email_user')
@patch('student.views.render_to_response', Mock(side_effect=mock_render_to_response, autospec=True))
@patch('student.views.render_to_string', Mock(side_effect=mock_render_to_string, autospec=True))
class EmailChangeConfirmationTests(EmailTestMixin, TransactionTestCase):
    """Test that confirmation of email change requests function even in the face of exceptions thrown while sending email"""
    def setUp(self):
        self.user = UserFactory.create()
        self.profile = UserProfile.objects.get(user=self.user)
        self.req_factory = RequestFactory()
        self.request = self.req_factory.get('unused_url')
        self.request.user = self.user
        self.user.email_user = Mock()
        self.pending_change_request = PendingEmailChangeFactory.create(user=self.user)
        self.key = self.pending_change_request.activation_key

    def assertRolledBack(self):
        """Assert that no changes to user, profile, or pending email have been made to the db"""
        self.assertEquals(self.user.email, User.objects.get(username=self.user.username).email)
        self.assertEquals(self.profile.meta, UserProfile.objects.get(user=self.user).meta)
        self.assertEquals(1, PendingEmailChange.objects.count())

    def assertFailedBeforeEmailing(self, email_user):
        """Assert that the function failed before emailing a user"""
        self.assertRolledBack()
        self.assertFalse(email_user.called)

    def check_confirm_email_change(self, expected_template, expected_context):
        """Call `confirm_email_change` and assert that the content was generated as expected

        `expected_template`: The name of the template that should have been used
            to generate the content
        `expected_context`: The context dictionary that should have been used to
            generate the content
        """
        response = confirm_email_change(self.request, self.key)
        self.assertEquals(
            mock_render_to_response(expected_template, expected_context).content,
            response.content
        )

    def assertChangeEmailSent(self, email_user):
        """Assert that the correct email was sent to confirm an email change"""
        context = {
            'old_email': self.user.email,
            'new_email': self.pending_change_request.new_email,
        }
        self.assertEmailUser(
            email_user,
            'emails/email_change_subject.txt',
            context,
            'emails/confirm_email_change.txt',
            context
        )

        # Thorough tests for safe_get_host are elsewhere; here we just want a quick URL sanity check
        request = RequestFactory().post('unused_url')
        request.user = self.user
        request.META['HTTP_HOST'] = "aGenericValidHostName"
        self.append_allowed_hosts("aGenericValidHostName")

        mako_middleware_process_request(request)
        body = render_to_string('emails/confirm_email_change.txt', context)
        url = safe_get_host(request)

        self.assertIn(url, body)

    def test_not_pending(self, email_user):
        self.key = 'not_a_key'
        self.check_confirm_email_change('invalid_email_key.html', {})
        self.assertFailedBeforeEmailing(email_user)

    def test_duplicate_email(self, email_user):
        UserFactory.create(email=self.pending_change_request.new_email)
        self.check_confirm_email_change('email_exists.html', {})
        self.assertFailedBeforeEmailing(email_user)

    @unittest.skipUnless(settings.ROOT_URLCONF == 'lms.urls', "Test only valid in LMS")
    def test_old_email_fails(self, email_user):
        email_user.side_effect = [Exception, None]
        self.check_confirm_email_change('email_change_failed.html', {
            'email': self.user.email,
        })
        self.assertRolledBack()
        self.assertChangeEmailSent(email_user)

    @unittest.skipUnless(settings.ROOT_URLCONF == 'lms.urls', "Test only valid in LMS")
    def test_new_email_fails(self, email_user):
        email_user.side_effect = [None, Exception]
        self.check_confirm_email_change('email_change_failed.html', {
            'email': self.pending_change_request.new_email
        })
        self.assertRolledBack()
        self.assertChangeEmailSent(email_user)

    @unittest.skipUnless(settings.ROOT_URLCONF == 'lms.urls', "Test only valid in LMS")
    def test_successful_email_change(self, email_user):
        self.check_confirm_email_change('email_change_successful.html', {
            'old_email': self.user.email,
            'new_email': self.pending_change_request.new_email
        })
        self.assertChangeEmailSent(email_user)
        meta = json.loads(UserProfile.objects.get(user=self.user).meta)
        self.assertIn('old_emails', meta)
        self.assertEquals(self.user.email, meta['old_emails'][0][0])
        self.assertEquals(
            self.pending_change_request.new_email,
            User.objects.get(username=self.user.username).email
        )
        self.assertEquals(0, PendingEmailChange.objects.count())

    @patch('student.views.PendingEmailChange.objects.get', Mock(side_effect=TestException))
    @patch('student.views.transaction.rollback', wraps=django.db.transaction.rollback)
    def test_always_rollback(self, rollback, _email_user):
        with self.assertRaises(TestException):
            confirm_email_change(self.request, self.key)

        rollback.assert_called_with()<|MERGE_RESOLUTION|>--- conflicted
+++ resolved
@@ -4,14 +4,11 @@
 import unittest
 
 from student.tests.factories import UserFactory, RegistrationFactory, PendingEmailChangeFactory
-<<<<<<< HEAD
-from student.views import reactivation_email_for_user, change_email_request, confirm_email_change, notify_enrollment_by_email
-=======
+from student.views import notify_enrollment_by_email
 from student.views import (
     reactivation_email_for_user, change_email_request, do_email_change_request, confirm_email_change,
     SETTING_CHANGE_INITIATED
 )
->>>>>>> 00b75f01
 from student.models import UserProfile, PendingEmailChange
 from django.core.urlresolvers import reverse
 from django.core import mail
@@ -24,12 +21,9 @@
 from edxmako.shortcuts import render_to_string
 from edxmako.tests import mako_middleware_process_request
 from util.request import safe_get_host
-<<<<<<< HEAD
 from xmodule.modulestore.tests.factories import CourseFactory
 from xmodule.modulestore.tests.django_utils import ModuleStoreTestCase
-=======
 from util.testing import EventTestMixin
->>>>>>> 00b75f01
 
 
 class TestException(Exception):
@@ -75,7 +69,6 @@
         self.addCleanup(settings.ALLOWED_HOSTS.pop)
 
 
-<<<<<<< HEAD
 class EnrollmentEmailTests(ModuleStoreTestCase):
     """ Test senging automated emails to users upon course enrollment. """
     def setUp(self):
@@ -108,12 +101,13 @@
         email_result = self.send_enrollment_email()
         self.assertNotIn('email_did_fire', email_result)
         self.assertIn('is_success', email_result)
-=======
+
+
 @unittest.skipUnless(settings.ROOT_URLCONF == 'lms.urls', 'Test only valid in lms')
 class ActivationEmailTests(TestCase):
     """Test sending of the activation email. """
 
-    ACTIVATION_SUBJECT = "Activate Your edX Account"
+    ACTIVATION_SUBJECT = "Activate Your {account_name} Account".format(account_name=settings.ACCOUNT_NAME)
 
     # Text fragments we expect in the body of an email
     # sent from an OpenEdX installation.
@@ -174,7 +168,6 @@
         self.assertEqual(msg.subject, subject)
         for fragment in body_fragments:
             self.assertIn(fragment, msg.body)
->>>>>>> 00b75f01
 
 
 @patch('student.views.render_to_string', Mock(side_effect=mock_render_to_string, autospec=True))
