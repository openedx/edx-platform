--- conflicted
+++ resolved
@@ -8,14 +8,7 @@
 from collections import defaultdict
 
 from django.contrib.auth.models import User
-<<<<<<< HEAD
-import logging
-
 from django.conf import settings
-from student.models import CourseAccessRole
-=======
-from django.conf import settings
->>>>>>> 75068967
 from openedx.core.djangoapps.xmodule_django.models import CourseKeyField
 from request_cache import get_cache
 from student.models import CourseAccessRole
