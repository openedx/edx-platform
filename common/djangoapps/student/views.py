--- conflicted
+++ resolved
@@ -94,12 +94,6 @@
 from third_party_auth import pipeline, provider
 from xmodule.error_module import ErrorDescriptor
 
-<<<<<<< HEAD
-from student.validators import validate_cedula
-from cities.models import City
-
-=======
->>>>>>> fef5532d
 
 log = logging.getLogger("edx.student")
 AUDIT_LOG = logging.getLogger("audit")
