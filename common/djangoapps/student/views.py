--- conflicted
+++ resolved
@@ -1354,8 +1354,6 @@
     raise Http404
 
 
-<<<<<<< HEAD
-=======
 @ensure_csrf_cookie
 def logout_user(request):
     """
@@ -1378,7 +1376,6 @@
     return response
 
 
->>>>>>> dfd75e40
 @require_GET
 @login_required
 @ensure_csrf_cookie
