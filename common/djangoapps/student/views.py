"""
Student Views
"""
import datetime
import json
import logging
import re
import urllib
import uuid
import time
<<<<<<< HEAD
import csv
=======
from collections import defaultdict
from pytz import UTC
>>>>>>> 14d03784

from django.conf import settings
from django.contrib.auth import logout, authenticate, login
from django.contrib.auth.models import User, AnonymousUser
from django.contrib.auth.decorators import login_required
from django.contrib.auth.views import password_reset_confirm
from django.core.cache import cache
from django.core.context_processors import csrf
from django.core.mail import send_mail
from django.core.urlresolvers import reverse
from django.core.validators import validate_email, validate_slug, ValidationError
from django.db import IntegrityError, transaction
from django.http import (HttpResponse, HttpResponseBadRequest, HttpResponseForbidden,
                         Http404)
from django.shortcuts import redirect
from django_future.csrf import ensure_csrf_cookie
from django.utils.http import cookie_date, base36_to_int
<<<<<<< HEAD
from django.utils.translation import ugettext as _
from django.utils.translation import ugettext_lazy
from django.utils.functional import Promise
from django.utils.encoding import force_unicode
from django.utils.simplejson import JSONEncoder
from django.utils.translation import get_language
=======
from django.utils.translation import ugettext as _, get_language
>>>>>>> 14d03784
from django.views.decorators.http import require_POST, require_GET

from ratelimitbackend.exceptions import RateLimitException

from edxmako.shortcuts import render_to_response, render_to_string

from course_modes.models import CourseMode
from student.models import (
    Registration, UserProfile, PendingNameChange,
    PendingEmailChange, CourseEnrollment, unique_id_for_user,
    CourseEnrollmentAllowed, UserStanding, LoginFailures
)
from student.forms import PasswordResetFormNoActive
from student.firebase_token_generator import create_token

from verify_student.models import SoftwareSecurePhotoVerification, MidcourseReverificationWindow
from certificates.models import CertificateStatuses, certificate_status_for_student
from dark_lang.models import DarkLangConfig

from xmodule.course_module import CourseDescriptor
from xmodule.modulestore.exceptions import ItemNotFoundError
from xmodule.modulestore.django import modulestore
from xmodule.modulestore import XML_MODULESTORE_TYPE, Location

from collections import namedtuple

from courseware.courses import get_courses, sort_by_announcement
from courseware.access import has_access

from django_comment_common.models import Role

from external_auth.models import ExternalAuthMap
import external_auth.views

from bulk_email.models import Optout, CourseAuthorization
import shoppingcart
from user_api.models import UserPreference
from lang_pref import LANGUAGE_KEY

import track.views

from dogapi import dog_stats_api

from util.json_request import JsonResponse
from util.bad_request_rate_limiter import BadRequestRateLimiter

from microsite_configuration import microsite

from util.password_policy_validators import (
    validate_password_length, validate_password_complexity,
    validate_password_dictionary
)

log = logging.getLogger("edx.student")
AUDIT_LOG = logging.getLogger("audit")

Article = namedtuple('Article', 'title url author image deck publication publish_date')
ReverifyInfo = namedtuple('ReverifyInfo', 'course_id course_name course_number date status display')  # pylint: disable=C0103

def csrf_token(context):
    """A csrf token that can be included in a form."""
    csrf_token = context.get('csrf_token', '')
    if csrf_token == 'NOTPROVIDED':
        return ''
    return (u'<div style="display:none"><input type="hidden"'
            ' name="csrfmiddlewaretoken" value="%s" /></div>' % (csrf_token))


# NOTE: This view is not linked to directly--it is called from
# branding/views.py:index(), which is cached for anonymous users.
# This means that it should always return the same thing for anon
# users. (in particular, no switching based on query params allowed)
def index(request, extra_context={}, user=AnonymousUser()):
    """
    Render the edX main page.

    extra_context is used to allow immediate display of certain modal windows, eg signup,
    as used by external_auth.
    """

    # The course selection work is done in courseware.courses.
    domain = settings.FEATURES.get('FORCE_UNIVERSITY_DOMAIN')  # normally False
    # do explicit check, because domain=None is valid
    if domain is False:
        domain = request.META.get('HTTP_HOST')

    courses = get_courses(user, domain=domain)
    courses = sort_by_announcement(courses)

    context = {'courses': courses}

    context.update(extra_context)
    return render_to_response('index.html', context)


def course_from_id(course_id):
    """Return the CourseDescriptor corresponding to this course_id"""
    course_loc = CourseDescriptor.id_to_location(course_id)
    return modulestore().get_instance(course_id, course_loc)

day_pattern = re.compile(r'\s\d+,\s')
multimonth_pattern = re.compile(r'\s?\-\s?\S+\s')


def _get_date_for_press(publish_date):
    # strip off extra months, and just use the first:
    date = re.sub(multimonth_pattern, ", ", publish_date)
    if re.search(day_pattern, date):
        date = datetime.datetime.strptime(date, "%B %d, %Y").replace(tzinfo=UTC)
    else:
        date = datetime.datetime.strptime(date, "%B, %Y").replace(tzinfo=UTC)
    return date


def embargo(_request):
    """
    Render the embargo page.

    Explains to the user why they are not able to access a particular embargoed course.
    """
    return render_to_response('static_templates/embargo.html')


def press(request):
    json_articles = cache.get("student_press_json_articles")
    if json_articles is None:
        if hasattr(settings, 'RSS_URL'):
            content = urllib.urlopen(settings.PRESS_URL).read()
            json_articles = json.loads(content)
        else:
            content = open(settings.PROJECT_ROOT / "templates" / "press.json").read()
            json_articles = json.loads(content)
        cache.set("student_press_json_articles", json_articles)
    articles = [Article(**article) for article in json_articles]
    articles.sort(key=lambda item: _get_date_for_press(item.publish_date), reverse=True)
    return render_to_response('static_templates/press.html', {'articles': articles})


def process_survey_link(survey_link, user):
    """
    If {UNIQUE_ID} appears in the link, replace it with a unique id for the user.
    Currently, this is sha1(user.username).  Otherwise, return survey_link.
    """
    return survey_link.format(UNIQUE_ID=unique_id_for_user(user))


def cert_info(user, course):
    """
    Get the certificate info needed to render the dashboard section for the given
    student and course.  Returns a dictionary with keys:

    'status': one of 'generating', 'ready', 'notpassing', 'processing', 'restricted'
    'show_download_url': bool
    'download_url': url, only present if show_download_url is True
    'show_disabled_download_button': bool -- true if state is 'generating'
    'show_survey_button': bool
    'survey_url': url, only if show_survey_button is True
    'grade': if status is not 'processing'
    """
    if not course.has_ended():
        return {}

    return _cert_info(user, course, certificate_status_for_student(user, course.id))


def reverification_info(course_enrollment_pairs, user, statuses):
    """
    Returns reverification-related information for *all* of user's enrollments whose
    reverification status is in status_list

    Args:
        course_enrollment_pairs (list): list of (course, enrollment) tuples
        user (User): the user whose information we want
        statuses (list): a list of reverification statuses we want information for
            example: ["must_reverify", "denied"]

    Returns:
        dictionary of lists: dictionary with one key per status, e.g.
            dict["must_reverify"] = []
            dict["must_reverify"] = [some information]
    """
    reverifications = defaultdict(list)
    for (course, enrollment) in course_enrollment_pairs:
        info = single_course_reverification_info(user, course, enrollment)
        if info:
            reverifications[info.status].append(info)

    # Sort the data by the reverification_end_date
    for status in statuses:
        if reverifications[status]:
            reverifications[status].sort(key=lambda x: x.date)
    return reverifications


def single_course_reverification_info(user, course, enrollment):  # pylint: disable=invalid-name
    """Returns midcourse reverification-related information for user with enrollment in course.

    If a course has an open re-verification window, and that user has a verified enrollment in
    the course, we return a tuple with relevant information. Returns None if there is no info..

    Args:
        user (User): the user we want to get information for
        course (Course): the course in which the student is enrolled
        enrollment (CourseEnrollment): the object representing the type of enrollment user has in course

    Returns:
        ReverifyInfo: (course_id, course_name, course_number, date, status)
        OR, None: None if there is no re-verification info for this enrollment
    """
    window = MidcourseReverificationWindow.get_window(course.id, datetime.datetime.now(UTC))

    # If there's no window OR the user is not verified, we don't get reverification info
    if (not window) or (enrollment.mode != "verified"):
        return None
    return ReverifyInfo(
        course.id, course.display_name, course.number,
        window.end_date.strftime('%B %d, %Y %X %p'),
        SoftwareSecurePhotoVerification.user_status(user, window)[0],
        SoftwareSecurePhotoVerification.display_status(user, window),
    )


def get_course_enrollment_pairs(user, course_org_filter, org_filter_out_set):
    """
    Get the relevant set of (Course, CourseEnrollment) pairs to be displayed on
    a student's dashboard.
    """
    for enrollment in CourseEnrollment.enrollments_for_user(user):
        try:
            course = course_from_id(enrollment.course_id)

            # if we are in a Microsite, then filter out anything that is not
            # attributed (by ORG) to that Microsite
            if course_org_filter and course_org_filter != course.location.org:
                continue
            # Conversely, if we are not in a Microsite, then let's filter out any enrollments
            # with courses attributed (by ORG) to Microsites
            elif course.location.org in org_filter_out_set:
                continue

            yield (course, enrollment)
        except ItemNotFoundError:
            log.error("User {0} enrolled in non-existent course {1}"
                      .format(user.username, enrollment.course_id))


def _cert_info(user, course, cert_status):
    """
    Implements the logic for cert_info -- split out for testing.
    """
    default_status = 'processing'

    default_info = {'status': default_status,
                    'show_disabled_download_button': False,
                    'show_download_url': False,
                    'show_survey_button': False,
                    }

    if cert_status is None:
        return default_info

    # simplify the status for the template using this lookup table
    template_state = {
        CertificateStatuses.generating: 'generating',
        CertificateStatuses.regenerating: 'generating',
        CertificateStatuses.downloadable: 'ready',
        CertificateStatuses.notpassing: 'notpassing',
        CertificateStatuses.restricted: 'restricted',
    }

    status = template_state.get(cert_status['status'], default_status)

    d = {'status': status,
         'show_download_url': status == 'ready',
         'show_disabled_download_button': status == 'generating',
         'mode': cert_status.get('mode', None)}

    if (status in ('generating', 'ready', 'notpassing', 'restricted') and
            course.end_of_course_survey_url is not None):
        d.update({
            'show_survey_button': True,
            'survey_url': process_survey_link(course.end_of_course_survey_url, user)})
    else:
        d['show_survey_button'] = False

    if status == 'ready':
        if 'download_url' not in cert_status:
            log.warning("User %s has a downloadable cert for %s, but no download url",
                        user.username, course.id)
            return default_info
        else:
            d['download_url'] = cert_status['download_url']

    if status in ('generating', 'ready', 'notpassing', 'restricted'):
        if 'grade' not in cert_status:
            # Note: as of 11/20/2012, we know there are students in this state-- cs169.1x,
            # who need to be regraded (we weren't tracking 'notpassing' at first).
            # We can add a log.warning here once we think it shouldn't happen.
            return default_info
        else:
            d['grade'] = cert_status['grade']

    return d


@ensure_csrf_cookie
def signin_user(request):
    """
    This view will display the non-modal login form
    """
    if (settings.FEATURES['AUTH_USE_CERTIFICATES'] and
            external_auth.views.ssl_get_cert_from_request(request)):
        # SSL login doesn't require a view, so redirect
        # branding and allow that to process the login if it
        # is enabled and the header is in the request.
        return redirect(reverse('root'))
    if settings.FEATURES.get('AUTH_USE_CAS'):
        # If CAS is enabled, redirect auth handling to there
        return redirect(reverse('cas-login'))
    if request.user.is_authenticated():
        return redirect(reverse('dashboard'))

    context = {
        'suppress_toplevel_navigation': True,
        'course_id': request.GET.get('course_id'),
        'enrollment_action': request.GET.get('enrollment_action'),
        'platform_name': microsite.get_value(
            'platform_name',
            settings.PLATFORM_NAME
        ),
    }
    return render_to_response('login.html', context)


@ensure_csrf_cookie
def register_user(request, extra_context=None):
    """
    This view will display the non-modal registration form
    """
    if request.user.is_authenticated():
        return redirect(reverse('dashboard'))
    if settings.FEATURES.get('AUTH_USE_CERTIFICATES_IMMEDIATE_SIGNUP'):
        # Redirect to branding to process their certificate if SSL is enabled
        # and registration is disabled.
        return redirect(reverse('root'))

    context = {
        'course_id': request.GET.get('course_id'),
        'enrollment_action': request.GET.get('enrollment_action'),
        'platform_name': microsite.get_value(
            'platform_name',
            settings.PLATFORM_NAME
        ),
    }
    if extra_context is not None:
        context.update(extra_context)

    if context.get("extauth_domain", '').startswith(external_auth.views.SHIBBOLETH_DOMAIN_PREFIX):
        return render_to_response('register-shib.html', context)
    return render_to_response('register.html', context)


def complete_course_mode_info(course_id, enrollment):
    """
    We would like to compute some more information from the given course modes
    and the user's current enrollment

    Returns the given information:
        - whether to show the course upsell information
        - numbers of days until they can't upsell anymore
    """
    modes = CourseMode.modes_for_course_dict(course_id)
    mode_info = {'show_upsell': False, 'days_for_upsell': None}
    # we want to know if the user is already verified and if verified is an
    # option
    if 'verified' in modes and enrollment.mode != 'verified':
        mode_info['show_upsell'] = True
        # if there is an expiration date, find out how long from now it is
        if modes['verified'].expiration_datetime:
            today = datetime.datetime.now(UTC).date()
            mode_info['days_for_upsell'] = (modes['verified'].expiration_datetime.date() - today).days

    return mode_info


@login_required
@ensure_csrf_cookie
def dashboard(request):
    user = request.user

    # for microsites, we want to filter and only show enrollments for courses within
    # the microsites 'ORG'
    course_org_filter = microsite.get_value('course_org_filter')

    # Let's filter out any courses in an "org" that has been declared to be
    # in a Microsite
    org_filter_out_set = microsite.get_all_orgs()

    # remove our current Microsite from the "filter out" list, if applicable
    if course_org_filter:
        org_filter_out_set.remove(course_org_filter)

    # Build our (course, enrollment) list for the user, but ignore any courses that no
    # longer exist (because the course IDs have changed). Still, we don't delete those
    # enrollments, because it could have been a data push snafu.
    course_enrollment_pairs = list(get_course_enrollment_pairs(user, course_org_filter, org_filter_out_set))

    course_optouts = Optout.objects.filter(user=user).values_list('course_id', flat=True)

    message = ""
    if not user.is_active:
        message = render_to_string('registration/activate_account_notice.html', {'email': user.email})

    # Global staff can see what courses errored on their dashboard
    staff_access = False
    errored_courses = {}
    if has_access(user, 'global', 'staff'):
        # Show any courses that errored on load
        staff_access = True
        errored_courses = modulestore().get_errored_courses()

    show_courseware_links_for = frozenset(course.id for course, _enrollment in course_enrollment_pairs
                                          if has_access(request.user, course, 'load'))

    course_modes = {course.id: complete_course_mode_info(course.id, enrollment) for course, enrollment in course_enrollment_pairs}
    cert_statuses = {course.id: cert_info(request.user, course) for course, _enrollment in course_enrollment_pairs}

    # only show email settings for Mongo course and when bulk email is turned on
    show_email_settings_for = frozenset(
        course.id for course, _enrollment in course_enrollment_pairs if (
            settings.FEATURES['ENABLE_INSTRUCTOR_EMAIL'] and
            modulestore().get_modulestore_type(course.id) != XML_MODULESTORE_TYPE and
            CourseAuthorization.instructor_email_enabled(course.id)
        )
    )

    # Verification Attempts
    # Used to generate the "you must reverify for course x" banner
    verification_status, verification_msg = SoftwareSecurePhotoVerification.user_status(user)

    # Gets data for midcourse reverifications, if any are necessary or have failed
    statuses = ["approved", "denied", "pending", "must_reverify"]
    reverifications = reverification_info(course_enrollment_pairs, user, statuses)

    show_refund_option_for = frozenset(course.id for course, _enrollment in course_enrollment_pairs
                                       if _enrollment.refundable())

    # get info w.r.t ExternalAuthMap
    external_auth_map = None
    try:
        external_auth_map = ExternalAuthMap.objects.get(user=user)
    except ExternalAuthMap.DoesNotExist:
        pass

    # If there are *any* denied reverifications that have not been toggled off,
    # we'll display the banner
    denied_banner = any(item.display for item in reverifications["denied"])

    language_options = DarkLangConfig.current().released_languages_list

    # add in the default language if it's not in the list of released languages
    if settings.LANGUAGE_CODE not in language_options:
        language_options.append(settings.LANGUAGE_CODE)

    # try to get the prefered language for the user
    cur_lang_code = UserPreference.get_preference(request.user, LANGUAGE_KEY)
    if cur_lang_code:
        # if the user has a preference, get the name from the code
        current_language = settings.LANGUAGE_DICT[cur_lang_code]
    else:
        # if the user doesn't have a preference, use the default language
        current_language = settings.LANGUAGE_DICT[settings.LANGUAGE_CODE]

    context = {
        'course_enrollment_pairs': course_enrollment_pairs,
        'course_optouts': course_optouts,
        'message': message,
        'external_auth_map': external_auth_map,
        'staff_access': staff_access,
        'errored_courses': errored_courses,
        'show_courseware_links_for': show_courseware_links_for,
        'all_course_modes': course_modes,
        'cert_statuses': cert_statuses,
        'show_email_settings_for': show_email_settings_for,
        'reverifications': reverifications,
        'verification_status': verification_status,
        'verification_msg': verification_msg,
        'show_refund_option_for': show_refund_option_for,
        'denied_banner': denied_banner,
        'billing_email': settings.PAYMENT_SUPPORT_EMAIL,
        'language_options': language_options,
        'current_language': current_language,
        'current_language_code': cur_lang_code,
    }

    return render_to_response('dashboard.html', context)


def try_change_enrollment(request):
    """
    This method calls change_enrollment if the necessary POST
    parameters are present, but does not return anything. It
    simply logs the result or exception. This is usually
    called after a registration or login, as secondary action.
    It should not interrupt a successful registration or login.
    """
    if 'enrollment_action' in request.POST:
        try:
            enrollment_response = change_enrollment(request)
            # There isn't really a way to display the results to the user, so we just log it
            # We expect the enrollment to be a success, and will show up on the dashboard anyway
            log.info(
                "Attempted to automatically enroll after login. Response code: {0}; response body: {1}".format(
                    enrollment_response.status_code,
                    enrollment_response.content
                )
            )
            if enrollment_response.content != '':
                return enrollment_response.content
        except Exception, e:
            log.exception("Exception automatically enrolling after login: {0}".format(str(e)))


@require_POST
def change_enrollment(request):
    """
    Modify the enrollment status for the logged-in user.

    The request parameter must be a POST request (other methods return 405)
    that specifies course_id and enrollment_action parameters. If course_id or
    enrollment_action is not specified, if course_id is not valid, if
    enrollment_action is something other than "enroll" or "unenroll", if
    enrollment_action is "enroll" and enrollment is closed for the course, or
    if enrollment_action is "unenroll" and the user is not enrolled in the
    course, a 400 error will be returned. If the user is not logged in, 403
    will be returned; it is important that only this case return 403 so the
    front end can redirect the user to a registration or login page when this
    happens. This function should only be called from an AJAX request or
    as a post-login/registration helper, so the error messages in the responses
    should never actually be user-visible.
    """
    user = request.user

    action = request.POST.get("enrollment_action")
    course_id = request.POST.get("course_id")
    if course_id is None:
        return HttpResponseBadRequest(_("Course id not specified"))

    if not user.is_authenticated():
        return HttpResponseForbidden()

    if action == "enroll":
        # Make sure the course exists
        # We don't do this check on unenroll, or a bad course id can't be unenrolled from
        try:
            course = course_from_id(course_id)
        except ItemNotFoundError:
            log.warning("User {0} tried to enroll in non-existent course {1}"
                        .format(user.username, course_id))
            return HttpResponseBadRequest(_("Course id is invalid"))

        if not has_access(user, course, 'enroll'):
            return HttpResponseBadRequest(_("Enrollment is closed"))

        # see if we have already filled up all allowed enrollments
        is_course_full = CourseEnrollment.is_course_full(course)

        if is_course_full:
            return HttpResponseBadRequest(_("Course is full"))

        # If this course is available in multiple modes, redirect them to a page
        # where they can choose which mode they want.
        available_modes = CourseMode.modes_for_course(course_id)
        if len(available_modes) > 1:
            return HttpResponse(
                reverse("course_modes_choose", kwargs={'course_id': course_id})
            )

        current_mode = available_modes[0]

        course_id_dict = Location.parse_course_id(course_id)
        dog_stats_api.increment(
            "common.student.enrollment",
            tags=[u"org:{org}".format(**course_id_dict),
                  u"course:{course}".format(**course_id_dict),
                  u"run:{name}".format(**course_id_dict)]
        )

        CourseEnrollment.enroll(user, course.id, mode=current_mode.slug)

        return HttpResponse()

    elif action == "add_to_cart":
        # Pass the request handling to shoppingcart.views
        # The view in shoppingcart.views performs error handling and logs different errors.  But this elif clause
        # is only used in the "auto-add after user reg/login" case, i.e. it's always wrapped in try_change_enrollment.
        # This means there's no good way to display error messages to the user.  So we log the errors and send
        # the user to the shopping cart page always, where they can reasonably discern the status of their cart,
        # whether things got added, etc

        shoppingcart.views.add_course_to_cart(request, course_id)
        return HttpResponse(
            reverse("shoppingcart.views.show_cart")
        )

    elif action == "unenroll":
        if not CourseEnrollment.is_enrolled(user, course_id):
            return HttpResponseBadRequest(_("You are not enrolled in this course"))
        CourseEnrollment.unenroll(user, course_id)
        course_id_dict = Location.parse_course_id(course_id)
        dog_stats_api.increment(
            "common.student.unenrollment",
            tags=[u"org:{org}".format(**course_id_dict),
                  u"course:{course}".format(**course_id_dict),
                  u"run:{name}".format(**course_id_dict)]
        )
        return HttpResponse()
    else:
        return HttpResponseBadRequest(_("Enrollment action is invalid"))


def _parse_course_id_from_string(input_str):
    """
    Helper function to determine if input_str (typically the queryparam 'next') contains a course_id.
    @param input_str:
    @return: the course_id if found, None if not
    """
    m_obj = re.match(r'^/courses/(?P<course_id>[^/]+/[^/]+/[^/]+)', input_str)
    if m_obj:
        return m_obj.group('course_id')
    return None


def _get_course_enrollment_domain(course_id):
    """
    Helper function to get the enrollment domain set for a course with id course_id
    @param course_id:
    @return:
    """
    try:
        course = course_from_id(course_id)
        return course.enrollment_domain
    except ItemNotFoundError:
        return None


@ensure_csrf_cookie
def accounts_login(request):
    """
    This view is mainly used as the redirect from the @login_required decorator.  I don't believe that
    the login path linked from the homepage uses it.
    """
    if settings.FEATURES.get('AUTH_USE_CAS'):
        return redirect(reverse('cas-login'))
    if settings.FEATURES['AUTH_USE_CERTIFICATES']:
        # SSL login doesn't require a view, so redirect
        # to branding and allow that to process the login.
        return redirect(reverse('root'))
    # see if the "next" parameter has been set, whether it has a course context, and if so, whether
    # there is a course-specific place to redirect
    redirect_to = request.GET.get('next')
    if redirect_to:
        course_id = _parse_course_id_from_string(redirect_to)
        if course_id and _get_course_enrollment_domain(course_id):
            return external_auth.views.course_specific_login(request, course_id)
    context = {
        'suppress_toplevel_navigation': True,
        'platform_name': settings.PLATFORM_NAME,
    }
    return render_to_response('login.html', context)


# Need different levels of logging
@ensure_csrf_cookie
def login_user(request, error=""):
    """AJAX request to log in the user."""
    if 'email' not in request.POST or 'password' not in request.POST:
<<<<<<< HEAD
        return HttpResponse(json.dumps({'success': False,
                                        'value': ugettext_lazy('There was an error receiving your login information. Please email us.')}, cls=LazyEncoder))  # TODO: User error message
=======
        return JsonResponse({
            "success": False,
            "value": _('There was an error receiving your login information. Please email us.'),  # TODO: User error message
        })  # TODO: this should be status code 400  # pylint: disable=fixme
>>>>>>> 14d03784

    email = request.POST['email']
    password = request.POST['password']
    try:
        user = User.objects.get(email=email)
    except User.DoesNotExist:
        if settings.FEATURES['SQUELCH_PII_IN_LOGS']:
            AUDIT_LOG.warning(u"Login failed - Unknown user email")
        else:
            AUDIT_LOG.warning(u"Login failed - Unknown user email: {0}".format(email))
        user = None

    # check if the user has a linked shibboleth account, if so, redirect the user to shib-login
    # This behavior is pretty much like what gmail does for shibboleth.  Try entering some @stanford.edu
    # address into the Gmail login.
    if settings.FEATURES.get('AUTH_USE_SHIB') and user:
        try:
            eamap = ExternalAuthMap.objects.get(user=user)
            if eamap.external_domain.startswith(external_auth.views.SHIBBOLETH_DOMAIN_PREFIX):
                return JsonResponse({
                    "success": False,
                    "redirect": reverse('shib-login'),
                })  # TODO: this should be status code 301  # pylint: disable=fixme
        except ExternalAuthMap.DoesNotExist:
            # This is actually the common case, logging in user without external linked login
            AUDIT_LOG.info("User %s w/o external auth attempting login", user)

    # see if account has been locked out due to excessive login failures
    user_found_by_email_lookup = user
    if user_found_by_email_lookup and LoginFailures.is_feature_enabled():
        if LoginFailures.is_user_locked_out(user_found_by_email_lookup):
            return JsonResponse({
                "success": False,
                "value": _('This account has been temporarily locked due to excessive login failures. Try again later.'),
            })  # TODO: this should be status code 429  # pylint: disable=fixme

    # if the user doesn't exist, we want to set the username to an invalid
    # username so that authentication is guaranteed to fail and we can take
    # advantage of the ratelimited backend
    username = user.username if user else ""
    try:
        user = authenticate(username=username, password=password, request=request)
    # this occurs when there are too many attempts from the same IP address
    except RateLimitException:
<<<<<<< HEAD
        return HttpResponse(json.dumps({'success': False,
                                        'value': ugettext_lazy('Too many failed login attempts. Try again later.')}, cls=LazyEncoder))
=======
        return JsonResponse({
            "success": False,
            "value": _('Too many failed login attempts. Try again later.'),
        })  # TODO: this should be status code 429  # pylint: disable=fixme
>>>>>>> 14d03784
    if user is None:
        # tick the failed login counters if the user exists in the database
        if user_found_by_email_lookup and LoginFailures.is_feature_enabled():
            LoginFailures.increment_lockout_counter(user_found_by_email_lookup)

        # if we didn't find this username earlier, the account for this email
        # doesn't exist, and doesn't have a corresponding password
        if username != "":
<<<<<<< HEAD
            AUDIT_LOG.warning(u"Login failed - password for {0} is invalid".format(email))
            AUDIT_LOG.warning(get_language())
        return HttpResponse(json.dumps({'success': False,
                                        'value': ugettext_lazy('Email or password is incorrect.')}, cls=LazyEncoder))
=======
            if settings.FEATURES['SQUELCH_PII_IN_LOGS']:
                loggable_id = user_found_by_email_lookup.id if user_found_by_email_lookup else "<unknown>"
                AUDIT_LOG.warning(u"Login failed - password for user.id: {0} is invalid".format(loggable_id))
            else:
                AUDIT_LOG.warning(u"Login failed - password for {0} is invalid".format(email))
        return JsonResponse({
            "success": False,
            "value": _('Email or password is incorrect.'),
        })  # TODO: this should be status code 400  # pylint: disable=fixme

    # successful login, clear failed login attempts counters, if applicable
    if LoginFailures.is_feature_enabled():
        LoginFailures.clear_lockout_counter(user)
>>>>>>> 14d03784

    if user is not None and user.is_active:
        try:
            # We do not log here, because we have a handler registered
            # to perform logging on successful logins.
            login(request, user)
            if request.POST.get('remember') == 'true':
                request.session.set_expiry(604800)
                log.debug("Setting user session to never expire")
            else:
                request.session.set_expiry(0)
        except Exception as e:
            AUDIT_LOG.critical("Login failed - Could not create session. Is memcached running?")
            log.critical("Login failed - Could not create session. Is memcached running?")
            log.exception(e)
            raise

        redirect_url = try_change_enrollment(request)

        dog_stats_api.increment("common.student.successful_login")
<<<<<<< HEAD
        response = HttpResponse(json.dumps({'success': True, 'redirect_url': redirect_url}, cls=LazyEncoder))
=======
        response = JsonResponse({
            "success": True,
            "redirect_url": redirect_url,
        })
>>>>>>> 14d03784

        # set the login cookie for the edx marketing site
        # we want this cookie to be accessed via javascript
        # so httponly is set to None

        if request.session.get_expire_at_browser_close():
            max_age = None
            expires = None
        else:
            max_age = request.session.get_expiry_age()
            expires_time = time.time() + max_age
            expires = cookie_date(expires_time)

        response.set_cookie(
            settings.EDXMKTG_COOKIE_NAME, 'true', max_age=max_age,
            expires=expires, domain=settings.SESSION_COOKIE_DOMAIN,
            path='/', secure=None, httponly=None,
        )

        return response

    if settings.FEATURES['SQUELCH_PII_IN_LOGS']:
        AUDIT_LOG.warning(u"Login failed - Account not active for user.id: {0}, resending activation".format(user.id))
    else:
        AUDIT_LOG.warning(u"Login failed - Account not active for user {0}, resending activation".format(username))

    reactivation_email_for_user(user)
<<<<<<< HEAD
    not_activated_msg = ugettext_lazy("This account has not been activated. We have sent another activation message. Please check your e-mail for the activation instructions.")
    return HttpResponse(json.dumps({'success': False,
                                    'value': not_activated_msg}, cls=LazyEncoder))
=======
    not_activated_msg = _("This account has not been activated. We have sent another activation message. Please check your e-mail for the activation instructions.")
    return JsonResponse({
        "success": False,
        "value": not_activated_msg,
    })  # TODO: this should be status code 400  # pylint: disable=fixme
>>>>>>> 14d03784


@ensure_csrf_cookie
def logout_user(request):
    """
    HTTP request to log out the user. Redirects to marketing page.
    Deletes both the CSRF and sessionid cookies so the marketing
    site can determine the logged in state of the user
    """
    # We do not log here, because we have a handler registered
    # to perform logging on successful logouts.
    logout(request)
    if settings.FEATURES.get('AUTH_USE_CAS'):
        target = reverse('cas-logout')
    else:
        target = '/'
    response = redirect(target)
    response.delete_cookie(
        settings.EDXMKTG_COOKIE_NAME,
        path='/', domain=settings.SESSION_COOKIE_DOMAIN,
    )
    return response


@require_GET
@login_required
@ensure_csrf_cookie
def manage_user_standing(request):
    """
    Renders the view used to manage user standing. Also displays a table
    of user accounts that have been disabled and who disabled them.
    """
    if not request.user.is_staff:
        raise Http404
    all_disabled_accounts = UserStanding.objects.filter(
        account_status=UserStanding.ACCOUNT_DISABLED
    )

    all_disabled_users = [standing.user for standing in all_disabled_accounts]

    headers = ['username', 'account_changed_by']
    rows = []
    for user in all_disabled_users:
        row = [user.username, user.standing.all()[0].changed_by]
        rows.append(row)

    context = {'headers': headers, 'rows': rows}

    return render_to_response("manage_user_standing.html", context)


@require_POST
@login_required
@ensure_csrf_cookie
def disable_account_ajax(request):
    """
    Ajax call to change user standing. Endpoint of the form
    in manage_user_standing.html
    """
    if not request.user.is_staff:
        raise Http404
    username = request.POST.get('username')
    context = {}
    if username is None or username.strip() == '':
        context['message'] = _('Please enter a username')
        return JsonResponse(context, status=400)

    account_action = request.POST.get('account_action')
    if account_action is None:
        context['message'] = _('Please choose an option')
        return JsonResponse(context, status=400)

    username = username.strip()
    try:
        user = User.objects.get(username=username)
    except User.DoesNotExist:
        context['message'] = _("User with username {} does not exist").format(username)
        return JsonResponse(context, status=400)
    else:
        user_account, _success = UserStanding.objects.get_or_create(
            user=user, defaults={'changed_by': request.user},
        )
        if account_action == 'disable':
            user_account.account_status = UserStanding.ACCOUNT_DISABLED
            context['message'] = _("Successfully disabled {}'s account").format(username)
            log.info("{} disabled {}'s account".format(request.user, username))
        elif account_action == 'reenable':
            user_account.account_status = UserStanding.ACCOUNT_ENABLED
            context['message'] = _("Successfully reenabled {}'s account").format(username)
            log.info("{} reenabled {}'s account".format(request.user, username))
        else:
            context['message'] = _("Unexpected account status")
            return JsonResponse(context, status=400)
        user_account.changed_by = request.user
        user_account.standing_last_changed_at = datetime.datetime.now(UTC)
        user_account.save()

    return JsonResponse(context)


@login_required
@ensure_csrf_cookie
def change_setting(request):
    """JSON call to change a profile setting: Right now, location"""
    # TODO (vshnayder): location is no longer used
    up = UserProfile.objects.get(user=request.user)  # request.user.profile_cache
    if 'location' in request.POST:
        up.location = request.POST['location']
    up.save()

    return JsonResponse({
        "success": True,
        "location": up.location,
    })


def _validate_statgradlogin(login):
    """
    Raises ValidationError
    """
    p = re.compile('sch\d+\Z')

    try:
        if p.match(login) is None:
            raise ValidationError("Ahtung")
    except:
        raise ValidationError("Ahtung")


def _do_create_account(post_vars):
    """
    Given cleaned post variables, create the User and UserProfile objects, as well as the
    registration for this user.

    Returns a tuple (User, UserProfile, Registration).

    Note: this function is also used for creating test users.
    """
    user = User(username=post_vars['email'],
                email=post_vars['email'],
                is_active=False)
    user.set_password(post_vars['password'])
    registration = Registration()
    # TODO: Rearrange so that if part of the process fails, the whole process fails.
    # Right now, we can have e.g. no registration e-mail sent out and a zombie account
    try:
        user.save()
    except IntegrityError:
        js = {'success': False}
        # Figure out the cause of the integrity error
<<<<<<< HEAD
=======
        if len(User.objects.filter(username=post_vars['username'])) > 0:
            js['value'] = _("An account with the Public Username '{username}' already exists.").format(username=post_vars['username'])
            js['field'] = 'username'
            return JsonResponse(js, status=400)

>>>>>>> 14d03784
        if len(User.objects.filter(email=post_vars['email'])) > 0:
            js['value'] = ugettext_lazy("An account with the Email '{email}' already exists.").format(email=post_vars['email'])
            js['field'] = 'email'
<<<<<<< HEAD
            return HttpResponse(json.dumps(js, cls=LazyEncoder))
=======
            return JsonResponse(js, status=400)
>>>>>>> 14d03784

        raise

    registration.register(user)

    profile = UserProfile(user=user)
    profile.name = "%s %s %s" % (post_vars.get('lastname'), post_vars.get('firstname'), post_vars.get('middlename'))
    profile.lastname = post_vars.get('lastname')
    profile.firstname = post_vars.get('firstname')
    profile.middlename = post_vars.get('middlename')
    profile.year_of_birth = post_vars.get('year_of_birth')
    profile.level_of_education = post_vars.get('level_of_education')
<<<<<<< HEAD
    profile.education_place = post_vars.get('education_place')
    profile.education_year = post_vars.get('education_year')
    profile.education_qualification = post_vars.get('education_qualification')
    profile.education_specialty = post_vars.get('education_specialty')
    profile.work_type = post_vars.get('work_type')
    profile.work_number = post_vars.get('work_number')
    profile.work_name = post_vars.get('work_name')
    profile.work_login = post_vars.get('work_login')
    profile.work_location = post_vars.get('work_location')
    profile.work_occupation = post_vars.get('work_occupation')
    profile.work_occupation_other = post_vars.get('work_occupation_other')
    profile.work_teaching_experience = post_vars.get('work_teaching_experience')
    profile.work_managing_experience = post_vars.get('work_managing_experience')
    profile.work_qualification_category = post_vars.get('work_qualification_category')
    profile.work_qualification_category_year = post_vars.get('work_qualification_category_year')
    profile.contact_phone = post_vars.get('contact_phone')

    # try:
    #     profile.year_of_birth = int(post_vars['year_of_birth'])
    # except (ValueError, KeyError):
    #     # If they give us garbage, just ignore it instead
    #     # of asking them to put an integer.
    #     profile.year_of_birth = None
=======
    profile.gender = post_vars.get('gender')
    profile.mailing_address = post_vars.get('mailing_address')
    profile.city = post_vars.get('city')
    profile.country = post_vars.get('country')
    profile.goals = post_vars.get('goals')

    try:
        profile.year_of_birth = int(post_vars['year_of_birth'])
    except (ValueError, KeyError):
        # If they give us garbage, just ignore it instead
        # of asking them to put an integer.
        profile.year_of_birth = None
>>>>>>> 14d03784
    try:
        profile.save()
    except Exception:
        log.exception("UserProfile creation failed for user {id}.".format(id=user.id))

    UserPreference.set_preference(user, LANGUAGE_KEY, get_language())

    return (user, profile, registration)


@ensure_csrf_cookie
def create_account(request, post_override=None):
    """
    JSON call to create new edX account.
    Used by form in signup_modal.html, which is included into navigation.html
    """
    js = {'success': False}

    post_vars = post_override if post_override else request.POST
    extra_fields = getattr(settings, 'REGISTRATION_EXTRA_FIELDS', {})

    # if doing signup for an external authorization, then get email, password, name from the eamap
    # don't use the ones from the form, since the user could have hacked those
    # unless originally we didn't get a valid email or name from the external auth
    DoExternalAuth = 'ExternalAuthMap' in request.session
    if DoExternalAuth:
        eamap = request.session['ExternalAuthMap']
        try:
            validate_email(eamap.external_email)
            email = eamap.external_email
        except ValidationError:
            email = post_vars.get('email', '')
        if eamap.external_name.strip() == '':
            name = post_vars.get('name', '')
        else:
            name = eamap.external_name
        password = eamap.internal_password
        post_vars = dict(post_vars.items())
        post_vars.update(dict(email=email, name=name, password=password))
        log.debug(u'In create_account with external_auth: user = %s, email=%s', name, email)

    post_vars = dict(post_vars.items())
    
    # Confirm we have a properly formed request
    for a in ['email', 'password', "lastname", "firstname", "middlename"]:
        if a not in post_vars:
            js['value'] = ugettext_lazy("Error (401 {field}). E-mail us.").format(field=a)
            js['field'] = a
<<<<<<< HEAD
            return HttpResponse(json.dumps(js, cls=LazyEncoder))

    if post_vars.get('honor_code', 'false') != u'true':
        js['value'] = ugettext_lazy("To enroll, you must follow the honor code.").format(field=a)
        js['field'] = 'honor_code'
        return HttpResponse(json.dumps(js, cls=LazyEncoder))
=======
            return JsonResponse(js, status=400)

    if extra_fields.get('honor_code', 'required') == 'required' and \
            post_vars.get('honor_code', 'false') != u'true':
        js['value'] = _("To enroll, you must follow the honor code.").format(field=a)
        js['field'] = 'honor_code'
        return JsonResponse(js, status=400)
>>>>>>> 14d03784

    # Can't have terms of service for certain SHIB users, like at Stanford
    tos_required = (
        not settings.FEATURES.get("AUTH_USE_SHIB") or
        not settings.FEATURES.get("SHIB_DISABLE_TOS") or
        not DoExternalAuth or
        not eamap.external_domain.startswith(
            external_auth.views.SHIBBOLETH_DOMAIN_PREFIX
        )
    )

    if tos_required:
        if post_vars.get('terms_of_service', 'false') != u'true':
            js['value'] = ugettext_lazy("You must accept the terms of service.").format(field=a)
            js['field'] = 'terms_of_service'
<<<<<<< HEAD
            return HttpResponse(json.dumps(js, cls=LazyEncoder))
=======
            return JsonResponse(js, status=400)
>>>>>>> 14d03784

    # Confirm appropriate fields are there.
    # TODO: Check e-mail format is correct.
    # TODO: Confirm e-mail is not from a generic domain (mailinator, etc.)? Not sure if
    # this is a good idea
    # TODO: Check password is sane

<<<<<<< HEAD
    required_post_vars = ["email", "password", "lastname", "firstname"]
    if tos_not_required:
        required_post_vars = ['username', 'email', 'name', 'password', 'honor_code']

    if  "level_of_education" in required_post_vars and  len(post_vars.get("level_of_education")) < 1:
        js['value'] = _('Education level is required')
        js['field'] = "level_of_education"
        return HttpResponse(json.dumps(js, cls=LazyEncoder))

    if "work_occupation" in required_post_vars and repost_var.get("work_occupation") == 'other' and "work_occupation2" in post_vars:
        post_vars.post_vars["work_occupation"] = post_vars["work_occupation2"]
    if "work_occupation_other" in required_post_vars and  post_vars.get("work_occupation_other") == 'other' and "work_occupation_other2" in post_vars:
        post_vars.post_vars["work_occupation_other"] = post_vars["work_occupation_other2"]

    for a in required_post_vars:
        if len(post_vars[a]) < 1:
            error_str = {'username': ugettext_lazy('Username must be minimum of two characters long.'),
                         'email': ugettext_lazy('A properly formatted e-mail is required.'),
                         'name': ugettext_lazy('Your legal name must be a minimum of two characters long.'),
                         'password': ugettext_lazy('A valid password is required.'),
                         'terms_of_service': ugettext_lazy('Accepting Terms of Service is required.'),
                         'honor_code': ugettext_lazy('Agreeing to the Honor Code is required.'),
                         'lastname': ugettext_lazy('Lastname must be a minimum of two characters long.'),
                         'firstname': ugettext_lazy('Firstname must be a minimum of two characters long.'),
                         'middlename': ugettext_lazy('Middlename must be a minimum of two characters long.'),
                         'year_of_birth': ugettext_lazy('Year of birth is required'),
                         'level_of_education': ugettext_lazy('Education level is required'),
                         'education_place': ugettext_lazy('Education place is required'),
                         'education_year': ugettext_lazy('Education year is required'),
                         'work_type': ugettext_lazy('Work type is required'),
                         'work_number': ugettext_lazy('Work number is required'),
                         'work_name': ugettext_lazy('Work name is required'),
                         'work_login': ugettext_lazy('Work StatGrad login is required'),
                         'work_location': ugettext_lazy('Work location is required'),
                         'work_occupation': ugettext_lazy('Work occupation is required'),
                         'work_teaching_experience': ugettext_lazy('Work teaching experience is required'),
                         'work_qualification_category': ugettext_lazy('Work qualification category is required'),
                         'work_qualification_category_year': ugettext_lazy('Work qualification year is required'),
                         'contact_phone': ugettext_lazy('Contact phone is required')}
            js['value'] = error_str[a]
            js['field'] = a
            return HttpResponse(json.dumps(js, cls=LazyEncoder))

    numeric_post_vars = []

    for a in numeric_post_vars:
        if len(post_vars[a]) > 0 and not post_vars[a].isdigit():
            error_str = {
             'education_year': ugettext_lazy('Education year must be numeric'),
             'work_teaching_experience': ugettext_lazy('Work teaching experience must be numeric'),
             'work_managing_experience': ugettext_lazy('Work managing experience must be numeric'),
             'work_qualification_category_year': ugettext_lazy('Work qualification year must be numeric'),
             'contact_phone': ugettext_lazy('Contact phone must be numeric')}
            js['value'] = error_str[a]
            js['field'] = a
            return HttpResponse(json.dumps(js, cls=LazyEncoder))
        if len(post_vars[a]) < 1:
            post_vars[a] = '0'
=======
    required_post_vars = ['username', 'email', 'name', 'password']
    required_post_vars += [fieldname for fieldname, val in extra_fields.items()
                           if val == 'required']
    if tos_required:
        required_post_vars.append('terms_of_service')

    for field_name in required_post_vars:
        if field_name in ('gender', 'level_of_education'):
            min_length = 1
        else:
            min_length = 2

        if len(post_vars[field_name]) < min_length:
            error_str = {
                'username': _('Username must be minimum of two characters long'),
                'email': _('A properly formatted e-mail is required'),
                'name': _('Your legal name must be a minimum of two characters long'),
                'password': _('A valid password is required'),
                'terms_of_service': _('Accepting Terms of Service is required'),
                'honor_code': _('Agreeing to the Honor Code is required'),
                'level_of_education': _('A level of education is required'),
                'gender': _('Your gender is required'),
                'year_of_birth': _('Your year of birth is required'),
                'mailing_address': _('Your mailing address is required'),
                'goals': _('A description of your goals is required'),
                'city': _('A city is required'),
                'country': _('A country is required')
            }
            js['value'] = error_str[field_name]
            js['field'] = field_name
            return JsonResponse(js, status=400)

        max_length = 75
        if field_name == 'username':
            max_length = 30

        if field_name in ('email', 'username') and len(post_vars[field_name]) > max_length:
            error_str = {
                'username': _('Username cannot be more than {0} characters long').format(max_length),
                'email': _('Email cannot be more than {0} characters long').format(max_length)
            }
            js['value'] = error_str[field_name]
            js['field'] = field_name
            return JsonResponse(js, status=400)
>>>>>>> 14d03784

    try:
        validate_email(post_vars['email'])
    except ValidationError:
        js['value'] = ugettext_lazy("Valid e-mail is required.").format(field=a)
        js['field'] = 'email'
<<<<<<< HEAD
        return HttpResponse(json.dumps(js, cls=LazyEncoder))

    if 'work_login' in required_post_vars:
        try:
            _validate_statgradlogin(post_vars['work_login'])
        except ValidationError:
            js['value'] = ugettext_lazy("Valid StatGrad login is required.").format(field=a)
            js['field'] = 'work_login'
            return HttpResponse(json.dumps(js, cls=LazyEncoder))

    # try:
    #     validate_slug(post_vars['username'])
    # except ValidationError:
    #     js['value'] = _("Username should only consist of A-Z and 0-9, with no spaces.").format(field=a)
    #     js['field'] = 'username'
    #     return HttpResponse(json.dumps(js))
=======
        return JsonResponse(js, status=400)

    try:
        validate_slug(post_vars['username'])
    except ValidationError:
        js['value'] = _("Username should only consist of A-Z and 0-9, with no spaces.").format(field=a)
        js['field'] = 'username'
        return JsonResponse(js, status=400)

    # enforce password complexity as an optional feature
    if settings.FEATURES.get('ENFORCE_PASSWORD_POLICY', False):
        try:
            password = post_vars['password']

            validate_password_length(password)
            validate_password_complexity(password)
            validate_password_dictionary(password)
        except ValidationError, err:
            js['value'] = _('Password: ') + '; '.join(err.messages)
            js['field'] = 'password'
            return JsonResponse(js, status=400)
>>>>>>> 14d03784

    # Ok, looks like everything is legit.  Create the account.
    ret = _do_create_account(post_vars)
    if isinstance(ret, HttpResponse):  # if there was an error then return that
        return ret
    (user, profile, registration) = ret

    context = {
        'name': post_vars['lastname'],
        'login': post_vars['email'],
        'password': post_vars['password'],
        'key': registration.activation_key,
    }

    # composes activation email
    subject = render_to_string('emails/activation_email_subject.txt', context)
    # Email subject *must not* contain newlines
    subject = ''.join(subject.splitlines())
    message = render_to_string('emails/activation_email.txt', context)

    # don't send email if we are doing load testing or random user generation for some reason
    if not (settings.FEATURES.get('AUTOMATIC_AUTH_FOR_TESTING')):
        from_address = microsite.get_value(
            'email_from_address',
            settings.DEFAULT_FROM_EMAIL
        )
        try:
            if settings.FEATURES.get('REROUTE_ACTIVATION_EMAIL'):
                dest_addr = settings.FEATURES['REROUTE_ACTIVATION_EMAIL']
                message = ("Activation for %s (%s): %s\n" % (user, user.email, profile.name) +
                           '-' * 80 + '\n\n' + message)
                send_mail(subject, message, from_address, [dest_addr], fail_silently=False)
            else:
                user.email_user(subject, message, from_address)
        except Exception:  # pylint: disable=broad-except
            log.warning('Unable to send activation email to user', exc_info=True)
            js['value'] = _('Could not send activation e-mail.')
            # What is the correct status code to use here? I think it's 500, because
            # the problem is on the server's end -- but also, the account was created.
            # Seems like the core part of the request was successful.
            return JsonResponse(js, status=500)

    # Immediately after a user creates an account, we log them in. They are only
    # logged in until they close the browser. They can't log in again until they click
    # the activation link from the email.
    login_user = authenticate(username=post_vars['email'], password=post_vars['password'])
    login(request, login_user)
    request.session.set_expiry(0)

    # TODO: there is no error checking here to see that the user actually logged in successfully,
    # and is not yet an active user.
    if login_user is not None:
        AUDIT_LOG.info(u"Login success on new account creation - {0}".format(login_user.username))

    if DoExternalAuth:
        eamap.user = login_user
        eamap.dtsignup = datetime.datetime.now(UTC)
        eamap.save()
        AUDIT_LOG.info("User registered with external_auth %s", post_vars['email'])
        AUDIT_LOG.info('Updated ExternalAuthMap for %s to be %s', post_vars['email'], eamap)

        if settings.FEATURES.get('BYPASS_ACTIVATION_EMAIL_FOR_EXTAUTH'):
            log.info('bypassing activation email')
            login_user.is_active = True
            login_user.save()
            AUDIT_LOG.info(u"Login activated on extauth account - {0} ({1})".format(login_user.username, login_user.email))

    dog_stats_api.increment("common.student.account_created")

    response = JsonResponse({
        'success': True,
        'redirect_url': try_change_enrollment(request),
    })

    # set the login cookie for the edx marketing site
    # we want this cookie to be accessed via javascript
    # so httponly is set to None

    if request.session.get_expire_at_browser_close():
        max_age = None
        expires = None
    else:
        max_age = request.session.get_expiry_age()
        expires_time = time.time() + max_age
        expires = cookie_date(expires_time)

    response.set_cookie(settings.EDXMKTG_COOKIE_NAME,
                        'true', max_age=max_age,
                        expires=expires, domain=settings.SESSION_COOKIE_DOMAIN,
                        path='/',
                        secure=None,
                        httponly=None)
    return response


def auto_auth(request):
    """
    Create or configure a user account, then log in as that user.

    Enabled only when
    settings.FEATURES['AUTOMATIC_AUTH_FOR_TESTING'] is true.

    Accepts the following querystring parameters:
    * `username`, `email`, and `password` for the user account
    * `full_name` for the user profile (the user's full name; defaults to the username)
    * `staff`: Set to "true" to make the user global staff.
    * `course_id`: Enroll the student in the course with `course_id`
    * `roles`: Comma-separated list of roles to grant the student in the course with `course_id`

    If username, email, or password are not provided, use
    randomly generated credentials.
    """

    # Generate a unique name to use if none provided
    unique_name = uuid.uuid4().hex[0:30]

    # Use the params from the request, otherwise use these defaults
    username = request.GET.get('username', unique_name)
    password = request.GET.get('password', unique_name)
    email = request.GET.get('email', unique_name + "@example.com")
    full_name = request.GET.get('full_name', username)
    is_staff = request.GET.get('staff', None)
    course_id = request.GET.get('course_id', None)
    role_names = [v.strip() for v in request.GET.get('roles', '').split(',') if v.strip()]

    # Get or create the user object
    post_data = {
        'username': username,
        'email': email,
        'password': password,
        'name': full_name,
        'honor_code': u'true',
        'terms_of_service': u'true',
    }

    # Attempt to create the account.
    # If successful, this will return a tuple containing
    # the new user object; otherwise it will return an error
    # message.
    result = _do_create_account(post_data)

    if isinstance(result, tuple):
        user = result[0]

    # If we did not create a new account, the user might already
    # exist.  Attempt to retrieve it.
    else:
        user = User.objects.get(username=username)
        user.email = email
        user.set_password(password)
        user.save()

    # Set the user's global staff bit
    if is_staff is not None:
        user.is_staff = (is_staff == "true")
        user.save()

    # Activate the user
    reg = Registration.objects.get(user=user)
    reg.activate()
    reg.save()

    # Enroll the user in a course
    if course_id is not None:
        CourseEnrollment.enroll(user, course_id)

    # Apply the roles
    for role_name in role_names:
        role = Role.objects.get(name=role_name, course_id=course_id)
        user.roles.add(role)

    # Log in as the user
    user = authenticate(username=username, password=password)
    login(request, user)

    # Provide the user with a valid CSRF token
    # then return a 200 response
    success_msg = u"Logged in user {0} ({1}) with password {2} and user_id {3}".format(
        username, email, password, user.id
    )
    response = HttpResponse(success_msg)
    response.set_cookie('csrftoken', csrf(request)['csrf_token'])
    return response


@ensure_csrf_cookie
def activate_account(request, key):
    """When link in activation e-mail is clicked"""
    r = Registration.objects.filter(activation_key=key)
    if len(r) == 1:
        user_logged_in = request.user.is_authenticated()
        already_active = True
        if not r[0].user.is_active:
            r[0].activate()
            already_active = False

        # Enroll student in any pending courses he/she may have if auto_enroll flag is set
        student = User.objects.filter(id=r[0].user_id)
        if student:
            ceas = CourseEnrollmentAllowed.objects.filter(email=student[0].email)
            for cea in ceas:
                if cea.auto_enroll:
                    CourseEnrollment.enroll(student[0], cea.course_id)

        resp = render_to_response(
            "registration/activation_complete.html",
            {
                'user_logged_in': user_logged_in,
                'already_active': already_active
            }
        )
        return resp
    if len(r) == 0:
        return render_to_response(
            "registration/activation_invalid.html",
            {'csrf': csrf(request)['csrf_token']}
        )
    return HttpResponse(_("Unknown error. Please e-mail us to let us know how it happened."))


@ensure_csrf_cookie
def password_reset(request):
    """ Attempts to send a password reset e-mail. """
    if request.method != "POST":
        raise Http404

    # Add some rate limiting here by re-using the RateLimitMixin as a helper class
    limiter = BadRequestRateLimiter()
    if limiter.is_rate_limit_exceeded(request):
        AUDIT_LOG.warning("Rate limit exceeded in password_reset")
        return HttpResponseForbidden()

    form = PasswordResetFormNoActive(request.POST)
    if form.is_valid():
        form.save(use_https=request.is_secure(),
                  from_email=settings.DEFAULT_FROM_EMAIL,
                  request=request,
                  domain_override=request.get_host())
    else:
        # bad user? tick the rate limiter counter
        AUDIT_LOG.info("Bad password_reset user passed in.")
        limiter.tick_bad_request_counter(request)

    return JsonResponse({
        'success': True,
        'value': render_to_string('registration/password_reset_done.html', {}),
    })


def password_reset_confirm_wrapper(
    request,
    uidb36=None,
    token=None,
):
    """ A wrapper around django.contrib.auth.views.password_reset_confirm.
        Needed because we want to set the user as active at this step.
    """
    # cribbed from django.contrib.auth.views.password_reset_confirm
    try:
        uid_int = base36_to_int(uidb36)
        user = User.objects.get(id=uid_int)
        user.is_active = True
        user.save()
    except (ValueError, User.DoesNotExist):
        pass
    # we also want to pass settings.PLATFORM_NAME in as extra_context

    extra_context = {"platform_name": settings.PLATFORM_NAME}
    return password_reset_confirm(
        request, uidb36=uidb36, token=token, extra_context=extra_context
    )


def reactivation_email_for_user(user):
    try:
        reg = Registration.objects.get(user=user)
    except Registration.DoesNotExist:
        return JsonResponse({
            "success": False,
            "error": _('No inactive user with this e-mail exists'),
        })  # TODO: this should be status code 400  # pylint: disable=fixme

<<<<<<< HEAD
    d = {'name': user.profile.name,
         'login': user.email,
         'password': u'******',
         'key': reg.activation_key}
=======
    context = {
        'name': user.profile.name,
        'key': reg.activation_key,
    }
>>>>>>> 14d03784

    subject = render_to_string('emails/activation_email_subject.txt', context)
    subject = ''.join(subject.splitlines())
    message = render_to_string('emails/activation_email.txt', context)

    try:
        user.email_user(subject, message, settings.DEFAULT_FROM_EMAIL)
    except Exception:  # pylint: disable=broad-except
        log.warning('Unable to send reactivation email', exc_info=True)
        return JsonResponse({
            "success": False,
            "error": _('Unable to send reactivation email')
        })  # TODO: this should be status code 500  # pylint: disable=fixme

    return JsonResponse({"success": True})


@ensure_csrf_cookie
def change_email_request(request):
    """ AJAX call from the profile page. User wants a new e-mail.
    """
    ## Make sure it checks for existing e-mail conflicts
    if not request.user.is_authenticated:
        raise Http404

    user = request.user

    if not user.check_password(request.POST['password']):
        return JsonResponse({
            "success": False,
            "error": _('Invalid password'),
        })  # TODO: this should be status code 400  # pylint: disable=fixme

    new_email = request.POST['new_email']
    try:
        validate_email(new_email)
    except ValidationError:
        return JsonResponse({
            "success": False,
            "error": _('Valid e-mail address required.'),
        })  # TODO: this should be status code 400  # pylint: disable=fixme

    if User.objects.filter(email=new_email).count() != 0:
        ## CRITICAL TODO: Handle case sensitivity for e-mails
        return JsonResponse({
            "success": False,
            "error": _('An account with this e-mail already exists.'),
        })  # TODO: this should be status code 400  # pylint: disable=fixme

    pec_list = PendingEmailChange.objects.filter(user=request.user)
    if len(pec_list) == 0:
        pec = PendingEmailChange()
        pec.user = user
    else:
        pec = pec_list[0]

    pec.new_email = request.POST['new_email']
    pec.activation_key = uuid.uuid4().hex
    pec.save()

    if pec.new_email == user.email:
        pec.delete()
        return JsonResponse({
            "success": False,
            "error": _('Old email is the same as the new email.'),
        })  # TODO: this should be status code 400  # pylint: disable=fixme

    context = {
        'key': pec.activation_key,
        'old_email': user.email,
        'new_email': pec.new_email
    }

    subject = render_to_string('emails/email_change_subject.txt', context)
    subject = ''.join(subject.splitlines())

    message = render_to_string('emails/email_change.txt', context)

    from_address = microsite.get_value(
        'email_from_address',
        settings.DEFAULT_FROM_EMAIL
    )

    send_mail(subject, message, from_address, [pec.new_email])

    return JsonResponse({"success": True})


@ensure_csrf_cookie
@transaction.commit_manually
def confirm_email_change(request, key):
    """ User requested a new e-mail. This is called when the activation
    link is clicked. We confirm with the old e-mail, and update
    """
    try:
        try:
            pec = PendingEmailChange.objects.get(activation_key=key)
        except PendingEmailChange.DoesNotExist:
            response = render_to_response("invalid_email_key.html", {})
            transaction.rollback()
            return response

        user = pec.user
        address_context = {
            'old_email': user.email,
            'new_email': pec.new_email
        }

        if len(User.objects.filter(email=pec.new_email)) != 0:
            response = render_to_response("email_exists.html", {})
            transaction.rollback()
            return response

        subject = render_to_string('emails/email_change_subject.txt', address_context)
        subject = ''.join(subject.splitlines())
        message = render_to_string('emails/confirm_email_change.txt', address_context)
        up = UserProfile.objects.get(user=user)
        meta = up.get_meta()
        if 'old_emails' not in meta:
            meta['old_emails'] = []
        meta['old_emails'].append([user.email, datetime.datetime.now(UTC).isoformat()])
        up.set_meta(meta)
        up.save()
        # Send it to the old email...
        try:
            user.email_user(subject, message, settings.DEFAULT_FROM_EMAIL)
        except Exception:
            log.warning('Unable to send confirmation email to old address', exc_info=True)
            response = render_to_response("email_change_failed.html", {'email': user.email})
            transaction.rollback()
            return response

        user.email = pec.new_email
        user.save()
        pec.delete()
        # And send it to the new email...
        try:
            user.email_user(subject, message, settings.DEFAULT_FROM_EMAIL)
        except Exception:
            log.warning('Unable to send confirmation email to new address', exc_info=True)
            response = render_to_response("email_change_failed.html", {'email': pec.new_email})
            transaction.rollback()
            return response

        response = render_to_response("email_change_successful.html", address_context)
        transaction.commit()
        return response
    except Exception:
        # If we get an unexpected exception, be sure to rollback the transaction
        transaction.rollback()
        raise


@ensure_csrf_cookie
def change_name_request(request):
    """ Log a request for a new name. """
    if not request.user.is_authenticated:
        raise Http404

    try:
        pnc = PendingNameChange.objects.get(user=request.user)
    except PendingNameChange.DoesNotExist:
        pnc = PendingNameChange()
    pnc.user = request.user
    pnc.new_name = request.POST['new_name']
    pnc.rationale = request.POST['rationale']
    if len(pnc.new_name) < 2:
        return JsonResponse({
            "success": False,
            "error": _('Name required'),
        })  # TODO: this should be status code 400  # pylint: disable=fixme
    pnc.save()

    # The following automatically accepts name change requests. Remove this to
    # go back to the old system where it gets queued up for admin approval.
    accept_name_change_by_id(pnc.id)

    return JsonResponse({"success": True})


@ensure_csrf_cookie
def pending_name_changes(request):
    """ Web page which allows staff to approve or reject name changes. """
    if not request.user.is_staff:
        raise Http404

    students = []
    for change in PendingNameChange.objects.all():
        profile = UserProfile.objects.get(user=change.user)
        students.append({
            "new_name": change.new_name,
            "rationale": change.rationale,
            "old_name": profile.name,
            "email": change.user.email,
            "uid": change.user.id,
            "cid": change.id,
        })

    return render_to_response("name_changes.html", {"students": students})


@ensure_csrf_cookie
def reject_name_change(request):
    """ JSON: Name change process. Course staff clicks 'reject' on a given name change """
    if not request.user.is_staff:
        raise Http404

    try:
        pnc = PendingNameChange.objects.get(id=int(request.POST['id']))
    except PendingNameChange.DoesNotExist:
        return JsonResponse({
            "success": False,
            "error": _('Invalid ID'),
        })  # TODO: this should be status code 400  # pylint: disable=fixme

    pnc.delete()
    return JsonResponse({"success": True})


def accept_name_change_by_id(id):
    try:
        pnc = PendingNameChange.objects.get(id=id)
    except PendingNameChange.DoesNotExist:
        return JsonResponse({
            "success": False,
            "error": _('Invalid ID'),
        })  # TODO: this should be status code 400  # pylint: disable=fixme

    u = pnc.user
    up = UserProfile.objects.get(user=u)

    # Save old name
    meta = up.get_meta()
    if 'old_names' not in meta:
        meta['old_names'] = []
    meta['old_names'].append([up.name, pnc.rationale, datetime.datetime.now(UTC).isoformat()])
    up.set_meta(meta)

    up.name = pnc.new_name
    up.save()
    pnc.delete()

    return JsonResponse({"success": True})


@ensure_csrf_cookie
def accept_name_change(request):
    """ JSON: Name change process. Course staff clicks 'accept' on a given name change

    We used this during the prototype but now we simply record name changes instead
    of manually approving them. Still keeping this around in case we want to go
    back to this approval method.
    """
    if not request.user.is_staff:
        raise Http404

    return accept_name_change_by_id(int(request.POST['id']))


_ALPHABET = 'ABCDEFGHJKLMNPQRSTUVWXYZ23456789'

def id_generator(size=6, chars=string.ascii_uppercase + string.digits):
    return ''.join(random.choice(chars) for x in range(size))


@ensure_csrf_cookie
def accounts_import(request):
    c = {}
    c.update(csrf(request))
    return render_to_response("import_users.html", c) 


def UnicodeDictReader(utf8_data, **kwargs):
    csv_reader = csv.DictReader(utf8_data, **kwargs)
    for row in csv_reader:
        yield dict([(key, unicode(value, 'utf-8')) for key, value in row.iteritems()])     

@require_POST
@login_required
@ensure_csrf_cookie
def import_users(request, post_override=None):
    post_vars = post_override if post_override else request.POST
    f = request.FILES['file']
    if f is None:
        return render_to_response("import_users.html", {}) 

    data = UnicodeDictReader(f, delimiter=';', quoting=csv.QUOTE_NONE)

    js = {}
    js['passwords'] = {}
    js['log'] = ""
    idx = 0
    send_email = post_vars.get("send_email", 'false') == u'true'
    update_user_email = post_vars.get("update_user_email", 'false') == u'true'
    log.info("Import: params  %s %s" % (send_email, update_user_email))
    for row in data:
        idx += 1
        row['firstname'] = row.pop('first-name')
        row['lastname'] = row.pop('second-name')
        row['middlename'] = row.pop('patronymic')
        #row['email'] = row.pop('email')
        row['work_login'] = row.pop('login')

        name = "%s %s %s" % (row.get('lastname'), row.get('firstname'), row.get('middlename'))
        username = row['email']
        password = row.get('password', id_generator(8, _ALPHABET))
        email = row['email']
        registration = Registration()

        user = User(username=username,
            email=row['email'],
            is_active=False)
        user.set_password(password)


        try:
            user.save()
            registration.register(user)
            log.info("New user:" + row['email'] + ":" + password)
        except IntegrityError:
            # Figure out the cause of the integrity error
            if len(User.objects.filter(email=row['email'])) > 0:
                user = User.objects.filter(email=row['email'])[0];
                profile = UserProfile()
                try:
                    profile = UserProfile.objects.get(user=user)
                except Exception:
                    profile = UserProfile(user=user)
                  
                    profile.name = "%s %s %s" % (row.get('lastname'), row.get('firstname'), row.get('middlename'))
                    profile.lastname = row.get('lastname')
                    profile.firstname = row.get('firstname')
                    profile.middlename = row.get('middlename')
            
                    profile.work_login = row.get('work_login')
                    profile.allowed_courses = u''

                if (profile.name != name):
                    js['success'] = False
                    js['log'] += u'Error in row %s:Duplicate email with different names: ' % (idx)
                    log.warning(u'Import: Error in row %s:Duplicate email with different names: ' % (idx))
                    transaction.rollback()
                    continue
                #profile update
                if profile.allowed_courses is not None:
                    profile.allowed_courses += u';%s - %s' % (row['course-volume-in-hours'], row['subject'])
                try:
                    profile.save()
                except Exception:
                    log.exception("UserProfile creation failed for user {id}.".format(id=user.id))
                    transaction.rollback()
                    continue
                transaction.commit()
                continue
            if len(User.objects.filter(username=username)) > 0:
                log.warning(u'Import: Error in row %s:Duplicate username with different : ' % (idx))
                transaction.rollback()
                continue

        profile = UserProfile(user=user)
                  
        profile.name = "%s %s %s" % (row.get('lastname'), row.get('firstname'), row.get('middlename'))
        profile.lastname = row.get('lastname')
        profile.firstname = row.get('firstname')
        profile.middlename = row.get('middlename')
            
        profile.work_login = row.get('work_login')
        profile.allowed_courses = u'%s - %s' % (row['course-volume-in-hours'], row['subject'])

        try:
            profile.save()
        except Exception:
            log.exception("UserProfile creation failed for user {id}.".format(id=user.id))
            transaction.rollback()
            continue
        
        if send_email is True:
            d = {'name': row['lastname'],
                'login': row['email'],
                 'password': password,
                 'key': registration.activation_key,
                 }
            subject = render_to_string('emails/activation_email_subject.txt', d)
            # Email subject *must not* contain newlines
            subject = ''.join(subject.splitlines())
            message = render_to_string('emails/activation_email_batch.txt', d)

            # dont send email if we are doing load testing or random user generation for some reason
            try:
                _res = user.email_user(subject, message, settings.DEFAULT_FROM_EMAIL)
            except:
                log.exception('Unable to send activation email to user')
                js['success'] = False
                js['log'] += u'Error in row %s:Could not send activation e-mail.' % (idx)
                transaction.rollback()
            continue

        transaction.commit()
        js['passwords'][row['email']] = password

    return HttpResponse(json.dumps(js, cls=LazyEncoder))


@require_POST
@login_required
@ensure_csrf_cookie
def change_email_settings(request):
    """Modify logged-in user's setting for receiving emails from a course."""
    user = request.user

    course_id = request.POST.get("course_id")
    receive_emails = request.POST.get("receive_emails")
    if receive_emails:
        optout_object = Optout.objects.filter(user=user, course_id=course_id)
        if optout_object:
            optout_object.delete()
        log.info(u"User {0} ({1}) opted in to receive emails from course {2}".format(user.username, user.email, course_id))
        track.views.server_track(request, "change-email-settings", {"receive_emails": "yes", "course": course_id}, page='dashboard')
    else:
        Optout.objects.get_or_create(user=user, course_id=course_id)
        log.info(u"User {0} ({1}) opted out of receiving emails from course {2}".format(user.username, user.email, course_id))
        track.views.server_track(request, "change-email-settings", {"receive_emails": "no", "course": course_id}, page='dashboard')

<<<<<<< HEAD
    return HttpResponse(json.dumps({'success': True}))

class LazyEncoder(JSONEncoder):
    """Encodes django's lazy i18n strings.
    Used to serialize translated strings to JSON, because
    simplejson chokes on it otherwise.
    """
    def default(self, obj):
        if isinstance(obj, Promise):
            return force_unicode(obj)
        return super(LazyEncoder, self).default(obj)
=======
    return JsonResponse({"success": True})


@login_required
def token(request):
    '''
    Return a token for the backend of annotations.
    It uses the course id to retrieve a variable that contains the secret
    token found in inheritance.py. It also contains information of when
    the token was issued. This will be stored with the user along with
    the id for identification purposes in the backend.
    '''
    course_id = request.GET.get("course_id")
    course = course_from_id(course_id)
    dtnow = datetime.datetime.now()
    dtutcnow = datetime.datetime.utcnow()
    delta = dtnow - dtutcnow
    newhour, newmin = divmod((delta.days * 24 * 60 * 60 + delta.seconds + 30) // 60, 60)
    newtime = "%s%+02d:%02d" % (dtnow.isoformat(), newhour, newmin)
    secret = course.annotation_token_secret
    custom_data = {"issuedAt": newtime, "consumerKey": secret, "userId": request.user.email, "ttl": 86400}
    newtoken = create_token(secret, custom_data)
    response = HttpResponse(newtoken, mimetype="text/plain")
    return response
>>>>>>> 14d03784
<|MERGE_RESOLUTION|>--- conflicted
+++ resolved
@@ -8,12 +8,9 @@
 import urllib
 import uuid
 import time
-<<<<<<< HEAD
 import csv
-=======
 from collections import defaultdict
 from pytz import UTC
->>>>>>> 14d03784
 
 from django.conf import settings
 from django.contrib.auth import logout, authenticate, login
@@ -31,16 +28,11 @@
 from django.shortcuts import redirect
 from django_future.csrf import ensure_csrf_cookie
 from django.utils.http import cookie_date, base36_to_int
-<<<<<<< HEAD
-from django.utils.translation import ugettext as _
+from django.utils.translation import ugettext as _, get_language
 from django.utils.translation import ugettext_lazy
 from django.utils.functional import Promise
 from django.utils.encoding import force_unicode
 from django.utils.simplejson import JSONEncoder
-from django.utils.translation import get_language
-=======
-from django.utils.translation import ugettext as _, get_language
->>>>>>> 14d03784
 from django.views.decorators.http import require_POST, require_GET
 
 from ratelimitbackend.exceptions import RateLimitException
@@ -718,15 +710,10 @@
 def login_user(request, error=""):
     """AJAX request to log in the user."""
     if 'email' not in request.POST or 'password' not in request.POST:
-<<<<<<< HEAD
-        return HttpResponse(json.dumps({'success': False,
-                                        'value': ugettext_lazy('There was an error receiving your login information. Please email us.')}, cls=LazyEncoder))  # TODO: User error message
-=======
         return JsonResponse({
             "success": False,
             "value": _('There was an error receiving your login information. Please email us.'),  # TODO: User error message
         })  # TODO: this should be status code 400  # pylint: disable=fixme
->>>>>>> 14d03784
 
     email = request.POST['email']
     password = request.POST['password']
@@ -771,15 +758,10 @@
         user = authenticate(username=username, password=password, request=request)
     # this occurs when there are too many attempts from the same IP address
     except RateLimitException:
-<<<<<<< HEAD
-        return HttpResponse(json.dumps({'success': False,
-                                        'value': ugettext_lazy('Too many failed login attempts. Try again later.')}, cls=LazyEncoder))
-=======
         return JsonResponse({
             "success": False,
             "value": _('Too many failed login attempts. Try again later.'),
         })  # TODO: this should be status code 429  # pylint: disable=fixme
->>>>>>> 14d03784
     if user is None:
         # tick the failed login counters if the user exists in the database
         if user_found_by_email_lookup and LoginFailures.is_feature_enabled():
@@ -788,12 +770,6 @@
         # if we didn't find this username earlier, the account for this email
         # doesn't exist, and doesn't have a corresponding password
         if username != "":
-<<<<<<< HEAD
-            AUDIT_LOG.warning(u"Login failed - password for {0} is invalid".format(email))
-            AUDIT_LOG.warning(get_language())
-        return HttpResponse(json.dumps({'success': False,
-                                        'value': ugettext_lazy('Email or password is incorrect.')}, cls=LazyEncoder))
-=======
             if settings.FEATURES['SQUELCH_PII_IN_LOGS']:
                 loggable_id = user_found_by_email_lookup.id if user_found_by_email_lookup else "<unknown>"
                 AUDIT_LOG.warning(u"Login failed - password for user.id: {0} is invalid".format(loggable_id))
@@ -807,7 +783,6 @@
     # successful login, clear failed login attempts counters, if applicable
     if LoginFailures.is_feature_enabled():
         LoginFailures.clear_lockout_counter(user)
->>>>>>> 14d03784
 
     if user is not None and user.is_active:
         try:
@@ -828,14 +803,10 @@
         redirect_url = try_change_enrollment(request)
 
         dog_stats_api.increment("common.student.successful_login")
-<<<<<<< HEAD
-        response = HttpResponse(json.dumps({'success': True, 'redirect_url': redirect_url}, cls=LazyEncoder))
-=======
         response = JsonResponse({
             "success": True,
             "redirect_url": redirect_url,
         })
->>>>>>> 14d03784
 
         # set the login cookie for the edx marketing site
         # we want this cookie to be accessed via javascript
@@ -863,17 +834,11 @@
         AUDIT_LOG.warning(u"Login failed - Account not active for user {0}, resending activation".format(username))
 
     reactivation_email_for_user(user)
-<<<<<<< HEAD
     not_activated_msg = ugettext_lazy("This account has not been activated. We have sent another activation message. Please check your e-mail for the activation instructions.")
-    return HttpResponse(json.dumps({'success': False,
-                                    'value': not_activated_msg}, cls=LazyEncoder))
-=======
-    not_activated_msg = _("This account has not been activated. We have sent another activation message. Please check your e-mail for the activation instructions.")
     return JsonResponse({
         "success": False,
         "value": not_activated_msg,
     })  # TODO: this should be status code 400  # pylint: disable=fixme
->>>>>>> 14d03784
 
 
 @ensure_csrf_cookie
@@ -1024,22 +989,15 @@
     except IntegrityError:
         js = {'success': False}
         # Figure out the cause of the integrity error
-<<<<<<< HEAD
-=======
         if len(User.objects.filter(username=post_vars['username'])) > 0:
             js['value'] = _("An account with the Public Username '{username}' already exists.").format(username=post_vars['username'])
             js['field'] = 'username'
             return JsonResponse(js, status=400)
 
->>>>>>> 14d03784
         if len(User.objects.filter(email=post_vars['email'])) > 0:
             js['value'] = ugettext_lazy("An account with the Email '{email}' already exists.").format(email=post_vars['email'])
             js['field'] = 'email'
-<<<<<<< HEAD
-            return HttpResponse(json.dumps(js, cls=LazyEncoder))
-=======
             return JsonResponse(js, status=400)
->>>>>>> 14d03784
 
         raise
 
@@ -1052,7 +1010,6 @@
     profile.middlename = post_vars.get('middlename')
     profile.year_of_birth = post_vars.get('year_of_birth')
     profile.level_of_education = post_vars.get('level_of_education')
-<<<<<<< HEAD
     profile.education_place = post_vars.get('education_place')
     profile.education_year = post_vars.get('education_year')
     profile.education_qualification = post_vars.get('education_qualification')
@@ -1076,20 +1033,6 @@
     #     # If they give us garbage, just ignore it instead
     #     # of asking them to put an integer.
     #     profile.year_of_birth = None
-=======
-    profile.gender = post_vars.get('gender')
-    profile.mailing_address = post_vars.get('mailing_address')
-    profile.city = post_vars.get('city')
-    profile.country = post_vars.get('country')
-    profile.goals = post_vars.get('goals')
-
-    try:
-        profile.year_of_birth = int(post_vars['year_of_birth'])
-    except (ValueError, KeyError):
-        # If they give us garbage, just ignore it instead
-        # of asking them to put an integer.
-        profile.year_of_birth = None
->>>>>>> 14d03784
     try:
         profile.save()
     except Exception:
@@ -1138,22 +1081,13 @@
         if a not in post_vars:
             js['value'] = ugettext_lazy("Error (401 {field}). E-mail us.").format(field=a)
             js['field'] = a
-<<<<<<< HEAD
-            return HttpResponse(json.dumps(js, cls=LazyEncoder))
-
-    if post_vars.get('honor_code', 'false') != u'true':
+            return JsonResponse(js, status=400)
+
+    if extra_fields.get('honor_code', 'required') == 'required' and \
+            post_vars.get('honor_code', 'false') != u'true':
         js['value'] = ugettext_lazy("To enroll, you must follow the honor code.").format(field=a)
         js['field'] = 'honor_code'
-        return HttpResponse(json.dumps(js, cls=LazyEncoder))
-=======
-            return JsonResponse(js, status=400)
-
-    if extra_fields.get('honor_code', 'required') == 'required' and \
-            post_vars.get('honor_code', 'false') != u'true':
-        js['value'] = _("To enroll, you must follow the honor code.").format(field=a)
-        js['field'] = 'honor_code'
         return JsonResponse(js, status=400)
->>>>>>> 14d03784
 
     # Can't have terms of service for certain SHIB users, like at Stanford
     tos_required = (
@@ -1169,11 +1103,7 @@
         if post_vars.get('terms_of_service', 'false') != u'true':
             js['value'] = ugettext_lazy("You must accept the terms of service.").format(field=a)
             js['field'] = 'terms_of_service'
-<<<<<<< HEAD
-            return HttpResponse(json.dumps(js, cls=LazyEncoder))
-=======
             return JsonResponse(js, status=400)
->>>>>>> 14d03784
 
     # Confirm appropriate fields are there.
     # TODO: Check e-mail format is correct.
@@ -1181,66 +1111,11 @@
     # this is a good idea
     # TODO: Check password is sane
 
-<<<<<<< HEAD
-    required_post_vars = ["email", "password", "lastname", "firstname"]
-    if tos_not_required:
-        required_post_vars = ['username', 'email', 'name', 'password', 'honor_code']
-
-    if  "level_of_education" in required_post_vars and  len(post_vars.get("level_of_education")) < 1:
-        js['value'] = _('Education level is required')
-        js['field'] = "level_of_education"
-        return HttpResponse(json.dumps(js, cls=LazyEncoder))
-
     if "work_occupation" in required_post_vars and repost_var.get("work_occupation") == 'other' and "work_occupation2" in post_vars:
         post_vars.post_vars["work_occupation"] = post_vars["work_occupation2"]
     if "work_occupation_other" in required_post_vars and  post_vars.get("work_occupation_other") == 'other' and "work_occupation_other2" in post_vars:
         post_vars.post_vars["work_occupation_other"] = post_vars["work_occupation_other2"]
 
-    for a in required_post_vars:
-        if len(post_vars[a]) < 1:
-            error_str = {'username': ugettext_lazy('Username must be minimum of two characters long.'),
-                         'email': ugettext_lazy('A properly formatted e-mail is required.'),
-                         'name': ugettext_lazy('Your legal name must be a minimum of two characters long.'),
-                         'password': ugettext_lazy('A valid password is required.'),
-                         'terms_of_service': ugettext_lazy('Accepting Terms of Service is required.'),
-                         'honor_code': ugettext_lazy('Agreeing to the Honor Code is required.'),
-                         'lastname': ugettext_lazy('Lastname must be a minimum of two characters long.'),
-                         'firstname': ugettext_lazy('Firstname must be a minimum of two characters long.'),
-                         'middlename': ugettext_lazy('Middlename must be a minimum of two characters long.'),
-                         'year_of_birth': ugettext_lazy('Year of birth is required'),
-                         'level_of_education': ugettext_lazy('Education level is required'),
-                         'education_place': ugettext_lazy('Education place is required'),
-                         'education_year': ugettext_lazy('Education year is required'),
-                         'work_type': ugettext_lazy('Work type is required'),
-                         'work_number': ugettext_lazy('Work number is required'),
-                         'work_name': ugettext_lazy('Work name is required'),
-                         'work_login': ugettext_lazy('Work StatGrad login is required'),
-                         'work_location': ugettext_lazy('Work location is required'),
-                         'work_occupation': ugettext_lazy('Work occupation is required'),
-                         'work_teaching_experience': ugettext_lazy('Work teaching experience is required'),
-                         'work_qualification_category': ugettext_lazy('Work qualification category is required'),
-                         'work_qualification_category_year': ugettext_lazy('Work qualification year is required'),
-                         'contact_phone': ugettext_lazy('Contact phone is required')}
-            js['value'] = error_str[a]
-            js['field'] = a
-            return HttpResponse(json.dumps(js, cls=LazyEncoder))
-
-    numeric_post_vars = []
-
-    for a in numeric_post_vars:
-        if len(post_vars[a]) > 0 and not post_vars[a].isdigit():
-            error_str = {
-             'education_year': ugettext_lazy('Education year must be numeric'),
-             'work_teaching_experience': ugettext_lazy('Work teaching experience must be numeric'),
-             'work_managing_experience': ugettext_lazy('Work managing experience must be numeric'),
-             'work_qualification_category_year': ugettext_lazy('Work qualification year must be numeric'),
-             'contact_phone': ugettext_lazy('Contact phone must be numeric')}
-            js['value'] = error_str[a]
-            js['field'] = a
-            return HttpResponse(json.dumps(js, cls=LazyEncoder))
-        if len(post_vars[a]) < 1:
-            post_vars[a] = '0'
-=======
     required_post_vars = ['username', 'email', 'name', 'password']
     required_post_vars += [fieldname for fieldname, val in extra_fields.items()
                            if val == 'required']
@@ -1255,15 +1130,29 @@
 
         if len(post_vars[field_name]) < min_length:
             error_str = {
-                'username': _('Username must be minimum of two characters long'),
-                'email': _('A properly formatted e-mail is required'),
-                'name': _('Your legal name must be a minimum of two characters long'),
-                'password': _('A valid password is required'),
-                'terms_of_service': _('Accepting Terms of Service is required'),
-                'honor_code': _('Agreeing to the Honor Code is required'),
-                'level_of_education': _('A level of education is required'),
-                'gender': _('Your gender is required'),
-                'year_of_birth': _('Your year of birth is required'),
+                'username': ugettext_lazy('Username must be minimum of two characters long.'),
+                'email': ugettext_lazy('A properly formatted e-mail is required.'),
+                'name': ugettext_lazy('Your legal name must be a minimum of two characters long.'),
+                'password': ugettext_lazy('A valid password is required.'),
+                'terms_of_service': ugettext_lazy('Accepting Terms of Service is required.'),
+                'honor_code': ugettext_lazy('Agreeing to the Honor Code is required.'),
+                'lastname': ugettext_lazy('Lastname must be a minimum of two characters long.'),
+                'firstname': ugettext_lazy('Firstname must be a minimum of two characters long.'),
+                'middlename': ugettext_lazy('Middlename must be a minimum of two characters long.'),
+                'year_of_birth': ugettext_lazy('Year of birth is required'),
+                'level_of_education': ugettext_lazy('Education level is required'),
+                'education_place': ugettext_lazy('Education place is required'),
+                'education_year': ugettext_lazy('Education year is required'),
+                'work_type': ugettext_lazy('Work type is required'),
+                'work_number': ugettext_lazy('Work number is required'),
+                'work_name': ugettext_lazy('Work name is required'),
+                'work_login': ugettext_lazy('Work StatGrad login is required'),
+                'work_location': ugettext_lazy('Work location is required'),
+                'work_occupation': ugettext_lazy('Work occupation is required'),
+                'work_teaching_experience': ugettext_lazy('Work teaching experience is required'),
+                'work_qualification_category': ugettext_lazy('Work qualification category is required'),
+                'work_qualification_category_year': ugettext_lazy('Work qualification year is required'),
+                'contact_phone': ugettext_lazy('Contact phone is required'),
                 'mailing_address': _('Your mailing address is required'),
                 'goals': _('A description of your goals is required'),
                 'city': _('A city is required'),
@@ -1285,31 +1174,12 @@
             js['value'] = error_str[field_name]
             js['field'] = field_name
             return JsonResponse(js, status=400)
->>>>>>> 14d03784
 
     try:
         validate_email(post_vars['email'])
     except ValidationError:
         js['value'] = ugettext_lazy("Valid e-mail is required.").format(field=a)
         js['field'] = 'email'
-<<<<<<< HEAD
-        return HttpResponse(json.dumps(js, cls=LazyEncoder))
-
-    if 'work_login' in required_post_vars:
-        try:
-            _validate_statgradlogin(post_vars['work_login'])
-        except ValidationError:
-            js['value'] = ugettext_lazy("Valid StatGrad login is required.").format(field=a)
-            js['field'] = 'work_login'
-            return HttpResponse(json.dumps(js, cls=LazyEncoder))
-
-    # try:
-    #     validate_slug(post_vars['username'])
-    # except ValidationError:
-    #     js['value'] = _("Username should only consist of A-Z and 0-9, with no spaces.").format(field=a)
-    #     js['field'] = 'username'
-    #     return HttpResponse(json.dumps(js))
-=======
         return JsonResponse(js, status=400)
 
     try:
@@ -1331,7 +1201,6 @@
             js['value'] = _('Password: ') + '; '.join(err.messages)
             js['field'] = 'password'
             return JsonResponse(js, status=400)
->>>>>>> 14d03784
 
     # Ok, looks like everything is legit.  Create the account.
     ret = _do_create_account(post_vars)
@@ -1614,17 +1483,10 @@
             "error": _('No inactive user with this e-mail exists'),
         })  # TODO: this should be status code 400  # pylint: disable=fixme
 
-<<<<<<< HEAD
     d = {'name': user.profile.name,
          'login': user.email,
          'password': u'******',
          'key': reg.activation_key}
-=======
-    context = {
-        'name': user.profile.name,
-        'key': reg.activation_key,
-    }
->>>>>>> 14d03784
 
     subject = render_to_string('emails/activation_email_subject.txt', context)
     subject = ''.join(subject.splitlines())
@@ -1886,7 +1748,7 @@
 
 _ALPHABET = 'ABCDEFGHJKLMNPQRSTUVWXYZ23456789'
 
-def id_generator(size=6, chars=string.ascii_uppercase + string.digits):
+def id_generator(size=6, chars=_ALPHABET):
     return ''.join(random.choice(chars) for x in range(size))
 
 
@@ -2048,19 +1910,6 @@
         log.info(u"User {0} ({1}) opted out of receiving emails from course {2}".format(user.username, user.email, course_id))
         track.views.server_track(request, "change-email-settings", {"receive_emails": "no", "course": course_id}, page='dashboard')
 
-<<<<<<< HEAD
-    return HttpResponse(json.dumps({'success': True}))
-
-class LazyEncoder(JSONEncoder):
-    """Encodes django's lazy i18n strings.
-    Used to serialize translated strings to JSON, because
-    simplejson chokes on it otherwise.
-    """
-    def default(self, obj):
-        if isinstance(obj, Promise):
-            return force_unicode(obj)
-        return super(LazyEncoder, self).default(obj)
-=======
     return JsonResponse({"success": True})
 
 
@@ -2085,4 +1934,12 @@
     newtoken = create_token(secret, custom_data)
     response = HttpResponse(newtoken, mimetype="text/plain")
     return response
->>>>>>> 14d03784
+class LazyEncoder(JSONEncoder):
+    """Encodes django's lazy i18n strings.
+    Used to serialize translated strings to JSON, because
+    simplejson chokes on it otherwise.
+    """
+    def default(self, obj):
+        if isinstance(obj, Promise):
+            return force_unicode(obj)
+        return super(LazyEncoder, self).default(obj)