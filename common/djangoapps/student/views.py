"""
Student Views
"""
import datetime
import logging
import uuid
import json
import warnings
from collections import defaultdict
from urlparse import urljoin, urlsplit, parse_qs, urlunsplit

from django.views.generic import TemplateView
from pytz import UTC
from requests import HTTPError
from ipware.ip import get_ip

import edx_oauth2_provider
from django.conf import settings
from django.contrib.auth import logout, authenticate, login
from django.contrib.auth.models import User, AnonymousUser
from django.contrib.auth.decorators import login_required
from django.contrib.auth.views import password_reset_confirm
from django.contrib import messages
from django.core.context_processors import csrf
from django.core import mail
from django.core.exceptions import PermissionDenied
from django.core.urlresolvers import reverse, NoReverseMatch, reverse_lazy
from django.core.validators import validate_email, ValidationError
from django.db import IntegrityError, transaction
from django.http import HttpResponse, HttpResponseBadRequest, HttpResponseForbidden, HttpResponseServerError, Http404
from django.shortcuts import redirect
from django.utils.encoding import force_bytes, force_text
from django.utils.translation import ungettext
from django.utils.http import base36_to_int, urlsafe_base64_encode, urlencode
from django.utils.translation import ugettext as _, get_language
from django.views.decorators.csrf import csrf_exempt, ensure_csrf_cookie
from django.views.decorators.http import require_POST, require_GET
from django.db.models.signals import post_save
from django.dispatch import receiver, Signal
from django.template.response import TemplateResponse
from provider.oauth2.models import Client
from ratelimitbackend.exceptions import RateLimitException

from social.apps.django_app import utils as social_utils
from social.backends import oauth as social_oauth
from social.exceptions import AuthException, AuthAlreadyAssociated

from edxmako.shortcuts import render_to_response, render_to_string

from util.enterprise_helpers import data_sharing_consent_requirement_at_login
from course_modes.models import CourseMode
from shoppingcart.api import order_history
from student.models import (
    Registration, UserProfile,
    PendingEmailChange, CourseEnrollment, CourseEnrollmentAttribute, unique_id_for_user,
    CourseEnrollmentAllowed, UserStanding, LoginFailures,
    create_comments_service_user, PasswordHistory, UserSignupSource,
    DashboardConfiguration, LinkedInAddToProfileConfiguration, ManualEnrollmentAudit, ALLOWEDTOENROLL_TO_ENROLLED,
    LogoutViewConfiguration, RegistrationCookieConfiguration)
from student.forms import AccountCreationForm, PasswordResetFormNoActive, get_registration_extension_form
from student.tasks import send_activation_email
from lms.djangoapps.commerce.utils import EcommerceService  # pylint: disable=import-error
from lms.djangoapps.verify_student.models import SoftwareSecurePhotoVerification  # pylint: disable=import-error
from bulk_email.models import Optout, BulkEmailFlag  # pylint: disable=import-error
from certificates.models import CertificateStatuses, certificate_status_for_student
from certificates.api import (  # pylint: disable=import-error
    get_certificate_url,
    has_html_certificates_enabled,
)
from lms.djangoapps.grades.new.course_grade import CourseGradeFactory

from xmodule.modulestore.django import modulestore
from opaque_keys import InvalidKeyError
from opaque_keys.edx.keys import CourseKey
from opaque_keys.edx.locations import SlashSeparatedCourseKey
from opaque_keys.edx.locator import CourseLocator

from collections import namedtuple

from courseware.courses import get_courses, sort_by_announcement, sort_by_start_date  # pylint: disable=import-error
from courseware.access import has_access

from django_comment_common.models import Role

from openedx.core.djangoapps.external_auth.models import ExternalAuthMap
import openedx.core.djangoapps.external_auth.views
from openedx.core.djangoapps.external_auth.login_and_register import (
    login as external_auth_login,
    register as external_auth_register
)

import track.views

import dogstats_wrapper as dog_stats_api

from util.db import outer_atomic
from util.json_request import JsonResponse
from util.bad_request_rate_limiter import BadRequestRateLimiter
from util.milestones_helpers import (
    get_pre_requisite_courses_not_completed,
)

from util.password_policy_validators import validate_password_strength
import third_party_auth
from third_party_auth import pipeline, provider
from student.helpers import (
    check_verify_status_by_course,
    auth_pipeline_urls, get_next_url_for_login_page,
    DISABLE_UNENROLL_CERT_STATES,
    destroy_oauth_tokens
)
from student.cookies import set_logged_in_cookies, delete_logged_in_cookies, set_user_info_cookie
from student.models import anonymous_id_for_user, UserAttribute, EnrollStatusChange
from shoppingcart.models import DonationConfiguration, CourseRegistrationCode

from openedx.core.djangoapps.embargo import api as embargo_api

import analytics
from eventtracking import tracker

# Note that this lives in LMS, so this dependency should be refactored.
from notification_prefs.views import enable_notifications

from openedx.core.djangoapps.credit.email_utils import get_credit_provider_display_names, make_providers_strings
from openedx.core.djangoapps.lang_pref import LANGUAGE_KEY
from openedx.core.djangoapps.programs import utils as programs_utils
from openedx.core.djangoapps.programs.models import ProgramsApiConfig
from openedx.core.djangoapps.site_configuration import helpers as configuration_helpers
from openedx.core.djangoapps.theming import helpers as theming_helpers
from openedx.core.djangoapps.user_api.preferences import api as preferences_api
from openedx.core.djangoapps.catalog.utils import get_programs_data


log = logging.getLogger("edx.student")
AUDIT_LOG = logging.getLogger("audit")
ReverifyInfo = namedtuple('ReverifyInfo', 'course_id course_name course_number date status display')  # pylint: disable=invalid-name
SETTING_CHANGE_INITIATED = 'edx.user.settings.change_initiated'
# Used as the name of the user attribute for tracking affiliate registrations
REGISTRATION_AFFILIATE_ID = 'registration_affiliate_id'
REGISTRATION_UTM_PARAMETERS = {
    'utm_source': 'registration_utm_source',
    'utm_medium': 'registration_utm_medium',
    'utm_campaign': 'registration_utm_campaign',
    'utm_term': 'registration_utm_term',
    'utm_content': 'registration_utm_content',
}
REGISTRATION_UTM_CREATED_AT = 'registration_utm_created_at'
# used to announce a registration
REGISTER_USER = Signal(providing_args=["user", "profile"])

# Disable this warning because it doesn't make sense to completely refactor tests to appease Pylint
# pylint: disable=logging-format-interpolation


def csrf_token(context):
    """A csrf token that can be included in a form."""
    token = context.get('csrf_token', '')
    if token == 'NOTPROVIDED':
        return ''
    return (u'<div style="display:none"><input type="hidden"'
            ' name="csrfmiddlewaretoken" value="%s" /></div>' % (token))


# NOTE: This view is not linked to directly--it is called from
# branding/views.py:index(), which is cached for anonymous users.
# This means that it should always return the same thing for anon
# users. (in particular, no switching based on query params allowed)
def index(request, extra_context=None, user=AnonymousUser()):
    """
    Render the edX main page.

    extra_context is used to allow immediate display of certain modal windows, eg signup,
    as used by external_auth.
    """
    if extra_context is None:
        extra_context = {}

    programs_list = []
    courses = get_courses(user)

    if configuration_helpers.get_value(
            "ENABLE_COURSE_SORTING_BY_START_DATE",
            settings.FEATURES["ENABLE_COURSE_SORTING_BY_START_DATE"],
    ):
        courses = sort_by_start_date(courses)
    else:
        courses = sort_by_announcement(courses)

    context = {'courses': courses}

    context['homepage_overlay_html'] = configuration_helpers.get_value('homepage_overlay_html')

    # This appears to be an unused context parameter, at least for the master templates...
    context['show_partners'] = configuration_helpers.get_value('show_partners', True)

    # TO DISPLAY A YOUTUBE WELCOME VIDEO
    # 1) Change False to True
    context['show_homepage_promo_video'] = configuration_helpers.get_value('show_homepage_promo_video', False)

    # 2) Add your video's YouTube ID (11 chars, eg "123456789xX"), or specify via site configuration
    # Note: This value should be moved into a configuration setting and plumbed-through to the
    # context via the site configuration workflow, versus living here
    youtube_video_id = configuration_helpers.get_value('homepage_promo_video_youtube_id', "your-youtube-id")
    context['homepage_promo_video_youtube_id'] = youtube_video_id

    # allow for theme override of the courses list
    context['courses_list'] = theming_helpers.get_template_path('courses_list.html')

    # Insert additional context for use in the template
    context.update(extra_context)

    # Getting all the programs from course-catalog service. The programs_list is being added to the context but it's
    # not being used currently in lms/templates/index.html. To use this list, you need to create a custom theme that
    # overrides index.html. The modifications to index.html to display the programs will be done after the support
    # for edx-pattern-library is added.
    if configuration_helpers.get_value("DISPLAY_PROGRAMS_ON_MARKETING_PAGES",
                                       settings.FEATURES.get("DISPLAY_PROGRAMS_ON_MARKETING_PAGES")):
        programs_list = get_programs_data(user)

    context["programs_list"] = programs_list

    return render_to_response('index.html', context)


def process_survey_link(survey_link, user):
    """
    If {UNIQUE_ID} appears in the link, replace it with a unique id for the user.
    Currently, this is sha1(user.username).  Otherwise, return survey_link.
    """
    return survey_link.format(UNIQUE_ID=unique_id_for_user(user))


def cert_info(user, course_overview, course_mode):
    """
    Get the certificate info needed to render the dashboard section for the given
    student and course.

    Arguments:
        user (User): A user.
        course_overview (CourseOverview): A course.
        course_mode (str): The enrollment mode (honor, verified, audit, etc.)

    Returns:
        dict: Empty dict if certificates are disabled or hidden, or a dictionary with keys:
            'status': one of 'generating', 'ready', 'notpassing', 'processing', 'restricted'
            'show_download_url': bool
            'download_url': url, only present if show_download_url is True
            'show_disabled_download_button': bool -- true if state is 'generating'
            'show_survey_button': bool
            'survey_url': url, only if show_survey_button is True
            'grade': if status is not 'processing'
            'can_unenroll': if status allows for unenrollment
    """
    if not course_overview.may_certify():
        return {}
    return _cert_info(
        user,
        course_overview,
        certificate_status_for_student(user, course_overview.id),
        course_mode
    )


def reverification_info(statuses):
    """
    Returns reverification-related information for *all* of user's enrollments whose
    reverification status is in statuses.

    Args:
        statuses (list): a list of reverification statuses we want information for
            example: ["must_reverify", "denied"]

    Returns:
        dictionary of lists: dictionary with one key per status, e.g.
            dict["must_reverify"] = []
            dict["must_reverify"] = [some information]
    """
    reverifications = defaultdict(list)

    # Sort the data by the reverification_end_date
    for status in statuses:
        if reverifications[status]:
            reverifications[status].sort(key=lambda x: x.date)
    return reverifications


def get_course_enrollments(user, org_to_include, orgs_to_exclude):
    """
    Given a user, return a filtered set of his or her course enrollments.

    Arguments:
        user (User): the user in question.
        org_to_include (str): If not None, ONLY courses of this org will be returned.
        orgs_to_exclude (list[str]): If org_to_include is not None, this
            argument is ignored. Else, courses of this org will be excluded.

    Returns:
        generator[CourseEnrollment]: a sequence of enrollments to be displayed
        on the user's dashboard.
    """
    for enrollment in CourseEnrollment.enrollments_for_user(user):

        # If the course is missing or broken, log an error and skip it.
        course_overview = enrollment.course_overview
        if not course_overview:
            log.error(
                "User %s enrolled in broken or non-existent course %s",
                user.username,
                enrollment.course_id
            )
            continue

        # Filter out anything that is not attributed to the current ORG.
        if org_to_include and course_overview.location.org != org_to_include:
            continue

        # Conversely, filter out any enrollments with courses attributed to current ORG.
        elif course_overview.location.org in orgs_to_exclude:
            continue

        # Else, include the enrollment.
        else:
            yield enrollment


def _cert_info(user, course_overview, cert_status, course_mode):  # pylint: disable=unused-argument
    """
    Implements the logic for cert_info -- split out for testing.

    Arguments:
        user (User): A user.
        course_overview (CourseOverview): A course.
        course_mode (str): The enrollment mode (honor, verified, audit, etc.)
    """
    # simplify the status for the template using this lookup table
    template_state = {
        CertificateStatuses.generating: 'generating',
        CertificateStatuses.downloadable: 'ready',
        CertificateStatuses.notpassing: 'notpassing',
        CertificateStatuses.restricted: 'restricted',
        CertificateStatuses.auditing: 'auditing',
        CertificateStatuses.audit_passing: 'auditing',
        CertificateStatuses.audit_notpassing: 'auditing',
        CertificateStatuses.unverified: 'unverified',
    }

    default_status = 'processing'

    default_info = {
        'status': default_status,
        'show_disabled_download_button': False,
        'show_download_url': False,
        'show_survey_button': False,
        'can_unenroll': True,
    }

    if cert_status is None:
        return default_info

    is_hidden_status = cert_status['status'] in ('unavailable', 'processing', 'generating', 'notpassing', 'auditing')

    if course_overview.certificates_display_behavior == 'early_no_info' and is_hidden_status:
        return {}

    status = template_state.get(cert_status['status'], default_status)

    status_dict = {
        'status': status,
        'show_download_url': status == 'ready',
        'show_disabled_download_button': status == 'generating',
        'mode': cert_status.get('mode', None),
        'linked_in_url': None,
        'can_unenroll': status not in DISABLE_UNENROLL_CERT_STATES,
    }

    if (status in ('generating', 'ready', 'notpassing', 'restricted', 'auditing', 'unverified') and
            course_overview.end_of_course_survey_url is not None):
        status_dict.update({
            'show_survey_button': True,
            'survey_url': process_survey_link(course_overview.end_of_course_survey_url, user)})
    else:
        status_dict['show_survey_button'] = False

    if status == 'ready':
        # showing the certificate web view button if certificate is ready state and feature flags are enabled.
        if has_html_certificates_enabled(course_overview.id, course_overview):
            if course_overview.has_any_active_web_certificate:
                status_dict.update({
                    'show_cert_web_view': True,
                    'cert_web_view_url': get_certificate_url(course_id=course_overview.id, uuid=cert_status['uuid'])
                })
            else:
                # don't show download certificate button if we don't have an active certificate for course
                status_dict['show_download_url'] = False
        elif 'download_url' not in cert_status:
            log.warning(
                u"User %s has a downloadable cert for %s, but no download url",
                user.username,
                course_overview.id
            )
            return default_info
        else:
            status_dict['download_url'] = cert_status['download_url']

            # If enabled, show the LinkedIn "add to profile" button
            # Clicking this button sends the user to LinkedIn where they
            # can add the certificate information to their profile.
            linkedin_config = LinkedInAddToProfileConfiguration.current()

            # posting certificates to LinkedIn is not currently
            # supported in White Labels
            if linkedin_config.enabled and not theming_helpers.is_request_in_themed_site():
                status_dict['linked_in_url'] = linkedin_config.add_to_profile_url(
                    course_overview.id,
                    course_overview.display_name,
                    cert_status.get('mode'),
                    cert_status['download_url']
                )

    if status in {'generating', 'ready', 'notpassing', 'restricted', 'auditing', 'unverified'}:
        persisted_grade = CourseGradeFactory().get_persisted(user, course_overview)
        if persisted_grade is not None:
            status_dict['grade'] = unicode(persisted_grade.percent)
        elif 'grade' in cert_status:
            status_dict['grade'] = cert_status['grade']
        else:
            # Note: as of 11/20/2012, we know there are students in this state-- cs169.1x,
            # who need to be regraded (we weren't tracking 'notpassing' at first).
            # We can add a log.warning here once we think it shouldn't happen.
            return default_info

    return status_dict


@ensure_csrf_cookie
def signin_user(request):
    """Deprecated. To be replaced by :class:`student_account.views.login_and_registration_form`."""
    external_auth_response = external_auth_login(request)
    if external_auth_response is not None:
        return external_auth_response
    # Determine the URL to redirect to following login:
    redirect_to = get_next_url_for_login_page(request)
    if request.user.is_authenticated():
        return redirect(redirect_to)

    third_party_auth_error = None
    for msg in messages.get_messages(request):
        if msg.extra_tags.split()[0] == "social-auth":
            # msg may or may not be translated. Try translating [again] in case we are able to:
            third_party_auth_error = _(unicode(msg))  # pylint: disable=translation-of-non-string
            break

    context = {
        'login_redirect_url': redirect_to,  # This gets added to the query string of the "Sign In" button in the header
        # Bool injected into JS to submit form if we're inside a running third-
        # party auth pipeline; distinct from the actual instance of the running
        # pipeline, if any.
        'pipeline_running': 'true' if pipeline.running(request) else 'false',
        'pipeline_url': auth_pipeline_urls(pipeline.AUTH_ENTRY_LOGIN, redirect_url=redirect_to),
        'platform_name': configuration_helpers.get_value(
            'platform_name',
            settings.PLATFORM_NAME
        ),
        'third_party_auth_error': third_party_auth_error
    }

    return render_to_response('login.html', context)


@ensure_csrf_cookie
def register_user(request, extra_context=None):
    """Deprecated. To be replaced by :class:`student_account.views.login_and_registration_form`."""
    # Determine the URL to redirect to following login:
    redirect_to = get_next_url_for_login_page(request)
    if request.user.is_authenticated():
        return redirect(redirect_to)

    external_auth_response = external_auth_register(request)
    if external_auth_response is not None:
        return external_auth_response

    context = {
        'login_redirect_url': redirect_to,  # This gets added to the query string of the "Sign In" button in the header
        'email': '',
        'name': '',
        'running_pipeline': None,
        'pipeline_urls': auth_pipeline_urls(pipeline.AUTH_ENTRY_REGISTER, redirect_url=redirect_to),
        'platform_name': configuration_helpers.get_value(
            'platform_name',
            settings.PLATFORM_NAME
        ),
        'selected_provider': '',
        'username': '',
    }

    if extra_context is not None:
        context.update(extra_context)

    if context.get("extauth_domain", '').startswith(
            openedx.core.djangoapps.external_auth.views.SHIBBOLETH_DOMAIN_PREFIX
    ):
        return render_to_response('register-shib.html', context)

    # If third-party auth is enabled, prepopulate the form with data from the
    # selected provider.
    if third_party_auth.is_enabled() and pipeline.running(request):
        running_pipeline = pipeline.get(request)
        current_provider = provider.Registry.get_from_pipeline(running_pipeline)
        if current_provider is not None:
            overrides = current_provider.get_register_form_data(running_pipeline.get('kwargs'))
            overrides['running_pipeline'] = running_pipeline
            overrides['selected_provider'] = current_provider.name
            context.update(overrides)

    return render_to_response('register.html', context)


def complete_course_mode_info(course_id, enrollment, modes=None):
    """
    We would like to compute some more information from the given course modes
    and the user's current enrollment

    Returns the given information:
        - whether to show the course upsell information
        - numbers of days until they can't upsell anymore
    """
    if modes is None:
        modes = CourseMode.modes_for_course_dict(course_id)

    mode_info = {'show_upsell': False, 'days_for_upsell': None}
    # we want to know if the user is already enrolled as verified or credit and
    # if verified is an option.
    if CourseMode.VERIFIED in modes and enrollment.mode in CourseMode.UPSELL_TO_VERIFIED_MODES:
        mode_info['show_upsell'] = True
        mode_info['verified_sku'] = modes['verified'].sku
        mode_info['verified_bulk_sku'] = modes['verified'].bulk_sku
        # if there is an expiration date, find out how long from now it is
        if modes['verified'].expiration_datetime:
            today = datetime.datetime.now(UTC).date()
            mode_info['days_for_upsell'] = (modes['verified'].expiration_datetime.date() - today).days

    return mode_info


def is_course_blocked(request, redeemed_registration_codes, course_key):
    """Checking either registration is blocked or not ."""
    blocked = False
    for redeemed_registration in redeemed_registration_codes:
        # registration codes may be generated via Bulk Purchase Scenario
        # we have to check only for the invoice generated registration codes
        # that their invoice is valid or not
        if redeemed_registration.invoice_item:
            if not redeemed_registration.invoice_item.invoice.is_valid:
                blocked = True
                # disabling email notifications for unpaid registration courses
                Optout.objects.get_or_create(user=request.user, course_id=course_key)
                log.info(
                    u"User %s (%s) opted out of receiving emails from course %s",
                    request.user.username,
                    request.user.email,
                    course_key,
                )
                track.views.server_track(
                    request,
                    "change-email1-settings",
                    {"receive_emails": "no", "course": course_key.to_deprecated_string()},
                    page='dashboard',
                )
                break

    return blocked


@login_required
@ensure_csrf_cookie
def dashboard(request):
    """
    Provides the LMS dashboard view

    TODO: This is lms specific and does not belong in common code.

    Arguments:
        request: The request object.

    Returns:
        The dashboard response.

    """
    user = request.user

    platform_name = configuration_helpers.get_value("platform_name", settings.PLATFORM_NAME)
<<<<<<< HEAD
    enable_verified_certificates = configuration_helpers.get_value(
        'ENABLE_VERIFIED_CERTIFICATES',
        settings.FEATURES.get('ENABLE_VERIFIED_CERTIFICATES')
    )
    display_course_modes_on_dashboard = configuration_helpers.get_value(
        'DISPLAY_COURSE_MODES_ON_DASHBOARD',
        settings.FEATURES.get('DISPLAY_COURSE_MODES_ON_DASHBOARD', True)
    )
=======
>>>>>>> 48b28c38

    # we want to filter and only show enrollments for courses within
    # the 'ORG' defined in configuration.
    course_org_filter = configuration_helpers.get_value('course_org_filter')

    # Let's filter out any courses in an "org" that has been declared to be
    # in a configuration
    org_filter_out_set = configuration_helpers.get_all_orgs()

    # remove our current org from the "filter out" list, if applicable
    if course_org_filter:
        org_filter_out_set.remove(course_org_filter)

    # Build our (course, enrollment) list for the user, but ignore any courses that no
    # longer exist (because the course IDs have changed). Still, we don't delete those
    # enrollments, because it could have been a data push snafu.
    course_enrollments = list(get_course_enrollments(user, course_org_filter, org_filter_out_set))

    # sort the enrollment pairs by the enrollment date
    course_enrollments.sort(key=lambda x: x.created, reverse=True)

    # Retrieve the course modes for each course
    enrolled_course_ids = [enrollment.course_id for enrollment in course_enrollments]
    __, unexpired_course_modes = CourseMode.all_and_unexpired_modes_for_courses(enrolled_course_ids)
    course_modes_by_course = {
        course_id: {
            mode.slug: mode
            for mode in modes
        }
        for course_id, modes in unexpired_course_modes.iteritems()
    }

    # Check to see if the student has recently enrolled in a course.
    # If so, display a notification message confirming the enrollment.
    enrollment_message = _create_recent_enrollment_message(
        course_enrollments, course_modes_by_course
    )

    course_optouts = Optout.objects.filter(user=user).values_list('course_id', flat=True)

    message = ""
    if not user.is_active:
        message = render_to_string(
            'registration/activate_account_notice.html',
            {'email': user.email, 'platform_name': platform_name}
        )

    # Global staff can see what courses errored on their dashboard
    staff_access = False
    errored_courses = {}
    if has_access(user, 'staff', 'global'):
        # Show any courses that errored on load
        staff_access = True
        errored_courses = modulestore().get_errored_courses()

    show_courseware_links_for = frozenset(
        enrollment.course_id for enrollment in course_enrollments
        if has_access(request.user, 'load', enrollment.course_overview)
        and has_access(request.user, 'view_courseware_with_prerequisites', enrollment.course_overview)
    )

    # Find programs associated with courses being displayed. This information
    # is passed in the template context to allow rendering of program-related
    # information on the dashboard.
    meter = programs_utils.ProgramProgressMeter(user, enrollments=course_enrollments)
    programs_by_run = meter.engaged_programs(by_run=True)

    # Construct a dictionary of course mode information
    # used to render the course list.  We re-use the course modes dict
    # we loaded earlier to avoid hitting the database.
    course_mode_info = {
        enrollment.course_id: complete_course_mode_info(
            enrollment.course_id, enrollment,
            modes=course_modes_by_course[enrollment.course_id]
        )
        for enrollment in course_enrollments
    }

    # Determine the per-course verification status
    # This is a dictionary in which the keys are course locators
    # and the values are one of:
    #
    # VERIFY_STATUS_NEED_TO_VERIFY
    # VERIFY_STATUS_SUBMITTED
    # VERIFY_STATUS_APPROVED
    # VERIFY_STATUS_MISSED_DEADLINE
    #
    # Each of which correspond to a particular message to display
    # next to the course on the dashboard.
    #
    # If a course is not included in this dictionary,
    # there is no verification messaging to display.
    verify_status_by_course = check_verify_status_by_course(user, course_enrollments)
    cert_statuses = {
        enrollment.course_id: cert_info(request.user, enrollment.course_overview, enrollment.mode)
        for enrollment in course_enrollments
    }

    # only show email settings for Mongo course and when bulk email is turned on
    show_email_settings_for = frozenset(
        enrollment.course_id for enrollment in course_enrollments if (
            BulkEmailFlag.feature_enabled(enrollment.course_id)
        )
    )

    # Verification Attempts
    # Used to generate the "you must reverify for course x" banner
    verification_status, verification_msg = SoftwareSecurePhotoVerification.user_status(user)

    # Gets data for midcourse reverifications, if any are necessary or have failed
    statuses = ["approved", "denied", "pending", "must_reverify"]
    reverifications = reverification_info(statuses)

    show_refund_option_for = frozenset(
        enrollment.course_id for enrollment in course_enrollments
        if enrollment.refundable()
    )

    block_courses = frozenset(
        enrollment.course_id for enrollment in course_enrollments
        if is_course_blocked(
            request,
            CourseRegistrationCode.objects.filter(
                course_id=enrollment.course_id,
                registrationcoderedemption__redeemed_by=request.user
            ),
            enrollment.course_id
        )
    )

    enrolled_courses_either_paid = frozenset(
        enrollment.course_id for enrollment in course_enrollments
        if enrollment.is_paid_course()
    )

    # If there are *any* denied reverifications that have not been toggled off,
    # we'll display the banner
    denied_banner = any(item.display for item in reverifications["denied"])

    # Populate the Order History for the side-bar.
    order_history_list = order_history(user, course_org_filter=course_org_filter, org_filter_out_set=org_filter_out_set)

    # get list of courses having pre-requisites yet to be completed
    courses_having_prerequisites = frozenset(
        enrollment.course_id for enrollment in course_enrollments
        if enrollment.course_overview.pre_requisite_courses
    )
    courses_requirements_not_met = get_pre_requisite_courses_not_completed(user, courses_having_prerequisites)

    if 'notlive' in request.GET:
        redirect_message = _("The course you are looking for does not start until {date}.").format(
            date=request.GET['notlive']
        )
    elif 'course_closed' in request.GET:
        redirect_message = _("The course you are looking for is closed for enrollment as of {date}.").format(
            date=request.GET['course_closed']
        )
    else:
        redirect_message = ''

    context = {
        'enrollment_message': enrollment_message,
        'redirect_message': redirect_message,
        'course_enrollments': course_enrollments,
        'course_optouts': course_optouts,
        'message': message,
        'staff_access': staff_access,
        'errored_courses': errored_courses,
        'show_courseware_links_for': show_courseware_links_for,
        'all_course_modes': course_mode_info,
        'cert_statuses': cert_statuses,
        'credit_statuses': _credit_statuses(user, course_enrollments),
        'show_email_settings_for': show_email_settings_for,
        'reverifications': reverifications,
        'verification_status': verification_status,
        'verification_status_by_course': verify_status_by_course,
        'verification_msg': verification_msg,
        'show_refund_option_for': show_refund_option_for,
        'block_courses': block_courses,
        'denied_banner': denied_banner,
        'billing_email': settings.PAYMENT_SUPPORT_EMAIL,
        'user': user,
        'logout_url': reverse('logout'),
        'platform_name': platform_name,
        'enrolled_courses_either_paid': enrolled_courses_either_paid,
        'provider_states': [],
        'order_history_list': order_history_list,
        'courses_requirements_not_met': courses_requirements_not_met,
        'nav_hidden': True,
        'programs_by_run': programs_by_run,
        'show_program_listing': ProgramsApiConfig.current().show_program_listing,
        'disable_courseware_js': True,
        'display_course_modes_on_dashboard': enable_verified_certificates and display_course_modes_on_dashboard,
    }

    ecommerce_service = EcommerceService()
    if ecommerce_service.is_enabled(request.user):
        context.update({
            'use_ecommerce_payment_flow': True,
            'ecommerce_payment_page': ecommerce_service.payment_page_url(),
        })

    response = render_to_response('dashboard.html', context)
    set_user_info_cookie(response, request)
    return response


def _create_recent_enrollment_message(course_enrollments, course_modes):  # pylint: disable=invalid-name
    """
    Builds a recent course enrollment message.

    Constructs a new message template based on any recent course enrollments
    for the student.

    Args:
        course_enrollments (list[CourseEnrollment]): a list of course enrollments.
        course_modes (dict): Mapping of course ID's to course mode dictionaries.

    Returns:
        A string representing the HTML message output from the message template.
        None if there are no recently enrolled courses.

    """
    recently_enrolled_courses = _get_recently_enrolled_courses(course_enrollments)

    if recently_enrolled_courses:
        enroll_messages = [
            {
                "course_id": enrollment.course_overview.id,
                "course_name": enrollment.course_overview.display_name,
                "allow_donation": _allow_donation(course_modes, enrollment.course_overview.id, enrollment)
            }
            for enrollment in recently_enrolled_courses
        ]

        platform_name = configuration_helpers.get_value('platform_name', settings.PLATFORM_NAME)

        return render_to_string(
            'enrollment/course_enrollment_message.html',
            {'course_enrollment_messages': enroll_messages, 'platform_name': platform_name}
        )


def _get_recently_enrolled_courses(course_enrollments):
    """
    Given a list of enrollments, filter out all but recent enrollments.

    Args:
        course_enrollments (list[CourseEnrollment]): A list of course enrollments.

    Returns:
        list[CourseEnrollment]: A list of recent course enrollments.
    """
    seconds = DashboardConfiguration.current().recent_enrollment_time_delta
    time_delta = (datetime.datetime.now(UTC) - datetime.timedelta(seconds=seconds))
    return [
        enrollment for enrollment in course_enrollments
        # If the enrollment has no created date, we are explicitly excluding the course
        # from the list of recent enrollments.
        if enrollment.is_active and enrollment.created > time_delta
    ]


def _allow_donation(course_modes, course_id, enrollment):
    """Determines if the dashboard will request donations for the given course.

    Check if donations are configured for the platform, and if the current course is accepting donations.

    Args:
        course_modes (dict): Mapping of course ID's to course mode dictionaries.
        course_id (str): The unique identifier for the course.
        enrollment(CourseEnrollment): The enrollment object in which the user is enrolled

    Returns:
        True if the course is allowing donations.

    """
    if course_id not in course_modes:
        flat_unexpired_modes = {
            unicode(course_id): [mode for mode in modes]
            for course_id, modes in course_modes.iteritems()
        }
        flat_all_modes = {
            unicode(course_id): [mode.slug for mode in modes]
            for course_id, modes in CourseMode.all_modes_for_courses([course_id]).iteritems()
        }
        log.error(
            u'Can not find `%s` in course modes.`%s`. All modes: `%s`',
            course_id,
            flat_unexpired_modes,
            flat_all_modes
        )
    donations_enabled = DonationConfiguration.current().enabled
    return (
        donations_enabled and
        enrollment.mode in course_modes[course_id] and
        course_modes[course_id][enrollment.mode].min_price == 0
    )


def _update_email_opt_in(request, org):
    """Helper function used to hit the profile API if email opt-in is enabled."""

    email_opt_in = request.POST.get('email_opt_in')
    if email_opt_in is not None:
        email_opt_in_boolean = email_opt_in == 'true'
        preferences_api.update_email_opt_in(request.user, org, email_opt_in_boolean)


def _credit_statuses(user, course_enrollments):
    """
    Retrieve the status for credit courses.

    A credit course is a course for which a user can purchased
    college credit.  The current flow is:

    1. User becomes eligible for credit (submits verifications, passes the course, etc.)
    2. User purchases credit from a particular credit provider.
    3. User requests credit from the provider, usually creating an account on the provider's site.
    4. The credit provider notifies us whether the user's request for credit has been accepted or rejected.

    The dashboard is responsible for communicating the user's state in this flow.

    Arguments:
        user (User): The currently logged-in user.
        course_enrollments (list[CourseEnrollment]): List of enrollments for the
            user.

    Returns: dict

    The returned dictionary has keys that are `CourseKey`s and values that
    are dictionaries with:

        * eligible (bool): True if the user is eligible for credit in this course.
        * deadline (datetime): The deadline for purchasing and requesting credit for this course.
        * purchased (bool): Whether the user has purchased credit for this course.
        * provider_name (string): The display name of the credit provider.
        * provider_status_url (string): A URL the user can visit to check on their credit request status.
        * request_status (string): Either "pending", "approved", or "rejected"
        * error (bool): If true, an unexpected error occurred when retrieving the credit status,
            so the user should contact the support team.

    Example:
    >>> _credit_statuses(user, course_enrollments)
    {
        CourseKey.from_string("edX/DemoX/Demo_Course"): {
            "course_key": "edX/DemoX/Demo_Course",
            "eligible": True,
            "deadline": 2015-11-23 00:00:00 UTC,
            "purchased": True,
            "provider_name": "Hogwarts",
            "provider_status_url": "http://example.com/status",
            "request_status": "pending",
            "error": False
        }
    }

    """
    from openedx.core.djangoapps.credit import api as credit_api

    # Feature flag off
    if not settings.FEATURES.get("ENABLE_CREDIT_ELIGIBILITY"):
        return {}

    request_status_by_course = {
        request["course_key"]: request["status"]
        for request in credit_api.get_credit_requests_for_user(user.username)
    }

    credit_enrollments = {
        enrollment.course_id: enrollment
        for enrollment in course_enrollments
        if enrollment.mode == "credit"
    }

    # When a user purchases credit in a course, the user's enrollment
    # mode is set to "credit" and an enrollment attribute is set
    # with the ID of the credit provider.  We retrieve *all* such attributes
    # here to minimize the number of database queries.
    purchased_credit_providers = {
        attribute.enrollment.course_id: attribute.value
        for attribute in CourseEnrollmentAttribute.objects.filter(
            namespace="credit",
            name="provider_id",
            enrollment__in=credit_enrollments.values()
        ).select_related("enrollment")
    }

    provider_info_by_id = {
        provider["id"]: provider
        for provider in credit_api.get_credit_providers()
    }

    statuses = {}
    for eligibility in credit_api.get_eligibilities_for_user(user.username):
        course_key = CourseKey.from_string(unicode(eligibility["course_key"]))
        providers_names = get_credit_provider_display_names(course_key)
        status = {
            "course_key": unicode(course_key),
            "eligible": True,
            "deadline": eligibility["deadline"],
            "purchased": course_key in credit_enrollments,
            "provider_name": make_providers_strings(providers_names),
            "provider_status_url": None,
            "provider_id": None,
            "request_status": request_status_by_course.get(course_key),
            "error": False,
        }

        # If the user has purchased credit, then include information about the credit
        # provider from which the user purchased credit.
        # We retrieve the provider's ID from the an "enrollment attribute" set on the user's
        # enrollment when the user's order for credit is fulfilled by the E-Commerce service.
        if status["purchased"]:
            provider_id = purchased_credit_providers.get(course_key)
            if provider_id is None:
                status["error"] = True
                log.error(
                    u"Could not find credit provider associated with credit enrollment "
                    u"for user %s in course %s.  The user will not be able to see his or her "
                    u"credit request status on the student dashboard.  This attribute should "
                    u"have been set when the user purchased credit in the course.",
                    user.id, course_key
                )
            else:
                provider_info = provider_info_by_id.get(provider_id, {})
                status["provider_name"] = provider_info.get("display_name")
                status["provider_status_url"] = provider_info.get("status_url")
                status["provider_id"] = provider_id

        statuses[course_key] = status

    return statuses


@transaction.non_atomic_requests
@require_POST
@outer_atomic(read_committed=True)
def change_enrollment(request, check_access=True):
    """
    Modify the enrollment status for the logged-in user.

    TODO: This is lms specific and does not belong in common code.

    The request parameter must be a POST request (other methods return 405)
    that specifies course_id and enrollment_action parameters. If course_id or
    enrollment_action is not specified, if course_id is not valid, if
    enrollment_action is something other than "enroll" or "unenroll", if
    enrollment_action is "enroll" and enrollment is closed for the course, or
    if enrollment_action is "unenroll" and the user is not enrolled in the
    course, a 400 error will be returned. If the user is not logged in, 403
    will be returned; it is important that only this case return 403 so the
    front end can redirect the user to a registration or login page when this
    happens. This function should only be called from an AJAX request, so
    the error messages in the responses should never actually be user-visible.

    Args:
        request (`Request`): The Django request object

    Keyword Args:
        check_access (boolean): If True, we check that an accessible course actually
            exists for the given course_key before we enroll the student.
            The default is set to False to avoid breaking legacy code or
            code with non-standard flows (ex. beta tester invitations), but
            for any standard enrollment flow you probably want this to be True.

    Returns:
        Response

    """
    # Get the user
    user = request.user

    # Ensure the user is authenticated
    if not user.is_authenticated():
        return HttpResponseForbidden()

    # Ensure we received a course_id
    action = request.POST.get("enrollment_action")
    if 'course_id' not in request.POST:
        return HttpResponseBadRequest(_("Course id not specified"))

    try:
        course_id = SlashSeparatedCourseKey.from_deprecated_string(request.POST.get("course_id"))
    except InvalidKeyError:
        log.warning(
            u"User %s tried to %s with invalid course id: %s",
            user.username,
            action,
            request.POST.get("course_id"),
        )
        return HttpResponseBadRequest(_("Invalid course id"))

    if action == "enroll":
        # Make sure the course exists
        # We don't do this check on unenroll, or a bad course id can't be unenrolled from
        if not modulestore().has_course(course_id):
            log.warning(
                u"User %s tried to enroll in non-existent course %s",
                user.username,
                course_id
            )
            return HttpResponseBadRequest(_("Course id is invalid"))

        # Record the user's email opt-in preference
        if settings.FEATURES.get('ENABLE_MKTG_EMAIL_OPT_IN'):
            _update_email_opt_in(request, course_id.org)

        available_modes = CourseMode.modes_for_course_dict(course_id)

        # Check whether the user is blocked from enrolling in this course
        # This can occur if the user's IP is on a global blacklist
        # or if the user is enrolling in a country in which the course
        # is not available.
        redirect_url = embargo_api.redirect_if_blocked(
            course_id, user=user, ip_address=get_ip(request),
            url=request.path
        )
        if redirect_url:
            return HttpResponse(redirect_url)

        # Check that auto enrollment is allowed for this course
        # (= the course is NOT behind a paywall)
        if CourseMode.can_auto_enroll(course_id):
            # Enroll the user using the default mode (audit)
            # We're assuming that users of the course enrollment table
            # will NOT try to look up the course enrollment model
            # by its slug.  If they do, it's possible (based on the state of the database)
            # for no such model to exist, even though we've set the enrollment type
            # to "audit".
            try:
                enroll_mode = CourseMode.auto_enroll_mode(course_id, available_modes)
                if enroll_mode:
                    CourseEnrollment.enroll(user, course_id, check_access=check_access, mode=enroll_mode)
            except Exception:  # pylint: disable=broad-except
                return HttpResponseBadRequest(_("Could not enroll"))

        # If we have more than one course mode or professional ed is enabled,
        # then send the user to the choose your track page.
        # (In the case of no-id-professional/professional ed, this will redirect to a page that
        # funnels users directly into the verification / payment flow)
        if CourseMode.has_verified_mode(available_modes) or CourseMode.has_professional_mode(available_modes):
            return HttpResponse(
                reverse("course_modes_choose", kwargs={'course_id': unicode(course_id)})
            )

        # Otherwise, there is only one mode available (the default)
        return HttpResponse()
    elif action == "unenroll":
        enrollment = CourseEnrollment.get_enrollment(user, course_id)
        if not enrollment:
            return HttpResponseBadRequest(_("You are not enrolled in this course"))

        certificate_info = cert_info(user, enrollment.course_overview, enrollment.mode)
        if certificate_info.get('status') in DISABLE_UNENROLL_CERT_STATES:
            return HttpResponseBadRequest(_("Your certificate prevents you from unenrolling from this course"))

        CourseEnrollment.unenroll(user, course_id)
        return HttpResponse()
    else:
        return HttpResponseBadRequest(_("Enrollment action is invalid"))


# Need different levels of logging
@ensure_csrf_cookie
def login_user(request, error=""):  # pylint: disable=too-many-statements,unused-argument
    """AJAX request to log in the user."""

    backend_name = None
    email = None
    password = None
    redirect_url = None
    response = None
    running_pipeline = None
    third_party_auth_requested = third_party_auth.is_enabled() and pipeline.running(request)
    third_party_auth_successful = False
    trumped_by_first_party_auth = bool(request.POST.get('email')) or bool(request.POST.get('password'))
    user = None
    platform_name = configuration_helpers.get_value("platform_name", settings.PLATFORM_NAME)

    if third_party_auth_requested and not trumped_by_first_party_auth:
        # The user has already authenticated via third-party auth and has not
        # asked to do first party auth by supplying a username or password. We
        # now want to put them through the same logging and cookie calculation
        # logic as with first-party auth.
        running_pipeline = pipeline.get(request)
        username = running_pipeline['kwargs'].get('username')
        backend_name = running_pipeline['backend']
        third_party_uid = running_pipeline['kwargs']['uid']
        requested_provider = provider.Registry.get_from_pipeline(running_pipeline)

        try:
            user = pipeline.get_authenticated_user(requested_provider, username, third_party_uid)
            third_party_auth_successful = True
        except User.DoesNotExist:
            AUDIT_LOG.warning(
                u"Login failed - user with username {username} has no social auth "
                "with backend_name {backend_name}".format(
                    username=username, backend_name=backend_name)
            )
            message = _(
                "You've successfully logged into your {provider_name} account, "
                "but this account isn't linked with an {platform_name} account yet."
            ).format(
                platform_name=platform_name,
                provider_name=requested_provider.name,
            )
            message += "<br/><br/>"
            message += _(
                "Use your {platform_name} username and password to log into {platform_name} below, "
                "and then link your {platform_name} account with {provider_name} from your dashboard."
            ).format(
                platform_name=platform_name,
                provider_name=requested_provider.name,
            )
            message += "<br/><br/>"
            message += _(
                "If you don't have an {platform_name} account yet, "
                "click <strong>Register</strong> at the top of the page."
            ).format(
                platform_name=platform_name
            )

            return HttpResponse(message, content_type="text/plain", status=403)

    else:

        if 'email' not in request.POST or 'password' not in request.POST:
            return JsonResponse({
                "success": False,
                # TODO: User error message
                "value": _('There was an error receiving your login information. Please email us.'),
            })  # TODO: this should be status code 400

        email = request.POST['email']
        password = request.POST['password']
        try:
            user = User.objects.get(email=email)
        except User.DoesNotExist:
            if settings.FEATURES['SQUELCH_PII_IN_LOGS']:
                AUDIT_LOG.warning(u"Login failed - Unknown user email")
            else:
                AUDIT_LOG.warning(u"Login failed - Unknown user email: {0}".format(email))

    # check if the user has a linked shibboleth account, if so, redirect the user to shib-login
    # This behavior is pretty much like what gmail does for shibboleth.  Try entering some @stanford.edu
    # address into the Gmail login.
    if settings.FEATURES.get('AUTH_USE_SHIB') and user:
        try:
            eamap = ExternalAuthMap.objects.get(user=user)
            if eamap.external_domain.startswith(openedx.core.djangoapps.external_auth.views.SHIBBOLETH_DOMAIN_PREFIX):
                return JsonResponse({
                    "success": False,
                    "redirect": reverse('shib-login'),
                })  # TODO: this should be status code 301  # pylint: disable=fixme
        except ExternalAuthMap.DoesNotExist:
            # This is actually the common case, logging in user without external linked login
            AUDIT_LOG.info(u"User %s w/o external auth attempting login", user)

    # see if account has been locked out due to excessive login failures
    user_found_by_email_lookup = user
    if user_found_by_email_lookup and LoginFailures.is_feature_enabled():
        if LoginFailures.is_user_locked_out(user_found_by_email_lookup):
            lockout_message = _('This account has been temporarily locked due '
                                'to excessive login failures. Try again later.')
            return JsonResponse({
                "success": False,
                "value": lockout_message,
            })  # TODO: this should be status code 429  # pylint: disable=fixme

    # see if the user must reset his/her password due to any policy settings
    if user_found_by_email_lookup and PasswordHistory.should_user_reset_password_now(user_found_by_email_lookup):
        return JsonResponse({
            "success": False,
            "value": _('Your password has expired due to password policy on this account. You must '
                       'reset your password before you can log in again. Please click the '
                       '"Forgot Password" link on this page to reset your password before logging in again.'),
        })  # TODO: this should be status code 403  # pylint: disable=fixme

    # if the user doesn't exist, we want to set the username to an invalid
    # username so that authentication is guaranteed to fail and we can take
    # advantage of the ratelimited backend
    username = user.username if user else ""

    if not third_party_auth_successful:
        try:
            user = authenticate(username=username, password=password, request=request)
        # this occurs when there are too many attempts from the same IP address
        except RateLimitException:
            return JsonResponse({
                "success": False,
                "value": _('Too many failed login attempts. Try again later.'),
            })  # TODO: this should be status code 429  # pylint: disable=fixme

    if user is None:
        # tick the failed login counters if the user exists in the database
        if user_found_by_email_lookup and LoginFailures.is_feature_enabled():
            LoginFailures.increment_lockout_counter(user_found_by_email_lookup)

        # if we didn't find this username earlier, the account for this email
        # doesn't exist, and doesn't have a corresponding password
        if username != "":
            if settings.FEATURES['SQUELCH_PII_IN_LOGS']:
                loggable_id = user_found_by_email_lookup.id if user_found_by_email_lookup else "<unknown>"
                AUDIT_LOG.warning(u"Login failed - password for user.id: {0} is invalid".format(loggable_id))
            else:
                AUDIT_LOG.warning(u"Login failed - password for {0} is invalid".format(email))
        return JsonResponse({
            "success": False,
            "value": _('Email or password is incorrect.'),
        })  # TODO: this should be status code 400  # pylint: disable=fixme

    # successful login, clear failed login attempts counters, if applicable
    if LoginFailures.is_feature_enabled():
        LoginFailures.clear_lockout_counter(user)

    # Track the user's sign in
    if hasattr(settings, 'LMS_SEGMENT_KEY') and settings.LMS_SEGMENT_KEY:
        tracking_context = tracker.get_tracker().resolve_context()
        analytics.identify(
            user.id,
            {
                'email': email,
                'username': username
            },
            {
                # Disable MailChimp because we don't want to update the user's email
                # and username in MailChimp on every page load. We only need to capture
                # this data on registration/activation.
                'MailChimp': False
            }
        )

        analytics.track(
            user.id,
            "edx.bi.user.account.authenticated",
            {
                'category': "conversion",
                'label': request.POST.get('course_id'),
                'provider': None
            },
            context={
                'ip': tracking_context.get('ip'),
                'Google Analytics': {
                    'clientId': tracking_context.get('client_id')
                }
            }
        )

    if user is not None and user.is_active:
        try:
            # We do not log here, because we have a handler registered
            # to perform logging on successful logins.
            login(request, user)
            if request.POST.get('remember') == 'true':
                request.session.set_expiry(604800)
                log.debug("Setting user session to never expire")
            else:
                request.session.set_expiry(0)
        except Exception as exc:  # pylint: disable=broad-except
            AUDIT_LOG.critical("Login failed - Could not create session. Is memcached running?")
            log.critical("Login failed - Could not create session. Is memcached running?")
            log.exception(exc)
            raise

        redirect_url = None  # The AJAX method calling should know the default destination upon success
        if third_party_auth_successful:
            redirect_url = pipeline.get_complete_url(backend_name)

        response = JsonResponse({
            "success": True,
            "redirect_url": redirect_url,
        })

        # Ensure that the external marketing site can
        # detect that the user is logged in.
        return set_logged_in_cookies(request, response, user)

    if settings.FEATURES['SQUELCH_PII_IN_LOGS']:
        AUDIT_LOG.warning(u"Login failed - Account not active for user.id: {0}, resending activation".format(user.id))
    else:
        AUDIT_LOG.warning(u"Login failed - Account not active for user {0}, resending activation".format(username))

    reactivation_email_for_user(user)
    not_activated_msg = _("Before you sign in, you need to activate your account. We have sent you an "
                          "email message with instructions for activating your account.")
    return JsonResponse({
        "success": False,
        "value": not_activated_msg,
    })  # TODO: this should be status code 400  # pylint: disable=fixme


@csrf_exempt
@require_POST
@social_utils.strategy("social:complete")
def login_oauth_token(request, backend):
    """
    Authenticate the client using an OAuth access token by using the token to
    retrieve information from a third party and matching that information to an
    existing user.
    """
    warnings.warn("Please use AccessTokenExchangeView instead.", DeprecationWarning)

    backend = request.backend
    if isinstance(backend, social_oauth.BaseOAuth1) or isinstance(backend, social_oauth.BaseOAuth2):
        if "access_token" in request.POST:
            # Tell third party auth pipeline that this is an API call
            request.session[pipeline.AUTH_ENTRY_KEY] = pipeline.AUTH_ENTRY_LOGIN_API
            user = None
            try:
                user = backend.do_auth(request.POST["access_token"])
            except (HTTPError, AuthException):
                pass
            # do_auth can return a non-User object if it fails
            if user and isinstance(user, User):
                login(request, user)
                return JsonResponse(status=204)
            else:
                # Ensure user does not re-enter the pipeline
                request.social_strategy.clean_partial_pipeline()
                return JsonResponse({"error": "invalid_token"}, status=401)
        else:
            return JsonResponse({"error": "invalid_request"}, status=400)
    raise Http404


@require_GET
@login_required
@ensure_csrf_cookie
def manage_user_standing(request):
    """
    Renders the view used to manage user standing. Also displays a table
    of user accounts that have been disabled and who disabled them.
    """
    if not request.user.is_staff:
        raise Http404
    all_disabled_accounts = UserStanding.objects.filter(
        account_status=UserStanding.ACCOUNT_DISABLED
    )

    all_disabled_users = [standing.user for standing in all_disabled_accounts]

    headers = ['username', 'account_changed_by']
    rows = []
    for user in all_disabled_users:
        row = [user.username, user.standing.changed_by]
        rows.append(row)

    context = {'headers': headers, 'rows': rows}

    return render_to_response("manage_user_standing.html", context)


@require_POST
@login_required
@ensure_csrf_cookie
def disable_account_ajax(request):
    """
    Ajax call to change user standing. Endpoint of the form
    in manage_user_standing.html
    """
    if not request.user.is_staff:
        raise Http404
    username = request.POST.get('username')
    context = {}
    if username is None or username.strip() == '':
        context['message'] = _('Please enter a username')
        return JsonResponse(context, status=400)

    account_action = request.POST.get('account_action')
    if account_action is None:
        context['message'] = _('Please choose an option')
        return JsonResponse(context, status=400)

    username = username.strip()
    try:
        user = User.objects.get(username=username)
    except User.DoesNotExist:
        context['message'] = _("User with username {} does not exist").format(username)
        return JsonResponse(context, status=400)
    else:
        user_account, _success = UserStanding.objects.get_or_create(
            user=user, defaults={'changed_by': request.user},
        )
        if account_action == 'disable':
            user_account.account_status = UserStanding.ACCOUNT_DISABLED
            context['message'] = _("Successfully disabled {}'s account").format(username)
            log.info(u"%s disabled %s's account", request.user, username)
        elif account_action == 'reenable':
            user_account.account_status = UserStanding.ACCOUNT_ENABLED
            context['message'] = _("Successfully reenabled {}'s account").format(username)
            log.info(u"%s reenabled %s's account", request.user, username)
        else:
            context['message'] = _("Unexpected account status")
            return JsonResponse(context, status=400)
        user_account.changed_by = request.user
        user_account.standing_last_changed_at = datetime.datetime.now(UTC)
        user_account.save()

    return JsonResponse(context)


@login_required
@ensure_csrf_cookie
def change_setting(request):
    """JSON call to change a profile setting: Right now, location"""
    # TODO (vshnayder): location is no longer used
    u_prof = UserProfile.objects.get(user=request.user)  # request.user.profile_cache
    if 'location' in request.POST:
        u_prof.location = request.POST['location']
    u_prof.save()

    return JsonResponse({
        "success": True,
        "location": u_prof.location,
    })


class AccountValidationError(Exception):
    def __init__(self, message, field):
        super(AccountValidationError, self).__init__(message)
        self.field = field


@receiver(post_save, sender=User)
def user_signup_handler(sender, **kwargs):  # pylint: disable=unused-argument
    """
    handler that saves the user Signup Source
    when the user is created
    """
    if 'created' in kwargs and kwargs['created']:
        site = configuration_helpers.get_value('SITE_NAME')
        if site:
            user_signup_source = UserSignupSource(user=kwargs['instance'], site=site)
            user_signup_source.save()
            log.info(u'user {} originated from a white labeled "Microsite"'.format(kwargs['instance'].id))


def _do_create_account(form, custom_form=None):
    """
    Given cleaned post variables, create the User and UserProfile objects, as well as the
    registration for this user.

    Returns a tuple (User, UserProfile, Registration).

    Note: this function is also used for creating test users.
    """
    # Check if ALLOW_PUBLIC_ACCOUNT_CREATION flag turned off to restrict user account creation
    if not configuration_helpers.get_value(
            'ALLOW_PUBLIC_ACCOUNT_CREATION',
            settings.FEATURES.get('ALLOW_PUBLIC_ACCOUNT_CREATION', True)
    ):
        raise PermissionDenied()

    errors = {}
    errors.update(form.errors)
    if custom_form:
        errors.update(custom_form.errors)

    if errors:
        raise ValidationError(errors)

    user = User(
        username=form.cleaned_data["username"],
        email=form.cleaned_data["email"],
        is_active=False
    )
    user.set_password(form.cleaned_data["password"])
    registration = Registration()

    # TODO: Rearrange so that if part of the process fails, the whole process fails.
    # Right now, we can have e.g. no registration e-mail sent out and a zombie account
    try:
        with transaction.atomic():
            user.save()
            if custom_form:
                custom_model = custom_form.save(commit=False)
                custom_model.user = user
                custom_model.save()
    except IntegrityError:
        # Figure out the cause of the integrity error
        if len(User.objects.filter(username=user.username)) > 0:
            raise AccountValidationError(
                _("An account with the Public Username '{username}' already exists.").format(username=user.username),
                field="username"
            )
        elif len(User.objects.filter(email=user.email)) > 0:
            raise AccountValidationError(
                _("An account with the Email '{email}' already exists.").format(email=user.email),
                field="email"
            )
        else:
            raise

    # add this account creation to password history
    # NOTE, this will be a NOP unless the feature has been turned on in configuration
    password_history_entry = PasswordHistory()
    password_history_entry.create(user)

    registration.register(user)

    profile_fields = [
        "name", "level_of_education", "gender", "mailing_address", "city", "country", "goals",
        "year_of_birth"
    ]
    profile = UserProfile(
        user=user,
        **{key: form.cleaned_data.get(key) for key in profile_fields}
    )
    extended_profile = form.cleaned_extended_profile
    if extended_profile:
        profile.meta = json.dumps(extended_profile)
    try:
        profile.save()
    except Exception:  # pylint: disable=broad-except
        log.exception("UserProfile creation failed for user {id}.".format(id=user.id))
        raise

    return (user, profile, registration)


# pylint: disable=too-many-statements
def create_account_with_params(request, params):
    """
    Given a request and a dict of parameters (which may or may not have come
    from the request), create an account for the requesting user, including
    creating a comments service user object and sending an activation email.
    This also takes external/third-party auth into account, updates that as
    necessary, and authenticates the user for the request's session.

    Does not return anything.

    Raises AccountValidationError if an account with the username or email
    specified by params already exists, or ValidationError if any of the given
    parameters is invalid for any other reason.

    Issues with this code:
    * It is not transactional. If there is a failure part-way, an incomplete
      account will be created and left in the database.
    * Third-party auth passwords are not verified. There is a comment that
      they are unused, but it would be helpful to have a sanity check that
      they are sane.
    * It is over 300 lines long (!) and includes disprate functionality, from
      registration e-mails to all sorts of other things. It should be broken
      up into semantically meaningful functions.
    * The user-facing text is rather unfriendly (e.g. "Username must be a
      minimum of two characters long" rather than "Please use a username of
      at least two characters").
    """
    # Copy params so we can modify it; we can't just do dict(params) because if
    # params is request.POST, that results in a dict containing lists of values
    params = dict(params.items())

    # allow to define custom set of required/optional/hidden fields via configuration
    extra_fields = configuration_helpers.get_value(
        'REGISTRATION_EXTRA_FIELDS',
        getattr(settings, 'REGISTRATION_EXTRA_FIELDS', {})
    )

    # Boolean of whether a 3rd party auth provider and credentials were provided in
    # the API so the newly created account can link with the 3rd party account.
    #
    # Note: this is orthogonal to the 3rd party authentication pipeline that occurs
    # when the account is created via the browser and redirect URLs.
    should_link_with_social_auth = third_party_auth.is_enabled() and 'provider' in params

    if should_link_with_social_auth or (third_party_auth.is_enabled() and pipeline.running(request)):
        params["password"] = pipeline.make_random_password()

    # Add a form requirement for data sharing consent if the EnterpriseCustomer
    # for the request requires it at login
    extra_fields['data_sharing_consent'] = data_sharing_consent_requirement_at_login(request)

    # if doing signup for an external authorization, then get email, password, name from the eamap
    # don't use the ones from the form, since the user could have hacked those
    # unless originally we didn't get a valid email or name from the external auth
    # TODO: We do not check whether these values meet all necessary criteria, such as email length
    do_external_auth = 'ExternalAuthMap' in request.session
    if do_external_auth:
        eamap = request.session['ExternalAuthMap']
        try:
            validate_email(eamap.external_email)
            params["email"] = eamap.external_email
        except ValidationError:
            pass
        if eamap.external_name.strip() != '':
            params["name"] = eamap.external_name
        params["password"] = eamap.internal_password
        log.debug(u'In create_account with external_auth: user = %s, email=%s', params["name"], params["email"])

    extended_profile_fields = configuration_helpers.get_value('extended_profile_fields', [])
    enforce_password_policy = (
        settings.FEATURES.get("ENFORCE_PASSWORD_POLICY", False) and
        not do_external_auth
    )
    # Can't have terms of service for certain SHIB users, like at Stanford
    registration_fields = getattr(settings, 'REGISTRATION_EXTRA_FIELDS', {})
    tos_required = (
        registration_fields.get('terms_of_service') != 'hidden' or
        registration_fields.get('honor_code') != 'hidden'
    ) and (
        not settings.FEATURES.get("AUTH_USE_SHIB") or
        not settings.FEATURES.get("SHIB_DISABLE_TOS") or
        not do_external_auth or
        not eamap.external_domain.startswith(openedx.core.djangoapps.external_auth.views.SHIBBOLETH_DOMAIN_PREFIX)
    )

    form = AccountCreationForm(
        data=params,
        extra_fields=extra_fields,
        extended_profile_fields=extended_profile_fields,
        enforce_username_neq_password=True,
        enforce_password_policy=enforce_password_policy,
        tos_required=tos_required,
    )
    custom_form = get_registration_extension_form(data=params)

    # Perform operations within a transaction that are critical to account creation
    with transaction.atomic():
        # first, create the account
        (user, profile, registration) = _do_create_account(form, custom_form)

        # next, link the account with social auth, if provided via the API.
        # (If the user is using the normal register page, the social auth pipeline does the linking, not this code)
        if should_link_with_social_auth:
            backend_name = params['provider']
            request.social_strategy = social_utils.load_strategy(request)
            redirect_uri = reverse('social:complete', args=(backend_name, ))
            request.backend = social_utils.load_backend(request.social_strategy, backend_name, redirect_uri)
            social_access_token = params.get('access_token')
            if not social_access_token:
                raise ValidationError({
                    'access_token': [
                        _("An access_token is required when passing value ({}) for provider.").format(
                            params['provider']
                        )
                    ]
                })
            request.session[pipeline.AUTH_ENTRY_KEY] = pipeline.AUTH_ENTRY_REGISTER_API
            pipeline_user = None
            error_message = ""
            try:
                pipeline_user = request.backend.do_auth(social_access_token, user=user)
            except AuthAlreadyAssociated:
                error_message = _("The provided access_token is already associated with another user.")
            except (HTTPError, AuthException):
                error_message = _("The provided access_token is not valid.")
            if not pipeline_user or not isinstance(pipeline_user, User):
                # Ensure user does not re-enter the pipeline
                request.social_strategy.clean_partial_pipeline()
                raise ValidationError({'access_token': [error_message]})

    # Perform operations that are non-critical parts of account creation
    preferences_api.set_user_preference(user, LANGUAGE_KEY, get_language())

    if settings.FEATURES.get('ENABLE_DISCUSSION_EMAIL_DIGEST'):
        try:
            enable_notifications(user)
        except Exception:  # pylint: disable=broad-except
            log.exception("Enable discussion notifications failed for user {id}.".format(id=user.id))

    dog_stats_api.increment("common.student.account_created")

    # If the user is registering via 3rd party auth, track which provider they use
    third_party_provider = None
    running_pipeline = None
    if third_party_auth.is_enabled() and pipeline.running(request):
        running_pipeline = pipeline.get(request)
        third_party_provider = provider.Registry.get_from_pipeline(running_pipeline)
        # Store received data sharing consent field values in the pipeline for use
        # by any downstream pipeline elements which require them.
        running_pipeline['kwargs']['data_sharing_consent'] = form.cleaned_data.get('data_sharing_consent', None)

    # Track the user's registration
    if hasattr(settings, 'LMS_SEGMENT_KEY') and settings.LMS_SEGMENT_KEY:
        tracking_context = tracker.get_tracker().resolve_context()
        identity_args = [
            user.id,  # pylint: disable=no-member
            {
                'email': user.email,
                'username': user.username,
                'name': profile.name,
                # Mailchimp requires the age & yearOfBirth to be integers, we send a sane integer default if falsey.
                'age': profile.age or -1,
                'yearOfBirth': profile.year_of_birth or datetime.datetime.now(UTC).year,
                'education': profile.level_of_education_display,
                'address': profile.mailing_address,
                'gender': profile.gender_display,
                'country': unicode(profile.country),
            }
        ]

        if hasattr(settings, 'MAILCHIMP_NEW_USER_LIST_ID'):
            identity_args.append({
                "MailChimp": {
                    "listId": settings.MAILCHIMP_NEW_USER_LIST_ID
                }
            })

        analytics.identify(*identity_args)

        analytics.track(
            user.id,
            "edx.bi.user.account.registered",
            {
                'category': 'conversion',
                'label': params.get('course_id'),
                'provider': third_party_provider.name if third_party_provider else None
            },
            context={
                'ip': tracking_context.get('ip'),
                'Google Analytics': {
                    'clientId': tracking_context.get('client_id')
                }
            }
        )

    # Announce registration
    REGISTER_USER.send(sender=None, user=user, profile=profile)

    create_comments_service_user(user)

    # Don't send email if we are:
    #
    # 1. Doing load testing.
    # 2. Random user generation for other forms of testing.
    # 3. External auth bypassing activation.
    # 4. Have the platform configured to not require e-mail activation.
    # 5. Registering a new user using a trusted third party provider (with skip_email_verification=True)
    #
    # Note that this feature is only tested as a flag set one way or
    # the other for *new* systems. we need to be careful about
    # changing settings on a running system to make sure no users are
    # left in an inconsistent state (or doing a migration if they are).
    send_email = (
        not settings.FEATURES.get('SKIP_EMAIL_VALIDATION', None) and
        not settings.FEATURES.get('AUTOMATIC_AUTH_FOR_TESTING') and
        not (do_external_auth and settings.FEATURES.get('BYPASS_ACTIVATION_EMAIL_FOR_EXTAUTH')) and
        not (
            third_party_provider and third_party_provider.skip_email_verification and
            user.email == running_pipeline['kwargs'].get('details', {}).get('email')
        )
    )
    if send_email:
        dest_addr = user.email
        context = {
            'name': profile.name,
            'key': registration.activation_key,
        }

        # composes activation email
        subject = render_to_string('emails/activation_email_subject.txt', context)
        # Email subject *must not* contain newlines
        subject = ''.join(subject.splitlines())
        message = render_to_string('emails/activation_email.txt', context)

        from_address = configuration_helpers.get_value(
            'email_from_address',
            settings.DEFAULT_FROM_EMAIL
        )
        if settings.FEATURES.get('REROUTE_ACTIVATION_EMAIL'):
            dest_addr = settings.FEATURES['REROUTE_ACTIVATION_EMAIL']
            message = ("Activation for %s (%s): %s\n" % (user, user.email, profile.name) +
                       '-' * 80 + '\n\n' + message)
        send_activation_email.delay(subject, message, from_address, dest_addr)
    else:
        registration.activate()
        _enroll_user_in_pending_courses(user)  # Enroll student in any pending courses

    # Immediately after a user creates an account, we log them in. They are only
    # logged in until they close the browser. They can't log in again until they click
    # the activation link from the email.
    new_user = authenticate(username=user.username, password=params['password'])
    login(request, new_user)
    request.session.set_expiry(0)

    try:
        record_registration_attributions(request, new_user)
    # Don't prevent a user from registering due to attribution errors.
    except Exception:   # pylint: disable=broad-except
        log.exception('Error while attributing cookies to user registration.')

    # TODO: there is no error checking here to see that the user actually logged in successfully,
    # and is not yet an active user.
    if new_user is not None:
        AUDIT_LOG.info(u"Login success on new account creation - {0}".format(new_user.username))

    if do_external_auth:
        eamap.user = new_user
        eamap.dtsignup = datetime.datetime.now(UTC)
        eamap.save()
        AUDIT_LOG.info(u"User registered with external_auth %s", new_user.username)
        AUDIT_LOG.info(u'Updated ExternalAuthMap for %s to be %s', new_user.username, eamap)

        if settings.FEATURES.get('BYPASS_ACTIVATION_EMAIL_FOR_EXTAUTH'):
            log.info('bypassing activation email')
            new_user.is_active = True
            new_user.save()
            AUDIT_LOG.info(u"Login activated on extauth account - {0} ({1})".format(new_user.username, new_user.email))

    return new_user


def _enroll_user_in_pending_courses(student):
    """
    Enroll student in any pending courses he/she may have.
    """
    ceas = CourseEnrollmentAllowed.objects.filter(email=student.email)
    for cea in ceas:
        if cea.auto_enroll:
            enrollment = CourseEnrollment.enroll(student, cea.course_id)
            manual_enrollment_audit = ManualEnrollmentAudit.get_manual_enrollment_by_email(student.email)
            if manual_enrollment_audit is not None:
                # get the enrolled by user and reason from the ManualEnrollmentAudit table.
                # then create a new ManualEnrollmentAudit table entry for the same email
                # different transition state.
                ManualEnrollmentAudit.create_manual_enrollment_audit(
                    manual_enrollment_audit.enrolled_by, student.email, ALLOWEDTOENROLL_TO_ENROLLED,
                    manual_enrollment_audit.reason, enrollment
                )


def record_affiliate_registration_attribution(request, user):
    """
    Attribute this user's registration to the referring affiliate, if
    applicable.
    """
    affiliate_id = request.COOKIES.get(settings.AFFILIATE_COOKIE_NAME)
    if user and affiliate_id:
        UserAttribute.set_user_attribute(user, REGISTRATION_AFFILIATE_ID, affiliate_id)


def record_utm_registration_attribution(request, user):
    """
    Attribute this user's registration to the latest UTM referrer, if
    applicable.
    """
    utm_cookie_name = RegistrationCookieConfiguration.current().utm_cookie_name
    utm_cookie = request.COOKIES.get(utm_cookie_name)
    if user and utm_cookie:
        utm = json.loads(utm_cookie)
        for utm_parameter_name in REGISTRATION_UTM_PARAMETERS:
            utm_parameter = utm.get(utm_parameter_name)
            if utm_parameter:
                UserAttribute.set_user_attribute(
                    user,
                    REGISTRATION_UTM_PARAMETERS.get(utm_parameter_name),
                    utm_parameter
                )
        created_at_unixtime = utm.get('created_at')
        if created_at_unixtime:
            # We divide by 1000 here because the javascript timestamp generated is in milliseconds not seconds.
            # PYTHON: time.time()      => 1475590280.823698
            # JS: new Date().getTime() => 1475590280823
            created_at_datetime = datetime.datetime.fromtimestamp(int(created_at_unixtime) / float(1000), tz=UTC)
            UserAttribute.set_user_attribute(
                user,
                REGISTRATION_UTM_CREATED_AT,
                created_at_datetime
            )


def record_registration_attributions(request, user):
    """
    Attribute this user's registration based on referrer cookies.
    """
    record_affiliate_registration_attribution(request, user)
    record_utm_registration_attribution(request, user)


@csrf_exempt
def create_account(request, post_override=None):
    """
    JSON call to create new edX account.
    Used by form in signup_modal.html, which is included into navigation.html
    """
    # Check if ALLOW_PUBLIC_ACCOUNT_CREATION flag turned off to restrict user account creation
    if not configuration_helpers.get_value(
            'ALLOW_PUBLIC_ACCOUNT_CREATION',
            settings.FEATURES.get('ALLOW_PUBLIC_ACCOUNT_CREATION', True)
    ):
        return HttpResponseForbidden(_("Account creation not allowed."))

    warnings.warn("Please use RegistrationView instead.", DeprecationWarning)

    try:
        user = create_account_with_params(request, post_override or request.POST)
    except AccountValidationError as exc:
        return JsonResponse({'success': False, 'value': exc.message, 'field': exc.field}, status=400)
    except ValidationError as exc:
        field, error_list = next(exc.message_dict.iteritems())
        return JsonResponse(
            {
                "success": False,
                "field": field,
                "value": error_list[0],
            },
            status=400
        )

    redirect_url = None  # The AJAX method calling should know the default destination upon success

    # Resume the third-party-auth pipeline if necessary.
    if third_party_auth.is_enabled() and pipeline.running(request):
        running_pipeline = pipeline.get(request)
        redirect_url = pipeline.get_complete_url(running_pipeline['backend'])

    response = JsonResponse({
        'success': True,
        'redirect_url': redirect_url,
    })
    set_logged_in_cookies(request, response, user)
    return response


def auto_auth(request):
    """
    Create or configure a user account, then log in as that user.

    Enabled only when
    settings.FEATURES['AUTOMATIC_AUTH_FOR_TESTING'] is true.

    Accepts the following querystring parameters:
    * `username`, `email`, and `password` for the user account
    * `full_name` for the user profile (the user's full name; defaults to the username)
    * `staff`: Set to "true" to make the user global staff.
    * `course_id`: Enroll the student in the course with `course_id`
    * `roles`: Comma-separated list of roles to grant the student in the course with `course_id`
    * `no_login`: Define this to create the user but not login
    * `redirect`: Set to "true" will redirect to the `redirect_to` value if set, or
        course home page if course_id is defined, otherwise it will redirect to dashboard
    * `redirect_to`: will redirect to to this url
    * `is_active` : make/update account with status provided as 'is_active'
    If username, email, or password are not provided, use
    randomly generated credentials.
    """

    # Generate a unique name to use if none provided
    unique_name = uuid.uuid4().hex[0:30]

    # Use the params from the request, otherwise use these defaults
    username = request.GET.get('username', unique_name)
    password = request.GET.get('password', unique_name)
    email = request.GET.get('email', unique_name + "@example.com")
    full_name = request.GET.get('full_name', username)
    is_staff = request.GET.get('staff', None)
    is_superuser = request.GET.get('superuser', None)
    course_id = request.GET.get('course_id', None)
    redirect_to = request.GET.get('redirect_to', None)
    active_status = request.GET.get('is_active')

    # mode has to be one of 'honor'/'professional'/'verified'/'audit'/'no-id-professional'/'credit'
    enrollment_mode = request.GET.get('enrollment_mode', 'honor')

    active_status = (not active_status or active_status == 'true')

    course_key = None
    if course_id:
        course_key = CourseLocator.from_string(course_id)
    role_names = [v.strip() for v in request.GET.get('roles', '').split(',') if v.strip()]
    redirect_when_done = request.GET.get('redirect', '').lower() == 'true' or redirect_to
    login_when_done = 'no_login' not in request.GET

    form = AccountCreationForm(
        data={
            'username': username,
            'email': email,
            'password': password,
            'name': full_name,
        },
        tos_required=False
    )

    # Attempt to create the account.
    # If successful, this will return a tuple containing
    # the new user object.
    try:
        user, profile, reg = _do_create_account(form)
    except (AccountValidationError, ValidationError):
        # Attempt to retrieve the existing user.
        user = User.objects.get(username=username)
        user.email = email
        user.set_password(password)
        user.is_active = active_status
        user.save()
        profile = UserProfile.objects.get(user=user)
        reg = Registration.objects.get(user=user)
    except PermissionDenied:
        return HttpResponseForbidden(_("Account creation not allowed."))

    # Set the user's global staff bit
    if is_staff is not None:
        user.is_staff = (is_staff == "true")
        user.save()

    if is_superuser is not None:
        user.is_superuser = (is_superuser == "true")
        user.save()

    if active_status:
        reg.activate()
        reg.save()

    # ensure parental consent threshold is met
    year = datetime.date.today().year
    age_limit = settings.PARENTAL_CONSENT_AGE_LIMIT
    profile.year_of_birth = (year - age_limit) - 1
    profile.save()

    # Enroll the user in a course
    if course_key is not None:
        CourseEnrollment.enroll(user, course_key, mode=enrollment_mode)

    # Apply the roles
    for role_name in role_names:
        role = Role.objects.get(name=role_name, course_id=course_key)
        user.roles.add(role)

    # Log in as the user
    if login_when_done:
        user = authenticate(username=username, password=password)
        login(request, user)

    create_comments_service_user(user)

    # Provide the user with a valid CSRF token
    # then return a 200 response unless redirect is true
    if redirect_when_done:
        # Redirect to specific page if specified
        if redirect_to:
            redirect_url = redirect_to
        # Redirect to course info page if course_id is known
        elif course_id:
            try:
                # redirect to course info page in LMS
                redirect_url = reverse(
                    'info',
                    kwargs={'course_id': course_id}
                )
            except NoReverseMatch:
                # redirect to course outline page in Studio
                redirect_url = reverse(
                    'course_handler',
                    kwargs={'course_key_string': course_id}
                )
        else:
            try:
                # redirect to dashboard for LMS
                redirect_url = reverse('dashboard')
            except NoReverseMatch:
                # redirect to home for Studio
                redirect_url = reverse('home')

        return redirect(redirect_url)
    elif request.META.get('HTTP_ACCEPT') == 'application/json':
        response = JsonResponse({
            'created_status': u"Logged in" if login_when_done else "Created",
            'username': username,
            'email': email,
            'password': password,
            'user_id': user.id,  # pylint: disable=no-member
            'anonymous_id': anonymous_id_for_user(user, None),
        })
    else:
        success_msg = u"{} user {} ({}) with password {} and user_id {}".format(
            u"Logged in" if login_when_done else "Created",
            username, email, password, user.id  # pylint: disable=no-member
        )
        response = HttpResponse(success_msg)
    response.set_cookie('csrftoken', csrf(request)['csrf_token'])
    return response


@ensure_csrf_cookie
def activate_account(request, key):
    """When link in activation e-mail is clicked"""
    regs = Registration.objects.filter(activation_key=key)
    if len(regs) == 1:
        user_logged_in = request.user.is_authenticated()
        already_active = True
        if not regs[0].user.is_active:
            regs[0].activate()
            already_active = False

        # Enroll student in any pending courses he/she may have if auto_enroll flag is set
        _enroll_user_in_pending_courses(regs[0].user)

        resp = render_to_response(
            "registration/activation_complete.html",
            {
                'user_logged_in': user_logged_in,
                'already_active': already_active
            }
        )
        return resp
    if len(regs) == 0:
        return render_to_response(
            "registration/activation_invalid.html",
            {'csrf': csrf(request)['csrf_token']}
        )
    return HttpResponseServerError(_("Unknown error. Please e-mail us to let us know how it happened."))


@csrf_exempt
@require_POST
def password_reset(request):
    """ Attempts to send a password reset e-mail. """
    # Add some rate limiting here by re-using the RateLimitMixin as a helper class
    limiter = BadRequestRateLimiter()
    if limiter.is_rate_limit_exceeded(request):
        AUDIT_LOG.warning("Rate limit exceeded in password_reset")
        return HttpResponseForbidden()

    form = PasswordResetFormNoActive(request.POST)
    if form.is_valid():
        form.save(use_https=request.is_secure(),
                  from_email=configuration_helpers.get_value('email_from_address', settings.DEFAULT_FROM_EMAIL),
                  request=request,
                  domain_override=request.get_host())
        # When password change is complete, a "edx.user.settings.changed" event will be emitted.
        # But because changing the password is multi-step, we also emit an event here so that we can
        # track where the request was initiated.
        tracker.emit(
            SETTING_CHANGE_INITIATED,
            {
                "setting": "password",
                "old": None,
                "new": None,
                "user_id": request.user.id,
            }
        )
        destroy_oauth_tokens(request.user)
    else:
        # bad user? tick the rate limiter counter
        AUDIT_LOG.info("Bad password_reset user passed in.")
        limiter.tick_bad_request_counter(request)

    return JsonResponse({
        'success': True,
        'value': render_to_string('registration/password_reset_done.html', {}),
    })


def uidb36_to_uidb64(uidb36):
    """
    Needed to support old password reset URLs that use base36-encoded user IDs
    https://github.com/django/django/commit/1184d077893ff1bc947e45b00a4d565f3df81776#diff-c571286052438b2e3190f8db8331a92bR231
    Args:
        uidb36: base36-encoded user ID

    Returns: base64-encoded user ID. Otherwise returns a dummy, invalid ID
<<<<<<< HEAD
    """
    try:
        uidb64 = force_text(urlsafe_base64_encode(force_bytes(base36_to_int(uidb36))))
    except ValueError:
        uidb64 = '1'  # dummy invalid ID (incorrect padding for base64)
    return uidb64


def validate_password(user, password):
    """
=======
    """
    try:
        uidb64 = force_text(urlsafe_base64_encode(force_bytes(base36_to_int(uidb36))))
    except ValueError:
        uidb64 = '1'  # dummy invalid ID (incorrect padding for base64)
    return uidb64


def validate_password(user, password):
    """
>>>>>>> 48b28c38
    Tie in password policy enforcement as an optional level of
    security protection

    Args:
        user: the user object whose password we're checking.
        password: the user's proposed new password.

    Returns:
        is_valid_password: a boolean indicating if the new password
            passes the validation.
        err_msg: an error message if there's a violation of one of the password
            checks. Otherwise, `None`.
    """
    err_msg = None

    if settings.FEATURES.get('ENFORCE_PASSWORD_POLICY', False):
        try:
            validate_password_strength(password)
        except ValidationError as err:
            err_msg = _('Password: ') + '; '.join(err.messages)

    # also, check the password reuse policy
    if not PasswordHistory.is_allowable_password_reuse(user, password):
        if user.is_staff:
            num_distinct = settings.ADVANCED_SECURITY_CONFIG['MIN_DIFFERENT_STAFF_PASSWORDS_BEFORE_REUSE']
        else:
            num_distinct = settings.ADVANCED_SECURITY_CONFIG['MIN_DIFFERENT_STUDENT_PASSWORDS_BEFORE_REUSE']
        # Because of how ngettext is, splitting the following into shorter lines would be ugly.
        # pylint: disable=line-too-long
        err_msg = ungettext(
            "You are re-using a password that you have used recently. You must have {num} distinct password before reusing a previous password.",
            "You are re-using a password that you have used recently. You must have {num} distinct passwords before reusing a previous password.",
            num_distinct
        ).format(num=num_distinct)

    # also, check to see if passwords are getting reset too frequent
    if PasswordHistory.is_password_reset_too_soon(user):
        num_days = settings.ADVANCED_SECURITY_CONFIG['MIN_TIME_IN_DAYS_BETWEEN_ALLOWED_RESETS']
        # Because of how ngettext is, splitting the following into shorter lines would be ugly.
        # pylint: disable=line-too-long
        err_msg = ungettext(
            "You are resetting passwords too frequently. Due to security policies, {num} day must elapse between password resets.",
            "You are resetting passwords too frequently. Due to security policies, {num} days must elapse between password resets.",
            num_days
        ).format(num=num_days)

    is_password_valid = err_msg is None

    return is_password_valid, err_msg


def password_reset_confirm_wrapper(request, uidb36=None, token=None):
    """
    A wrapper around django.contrib.auth.views.password_reset_confirm.
    Needed because we want to set the user as active at this step.
    We also optionally do some additional password policy checks.
    """
    # convert old-style base36-encoded user id to base64
    uidb64 = uidb36_to_uidb64(uidb36)
    platform_name = {
        "platform_name": configuration_helpers.get_value('platform_name', settings.PLATFORM_NAME)
    }
    try:
        uid_int = base36_to_int(uidb36)
        user = User.objects.get(id=uid_int)
    except (ValueError, User.DoesNotExist):
        # if there's any error getting a user, just let django's
        # password_reset_confirm function handle it.
        return password_reset_confirm(
            request, uidb64=uidb64, token=token, extra_context=platform_name
        )

    if request.method == 'POST':
        password = request.POST['new_password1']
        is_password_valid, password_err_msg = validate_password(user, password)
        if not is_password_valid:
            # We have a password reset attempt which violates some security
            # policy. Use the existing Django template to communicate that
            # back to the user.
            context = {
                'validlink': False,
                'form': None,
                'title': _('Password reset unsuccessful'),
                'err_msg': password_err_msg,
            }
            context.update(platform_name)
            return TemplateResponse(
                request, 'registration/password_reset_confirm.html', context
            )

        # remember what the old password hash is before we call down
        old_password_hash = user.password

        response = password_reset_confirm(
            request, uidb64=uidb64, token=token, extra_context=platform_name
        )

<<<<<<< HEAD
        # If password reset was unsuccessful a template response is returned (status_code 200).
        # Check if form is invalid then show an error to the user.
        # Note if password reset was successful we get response redirect (status_code 302).
        if response.status_code == 200 and not response.context_data['form'].is_valid():
            response.context_data['err_msg'] = _('Error in resetting your password. Please try again.')
            return response

        # get the updated user
        updated_user = User.objects.get(id=uid_int)

        # did the password hash change, if so record it in the PasswordHistory
        if updated_user.password != old_password_hash:
            entry = PasswordHistory()
            entry.create(updated_user)

    else:
        response = password_reset_confirm(
            request, uidb64=uidb64, token=token, extra_context=platform_name
        )

=======
        # get the updated user
        updated_user = User.objects.get(id=uid_int)

        # did the password hash change, if so record it in the PasswordHistory
        if updated_user.password != old_password_hash:
            entry = PasswordHistory()
            entry.create(updated_user)

    else:
        response = password_reset_confirm(
            request, uidb64=uidb64, token=token, extra_context=platform_name
        )

>>>>>>> 48b28c38
        response_was_successful = response.context_data.get('validlink')
        if response_was_successful and not user.is_active:
            user.is_active = True
            user.save()

    return response


def reactivation_email_for_user(user):
    try:
        reg = Registration.objects.get(user=user)
    except Registration.DoesNotExist:
        return JsonResponse({
            "success": False,
            "error": _('No inactive user with this e-mail exists'),
        })  # TODO: this should be status code 400  # pylint: disable=fixme

    context = {
        'name': user.profile.name,
        'key': reg.activation_key,
    }

    subject = render_to_string('emails/activation_email_subject.txt', context)
    subject = ''.join(subject.splitlines())
    message = render_to_string('emails/activation_email.txt', context)
    from_address = configuration_helpers.get_value('email_from_address', settings.DEFAULT_FROM_EMAIL)

    try:
<<<<<<< HEAD
        user.email_user(subject, message, from_address)
    except Exception:  # pylint: disable=broad-except
        log.error(
            u'Unable to send reactivation email from "%s" to "%s"',
            from_address,
            user.email,
=======
        user.email_user(subject, message, configuration_helpers.get_value(
            'email_from_address',
            settings.DEFAULT_FROM_EMAIL,
        ))
    except Exception:  # pylint: disable=broad-except
        log.error(
            u'Unable to send reactivation email from "%s"',
            configuration_helpers.get_value('email_from_address', settings.DEFAULT_FROM_EMAIL),
>>>>>>> 48b28c38
            exc_info=True
        )
        return JsonResponse({
            "success": False,
            "error": _('Unable to send reactivation email')
        })  # TODO: this should be status code 500  # pylint: disable=fixme

    return JsonResponse({"success": True})


def validate_new_email(user, new_email):
    """
    Given a new email for a user, does some basic verification of the new address If any issues are encountered
    with verification a ValueError will be thrown.
    """
    try:
        validate_email(new_email)
    except ValidationError:
        raise ValueError(_('Valid e-mail address required.'))

    if new_email == user.email:
        raise ValueError(_('Old email is the same as the new email.'))

    if User.objects.filter(email=new_email).count() != 0:
        raise ValueError(_('An account with this e-mail already exists.'))


def do_email_change_request(user, new_email, activation_key=None):
    """
    Given a new email for a user, does some basic verification of the new address and sends an activation message
    to the new address. If any issues are encountered with verification or sending the message, a ValueError will
    be thrown.
    """
    pec_list = PendingEmailChange.objects.filter(user=user)
    if len(pec_list) == 0:
        pec = PendingEmailChange()
        pec.user = user
    else:
        pec = pec_list[0]

    # if activation_key is not passing as an argument, generate a random key
    if not activation_key:
        activation_key = uuid.uuid4().hex

    pec.new_email = new_email
    pec.activation_key = activation_key
    pec.save()

    context = {
        'key': pec.activation_key,
        'old_email': user.email,
        'new_email': pec.new_email
    }

    subject = render_to_string('emails/email_change_subject.txt', context)
    subject = ''.join(subject.splitlines())

    message = render_to_string('emails/email_change.txt', context)

    from_address = configuration_helpers.get_value(
        'email_from_address',
        settings.DEFAULT_FROM_EMAIL
    )
    try:
        mail.send_mail(subject, message, from_address, [pec.new_email])
    except Exception:  # pylint: disable=broad-except
        log.error(u'Unable to send email activation link to user from "%s"', from_address, exc_info=True)
        raise ValueError(_('Unable to send email activation link. Please try again later.'))

    # When the email address change is complete, a "edx.user.settings.changed" event will be emitted.
    # But because changing the email address is multi-step, we also emit an event here so that we can
    # track where the request was initiated.
    tracker.emit(
        SETTING_CHANGE_INITIATED,
        {
            "setting": "email",
            "old": context['old_email'],
            "new": context['new_email'],
            "user_id": user.id,
        }
    )


@ensure_csrf_cookie
def confirm_email_change(request, key):  # pylint: disable=unused-argument
    """
    User requested a new e-mail. This is called when the activation
    link is clicked. We confirm with the old e-mail, and update
    """
    with transaction.atomic():
        try:
            pec = PendingEmailChange.objects.get(activation_key=key)
        except PendingEmailChange.DoesNotExist:
            response = render_to_response("invalid_email_key.html", {})
            transaction.set_rollback(True)
            return response

        user = pec.user
        address_context = {
            'old_email': user.email,
            'new_email': pec.new_email
        }

        if len(User.objects.filter(email=pec.new_email)) != 0:
            response = render_to_response("email_exists.html", {})
            transaction.set_rollback(True)
            return response

        subject = render_to_string('emails/email_change_subject.txt', address_context)
        subject = ''.join(subject.splitlines())
        message = render_to_string('emails/confirm_email_change.txt', address_context)
        u_prof = UserProfile.objects.get(user=user)
        meta = u_prof.get_meta()
        if 'old_emails' not in meta:
            meta['old_emails'] = []
        meta['old_emails'].append([user.email, datetime.datetime.now(UTC).isoformat()])
        u_prof.set_meta(meta)
        u_prof.save()
        # Send it to the old email...
        try:
            user.email_user(
                subject,
                message,
                configuration_helpers.get_value('email_from_address', settings.DEFAULT_FROM_EMAIL)
            )
        except Exception:    # pylint: disable=broad-except
            log.warning('Unable to send confirmation email to old address', exc_info=True)
            response = render_to_response("email_change_failed.html", {'email': user.email})
            transaction.set_rollback(True)
            return response

        user.email = pec.new_email
        user.save()
        pec.delete()
        # And send it to the new email...
        try:
            user.email_user(
                subject,
                message,
                configuration_helpers.get_value('email_from_address', settings.DEFAULT_FROM_EMAIL)
            )
        except Exception:  # pylint: disable=broad-except
            log.warning('Unable to send confirmation email to new address', exc_info=True)
            response = render_to_response("email_change_failed.html", {'email': pec.new_email})
            transaction.set_rollback(True)
            return response

        response = render_to_response("email_change_successful.html", address_context)
        return response


@require_POST
@login_required
@ensure_csrf_cookie
def change_email_settings(request):
    """Modify logged-in user's setting for receiving emails from a course."""
    user = request.user

    course_id = request.POST.get("course_id")
    course_key = SlashSeparatedCourseKey.from_deprecated_string(course_id)
    receive_emails = request.POST.get("receive_emails")
    if receive_emails:
        optout_object = Optout.objects.filter(user=user, course_id=course_key)
        if optout_object:
            optout_object.delete()
        log.info(
            u"User %s (%s) opted in to receive emails from course %s",
            user.username,
            user.email,
            course_id,
        )
        track.views.server_track(
            request,
            "change-email-settings",
            {"receive_emails": "yes", "course": course_id},
            page='dashboard',
        )
    else:
        Optout.objects.get_or_create(user=user, course_id=course_key)
        log.info(
            u"User %s (%s) opted out of receiving emails from course %s",
            user.username,
            user.email,
            course_id,
        )
        track.views.server_track(
            request,
            "change-email-settings",
            {"receive_emails": "no", "course": course_id},
            page='dashboard',
        )

    return JsonResponse({"success": True})


class LogoutView(TemplateView):
    """
    Logs out user and redirects.

    The template should load iframes to log the user out of OpenID Connect services.
    See http://openid.net/specs/openid-connect-logout-1_0.html.
    """
    oauth_client_ids = []
    template_name = 'logout.html'

    # Keep track of the page to which the user should ultimately be redirected.
    target = reverse_lazy('cas-logout') if settings.FEATURES.get('AUTH_USE_CAS') else '/'

    def dispatch(self, request, *args, **kwargs):  # pylint: disable=missing-docstring
        # We do not log here, because we have a handler registered to perform logging on successful logouts.
        request.is_from_logout = True

        # Get the list of authorized clients before we clear the session.
        self.oauth_client_ids = request.session.get(edx_oauth2_provider.constants.AUTHORIZED_CLIENTS_SESSION_KEY, [])

        logout(request)

        # If we don't need to deal with OIDC logouts, just redirect the user.
        if LogoutViewConfiguration.current().enabled and self.oauth_client_ids:
            response = super(LogoutView, self).dispatch(request, *args, **kwargs)
        else:
            response = redirect(self.target)

        # Clear the cookie used by the edx.org marketing site
        delete_logged_in_cookies(response)

        return response

    def _build_logout_url(self, url):
        """
        Builds a logout URL with the `no_redirect` query string parameter.

        Args:
            url (str): IDA logout URL

        Returns:
            str
        """
        scheme, netloc, path, query_string, fragment = urlsplit(url)
        query_params = parse_qs(query_string)
        query_params['no_redirect'] = 1
        new_query_string = urlencode(query_params, doseq=True)
        return urlunsplit((scheme, netloc, path, new_query_string, fragment))

    def get_context_data(self, **kwargs):
        context = super(LogoutView, self).get_context_data(**kwargs)

        # Create a list of URIs that must be called to log the user out of all of the IDAs.
        uris = Client.objects.filter(client_id__in=self.oauth_client_ids,
                                     logout_uri__isnull=False).values_list('logout_uri', flat=True)

        referrer = self.request.META.get('HTTP_REFERER', '').strip('/')
        logout_uris = []

        for uri in uris:
            if not referrer or (referrer and not uri.startswith(referrer)):
                logout_uris.append(self._build_logout_url(uri))

        context.update({
            'target': self.target,
            'logout_uris': logout_uris,
        })

        return context<|MERGE_RESOLUTION|>--- conflicted
+++ resolved
@@ -589,7 +589,6 @@
     user = request.user
 
     platform_name = configuration_helpers.get_value("platform_name", settings.PLATFORM_NAME)
-<<<<<<< HEAD
     enable_verified_certificates = configuration_helpers.get_value(
         'ENABLE_VERIFIED_CERTIFICATES',
         settings.FEATURES.get('ENABLE_VERIFIED_CERTIFICATES')
@@ -598,8 +597,6 @@
         'DISPLAY_COURSE_MODES_ON_DASHBOARD',
         settings.FEATURES.get('DISPLAY_COURSE_MODES_ON_DASHBOARD', True)
     )
-=======
->>>>>>> 48b28c38
 
     # we want to filter and only show enrollments for courses within
     # the 'ORG' defined in configuration.
@@ -2251,7 +2248,6 @@
         uidb36: base36-encoded user ID
 
     Returns: base64-encoded user ID. Otherwise returns a dummy, invalid ID
-<<<<<<< HEAD
     """
     try:
         uidb64 = force_text(urlsafe_base64_encode(force_bytes(base36_to_int(uidb36))))
@@ -2262,18 +2258,6 @@
 
 def validate_password(user, password):
     """
-=======
-    """
-    try:
-        uidb64 = force_text(urlsafe_base64_encode(force_bytes(base36_to_int(uidb36))))
-    except ValueError:
-        uidb64 = '1'  # dummy invalid ID (incorrect padding for base64)
-    return uidb64
-
-
-def validate_password(user, password):
-    """
->>>>>>> 48b28c38
     Tie in password policy enforcement as an optional level of
     security protection
 
@@ -2371,7 +2355,6 @@
             request, uidb64=uidb64, token=token, extra_context=platform_name
         )
 
-<<<<<<< HEAD
         # If password reset was unsuccessful a template response is returned (status_code 200).
         # Check if form is invalid then show an error to the user.
         # Note if password reset was successful we get response redirect (status_code 302).
@@ -2392,21 +2375,6 @@
             request, uidb64=uidb64, token=token, extra_context=platform_name
         )
 
-=======
-        # get the updated user
-        updated_user = User.objects.get(id=uid_int)
-
-        # did the password hash change, if so record it in the PasswordHistory
-        if updated_user.password != old_password_hash:
-            entry = PasswordHistory()
-            entry.create(updated_user)
-
-    else:
-        response = password_reset_confirm(
-            request, uidb64=uidb64, token=token, extra_context=platform_name
-        )
-
->>>>>>> 48b28c38
         response_was_successful = response.context_data.get('validlink')
         if response_was_successful and not user.is_active:
             user.is_active = True
@@ -2435,23 +2403,12 @@
     from_address = configuration_helpers.get_value('email_from_address', settings.DEFAULT_FROM_EMAIL)
 
     try:
-<<<<<<< HEAD
         user.email_user(subject, message, from_address)
     except Exception:  # pylint: disable=broad-except
         log.error(
             u'Unable to send reactivation email from "%s" to "%s"',
             from_address,
             user.email,
-=======
-        user.email_user(subject, message, configuration_helpers.get_value(
-            'email_from_address',
-            settings.DEFAULT_FROM_EMAIL,
-        ))
-    except Exception:  # pylint: disable=broad-except
-        log.error(
-            u'Unable to send reactivation email from "%s"',
-            configuration_helpers.get_value('email_from_address', settings.DEFAULT_FROM_EMAIL),
->>>>>>> 48b28c38
             exc_info=True
         )
         return JsonResponse({
