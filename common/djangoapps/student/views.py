"""
Student Views
"""
import datetime
import json
import logging
import random
import re
import string       # pylint: disable=W0402
import urllib
import uuid
import time
import csv

from django.conf import settings
from django.contrib.auth import logout, authenticate, login
from django.contrib.auth.models import User, AnonymousUser
from django.contrib.auth.decorators import login_required
from django.contrib.auth.views import password_reset_confirm
# from django.contrib.sessions.models import Session
from django.core.cache import cache
from django.core.context_processors import csrf
from django.core.mail import send_mail
from django.core.urlresolvers import reverse
from django.core.validators import validate_email, validate_slug, ValidationError
from django.core.exceptions import ObjectDoesNotExist
from django.db import IntegrityError, transaction
from django.http import (HttpResponse, HttpResponseBadRequest, HttpResponseForbidden,
                         Http404)
from django.shortcuts import redirect
from django_future.csrf import ensure_csrf_cookie
from django.utils.http import cookie_date, base36_to_int
from django.utils.translation import ugettext as _
from django.utils.translation import ugettext_lazy
from django.utils.functional import Promise
from django.utils.encoding import force_unicode
from django.utils.simplejson import JSONEncoder
from django.utils.translation import get_language
from django.views.decorators.http import require_POST, require_GET
from django.contrib.admin.views.decorators import staff_member_required

from ratelimitbackend.exceptions import RateLimitException

from edxmako.shortcuts import render_to_response, render_to_string

from course_modes.models import CourseMode
from student.models import (
    Registration, UserProfile, PendingNameChange,
    PendingEmailChange, CourseEnrollment, unique_id_for_user,
    CourseEnrollmentAllowed, UserStanding,
)
from student.forms import PasswordResetFormNoActive

from verify_student.models import SoftwareSecurePhotoVerification
from certificates.models import CertificateStatuses, certificate_status_for_student

from xmodule.course_module import CourseDescriptor
from xmodule.modulestore.exceptions import ItemNotFoundError
from xmodule.modulestore.django import modulestore
from xmodule.modulestore import MONGO_MODULESTORE_TYPE

from collections import namedtuple

from courseware.courses import get_courses, sort_by_announcement
from courseware.access import has_access

from external_auth.models import ExternalAuthMap
import external_auth.views

from bulk_email.models import Optout, CourseAuthorization
import shoppingcart

import track.views

from dogapi import dog_stats_api
from pytz import UTC

from util.json_request import JsonResponse

from microsite_configuration.middleware import MicrositeConfiguration

log = logging.getLogger("edx.student")
AUDIT_LOG = logging.getLogger("audit")

Article = namedtuple('Article', 'title url author image deck publication publish_date')


def csrf_token(context):
    """A csrf token that can be included in a form."""
    csrf_token = context.get('csrf_token', '')
    if csrf_token == 'NOTPROVIDED':
        return ''
    return (u'<div style="display:none"><input type="hidden"'
            ' name="csrfmiddlewaretoken" value="%s" /></div>' % (csrf_token))


# NOTE: This view is not linked to directly--it is called from
# branding/views.py:index(), which is cached for anonymous users.
# This means that it should always return the same thing for anon
# users. (in particular, no switching based on query params allowed)
def index(request, extra_context={}, user=AnonymousUser()):
    """
    Render the edX main page.

    extra_context is used to allow immediate display of certain modal windows, eg signup,
    as used by external_auth.
    """

    # The course selection work is done in courseware.courses.
    domain = settings.FEATURES.get('FORCE_UNIVERSITY_DOMAIN')  # normally False
    # do explicit check, because domain=None is valid
    if domain is False:
        domain = request.META.get('HTTP_HOST')

    courses = get_courses(user, domain=domain)
    courses = sort_by_announcement(courses)

    context = {'courses': courses}

    context.update(extra_context)
    return render_to_response('index.html', context)


def course_from_id(course_id):
    """Return the CourseDescriptor corresponding to this course_id"""
    course_loc = CourseDescriptor.id_to_location(course_id)
    return modulestore().get_instance(course_id, course_loc)

day_pattern = re.compile(r'\s\d+,\s')
multimonth_pattern = re.compile(r'\s?\-\s?\S+\s')


def _get_date_for_press(publish_date):
    # strip off extra months, and just use the first:
    date = re.sub(multimonth_pattern, ", ", publish_date)
    if re.search(day_pattern, date):
        date = datetime.datetime.strptime(date, "%B %d, %Y").replace(tzinfo=UTC)
    else:
        date = datetime.datetime.strptime(date, "%B, %Y").replace(tzinfo=UTC)
    return date


def press(request):
    json_articles = cache.get("student_press_json_articles")
    if json_articles is None:
        if hasattr(settings, 'RSS_URL'):
            content = urllib.urlopen(settings.PRESS_URL).read()
            json_articles = json.loads(content)
        else:
            content = open(settings.PROJECT_ROOT / "templates" / "press.json").read()
            json_articles = json.loads(content)
        cache.set("student_press_json_articles", json_articles)
    articles = [Article(**article) for article in json_articles]
    articles.sort(key=lambda item: _get_date_for_press(item.publish_date), reverse=True)
    return render_to_response('static_templates/press.html', {'articles': articles})


def process_survey_link(survey_link, user):
    """
    If {UNIQUE_ID} appears in the link, replace it with a unique id for the user.
    Currently, this is sha1(user.username).  Otherwise, return survey_link.
    """
    return survey_link.format(UNIQUE_ID=unique_id_for_user(user))


def cert_info(user, course):
    """
    Get the certificate info needed to render the dashboard section for the given
    student and course.  Returns a dictionary with keys:

    'status': one of 'generating', 'ready', 'notpassing', 'processing', 'restricted'
    'show_download_url': bool
    'download_url': url, only present if show_download_url is True
    'show_disabled_download_button': bool -- true if state is 'generating'
    'show_survey_button': bool
    'survey_url': url, only if show_survey_button is True
    'grade': if status is not 'processing'
    """
    if not course.has_ended():
        return {}

    return _cert_info(user, course, certificate_status_for_student(user, course.id))


def _cert_info(user, course, cert_status):
    """
    Implements the logic for cert_info -- split out for testing.
    """
    default_status = 'processing'

    default_info = {'status': default_status,
                    'show_disabled_download_button': False,
                    'show_download_url': False,
                    'show_survey_button': False,
                    }

    if cert_status is None:
        return default_info

    # simplify the status for the template using this lookup table
    template_state = {
        CertificateStatuses.generating: 'generating',
        CertificateStatuses.regenerating: 'generating',
        CertificateStatuses.downloadable: 'ready',
        CertificateStatuses.notpassing: 'notpassing',
        CertificateStatuses.restricted: 'restricted',
    }

    status = template_state.get(cert_status['status'], default_status)

    d = {'status': status,
         'show_download_url': status == 'ready',
         'show_disabled_download_button': status == 'generating',
         'mode': cert_status.get('mode', None)}

    if (status in ('generating', 'ready', 'notpassing', 'restricted') and
            course.end_of_course_survey_url is not None):
        d.update({
            'show_survey_button': True,
            'survey_url': process_survey_link(course.end_of_course_survey_url, user)})
    else:
        d['show_survey_button'] = False

    if status == 'ready':
        if 'download_url' not in cert_status:
            log.warning("User %s has a downloadable cert for %s, but no download url",
                        user.username, course.id)
            return default_info
        else:
            d['download_url'] = cert_status['download_url']

    if status in ('generating', 'ready', 'notpassing', 'restricted'):
        if 'grade' not in cert_status:
            # Note: as of 11/20/2012, we know there are students in this state-- cs169.1x,
            # who need to be regraded (we weren't tracking 'notpassing' at first).
            # We can add a log.warning here once we think it shouldn't happen.
            return default_info
        else:
            d['grade'] = cert_status['grade']

    return d


@ensure_csrf_cookie
def signin_user(request):
    """
    This view will display the non-modal login form
    """
    if (settings.FEATURES['AUTH_USE_MIT_CERTIFICATES'] and
            external_auth.views.ssl_get_cert_from_request(request)):
        # SSL login doesn't require a view, so redirect
        # branding and allow that to process the login if it
        # is enabled and the header is in the request.
        return redirect(reverse('root'))
    if request.user.is_authenticated():
        return redirect(reverse('dashboard'))

    context = {
        'course_id': request.GET.get('course_id'),
        'enrollment_action': request.GET.get('enrollment_action'),
        'platform_name': MicrositeConfiguration.get_microsite_configuration_value(
            'platform_name',
            settings.PLATFORM_NAME
        ),
    }
    return render_to_response('university_profile/edge.html', context)


@ensure_csrf_cookie
def register_user(request, extra_context=None):
    """
    This view will display the non-modal registration form
    """
    if request.user.is_authenticated():
        return redirect(reverse('dashboard'))
    if settings.FEATURES.get('AUTH_USE_MIT_CERTIFICATES_IMMEDIATE_SIGNUP'):
        # Redirect to branding to process their certificate if SSL is enabled
        # and registration is disabled.
        return redirect(reverse('root'))

    context = {
        'course_id': request.GET.get('course_id'),
        'enrollment_action': request.GET.get('enrollment_action'),
        'platform_name': MicrositeConfiguration.get_microsite_configuration_value(
            'platform_name',
            settings.PLATFORM_NAME
        ),
    }
    if extra_context is not None:
        context.update(extra_context)

    if context.get("extauth_domain", '').startswith(external_auth.views.SHIBBOLETH_DOMAIN_PREFIX):
        return render_to_response('register-shib.html', context)
    return render_to_response('register.html', context)


def complete_course_mode_info(course_id, enrollment):
    """
    We would like to compute some more information from the given course modes
    and the user's current enrollment

    Returns the given information:
        - whether to show the course upsell information
        - numbers of days until they can't upsell anymore
    """
    modes = CourseMode.modes_for_course_dict(course_id)
    mode_info = {'show_upsell': False, 'days_for_upsell': None}
    # we want to know if the user is already verified and if verified is an
    # option
    if 'verified' in modes and enrollment.mode != 'verified':
        mode_info['show_upsell'] = True
        # if there is an expiration date, find out how long from now it is
        if modes['verified'].expiration_datetime:
            today = datetime.datetime.now(UTC).date()
            mode_info['days_for_upsell'] = (modes['verified'].expiration_datetime.date() - today).days

    return mode_info


@login_required
@ensure_csrf_cookie
def dashboard(request):
    user = request.user

    # Build our (course, enrollment) list for the user, but ignore any courses that no
    # longer exist (because the course IDs have changed). Still, we don't delete those
    # enrollments, because it could have been a data push snafu.
    course_enrollment_pairs = []

    # for microsites, we want to filter and only show enrollments for courses within
    # the microsites 'ORG'
    course_org_filter = MicrositeConfiguration.get_microsite_configuration_value('course_org_filter')

    # Let's filter out any courses in an "org" that has been declared to be
    # in a Microsite
    org_filter_out_set = MicrositeConfiguration.get_all_microsite_orgs()

    # remove our current Microsite from the "filter out" list, if applicable
    if course_org_filter:
        org_filter_out_set.remove(course_org_filter)

    for enrollment in CourseEnrollment.enrollments_for_user(user):
        try:
            course = course_from_id(enrollment.course_id)

            # if we are in a Microsite, then filter out anything that is not
            # attributed (by ORG) to that Microsite
            if course_org_filter and course_org_filter != course.location.org:
                continue
            # Conversely, if we are not in a Microsite, then let's filter out any enrollments
            # with courses attributed (by ORG) to Microsites
            elif course.location.org in org_filter_out_set:
                continue

            course_enrollment_pairs.append((course, enrollment))
        except ItemNotFoundError:
            log.error("User {0} enrolled in non-existent course {1}"
                      .format(user.username, enrollment.course_id))

    course_optouts = Optout.objects.filter(user=user).values_list('course_id', flat=True)

    message = ""
    if not user.is_active:
        message = render_to_string('registration/activate_account_notice.html', {'email': user.email})

    # Global staff can see what courses errored on their dashboard
    staff_access = False
    errored_courses = {}
    if has_access(user, 'global', 'staff'):
        # Show any courses that errored on load
        staff_access = True
        errored_courses = modulestore().get_errored_courses()

    show_courseware_links_for = frozenset(course.id for course, _enrollment in course_enrollment_pairs
                                          if has_access(request.user, course, 'load'))

    course_modes = {course.id: complete_course_mode_info(course.id, enrollment) for course, enrollment in course_enrollment_pairs}
    cert_statuses = {course.id: cert_info(request.user, course) for course, _enrollment in course_enrollment_pairs}

    # only show email settings for Mongo course and when bulk email is turned on
    show_email_settings_for = frozenset(
        course.id for course, _enrollment in course_enrollment_pairs if (
            settings.FEATURES['ENABLE_INSTRUCTOR_EMAIL'] and
            modulestore().get_modulestore_type(course.id) == MONGO_MODULESTORE_TYPE and
            CourseAuthorization.instructor_email_enabled(course.id)
        )
    )

    # Verification Attempts
    verification_status, verification_msg = SoftwareSecurePhotoVerification.user_status(user)

    show_refund_option_for = frozenset(course.id for course, _enrollment in course_enrollment_pairs
                                       if _enrollment.refundable())

    # get info w.r.t ExternalAuthMap
    external_auth_map = None
    try:
        external_auth_map = ExternalAuthMap.objects.get(user=user)
    except ExternalAuthMap.DoesNotExist:
        pass

    context = {'course_enrollment_pairs': course_enrollment_pairs,
               'course_optouts': course_optouts,
               'message': message,
               'external_auth_map': external_auth_map,
               'staff_access': staff_access,
               'errored_courses': errored_courses,
               'show_courseware_links_for': show_courseware_links_for,
               'all_course_modes': course_modes,
               'cert_statuses': cert_statuses,
               'show_email_settings_for': show_email_settings_for,
               'verification_status': verification_status,
               'verification_msg': verification_msg,
               'show_refund_option_for': show_refund_option_for,
               }

    return render_to_response('dashboard.html', context)


def try_change_enrollment(request):
    """
    This method calls change_enrollment if the necessary POST
    parameters are present, but does not return anything. It
    simply logs the result or exception. This is usually
    called after a registration or login, as secondary action.
    It should not interrupt a successful registration or login.
    """
    if 'enrollment_action' in request.POST:
        try:
            enrollment_response = change_enrollment(request)
            # There isn't really a way to display the results to the user, so we just log it
            # We expect the enrollment to be a success, and will show up on the dashboard anyway
            log.info(
                "Attempted to automatically enroll after login. Response code: {0}; response body: {1}".format(
                    enrollment_response.status_code,
                    enrollment_response.content
                )
            )
            if enrollment_response.content != '':
                return enrollment_response.content
        except Exception, e:
            log.exception("Exception automatically enrolling after login: {0}".format(str(e)))


@require_POST
def change_enrollment(request):
    """
    Modify the enrollment status for the logged-in user.

    The request parameter must be a POST request (other methods return 405)
    that specifies course_id and enrollment_action parameters. If course_id or
    enrollment_action is not specified, if course_id is not valid, if
    enrollment_action is something other than "enroll" or "unenroll", if
    enrollment_action is "enroll" and enrollment is closed for the course, or
    if enrollment_action is "unenroll" and the user is not enrolled in the
    course, a 400 error will be returned. If the user is not logged in, 403
    will be returned; it is important that only this case return 403 so the
    front end can redirect the user to a registration or login page when this
    happens. This function should only be called from an AJAX request or
    as a post-login/registration helper, so the error messages in the responses
    should never actually be user-visible.
    """
    user = request.user

    action = request.POST.get("enrollment_action")
    course_id = request.POST.get("course_id")
    if course_id is None:
        return HttpResponseBadRequest(_("Course id not specified"))

    if not user.is_authenticated():
        return HttpResponseForbidden()

    if action == "enroll":
        # Make sure the course exists
        # We don't do this check on unenroll, or a bad course id can't be unenrolled from
        try:
            course = course_from_id(course_id)
        except ItemNotFoundError:
            log.warning("User {0} tried to enroll in non-existent course {1}"
                        .format(user.username, course_id))
            return HttpResponseBadRequest(_("Course id is invalid"))

        if not has_access(user, course, 'enroll'):
            return HttpResponseBadRequest(_("Enrollment is closed"))

        # If this course is available in multiple modes, redirect them to a page
        # where they can choose which mode they want.
        available_modes = CourseMode.modes_for_course(course_id)
        if len(available_modes) > 1:
            return HttpResponse(
                reverse("course_modes_choose", kwargs={'course_id': course_id})
            )

        current_mode = available_modes[0]

        org, course_num, run = course_id.split("/")
        dog_stats_api.increment(
            "common.student.enrollment",
            tags=["org:{0}".format(org),
                  "course:{0}".format(course_num),
                  "run:{0}".format(run)]
        )

        CourseEnrollment.enroll(user, course.id, mode=current_mode.slug)

        return HttpResponse()

    elif action == "add_to_cart":
        # Pass the request handling to shoppingcart.views
        # The view in shoppingcart.views performs error handling and logs different errors.  But this elif clause
        # is only used in the "auto-add after user reg/login" case, i.e. it's always wrapped in try_change_enrollment.
        # This means there's no good way to display error messages to the user.  So we log the errors and send
        # the user to the shopping cart page always, where they can reasonably discern the status of their cart,
        # whether things got added, etc

        shoppingcart.views.add_course_to_cart(request, course_id)
        return HttpResponse(
            reverse("shoppingcart.views.show_cart")
        )

    elif action == "unenroll":
        if not CourseEnrollment.is_enrolled(user, course_id):
            return HttpResponseBadRequest(_("You are not enrolled in this course"))
        CourseEnrollment.unenroll(user, course_id)
        org, course_num, run = course_id.split("/")
        dog_stats_api.increment(
            "common.student.unenrollment",
            tags=["org:{0}".format(org),
                  "course:{0}".format(course_num),
                  "run:{0}".format(run)]
        )
        return HttpResponse()
    else:
        return HttpResponseBadRequest(_("Enrollment action is invalid"))


def _parse_course_id_from_string(input_str):
    """
    Helper function to determine if input_str (typically the queryparam 'next') contains a course_id.
    @param input_str:
    @return: the course_id if found, None if not
    """
    m_obj = re.match(r'^/courses/(?P<course_id>[^/]+/[^/]+/[^/]+)', input_str)
    if m_obj:
        return m_obj.group('course_id')
    return None


def _get_course_enrollment_domain(course_id):
    """
    Helper function to get the enrollment domain set for a course with id course_id
    @param course_id:
    @return:
    """
    try:
        course = course_from_id(course_id)
        return course.enrollment_domain
    except ItemNotFoundError:
        return None


@ensure_csrf_cookie
def accounts_login(request):
    """
    This view is mainly used as the redirect from the @login_required decorator.  I don't believe that
    the login path linked from the homepage uses it.
    """
    if settings.FEATURES.get('AUTH_USE_CAS'):
        return redirect(reverse('cas-login'))
    if settings.FEATURES['AUTH_USE_MIT_CERTIFICATES']:
        # SSL login doesn't require a view, so redirect
        # to branding and allow that to process the login.
        return redirect(reverse('root'))
    # see if the "next" parameter has been set, whether it has a course context, and if so, whether
    # there is a course-specific place to redirect
    redirect_to = request.GET.get('next')
    if redirect_to:
        course_id = _parse_course_id_from_string(redirect_to)
        if course_id and _get_course_enrollment_domain(course_id):
            return external_auth.views.course_specific_login(request, course_id)
<<<<<<< HEAD
    return render_to_response('university_profile/edge.html')
=======

    context = {
        'platform_name': settings.PLATFORM_NAME,
    }
    return render_to_response('login.html', context)
>>>>>>> 9d0e9f67


# Need different levels of logging
@ensure_csrf_cookie
def login_user(request, error=""):
    """AJAX request to log in the user."""
    if 'email' not in request.POST or 'password' not in request.POST:
        return HttpResponse(json.dumps({'success': False,
                                        'value': ugettext_lazy('There was an error receiving your login information. Please email us.')}, cls=LazyEncoder))  # TODO: User error message

    email = request.POST['email']
    password = request.POST['password']
    try:
        user = User.objects.get(email=email)
    except User.DoesNotExist:
        AUDIT_LOG.warning(u"Login failed - Unknown user email: {0}".format(email))
        user = None

    # check if the user has a linked shibboleth account, if so, redirect the user to shib-login
    # This behavior is pretty much like what gmail does for shibboleth.  Try entering some @stanford.edu
    # address into the Gmail login.
    if settings.FEATURES.get('AUTH_USE_SHIB') and user:
        try:
            eamap = ExternalAuthMap.objects.get(user=user)
            if eamap.external_domain.startswith(external_auth.views.SHIBBOLETH_DOMAIN_PREFIX):
                return HttpResponse(json.dumps({'success': False, 'redirect': reverse('shib-login')}))
        except ExternalAuthMap.DoesNotExist:
            # This is actually the common case, logging in user without external linked login
            AUDIT_LOG.info("User %s w/o external auth attempting login", user)

    # if the user doesn't exist, we want to set the username to an invalid
    # username so that authentication is guaranteed to fail and we can take
    # advantage of the ratelimited backend
    username = user.username if user else ""
    try:
        user = authenticate(username=username, password=password, request=request)
    # this occurs when there are too many attempts from the same IP address
    except RateLimitException:
        return HttpResponse(json.dumps({'success': False,
                                        'value': ugettext_lazy('Too many failed login attempts. Try again later.')}, cls=LazyEncoder))
    if user is None:
        # if we didn't find this username earlier, the account for this email
        # doesn't exist, and doesn't have a corresponding password
        if username != "":
            AUDIT_LOG.warning(u"Login failed - password for {0} is invalid".format(email))
            AUDIT_LOG.warning(get_language())
        return HttpResponse(json.dumps({'success': False,
                                        'value': ugettext_lazy('Email or password is incorrect.')}, cls=LazyEncoder))

    if user is not None and user.is_active:
        try:
            # We do not log here, because we have a handler registered
            # to perform logging on successful logins.
            login(request, user)
            if request.POST.get('remember') == 'true':
                request.session.set_expiry(604800)
                log.debug("Setting user session to never expire")
            else:
                request.session.set_expiry(0)
        except Exception as e:
            AUDIT_LOG.critical("Login failed - Could not create session. Is memcached running?")
            log.critical("Login failed - Could not create session. Is memcached running?")
            log.exception(e)
            raise

        redirect_url = try_change_enrollment(request)

        dog_stats_api.increment("common.student.successful_login")
        response = HttpResponse(json.dumps({'success': True, 'redirect_url': redirect_url}, cls=LazyEncoder))

        # set the login cookie for the edx marketing site
        # we want this cookie to be accessed via javascript
        # so httponly is set to None

        if request.session.get_expire_at_browser_close():
            max_age = None
            expires = None
        else:
            max_age = request.session.get_expiry_age()
            expires_time = time.time() + max_age
            expires = cookie_date(expires_time)

        response.set_cookie(settings.EDXMKTG_COOKIE_NAME,
                            'true', max_age=max_age,
                            expires=expires, domain=settings.SESSION_COOKIE_DOMAIN,
                            path='/',
                            secure=None,
                            httponly=None)

        return response

    AUDIT_LOG.warning(u"Login failed - Account not active for user {0}, resending activation".format(username))

    reactivation_email_for_user(user)
    not_activated_msg = ugettext_lazy("This account has not been activated. We have sent another activation message. Please check your e-mail for the activation instructions.")
    return HttpResponse(json.dumps({'success': False,
                                    'value': not_activated_msg}, cls=LazyEncoder))


@ensure_csrf_cookie
def logout_user(request):
    """
    HTTP request to log out the user. Redirects to marketing page.
    Deletes both the CSRF and sessionid cookies so the marketing
    site can determine the logged in state of the user
    """
    # We do not log here, because we have a handler registered
    # to perform logging on successful logouts.
    logout(request)
    if settings.FEATURES.get('AUTH_USE_CAS'):
        target = reverse('cas-logout')
    else:
        target = '/'
    response = redirect(target)
    response.delete_cookie(settings.EDXMKTG_COOKIE_NAME,
                           path='/',
                           domain=settings.SESSION_COOKIE_DOMAIN)
    return response

@require_GET
@login_required
@ensure_csrf_cookie
def manage_user_standing(request):
    """
    Renders the view used to manage user standing. Also displays a table
    of user accounts that have been disabled and who disabled them.
    """
    if not request.user.is_staff:
        raise Http404
    all_disabled_accounts = UserStanding.objects.filter(
        account_status=UserStanding.ACCOUNT_DISABLED
    )

    all_disabled_users = [standing.user for standing in all_disabled_accounts]

    headers = ['username', 'account_changed_by']
    rows = []
    for user in all_disabled_users:
        row = [user.username, user.standing.all()[0].changed_by]
        rows.append(row)

    context = {'headers': headers, 'rows': rows}

    return render_to_response("manage_user_standing.html", context)


@require_POST
@login_required
@ensure_csrf_cookie
def disable_account_ajax(request):
    """
    Ajax call to change user standing. Endpoint of the form
    in manage_user_standing.html
    """
    if not request.user.is_staff:
        raise Http404
    username = request.POST.get('username')
    context = {}
    if username is None or username.strip() == '':
        context['message'] = _('Please enter a username')
        return JsonResponse(context, status=400)

    account_action = request.POST.get('account_action')
    if account_action is None:
        context['message'] = _('Please choose an option')
        return JsonResponse(context, status=400)

    username = username.strip()
    try:
        user = User.objects.get(username=username)
    except User.DoesNotExist:
        context['message'] = _("User with username {} does not exist").format(username)
        return JsonResponse(context, status=400)
    else:
        user_account, _success = UserStanding.objects.get_or_create(
            user=user, defaults={'changed_by': request.user},
        )
        if account_action == 'disable':
            user_account.account_status = UserStanding.ACCOUNT_DISABLED
            context['message'] = _("Successfully disabled {}'s account").format(username)
            log.info("{} disabled {}'s account".format(request.user, username))
        elif account_action == 'reenable':
            user_account.account_status = UserStanding.ACCOUNT_ENABLED
            context['message'] = _("Successfully reenabled {}'s account").format(username)
            log.info("{} reenabled {}'s account".format(request.user, username))
        else:
            context['message'] = _("Unexpected account status")
            return JsonResponse(context, status=400)
        user_account.changed_by = request.user
        user_account.standing_last_changed_at = datetime.datetime.now(UTC)
        user_account.save()

    return JsonResponse(context)


@login_required
@ensure_csrf_cookie
def change_setting(request):
    """JSON call to change a profile setting: Right now, location"""
    # TODO (vshnayder): location is no longer used
    up = UserProfile.objects.get(user=request.user)  # request.user.profile_cache
    if 'location' in request.POST:
        up.location = request.POST['location']
    up.save()

    return HttpResponse(json.dumps({'success': True,
                                    'location': up.location, }))


def _validate_statgradlogin(login):
    """
    Raises ValidationError
    """
    p = re.compile('sch\d+\Z')

    try:
        if p.match(login) is None:
            raise ValidationError("Ahtung")
    except:
        raise ValidationError("Ahtung")


def _do_create_account(post_vars):
    """
    Given cleaned post variables, create the User and UserProfile objects, as well as the
    registration for this user.

    Returns a tuple (User, UserProfile, Registration).

    Note: this function is also used for creating test users.
    """
    user = User(username=post_vars['email'],
                email=post_vars['email'],
                is_active=False)
    user.set_password(post_vars['password'])
    registration = Registration()
    # TODO: Rearrange so that if part of the process fails, the whole process fails.
    # Right now, we can have e.g. no registration e-mail sent out and a zombie account
    try:
        user.save()
    except IntegrityError:
        js = {'success': False}
        # Figure out the cause of the integrity error
        if len(User.objects.filter(email=post_vars['email'])) > 0:
            js['value'] = ugettext_lazy("An account with the Email '{email}' already exists.").format(email=post_vars['email'])
            js['field'] = 'email'
            return HttpResponse(json.dumps(js, cls=LazyEncoder))

        raise

    registration.register(user)

    profile = UserProfile(user=user)
    profile.name = "%s %s %s" % (post_vars.get('lastname'), post_vars.get('firstname'), post_vars.get('middlename'))
    profile.lastname = post_vars.get('lastname')
    profile.firstname = post_vars.get('firstname')
    profile.middlename = post_vars.get('middlename')
    profile.year_of_birth = post_vars.get('year_of_birth')
    profile.level_of_education = post_vars.get('level_of_education')
    profile.education_place = post_vars.get('education_place')
    profile.education_year = post_vars.get('education_year')
    profile.education_qualification = post_vars.get('education_qualification')
    profile.education_specialty = post_vars.get('education_specialty')
    profile.work_type = post_vars.get('work_type')
    profile.work_number = post_vars.get('work_number')
    profile.work_name = post_vars.get('work_name')
    profile.work_login = post_vars.get('work_login')
    profile.work_location = post_vars.get('work_location')
    profile.work_occupation = post_vars.get('work_occupation')
    profile.work_occupation_other = post_vars.get('work_occupation_other')
    profile.work_teaching_experience = post_vars.get('work_teaching_experience')
    profile.work_managing_experience = post_vars.get('work_managing_experience')
    profile.work_qualification_category = post_vars.get('work_qualification_category')
    profile.work_qualification_category_year = post_vars.get('work_qualification_category_year')
    profile.contact_phone = post_vars.get('contact_phone')

    # try:
    #     profile.year_of_birth = int(post_vars['year_of_birth'])
    # except (ValueError, KeyError):
    #     # If they give us garbage, just ignore it instead
    #     # of asking them to put an integer.
    #     profile.year_of_birth = None
    try:
        profile.save()
    except Exception:
        log.exception("UserProfile creation failed for user {id}.".format(id=user.id))
    return (user, profile, registration)


@ensure_csrf_cookie
def create_account(request, post_override=None):
    """
    JSON call to create new edX account.
    Used by form in signup_modal.html, which is included into navigation.html
    """
    js = {'success': False}

    post_vars = post_override if post_override else request.POST

    # if doing signup for an external authorization, then get email, password, name from the eamap
    # don't use the ones from the form, since the user could have hacked those
    # unless originally we didn't get a valid email or name from the external auth
    DoExternalAuth = 'ExternalAuthMap' in request.session
    if DoExternalAuth:
        eamap = request.session['ExternalAuthMap']
        try:
            validate_email(eamap.external_email)
            email = eamap.external_email
        except ValidationError:
            email = post_vars.get('email', '')
        if eamap.external_name.strip() == '':
            name = post_vars.get('name', '')
        else:
            name = eamap.external_name
        password = eamap.internal_password
        post_vars = dict(post_vars.items())
        post_vars.update(dict(email=email, name=name, password=password))
        log.debug(u'In create_account with external_auth: user = %s, email=%s', name, email)

    post_vars = dict(post_vars.items())
    
    # Confirm we have a properly formed request
    for a in ['email', 'password', "lastname", "firstname", "middlename"]:
        if a not in post_vars:
            js['value'] = ugettext_lazy("Error (401 {field}). E-mail us.").format(field=a)
            js['field'] = a
            return HttpResponse(json.dumps(js, cls=LazyEncoder))

    if post_vars.get('honor_code', 'false') != u'true':
        js['value'] = ugettext_lazy("To enroll, you must follow the honor code.").format(field=a)
        js['field'] = 'honor_code'
        return HttpResponse(json.dumps(js, cls=LazyEncoder))

    # Can't have terms of service for certain SHIB users, like at Stanford
    tos_not_required = (settings.FEATURES.get("AUTH_USE_SHIB") and
                        settings.FEATURES.get('SHIB_DISABLE_TOS') and
                        DoExternalAuth and
                        eamap.external_domain.startswith(external_auth.views.SHIBBOLETH_DOMAIN_PREFIX))

    if not tos_not_required:
        if post_vars.get('terms_of_service', 'false') != u'true':
            js['value'] = ugettext_lazy("You must accept the terms of service.").format(field=a)
            js['field'] = 'terms_of_service'
            return HttpResponse(json.dumps(js, cls=LazyEncoder))

    # Confirm appropriate fields are there.
    # TODO: Check e-mail format is correct.
    # TODO: Confirm e-mail is not from a generic domain (mailinator, etc.)? Not sure if
    # this is a good idea
    # TODO: Check password is sane

    required_post_vars = ["email", "password", "lastname", "firstname"]
    if tos_not_required:
        required_post_vars = ['username', 'email', 'name', 'password', 'honor_code']

    if  "level_of_education" in required_post_vars and  len(post_vars.get("level_of_education")) < 1:
        js['value'] = _('Education level is required')
        js['field'] = "level_of_education"
        return HttpResponse(json.dumps(js, cls=LazyEncoder))

    if "work_occupation" in required_post_vars and repost_var.get("work_occupation") == 'other' and "work_occupation2" in post_vars:
        post_vars.post_vars["work_occupation"] = post_vars["work_occupation2"]
    if "work_occupation_other" in required_post_vars and  post_vars.get("work_occupation_other") == 'other' and "work_occupation_other2" in post_vars:
        post_vars.post_vars["work_occupation_other"] = post_vars["work_occupation_other2"]

    for a in required_post_vars:
        if len(post_vars[a]) < 1:
            error_str = {'username': ugettext_lazy('Username must be minimum of two characters long.'),
                         'email': ugettext_lazy('A properly formatted e-mail is required.'),
                         'name': ugettext_lazy('Your legal name must be a minimum of two characters long.'),
                         'password': ugettext_lazy('A valid password is required.'),
                         'terms_of_service': ugettext_lazy('Accepting Terms of Service is required.'),
                         'honor_code': ugettext_lazy('Agreeing to the Honor Code is required.'),
                         'lastname': ugettext_lazy('Lastname must be a minimum of two characters long.'),
                         'firstname': ugettext_lazy('Firstname must be a minimum of two characters long.'),
                         'middlename': ugettext_lazy('Middlename must be a minimum of two characters long.'),
                         'year_of_birth': ugettext_lazy('Year of birth is required'),
                         'level_of_education': ugettext_lazy('Education level is required'),
                         'education_place': ugettext_lazy('Education place is required'),
                         'education_year': ugettext_lazy('Education year is required'),
                         'work_type': ugettext_lazy('Work type is required'),
                         'work_number': ugettext_lazy('Work number is required'),
                         'work_name': ugettext_lazy('Work name is required'),
                         'work_login': ugettext_lazy('Work StatGrad login is required'),
                         'work_location': ugettext_lazy('Work location is required'),
                         'work_occupation': ugettext_lazy('Work occupation is required'),
                         'work_teaching_experience': ugettext_lazy('Work teaching experience is required'),
                         'work_qualification_category': ugettext_lazy('Work qualification category is required'),
                         'work_qualification_category_year': ugettext_lazy('Work qualification year is required'),
                         'contact_phone': ugettext_lazy('Contact phone is required')}
            js['value'] = error_str[a]
            js['field'] = a
            return HttpResponse(json.dumps(js, cls=LazyEncoder))

    numeric_post_vars = []

    for a in numeric_post_vars:
        if len(post_vars[a]) > 0 and not post_vars[a].isdigit():
            error_str = {
             'education_year': ugettext_lazy('Education year must be numeric'),
             'work_teaching_experience': ugettext_lazy('Work teaching experience must be numeric'),
             'work_managing_experience': ugettext_lazy('Work managing experience must be numeric'),
             'work_qualification_category_year': ugettext_lazy('Work qualification year must be numeric'),
             'contact_phone': ugettext_lazy('Contact phone must be numeric')}
            js['value'] = error_str[a]
            js['field'] = a
            return HttpResponse(json.dumps(js, cls=LazyEncoder))
        if len(post_vars[a]) < 1:
            post_vars[a] = '0'

    try:
        validate_email(post_vars['email'])
    except ValidationError:
        js['value'] = ugettext_lazy("Valid e-mail is required.").format(field=a)
        js['field'] = 'email'
        return HttpResponse(json.dumps(js, cls=LazyEncoder))

    if 'work_login' in required_post_vars:
        try:
            _validate_statgradlogin(post_vars['work_login'])
        except ValidationError:
            js['value'] = ugettext_lazy("Valid StatGrad login is required.").format(field=a)
            js['field'] = 'work_login'
            return HttpResponse(json.dumps(js, cls=LazyEncoder))

    # try:
    #     validate_slug(post_vars['username'])
    # except ValidationError:
    #     js['value'] = _("Username should only consist of A-Z and 0-9, with no spaces.").format(field=a)
    #     js['field'] = 'username'
    #     return HttpResponse(json.dumps(js))

    # Ok, looks like everything is legit.  Create the account.
    ret = _do_create_account(post_vars)
    if isinstance(ret, HttpResponse):  # if there was an error then return that
        return ret
    (user, profile, registration) = ret

<<<<<<< HEAD
    d = {'name': post_vars['lastname'],
         'login': post_vars['email'],
         'password': post_vars['password'],
         'key': registration.activation_key,
         }
=======
    context = {
        'name': post_vars['name'],
        'key': registration.activation_key,
    }
>>>>>>> 9d0e9f67

    # composes activation email
    subject = render_to_string('emails/activation_email_subject.txt', context)
    # Email subject *must not* contain newlines
    subject = ''.join(subject.splitlines())
    message = render_to_string('emails/activation_email.txt', context)

    # don't send email if we are doing load testing or random user generation for some reason
    if not (settings.FEATURES.get('AUTOMATIC_AUTH_FOR_TESTING')):
        from_address = MicrositeConfiguration.get_microsite_configuration_value(
            'email_from_address',
            settings.DEFAULT_FROM_EMAIL
        )
        try:
            if settings.FEATURES.get('REROUTE_ACTIVATION_EMAIL'):
                dest_addr = settings.FEATURES['REROUTE_ACTIVATION_EMAIL']
                message = ("Activation for %s (%s): %s\n" % (user, user.email, profile.name) +
                           '-' * 80 + '\n\n' + message)
                send_mail(subject, message, from_address, [dest_addr], fail_silently=False)
            else:
                _res = user.email_user(subject, message, from_address)
        except:
            log.warning('Unable to send activation email to user', exc_info=True)
            js['value'] = _('Could not send activation e-mail.')
            return HttpResponse(json.dumps(js))

    # Immediately after a user creates an account, we log them in. They are only
    # logged in until they close the browser. They can't log in again until they click
    # the activation link from the email.
    login_user = authenticate(username=post_vars['email'], password=post_vars['password'])
    login(request, login_user)
    request.session.set_expiry(0)

    # TODO: there is no error checking here to see that the user actually logged in successfully,
    # and is not yet an active user.
    if login_user is not None:
        AUDIT_LOG.info(u"Login success on new account creation - {0}".format(login_user.username))

    if DoExternalAuth:
        eamap.user = login_user
        eamap.dtsignup = datetime.datetime.now(UTC)
        eamap.save()
        AUDIT_LOG.info("User registered with external_auth %s", post_vars['email'])
        AUDIT_LOG.info('Updated ExternalAuthMap for %s to be %s', post_vars['email'], eamap)

        if settings.FEATURES.get('BYPASS_ACTIVATION_EMAIL_FOR_EXTAUTH'):
            log.info('bypassing activation email')
            login_user.is_active = True
            login_user.save()
            AUDIT_LOG.info(u"Login activated on extauth account - {0} ({1})".format(login_user.username, login_user.email))

    redirect_url = try_change_enrollment(request)

    dog_stats_api.increment("common.student.account_created")

    response_params = {'success': True,
                       'redirect_url': redirect_url}

    response = HttpResponse(json.dumps(response_params))

    # set the login cookie for the edx marketing site
    # we want this cookie to be accessed via javascript
    # so httponly is set to None

    if request.session.get_expire_at_browser_close():
        max_age = None
        expires = None
    else:
        max_age = request.session.get_expiry_age()
        expires_time = time.time() + max_age
        expires = cookie_date(expires_time)

    response.set_cookie(settings.EDXMKTG_COOKIE_NAME,
                        'true', max_age=max_age,
                        expires=expires, domain=settings.SESSION_COOKIE_DOMAIN,
                        path='/',
                        secure=None,
                        httponly=None)
    return response


def auto_auth(request):
    """
    Automatically logs the user in with a generated random credentials
    This view is only accessible when
    settings.FEATURES['AUTOMATIC_AUTH_FOR_TESTING'] is true.
    """

    def get_dummy_post_data(username, password, email, name):
        """
        Return a dictionary suitable for passing to post_vars of _do_create_account or post_override
        of create_account, with specified values.
        """
        return {'username': username,
                'email': email,
                'password': password,
                'name': name,
                'honor_code': u'true',
                'terms_of_service': u'true', }

    # generate random user credentials from a small name space (determined by settings)
    name_base = 'USER_'
    pass_base = 'PASS_'

    max_users = settings.FEATURES.get('MAX_AUTO_AUTH_USERS', 200)
    number = random.randint(1, max_users)

    # Get the params from the request to override default user attributes if specified
    qdict = request.GET

    # Use the params from the request, otherwise use these defaults
    username = qdict.get('username', name_base + str(number))
    password = qdict.get('password', pass_base + str(number))
    email = qdict.get('email', '%s_dummy_test@mitx.mit.edu' % username)
    name = qdict.get('name', '%s Test' % username)

    # if they already are a user, log in
    try:
        user = User.objects.get(username=username)
        user = authenticate(username=username, password=password, request=request)
        login(request, user)

    # else create and activate account info
    except ObjectDoesNotExist:
        post_override = get_dummy_post_data(username, password, email, name)
        create_account(request, post_override=post_override)
        request.user.is_active = True
        request.user.save()

    # return empty success
    return HttpResponse('')


@ensure_csrf_cookie
def activate_account(request, key):
    """When link in activation e-mail is clicked"""
    r = Registration.objects.filter(activation_key=key)
    if len(r) == 1:
        user_logged_in = request.user.is_authenticated()
        already_active = True
        if not r[0].user.is_active:
            r[0].activate()
            already_active = False

        # Enroll student in any pending courses he/she may have if auto_enroll flag is set
        student = User.objects.filter(id=r[0].user_id)
        if student:
            ceas = CourseEnrollmentAllowed.objects.filter(email=student[0].email)
            for cea in ceas:
                if cea.auto_enroll:
                    CourseEnrollment.enroll(student[0], cea.course_id)

        resp = render_to_response(
            "registration/activation_complete.html",
            {
                'user_logged_in': user_logged_in,
                'already_active': already_active
            }
        )
        return resp
    if len(r) == 0:
        return render_to_response(
            "registration/activation_invalid.html",
            {'csrf': csrf(request)['csrf_token']}
        )
    return HttpResponse(_("Unknown error. Please e-mail us to let us know how it happened."))


@ensure_csrf_cookie
def password_reset(request):
    """ Attempts to send a password reset e-mail. """
    if request.method != "POST":
        raise Http404

    form = PasswordResetFormNoActive(request.POST)
    if form.is_valid():
        form.save(use_https=request.is_secure(),
                  from_email=settings.DEFAULT_FROM_EMAIL,
                  request=request,
                  domain_override=request.get_host())
    return HttpResponse(json.dumps({'success': True,
                                        'value': render_to_string('registration/password_reset_done.html', {})}))


def password_reset_confirm_wrapper(
    request,
    uidb36=None,
    token=None,
):
    """ A wrapper around django.contrib.auth.views.password_reset_confirm.
        Needed because we want to set the user as active at this step.
    """
    # cribbed from django.contrib.auth.views.password_reset_confirm
    try:
        uid_int = base36_to_int(uidb36)
        user = User.objects.get(id=uid_int)
        user.is_active = True
        user.save()
    except (ValueError, User.DoesNotExist):
        pass
    # we also want to pass settings.PLATFORM_NAME in as extra_context

    extra_context = {"platform_name": settings.PLATFORM_NAME}
    return password_reset_confirm(
        request, uidb36=uidb36, token=token, extra_context=extra_context
    )


def reactivation_email_for_user(user):
    try:
        reg = Registration.objects.get(user=user)
    except Registration.DoesNotExist:
        return HttpResponse(json.dumps({'success': False,
                                        'error': _('No inactive user with this e-mail exists')}))

    d = {'name': user.profile.name,
         'login': user.email,
         'password': u'******',
         'key': reg.activation_key}

    subject = render_to_string('emails/activation_email_subject.txt', d)
    subject = ''.join(subject.splitlines())
    message = render_to_string('emails/activation_email.txt', d)

    try:
        _res = user.email_user(subject, message, settings.DEFAULT_FROM_EMAIL)
    except:
        log.warning('Unable to send reactivation email', exc_info=True)
        return HttpResponse(json.dumps({'success': False, 'error': _('Unable to send reactivation email')}))

    return HttpResponse(json.dumps({'success': True}))


@ensure_csrf_cookie
def change_email_request(request):
    """ AJAX call from the profile page. User wants a new e-mail.
    """
    ## Make sure it checks for existing e-mail conflicts
    if not request.user.is_authenticated:
        raise Http404

    user = request.user

    if not user.check_password(request.POST['password']):
        return HttpResponse(json.dumps({'success': False,
                                        'error': _('Invalid password')}))

    new_email = request.POST['new_email']
    try:
        validate_email(new_email)
    except ValidationError:
        return HttpResponse(json.dumps({'success': False,
                                        'error': _('Valid e-mail address required.')}))

    if User.objects.filter(email=new_email).count() != 0:
        ## CRITICAL TODO: Handle case sensitivity for e-mails
        return HttpResponse(json.dumps({'success': False,
                                        'error': _('An account with this e-mail already exists.')}))

    pec_list = PendingEmailChange.objects.filter(user=request.user)
    if len(pec_list) == 0:
        pec = PendingEmailChange()
        pec.user = user
    else:
        pec = pec_list[0]

    pec.new_email = request.POST['new_email']
    pec.activation_key = uuid.uuid4().hex
    pec.save()

    if pec.new_email == user.email:
        pec.delete()
        return HttpResponse(json.dumps({'success': False,
                                        'error': _('Old email is the same as the new email.')}))

    context = {
        'key': pec.activation_key,
        'old_email': user.email,
        'new_email': pec.new_email
    }

    subject = render_to_string('emails/email_change_subject.txt', context)
    subject = ''.join(subject.splitlines())

    message = render_to_string('emails/email_change.txt', context)

    from_address = MicrositeConfiguration.get_microsite_configuration_value(
        'email_from_address',
        settings.DEFAULT_FROM_EMAIL
    )

    _res = send_mail(subject, message, from_address, [pec.new_email])

    return HttpResponse(json.dumps({'success': True}))


@ensure_csrf_cookie
@transaction.commit_manually
def confirm_email_change(request, key):
    """ User requested a new e-mail. This is called when the activation
    link is clicked. We confirm with the old e-mail, and update
    """
    try:
        try:
            pec = PendingEmailChange.objects.get(activation_key=key)
        except PendingEmailChange.DoesNotExist:
            response = render_to_response("invalid_email_key.html", {})
            transaction.rollback()
            return response

        user = pec.user
        address_context = {
            'old_email': user.email,
            'new_email': pec.new_email
        }

        if len(User.objects.filter(email=pec.new_email)) != 0:
            response = render_to_response("email_exists.html", {})
            transaction.rollback()
            return response

        subject = render_to_string('emails/email_change_subject.txt', address_context)
        subject = ''.join(subject.splitlines())
        message = render_to_string('emails/confirm_email_change.txt', address_context)
        up = UserProfile.objects.get(user=user)
        meta = up.get_meta()
        if 'old_emails' not in meta:
            meta['old_emails'] = []
        meta['old_emails'].append([user.email, datetime.datetime.now(UTC).isoformat()])
        up.set_meta(meta)
        up.save()
        # Send it to the old email...
        try:
            user.email_user(subject, message, settings.DEFAULT_FROM_EMAIL)
        except Exception:
            log.warning('Unable to send confirmation email to old address', exc_info=True)
            response = render_to_response("email_change_failed.html", {'email': user.email})
            transaction.rollback()
            return response

        user.email = pec.new_email
        user.save()
        pec.delete()
        # And send it to the new email...
        try:
            user.email_user(subject, message, settings.DEFAULT_FROM_EMAIL)
        except Exception:
            log.warning('Unable to send confirmation email to new address', exc_info=True)
            response = render_to_response("email_change_failed.html", {'email': pec.new_email})
            transaction.rollback()
            return response

        response = render_to_response("email_change_successful.html", address_context)
        transaction.commit()
        return response
    except Exception:
        # If we get an unexpected exception, be sure to rollback the transaction
        transaction.rollback()
        raise


@ensure_csrf_cookie
def change_name_request(request):
    """ Log a request for a new name. """
    if not request.user.is_authenticated:
        raise Http404

    try:
        pnc = PendingNameChange.objects.get(user=request.user)
    except PendingNameChange.DoesNotExist:
        pnc = PendingNameChange()
    pnc.user = request.user
    pnc.new_name = request.POST['new_name']
    pnc.rationale = request.POST['rationale']
    if len(pnc.new_name) < 2:
        return HttpResponse(json.dumps({'success': False, 'error': _('Name required')}))
    pnc.save()

    # The following automatically accepts name change requests. Remove this to
    # go back to the old system where it gets queued up for admin approval.
    accept_name_change_by_id(pnc.id)

    return HttpResponse(json.dumps({'success': True}))


@ensure_csrf_cookie
def pending_name_changes(request):
    """ Web page which allows staff to approve or reject name changes. """
    if not request.user.is_staff:
        raise Http404

    changes = list(PendingNameChange.objects.all())
    js = {'students': [{'new_name': c.new_name,
                        'rationale': c.rationale,
                        'old_name': UserProfile.objects.get(user=c.user).name,
                        'email': c.user.email,
                        'uid': c.user.id,
                        'cid': c.id} for c in changes]}
    return render_to_response('name_changes.html', js)


@ensure_csrf_cookie
def reject_name_change(request):
    """ JSON: Name change process. Course staff clicks 'reject' on a given name change """
    if not request.user.is_staff:
        raise Http404

    try:
        pnc = PendingNameChange.objects.get(id=int(request.POST['id']))
    except PendingNameChange.DoesNotExist:
        return HttpResponse(json.dumps({'success': False, 'error': _('Invalid ID')}))

    pnc.delete()
    return HttpResponse(json.dumps({'success': True}))


def accept_name_change_by_id(id):
    try:
        pnc = PendingNameChange.objects.get(id=id)
    except PendingNameChange.DoesNotExist:
        return HttpResponse(json.dumps({'success': False, 'error': _('Invalid ID')}))

    u = pnc.user
    up = UserProfile.objects.get(user=u)

    # Save old name
    meta = up.get_meta()
    if 'old_names' not in meta:
        meta['old_names'] = []
    meta['old_names'].append([up.name, pnc.rationale, datetime.datetime.now(UTC).isoformat()])
    up.set_meta(meta)

    up.name = pnc.new_name
    up.save()
    pnc.delete()

    return HttpResponse(json.dumps({'success': True}))


@ensure_csrf_cookie
def accept_name_change(request):
    """ JSON: Name change process. Course staff clicks 'accept' on a given name change

    We used this during the prototype but now we simply record name changes instead
    of manually approving them. Still keeping this around in case we want to go
    back to this approval method.
    """
    if not request.user.is_staff:
        raise Http404

    return accept_name_change_by_id(int(request.POST['id']))


_ALPHABET = 'ABCDEFGHJKLMNPQRSTUVWXYZ23456789'

def id_generator(size=6, chars=string.ascii_uppercase + string.digits):
    return ''.join(random.choice(chars) for x in range(size))


@ensure_csrf_cookie
def accounts_import(request):
    c = {}
    c.update(csrf(request))
    return render_to_response("import_users.html", c) 


def UnicodeDictReader(utf8_data, **kwargs):
    csv_reader = csv.DictReader(utf8_data, **kwargs)
    for row in csv_reader:
        yield dict([(key, unicode(value, 'utf-8')) for key, value in row.iteritems()])     

@require_POST
@login_required
@ensure_csrf_cookie
def import_users(request, post_override=None):
    post_vars = post_override if post_override else request.POST
    f = request.FILES['file']
    if f is None:
        return render_to_response("import_users.html", {}) 

    data = UnicodeDictReader(f, delimiter=';', quoting=csv.QUOTE_NONE)

    js = {}
    js['passwords'] = {}
    js['log'] = ""
    idx = 0
    send_email = post_vars.get("send_email", 'false') == u'true'
    update_user_email = post_vars.get("update_user_email", 'false') == u'true'
    log.info("Import: params  %s %s" % (send_email, update_user_email))
    for row in data:
        idx += 1
        row['firstname'] = row.pop('first-name')
        row['lastname'] = row.pop('second-name')
        row['middlename'] = row.pop('patronymic')
        #row['email'] = row.pop('email')
        row['work_login'] = row.pop('login')

        name = "%s %s %s" % (row.get('lastname'), row.get('firstname'), row.get('middlename'))
        username = row['email']
        password = row.get('password', id_generator(8, _ALPHABET))
        email = row['email']
        registration = Registration()

        user = User(username=username,
            email=row['email'],
            is_active=False)
        user.set_password(password)


        try:
            user.save()
            registration.register(user)
            log.info("New user:" + row['email'] + ":" + password)
        except IntegrityError:
            # Figure out the cause of the integrity error
            if len(User.objects.filter(email=row['email'])) > 0:
                user = User.objects.filter(email=row['email'])[0];
                profile = UserProfile()
                try:
                    profile = UserProfile.objects.get(user=user)
                except Exception:
                    profile = UserProfile(user=user)
                  
                    profile.name = "%s %s %s" % (row.get('lastname'), row.get('firstname'), row.get('middlename'))
                    profile.lastname = row.get('lastname')
                    profile.firstname = row.get('firstname')
                    profile.middlename = row.get('middlename')
            
                    profile.work_login = row.get('work_login')
                    profile.allowed_courses = u''

                if (profile.name != name):
                    js['success'] = False
                    js['log'] += u'Error in row %s:Duplicate email with different names: ' % (idx)
                    log.warning(u'Import: Error in row %s:Duplicate email with different names: ' % (idx))
                    transaction.rollback()
                    continue
                #profile update
                if profile.allowed_courses is not None:
                    profile.allowed_courses += u';%s - %s' % (row['course-volume-in-hours'], row['subject'])
                try:
                    profile.save()
                except Exception:
                    log.exception("UserProfile creation failed for user {id}.".format(id=user.id))
                    transaction.rollback()
                    continue
                transaction.commit()
                continue
            if len(User.objects.filter(username=username)) > 0:
                log.warning(u'Import: Error in row %s:Duplicate username with different : ' % (idx))
                transaction.rollback()
                continue

        profile = UserProfile(user=user)
                  
        profile.name = "%s %s %s" % (row.get('lastname'), row.get('firstname'), row.get('middlename'))
        profile.lastname = row.get('lastname')
        profile.firstname = row.get('firstname')
        profile.middlename = row.get('middlename')
            
        profile.work_login = row.get('work_login')
        profile.allowed_courses = u'%s - %s' % (row['course-volume-in-hours'], row['subject'])

        try:
            profile.save()
        except Exception:
            log.exception("UserProfile creation failed for user {id}.".format(id=user.id))
            transaction.rollback()
            continue
        
        if send_email is True:
            d = {'name': row['lastname'],
                'login': row['email'],
                 'password': password,
                 'key': registration.activation_key,
                 }
            subject = render_to_string('emails/activation_email_subject.txt', d)
            # Email subject *must not* contain newlines
            subject = ''.join(subject.splitlines())
            message = render_to_string('emails/activation_email_batch.txt', d)

            # dont send email if we are doing load testing or random user generation for some reason
            if not (settings.MITX_FEATURES.get('AUTOMATIC_AUTH_FOR_TESTING')):
                try:
                    _res = user.email_user(subject, message, settings.DEFAULT_FROM_EMAIL)
                except:
                    log.exception('Unable to send activation email to user')
                    js['success'] = False
                    js['log'] += u'Error in row %s:Could not send activation e-mail.' % (idx)
                    transaction.rollback()
		    continue

        transaction.commit()
        js['passwords'][row['email']] = password

    return HttpResponse(json.dumps(js, cls=LazyEncoder))


@require_POST
@login_required
@ensure_csrf_cookie
def change_email_settings(request):
    """Modify logged-in user's setting for receiving emails from a course."""
    user = request.user

    course_id = request.POST.get("course_id")
    receive_emails = request.POST.get("receive_emails")
    if receive_emails:
        optout_object = Optout.objects.filter(user=user, course_id=course_id)
        if optout_object:
            optout_object.delete()
        log.info(u"User {0} ({1}) opted in to receive emails from course {2}".format(user.username, user.email, course_id))
        track.views.server_track(request, "change-email-settings", {"receive_emails": "yes", "course": course_id}, page='dashboard')
    else:
        Optout.objects.get_or_create(user=user, course_id=course_id)
        log.info(u"User {0} ({1}) opted out of receiving emails from course {2}".format(user.username, user.email, course_id))
        track.views.server_track(request, "change-email-settings", {"receive_emails": "no", "course": course_id}, page='dashboard')

    return HttpResponse(json.dumps({'success': True}))

class LazyEncoder(JSONEncoder):
    """Encodes django's lazy i18n strings.
    Used to serialize translated strings to JSON, because
    simplejson chokes on it otherwise.
    """
    def default(self, obj):
        if isinstance(obj, Promise):
            return force_unicode(obj)
        return super(LazyEncoder, self).default(obj)<|MERGE_RESOLUTION|>--- conflicted
+++ resolved
@@ -578,15 +578,7 @@
         course_id = _parse_course_id_from_string(redirect_to)
         if course_id and _get_course_enrollment_domain(course_id):
             return external_auth.views.course_specific_login(request, course_id)
-<<<<<<< HEAD
     return render_to_response('university_profile/edge.html')
-=======
-
-    context = {
-        'platform_name': settings.PLATFORM_NAME,
-    }
-    return render_to_response('login.html', context)
->>>>>>> 9d0e9f67
 
 
 # Need different levels of logging
@@ -1025,18 +1017,12 @@
         return ret
     (user, profile, registration) = ret
 
-<<<<<<< HEAD
-    d = {'name': post_vars['lastname'],
-         'login': post_vars['email'],
-         'password': post_vars['password'],
-         'key': registration.activation_key,
-         }
-=======
     context = {
-        'name': post_vars['name'],
+        'name': post_vars['lastname'],
+        'login': post_vars['email'],
+        'password': post_vars['password'],
         'key': registration.activation_key,
     }
->>>>>>> 9d0e9f67
 
     # composes activation email
     subject = render_to_string('emails/activation_email_subject.txt', context)
