"""
Unittests for populate_created_on_site_user_attribute management command.
"""
from __future__ import absolute_import

import ddt
import mock
<<<<<<< HEAD
from django.conf import settings
from django.test import override_settings, TestCase
=======
>>>>>>> 221dc99d
from django.contrib.auth.models import User
from django.core.management import CommandError, call_command
from django.test import TestCase
from six.moves import range

from openedx.core.djangoapps.site_configuration.tests.mixins import SiteMixin
from student.models import Registration, UserAttribute
from student.tests.factories import UserFactory

CREATED_ON_SITE = 'created_on_site'


@ddt.ddt
@override_settings(DEFAULT_SITE_THEME='edx-theme-codebase')
class TestPopulateUserAttribute(SiteMixin, TestCase):
    """
    Test populate_created_on_site_user_attribute management command.
    """

    def setUp(self):
        super(TestPopulateUserAttribute, self).setUp()

        self._create_sample_data()
        self.users = User.objects.all()
        self.registered_users = Registration.objects.all()
        self.user_ids = ','.join([str(user.id) for user in self.users])
        self.activation_keys = ','.join([registered_user.activation_key for registered_user in self.registered_users])

    def _create_sample_data(self):
        """
        Creates the users and register them.
        """
        for __ in range(3):
            Registration().register(UserFactory.create())

    def test_command_by_user_ids(self):
        """
        Test population of created_on_site attribute by user ids.
        """
        call_command(
            "populate_created_on_site_user_attribute",
            "--users", self.user_ids,
            "--site-domain", self.site.domain
        )

        for user in self.users:
            self.assertEqual(UserAttribute.get_user_attribute(user, CREATED_ON_SITE), self.site.domain)

        # Populate 'created_on_site' attribute with different site domain
        call_command(
            "populate_created_on_site_user_attribute",
            "--users", self.user_ids,
            "--site-domain", self.site_other.domain
        )

        for user in self.users:
            # 'created_on_site' attribute already exists. Attribute's value will not change
            self.assertNotEqual(UserAttribute.get_user_attribute(user, CREATED_ON_SITE), self.site_other.domain)

    def test_command_by_activation_keys(self):
        """
        Test population of created_on_site attribute by activation keys.
        """
        call_command(
            "populate_created_on_site_user_attribute",
            "--activation-keys", self.activation_keys,
            "--site-domain", self.site.domain
        )

        for register_user in self.registered_users:
            self.assertEqual(UserAttribute.get_user_attribute(register_user.user, CREATED_ON_SITE), self.site.domain)

        # Populate 'created_on_site' attribute with different site domain
        call_command(
            "populate_created_on_site_user_attribute",
            "--activation-keys", self.activation_keys,
            "--site-domain", self.site_other.domain
        )

        for register_user in self.registered_users:
            # 'created_on_site' attribute already exists. Attribute's value will not change
            self.assertNotEqual(
                UserAttribute.get_user_attribute(register_user.user, CREATED_ON_SITE),
                self.site_other.domain
            )

    def test_command_with_incomplete_argument(self):
        """
        Test management command raises CommandError without '--users' and '--activation_keys' arguments.
        """
        with self.assertRaises(CommandError):
            call_command(
                "populate_created_on_site_user_attribute",
                "--site-domain", self.site.domain
            )

    def test_command_with_invalid_arguments(self):
        """
        Test management command with invalid user ids and activation keys.
        """
        user = self.users[0]
        call_command(
            "populate_created_on_site_user_attribute",
            "--users", '9{id}'.format(id=user.id),  # invalid id
            "--site-domain", self.site.domain
        )
        self.assertIsNone(UserAttribute.get_user_attribute(user, CREATED_ON_SITE))

        register_user = self.registered_users[0]
        call_command(
            "populate_created_on_site_user_attribute",
            "--activation-keys", "invalid-{key}".format(key=register_user.activation_key),  # invalid key
            "--site-domain", self.site.domain
        )
        self.assertIsNone(UserAttribute.get_user_attribute(register_user.user, CREATED_ON_SITE))

    def test_command_without_site_domain(self):
        """
        Test management command raises CommandError without '--site-domain' argument.
        """
        with self.assertRaises(CommandError):
            call_command(
                "populate_created_on_site_user_attribute",
                "--user", self.user_ids,
                "--activation-keys", self.activation_keys
            )

    @ddt.data('y', 'n')
    def test_with_invalid_site_domain(self, populate):
        """
        Test management command with invalid site domain.
        """
        fake_site_domain = 'fake-site-domain'
        with mock.patch('__builtin__.raw_input', return_value=populate):
            call_command(
                "populate_created_on_site_user_attribute",
                "--users", self.user_ids,
                "--site-domain", fake_site_domain
            )

        for user in self.users:
            if populate == 'y':
                self.assertEqual(UserAttribute.get_user_attribute(user, CREATED_ON_SITE), fake_site_domain)
            else:
                self.assertIsNone(UserAttribute.get_user_attribute(user, CREATED_ON_SITE))<|MERGE_RESOLUTION|>--- conflicted
+++ resolved
@@ -5,11 +5,6 @@
 
 import ddt
 import mock
-<<<<<<< HEAD
-from django.conf import settings
-from django.test import override_settings, TestCase
-=======
->>>>>>> 221dc99d
 from django.contrib.auth.models import User
 from django.core.management import CommandError, call_command
 from django.test import TestCase
@@ -23,7 +18,6 @@
 
 
 @ddt.ddt
-@override_settings(DEFAULT_SITE_THEME='edx-theme-codebase')
 class TestPopulateUserAttribute(SiteMixin, TestCase):
     """
     Test populate_created_on_site_user_attribute management command.
