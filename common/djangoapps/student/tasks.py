"""
This file contains celery tasks for sending email
"""


import logging

from celery.exceptions import MaxRetriesExceededError
from celery.task import task
from django.conf import settings
from django.contrib.auth.models import User
from django.contrib.sites.models import Site
from edx_ace import ace
from edx_ace.errors import RecoverableChannelDeliveryError
from edx_ace.message import Message
from openedx.core.djangoapps.site_configuration import helpers as configuration_helpers
from openedx.core.lib.celery.task_utils import emulate_http_request

log = logging.getLogger('edx.celery.task')


<<<<<<< HEAD
@task(bind=True)
def send_activation_email(self, msg_string, site_id, from_address=None):
=======
@task(bind=True, name='student.send_activation_email')
def send_activation_email(self, msg_string, from_address=None):
>>>>>>> f773f671
    """
    Sending an activation email to the user.
    """
    msg = Message.from_string(msg_string)

    max_retries = settings.RETRY_ACTIVATION_EMAIL_MAX_ATTEMPTS
    retries = self.request.retries

    if from_address is None:
        from_address = configuration_helpers.get_value('ACTIVATION_EMAIL_FROM_ADDRESS') or (
            configuration_helpers.get_value('email_from_address', settings.DEFAULT_FROM_EMAIL)
        )
    msg.options['from_address'] = from_address

    dest_addr = msg.recipient.email_address

    site = Site.objects.get(id=site_id)
    user = User.objects.get(username=msg.recipient.username)

    try:
        with emulate_http_request(site=site, user=user):
            ace.send(msg)
    except RecoverableChannelDeliveryError:
        log.info('Retrying sending email to user {dest_addr}, attempt # {attempt} of {max_attempts}'.format(
            dest_addr=dest_addr,
            attempt=retries,
            max_attempts=max_retries
        ))
        try:
            self.retry(countdown=settings.RETRY_ACTIVATION_EMAIL_TIMEOUT, max_retries=max_retries)
        except MaxRetriesExceededError:
            log.error(
                'Unable to send activation email to user from "%s" to "%s"',
                from_address,
                dest_addr,
                exc_info=True
            )
    except Exception:
        log.exception(
            'Unable to send activation email to user from "%s" to "%s"',
            from_address,
            dest_addr,
        )
        raise Exception<|MERGE_RESOLUTION|>--- conflicted
+++ resolved
@@ -19,13 +19,8 @@
 log = logging.getLogger('edx.celery.task')
 
 
-<<<<<<< HEAD
-@task(bind=True)
+@task(bind=True, name='student.send_activation_email')
 def send_activation_email(self, msg_string, site_id, from_address=None):
-=======
-@task(bind=True, name='student.send_activation_email')
-def send_activation_email(self, msg_string, from_address=None):
->>>>>>> f773f671
     """
     Sending an activation email to the user.
     """
