--- conflicted
+++ resolved
@@ -47,11 +47,9 @@
 from edx_ace.recipient import Recipient
 from edxmako.shortcuts import render_to_response, render_to_string
 from entitlements.models import CourseEntitlement
-<<<<<<< HEAD
-from openedx.core.djangoapps import monitoring_utils
-from openedx.core.djangoapps.catalog.utils import (
-    get_programs_with_type,
-)
+
+from openedx.core.djangoapps.ace_common.template_context import get_base_template_context
+from openedx.core.djangoapps.catalog.utils import get_programs_with_type
 from openedx.core.djangoapps.appsembler.sites.utils import (
     get_current_organization,
     is_request_for_amc_admin,
@@ -59,11 +57,6 @@
     add_course_creator_role,
 )
 from openedx.core.djangoapps.theming.helpers import get_current_request
-=======
-
-from openedx.core.djangoapps.ace_common.template_context import get_base_template_context
-from openedx.core.djangoapps.catalog.utils import get_programs_with_type
->>>>>>> 57a09b7b
 from openedx.core.djangoapps.embargo import api as embargo_api
 from openedx.core.djangoapps.lang_pref import LANGUAGE_KEY
 from openedx.core.djangoapps.oauth_dispatch.api import destroy_oauth_tokens
@@ -79,12 +72,8 @@
 from openedx.core.djangoapps.user_api.preferences import api as preferences_api
 
 from openedx.core.djangolib.markup import HTML, Text
-<<<<<<< HEAD
 from organizations.models import Organization, UserOrganizationMapping
-from student.cookies import set_logged_in_cookies
-=======
 from openedx.features.journals.api import get_journals_context
->>>>>>> 57a09b7b
 from student.forms import AccountCreationForm, PasswordResetFormNoActive, get_registration_extension_form
 from student.helpers import (
     DISABLE_UNENROLL_CERT_STATES,
@@ -566,445 +555,6 @@
             log.info(u'user {} originated from a white labeled "Microsite"'.format(kwargs['instance'].id))
 
 
-<<<<<<< HEAD
-@transaction.non_atomic_requests
-def create_account_with_params(request, params):
-    """
-    Given a request and a dict of parameters (which may or may not have come
-    from the request), create an account for the requesting user, including
-    creating a comments service user object and sending an activation email.
-    This also takes external/third-party auth into account, updates that as
-    necessary, and authenticates the user for the request's session.
-
-    Does not return anything.
-
-    Raises AccountValidationError if an account with the username or email
-    specified by params already exists, or ValidationError if any of the given
-    parameters is invalid for any other reason.
-
-    Issues with this code:
-    * It is non-transactional except where explicitly wrapped in atomic to
-      alleviate deadlocks and improve performance. This means failures at
-      different places in registration can leave users in inconsistent
-      states.
-    * Third-party auth passwords are not verified. There is a comment that
-      they are unused, but it would be helpful to have a sanity check that
-      they are sane.
-    * The user-facing text is rather unfriendly (e.g. "Username must be a
-      minimum of two characters long" rather than "Please use a username of
-      at least two characters").
-    * Duplicate email raises a ValidationError (rather than the expected
-      AccountValidationError). Duplicate username returns an inconsistent
-      user message (i.e. "An account with the Public Username '{username}'
-      already exists." rather than "It looks like {username} belongs to an
-      existing account. Try again with a different username.") The two checks
-      occur at different places in the code; as a result, registering with
-      both a duplicate username and email raises only a ValidationError for
-      email only.
-    """
-    # Copy params so we can modify it; we can't just do dict(params) because if
-    # params is request.POST, that results in a dict containing lists of values
-    params = dict(params.items())
-
-    # allow to define custom set of required/optional/hidden fields via configuration
-    extra_fields = configuration_helpers.get_value(
-        'REGISTRATION_EXTRA_FIELDS',
-        getattr(settings, 'REGISTRATION_EXTRA_FIELDS', {})
-    )
-    # registration via third party (Google, Facebook) using mobile application
-    # doesn't use social auth pipeline (no redirect uri(s) etc involved).
-    # In this case all related info (required for account linking)
-    # is sent in params.
-    # `third_party_auth_credentials_in_api` essentially means 'request
-    # is made from mobile application'
-    third_party_auth_credentials_in_api = 'provider' in params
-
-    is_third_party_auth_enabled = third_party_auth.is_enabled()
-
-    if is_third_party_auth_enabled and (pipeline.running(request) or third_party_auth_credentials_in_api):
-        params["password"] = generate_password()
-
-    # in case user is registering via third party (Google, Facebook) and pipeline has expired, show appropriate
-    # error message
-    if is_third_party_auth_enabled and ('social_auth_provider' in params and not pipeline.running(request)):
-        raise ValidationError(
-            {'session_expired': [
-                _(u"Registration using {provider} has timed out.").format(
-                    provider=params.get('social_auth_provider'))
-            ]}
-        )
-
-    # if doing signup for an external authorization, then get email, password, name from the eamap
-    # don't use the ones from the form, since the user could have hacked those
-    # unless originally we didn't get a valid email or name from the external auth
-    # TODO: We do not check whether these values meet all necessary criteria, such as email length
-    do_external_auth = 'ExternalAuthMap' in request.session
-    if do_external_auth:
-        eamap = request.session['ExternalAuthMap']
-        try:
-            validate_email(eamap.external_email)
-            params["email"] = eamap.external_email
-        except ValidationError:
-            pass
-        if len(eamap.external_name.strip()) >= accounts_settings.NAME_MIN_LENGTH:
-            params["name"] = eamap.external_name
-        params["password"] = eamap.internal_password
-        log.debug(u'In create_account with external_auth: user = %s, email=%s', params["name"], params["email"])
-
-    extended_profile_fields = configuration_helpers.get_value('extended_profile_fields', [])
-    enforce_password_policy = not do_external_auth
-    # Can't have terms of service for certain SHIB users, like at Stanford
-    registration_fields = getattr(settings, 'REGISTRATION_EXTRA_FIELDS', {})
-    tos_required = (
-        registration_fields.get('terms_of_service') != 'hidden' or
-        registration_fields.get('honor_code') != 'hidden'
-    ) and (
-        not settings.FEATURES.get("AUTH_USE_SHIB") or
-        not settings.FEATURES.get("SHIB_DISABLE_TOS") or
-        not do_external_auth or
-        not eamap.external_domain.startswith(openedx.core.djangoapps.external_auth.views.SHIBBOLETH_DOMAIN_PREFIX)
-    )
-
-    form = AccountCreationForm(
-        data=params,
-        extra_fields=extra_fields,
-        extended_profile_fields=extended_profile_fields,
-        enforce_password_policy=enforce_password_policy,
-        tos_required=tos_required,
-    )
-    custom_form = get_registration_extension_form(data=params)
-
-    third_party_provider = None
-    running_pipeline = None
-    new_user = None
-
-    # Perform operations within a transaction that are critical to account creation
-    with outer_atomic(read_committed=True):
-        # first, create the account
-        (user, profile, registration) = do_create_account(form, custom_form)
-
-        # If a 3rd party auth provider and credentials were provided in the API, link the account with social auth
-        # (If the user is using the normal register page, the social auth pipeline does the linking, not this code)
-
-        # Note: this is orthogonal to the 3rd party authentication pipeline that occurs
-        # when the account is created via the browser and redirect URLs.
-
-        if is_third_party_auth_enabled and third_party_auth_credentials_in_api:
-            backend_name = params['provider']
-            request.social_strategy = social_utils.load_strategy(request)
-            redirect_uri = reverse('social:complete', args=(backend_name, ))
-            request.backend = social_utils.load_backend(request.social_strategy, backend_name, redirect_uri)
-            social_access_token = params.get('access_token')
-            if not social_access_token:
-                raise ValidationError({
-                    'access_token': [
-                        _("An access_token is required when passing value ({}) for provider.").format(
-                            params['provider']
-                        )
-                    ]
-                })
-            request.session[pipeline.AUTH_ENTRY_KEY] = pipeline.AUTH_ENTRY_REGISTER_API
-            pipeline_user = None
-            error_message = ""
-            try:
-                pipeline_user = request.backend.do_auth(social_access_token, user=user)
-            except AuthAlreadyAssociated:
-                error_message = _("The provided access_token is already associated with another user.")
-            except (HTTPError, AuthException):
-                error_message = _("The provided access_token is not valid.")
-            if not pipeline_user or not isinstance(pipeline_user, User):
-                # Ensure user does not re-enter the pipeline
-                request.social_strategy.clean_partial_pipeline(social_access_token)
-                raise ValidationError({'access_token': [error_message]})
-
-        # If the user is registering via 3rd party auth, track which provider they use
-        if is_third_party_auth_enabled and pipeline.running(request):
-            running_pipeline = pipeline.get(request)
-            third_party_provider = provider.Registry.get_from_pipeline(running_pipeline)
-
-        new_user = authenticate_new_user(request, user.username, params['password'])
-        django_login(request, new_user)
-        request.session.set_expiry(0)
-
-        if is_request_for_amc_admin(request):  # Appsembler specific
-            add_course_creator_role(user)
-
-        if do_external_auth:
-            eamap.user = new_user
-            eamap.dtsignup = datetime.datetime.now(UTC)
-            eamap.save()
-            AUDIT_LOG.info(u"User registered with external_auth %s", new_user.username)
-            AUDIT_LOG.info(u'Updated ExternalAuthMap for %s to be %s', new_user.username, eamap)
-
-            if settings.FEATURES.get('BYPASS_ACTIVATION_EMAIL_FOR_EXTAUTH'):
-                log.info('bypassing activation email')
-                new_user.is_active = True
-                new_user.save()
-                AUDIT_LOG.info(
-                    u"Login activated on extauth account - {0} ({1})".format(new_user.username, new_user.email))
-
-    # Check if system is configured to skip activation email for the current user.
-    skip_email = skip_activation_email(
-        user, do_external_auth, running_pipeline, third_party_provider, params,
-    )
-
-    if skip_email:
-        registration.activate()
-    else:
-        compose_and_send_activation_email(user, profile, registration)
-
-    # Perform operations that are non-critical parts of account creation
-    create_or_set_user_attribute_created_on_site(user, request.site)
-
-    preferences_api.set_user_preference(user, LANGUAGE_KEY, get_language())
-
-    if settings.FEATURES.get('ENABLE_DISCUSSION_EMAIL_DIGEST'):
-        try:
-            enable_notifications(user)
-        except Exception:  # pylint: disable=broad-except
-            log.exception("Enable discussion notifications failed for user {id}.".format(id=user.id))
-
-    dog_stats_api.increment("common.student.account_created")
-
-    # Track the user's registration
-    if hasattr(settings, 'LMS_SEGMENT_KEY') and settings.LMS_SEGMENT_KEY:
-        tracking_context = tracker.get_tracker().resolve_context()
-        identity_args = [
-            user.id,
-            {
-                'email': user.email,
-                'username': user.username,
-                'name': profile.name,
-                # Mailchimp requires the age & yearOfBirth to be integers, we send a sane integer default if falsey.
-                'age': profile.age or -1,
-                'yearOfBirth': profile.year_of_birth or datetime.datetime.now(UTC).year,
-                'education': profile.level_of_education_display,
-                'address': profile.mailing_address,
-                'gender': profile.gender_display,
-                'country': text_type(profile.country),
-            }
-        ]
-
-        if hasattr(settings, 'MAILCHIMP_NEW_USER_LIST_ID'):
-            identity_args.append({
-                "MailChimp": {
-                    "listId": settings.MAILCHIMP_NEW_USER_LIST_ID
-                }
-            })
-
-        analytics.identify(*identity_args)
-
-        analytics.track(
-            user.id,
-            "edx.bi.user.account.registered",
-            {
-                'category': 'conversion',
-                'label': params.get('course_id'),
-                'provider': third_party_provider.name if third_party_provider else None
-            },
-            context={
-                'ip': tracking_context.get('ip'),
-                'Google Analytics': {
-                    'clientId': tracking_context.get('client_id')
-                }
-            }
-        )
-
-    # Announce registration
-    REGISTER_USER.send(sender=None, user=user, registration=registration)
-
-    create_comments_service_user(user)
-
-    if not is_request_for_new_amc_site(request):
-        # When _new_ trial is requested, we register the user first, then the
-        # Organization and SiteConfiguration.
-        # So UserOrganizationMapping for new AMC admin sites is deferred later
-        # until `bootstrap_site()` is called.
-        # Tech Debt: This is a weird logic in my opinion that we should simplify into a single API call -- Omar
-        current_org = get_current_organization(failure_return_none=True)
-        if current_org:
-            UserOrganizationMapping.objects.get_or_create(
-                user=user,
-                organization=current_org,
-                is_amc_admin=is_request_for_amc_admin(request),
-            )
-
-    try:
-        record_registration_attributions(request, new_user)
-    # Don't prevent a user from registering due to attribution errors.
-    except Exception:   # pylint: disable=broad-except
-        log.exception('Error while attributing cookies to user registration.')
-
-    # TODO: there is no error checking here to see that the user actually logged in successfully,
-    # and is not yet an active user.
-    if new_user is not None:
-        AUDIT_LOG.info(u"Login success on new account creation - {0}".format(new_user.username))
-
-    return new_user
-
-
-def skip_activation_email(user, do_external_auth, running_pipeline, third_party_provider, params=None):
-    """
-    Return `True` if activation email should be skipped.
-
-    Skip email if we are:
-        1. Doing load testing.
-        2. Random user generation for other forms of testing.
-        3. External auth bypassing activation.
-        4. Have the platform configured to not require e-mail activation.
-        5. Registering a new user using a trusted third party provider (with skip_email_verification=True)
-
-    Note that this feature is only tested as a flag set one way or
-    the other for *new* systems. we need to be careful about
-    changing settings on a running system to make sure no users are
-    left in an inconsistent state (or doing a migration if they are).
-
-    Arguments:
-        user (User): Django User object for the current user.
-        do_external_auth (bool): True if external authentication is in progress.
-        running_pipeline (dict): Dictionary containing user and pipeline data for third party authentication.
-        third_party_provider (ProviderConfig): An instance of third party provider configuration.
-        params (dict): A copy of the request.POST.
-
-    Returns:
-        (bool): `True` if account activation email should be skipped, `False` if account activation email should be
-            sent.
-    """
-    params = params or {}
-    sso_pipeline_email = running_pipeline and running_pipeline['kwargs'].get('details', {}).get('email')
-
-    # Email is valid if the SAML assertion email matches the user account email or
-    # no email was provided in the SAML assertion. Some IdP's use a callback
-    # to retrieve additional user account information (including email) after the
-    # initial account creation.
-    valid_email = (
-        sso_pipeline_email == user.email or (
-            sso_pipeline_email is None and
-            third_party_provider and
-            getattr(third_party_provider, "identity_provider_type", None) == SAP_SUCCESSFACTORS_SAML_KEY
-        )
-    )
-
-    # log the cases where skip activation email flag is set, but email validity check fails
-    if third_party_provider and third_party_provider.skip_email_verification and not valid_email:
-        log.info(
-            '[skip_email_verification=True][user=%s][pipeline-email=%s][identity_provider=%s][provider_type=%s] '
-            'Account activation email sent as user\'s system email differs from SSO email.',
-            user.email,
-            sso_pipeline_email,
-            getattr(third_party_provider, "provider_id", None),
-            getattr(third_party_provider, "identity_provider_type", None)
-        )
-
-    return (
-        settings.FEATURES.get('SKIP_EMAIL_VALIDATION', None) or
-        settings.FEATURES.get('AUTOMATIC_AUTH_FOR_TESTING') or
-        (not params.get('send_activation_email', True)) or  # Appsembler: for Tahoe Registration API
-        (settings.FEATURES.get('BYPASS_ACTIVATION_EMAIL_FOR_EXTAUTH') and do_external_auth) or
-        (third_party_provider and third_party_provider.skip_email_verification and valid_email) or
-        is_request_for_amc_admin(get_current_request())  # Appsembler: Skip activation email for _active_ AMC admin
-    )
-
-
-def record_affiliate_registration_attribution(request, user):
-    """
-    Attribute this user's registration to the referring affiliate, if
-    applicable.
-    """
-    affiliate_id = request.COOKIES.get(settings.AFFILIATE_COOKIE_NAME)
-    if user and affiliate_id:
-        UserAttribute.set_user_attribute(user, REGISTRATION_AFFILIATE_ID, affiliate_id)
-
-
-def record_utm_registration_attribution(request, user):
-    """
-    Attribute this user's registration to the latest UTM referrer, if
-    applicable.
-    """
-    utm_cookie_name = RegistrationCookieConfiguration.current().utm_cookie_name
-    utm_cookie = request.COOKIES.get(utm_cookie_name)
-    if user and utm_cookie:
-        utm = json.loads(utm_cookie)
-        for utm_parameter_name in REGISTRATION_UTM_PARAMETERS:
-            utm_parameter = utm.get(utm_parameter_name)
-            if utm_parameter:
-                UserAttribute.set_user_attribute(
-                    user,
-                    REGISTRATION_UTM_PARAMETERS.get(utm_parameter_name),
-                    utm_parameter
-                )
-        created_at_unixtime = utm.get('created_at')
-        if created_at_unixtime:
-            # We divide by 1000 here because the javascript timestamp generated is in milliseconds not seconds.
-            # PYTHON: time.time()      => 1475590280.823698
-            # JS: new Date().getTime() => 1475590280823
-            created_at_datetime = datetime.datetime.fromtimestamp(int(created_at_unixtime) / float(1000), tz=UTC)
-            UserAttribute.set_user_attribute(
-                user,
-                REGISTRATION_UTM_CREATED_AT,
-                created_at_datetime
-            )
-
-
-def record_registration_attributions(request, user):
-    """
-    Attribute this user's registration based on referrer cookies.
-    """
-    record_affiliate_registration_attribution(request, user)
-    record_utm_registration_attribution(request, user)
-
-
-@csrf_exempt
-@transaction.non_atomic_requests
-def create_account(request, post_override=None):
-    """
-    JSON call to create new edX account.
-    Used by form in signup_modal.html, which is included into header.html
-    """
-    # Check if ALLOW_PUBLIC_ACCOUNT_CREATION flag turned off to restrict user account creation
-    if not configuration_helpers.get_value(
-            'ALLOW_PUBLIC_ACCOUNT_CREATION',
-            settings.FEATURES.get('ALLOW_PUBLIC_ACCOUNT_CREATION', True)
-    ):
-        return HttpResponseForbidden(_("Account creation not allowed."))
-
-    if waffle().is_enabled(PREVENT_AUTH_USER_WRITES):
-        return HttpResponseForbidden(SYSTEM_MAINTENANCE_MSG)
-
-    warnings.warn("Please use RegistrationView instead.", DeprecationWarning)
-
-    try:
-        user = create_account_with_params(request, post_override or request.POST)
-    except AccountValidationError as exc:
-        return JsonResponse({'success': False, 'value': text_type(exc), 'field': exc.field}, status=400)
-    except ValidationError as exc:
-        field, error_list = next(iteritems(exc.message_dict))
-        return JsonResponse(
-            {
-                "success": False,
-                "field": field,
-                "value": error_list[0],
-            },
-            status=400
-        )
-
-    redirect_url = None  # The AJAX method calling should know the default destination upon success
-
-    # Resume the third-party-auth pipeline if necessary.
-    if third_party_auth.is_enabled() and pipeline.running(request):
-        running_pipeline = pipeline.get(request)
-        redirect_url = pipeline.get_complete_url(running_pipeline['backend'])
-
-    response = JsonResponse({
-        'success': True,
-        'redirect_url': redirect_url,
-    })
-    set_logged_in_cookies(request, response, user)
-    return response
-
-
-=======
->>>>>>> 57a09b7b
 @ensure_csrf_cookie
 def activate_account(request, key):
     """
