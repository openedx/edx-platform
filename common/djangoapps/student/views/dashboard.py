--- conflicted
+++ resolved
@@ -2,12 +2,6 @@
 Dashboard view and supporting methods
 """
 
-<<<<<<< HEAD
-import json
-import base64
-=======
-
->>>>>>> d9a072af
 import datetime
 import logging
 from collections import defaultdict
@@ -39,14 +33,9 @@
     get_pseudo_session_for_entitlement,
     get_visible_sessions_for_entitlement
 )
-<<<<<<< HEAD
-from openedx.core.djangoapps.content.course_overviews.models import CourseOverview
-from openedx.core.djangoapps.credit.email_utils import get_credit_provider_display_names, make_providers_strings
-=======
 from openedx.core.djangoapps.credit.email_utils import get_credit_provider_attribute_values, make_providers_strings
 from openedx.core.djangoapps.plugins import constants as plugin_constants
 from openedx.core.djangoapps.plugins.plugin_contexts import get_plugins_view_context
->>>>>>> d9a072af
 from openedx.core.djangoapps.programs.models import ProgramsApiConfig
 from openedx.core.djangoapps.programs.utils import ProgramDataExtender, ProgramProgressMeter
 from openedx.core.djangoapps.site_configuration import helpers as configuration_helpers
@@ -894,25 +883,12 @@
         # TODO START: clean up as part of REVEM-199 (END)
     }
 
-<<<<<<< HEAD
-    # Retrieve pendingTransactionCourse cookie to show waiting alert to the learner. It conatain encrypted
-    # course_id for which AuthorizeNet transaction has been perfromed but notification is yet to be received.
-    transaction_hash = request.COOKIES.get(ECOMMERCE_TRANSACTION_COOKIE_NAME)
-    if transaction_hash:
-        decoded_course_id =  base64.b64decode(transaction_hash)
-        transaction_course_id = CourseKey.from_string(decoded_course_id)
-        pending_transaction_course_name = CourseOverview.get_from_id(transaction_course_id).display_name
-        context.update({
-            'pending_upgrade_course_name': pending_transaction_course_name,
-        })
-=======
     context_from_plugins = get_plugins_view_context(
         plugin_constants.ProjectType.LMS,
         COURSE_DASHBOARD_PLUGIN_VIEW_NAME,
         context
     )
     context.update(context_from_plugins)
->>>>>>> d9a072af
 
     if ecommerce_service.is_enabled(request.user):
         context.update({
@@ -930,12 +906,4 @@
         'resume_button_urls': resume_button_urls
     })
 
-<<<<<<< HEAD
-    response = render_to_response('dashboard.html', context)
-    response.delete_cookie(
-        ECOMMERCE_TRANSACTION_COOKIE_NAME, domain=settings.ECOMMERCE_COOKIE_DOMAIN)
-    set_logged_in_cookies(request, response, user)
-    return response
-=======
-    return render_to_response('dashboard.html', context)
->>>>>>> d9a072af
+    return render_to_response('dashboard.html', context)