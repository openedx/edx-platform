from logging import getLogger

from crum import get_current_request
from django.contrib.auth.models import User
from django.db.models.signals import post_save, pre_save, post_delete, pre_delete
from django.dispatch import receiver
from requests.exceptions import ConnectionError

from common.djangoapps.nodebb.tasks import (task_create_user_on_nodebb, task_update_user_profile_on_nodebb,
                                            task_delete_user_on_nodebb, task_activate_user_on_nodebb,
                                            task_join_group_on_nodebb)
from common.lib.nodebb_client.client import NodeBBClient
from lms.djangoapps.onboarding.helpers import COUNTRIES
from certificates.models import GeneratedCertificate
from lms.djangoapps.onboarding.models import (UserExtendedProfile, Organization, FocusArea, EmailPreference, )
from lms.djangoapps.teams.models import CourseTeam, CourseTeamMembership
from mailchimp_pipeline.signals.handlers import send_user_info_to_mailchimp, send_user_profile_info_to_mailchimp, \
    send_user_enrollments_to_mailchimp, send_user_course_completions_to_mailchimp
from nodebb.models import DiscussionCommunity, TeamGroupChat
from openedx.core.djangoapps.content.course_overviews.models import CourseOverview
from openedx.core.djangoapps.signals.signals import COURSE_CERT_AWARDED

from student.models import ENROLL_STATUS_CHANGE, EnrollStatusChange, UserProfile, CourseEnrollment
from xmodule.modulestore.django import modulestore



log = getLogger(__name__)


def log_action_response(user, status_code, response_body):
    if status_code != 200:
        log.error("Error: Can not update user(%s) on nodebb due to %s" % (user.username, response_body))
    else:
        log.info('Success: User(%s) has been updated on nodebb' % user.username)


@receiver(post_save, sender=CourseEnrollment)
def sync_enrolments_to_mailchimp(sender, instance, created, **kwargs):
    send_user_enrollments_to_mailchimp(sender, instance, created, kwargs)


@receiver(COURSE_CERT_AWARDED, sender=GeneratedCertificate)
def handle_course_cert_awarded(sender, user, course_key, **kwargs):  # pylint: disable=unused-argument
    send_user_course_completions_to_mailchimp(sender, user, course_key, kwargs)


@receiver(post_save, sender=UserProfile)
@receiver(post_save, sender=UserExtendedProfile)
@receiver(post_save, sender=EmailPreference)
@receiver(post_save, sender=Organization)
def sync_user_info_with_nodebb(sender, instance, created, **kwargs):  # pylint: disable=unused-argument, invalid-name
    """
    Sync information b/w NodeBB User Profile and Edx User Profile
    """

    request = get_current_request()
    user = request.user

    send_user_profile_info_to_mailchimp(sender, instance, kwargs)

    if 'login' in request.path or 'logout' in request.path or sender == EmailPreference:
        return

    if sender == UserProfile:
        data_to_sync = {
            "city_of_residence": instance.city,
            "country_of_residence": COUNTRIES.get(instance.country.code, ''),
            "birthday": "01/01/%s" % instance.year_of_birth,
            "language": instance.language,
        }
    elif sender == UserExtendedProfile:
        data_to_sync = {
            "country_of_employment": COUNTRIES.get(instance.country_of_employment, ''),
            "city_of_employment": instance.city_of_employment,
            "interests": instance.get_user_selected_interests(),
            "self_prioritize_areas": instance.get_user_selected_functions()
        }

        if instance.organization:
            data_to_sync["organization"] = instance.organization.label
    elif sender == Organization:
        data_to_sync = {
            "focus_area": FocusArea.objects.get(code=instance.focus_area).label if instance.focus_area else ""
        }
    else:
<<<<<<< HEAD
        pass
=======
        data_to_sync = {}
>>>>>>> f1ab901f

    try:
        status_code, response_body = NodeBBClient().users.update_profile(user.username, kwargs=data_to_sync)
        log_action_response(user, status_code, response_body)
    except ConnectionError:
        task_update_user_profile_on_nodebb(username=user.username, kwargs=data_to_sync)

@receiver(post_save, sender=User, dispatch_uid='update_user_profile_on_nodebb')
def update_user_profile_on_nodebb(sender, instance, created, **kwargs):
    """
    Create/update user account at nodeBB when user created/updated at edx Platform
    """
    send_user_info_to_mailchimp(sender, instance, created, kwargs)

    request = get_current_request()
    if not request or 'login' in request.path:
        return

    if created:
        data_to_sync = {
            'edx_user_id': instance.id,
            'email': instance.email,
            'first_name': instance.first_name,
            'last_name': instance.last_name,
            'username': instance.username,
            'date_joined': instance.date_joined.strftime('%d/%m/%Y'),
        }

        try:
            status_code, response_body = NodeBBClient().users.create(username=instance.username, kwargs=data_to_sync)
            log_action_response(instance, status_code, response_body)
            return status_code
        except ConnectionError:
            task_create_user_on_nodebb(username=instance.username, kwargs=data_to_sync)
    else:
        data_to_sync = {
            'first_name': instance.first_name,
            'last_name': instance.last_name
        }
        try:
            status_code, response_body = NodeBBClient().users.update_profile(instance.username, kwargs=data_to_sync)
            log_action_response(instance, status_code, response_body)
        except ConnectionError:
            task_update_user_profile_on_nodebb(username=instance.username, kwargs=data_to_sync)

@receiver(post_delete, sender=User)
def delete_user_from_nodebb(sender, **kwargs):
    """
    Delete User from NodeBB when deleted at edx (either deleted via admin-panel OR user is under age)
    """
    instance = kwargs['instance']
    try:
        status_code, response_body = NodeBBClient().users.delete_user(instance.username, kwargs={})
        log_action_response(instance, status_code, response_body)
    except ConnectionError:
        task_delete_user_on_nodebb(username=instance.username)

@receiver(pre_save, sender=User, dispatch_uid='activate_deactivate_user_on_nodebb')
def activate_deactivate_user_on_nodebb(sender, instance, **kwargs):
    """
    Activate or Deactivate a user on nodebb whenever user's active state changes on edx platform
    """
    current_user_obj = User.objects.filter(pk=instance.pk)

    if current_user_obj.first() and current_user_obj[0].is_active != instance.is_active:
        try:
            status_code, response_body = NodeBBClient().users.activate(username=instance.username,
                                                                       active=instance.is_active)
            log_action_response(instance, status_code, response_body)
        except ConnectionError:
            task_activate_user_on_nodebb.apply_async(username=instance.username, active=instance.is_active)

@receiver(post_save, sender=CourseOverview, dispatch_uid="nodebb.signals.handlers.create_category_on_nodebb")
def create_category_on_nodebb(sender, instance, created, **kwargs):
    """
    Create a community on NodeBB whenever a new course is created
    """
    if created:
        community_name = '%s-%s-%s-%s' % (instance.display_name, instance.id.org, instance.id.course, instance.id.run)
        status_code, response_body = NodeBBClient().categories.create(name=community_name, label=instance.display_name)

        if status_code != 200:
            log.error(
                "Error: Can't create nodebb cummunity for the given course %s due to %s" % (
                    community_name, response_body
                )
            )
        else:
            DiscussionCommunity.objects.create(
                course_id=instance.id,
                community_url=response_body.get('categoryData', {}).get('slug')
            )
            log.info('Success: Community created for course %s' % instance.id)


@receiver(ENROLL_STATUS_CHANGE)
def join_group_on_nodebb(sender, event=None, user=None, **kwargs):  # pylint: disable=unused-argument
    """
    Automatically join a group on NodeBB [related to that course] on student enrollment
    """
    if event == EnrollStatusChange.enroll:
        username = user.username
        course = modulestore().get_course(kwargs.get('course_id'))

        community_name = '%s-%s-%s-%s' % (course.display_name, course.id.org, course.id.course, course.id.run)
        try:
            status_code, response_body = NodeBBClient().users.join(group_name=community_name, username=username)

            if status_code != 200:
                log.error(
                    'Error: Can not join the group, user (%s, %s) due to %s' % (
                        course.display_name, username, response_body
                        )
                    )
            else:
                log.info('Success: User have joined the group %s successfully' % course.display_name)
        except ConnectionError:
            task_join_group_on_nodebb(group_name=community_name, username=username)

@receiver(post_save, sender=CourseTeam, dispatch_uid="nodebb.signals.handlers.create_update_groupchat_on_nodebb")
def create_update_groupchat_on_nodebb(sender, instance, created, **kwargs):
    """
    Create group on NodeBB whenever a new team is created
    OR
    Update a group whenever existing team changes
    """
    team_group_chat = TeamGroupChat.objects.filter(team_id=instance.id).first()

    if created or not team_group_chat:
        group_info = _get_group_data(instance)
        status_code, response_body = NodeBBClient().groups.create(**group_info)

        if status_code != 200:
            log.error(
                "Error: Can't create nodebb group for the given course %s due to %s" % (
                    instance.course_id, response_body
                )
            )
        else:
            TeamGroupChat.objects.create(team_id=instance.id, room_id=response_body['room'])
            log.info("Successfully created group for course %s" % instance.course_id)
    else:
        room_id = team_group_chat.room_id
        group_info = _get_group_data(instance, is_created=False)
        status_code, response_body = NodeBBClient().groups.update(room_id=room_id, **group_info)

        if status_code != 200:
            log.error(
                "Error: Can't update nodebb group for the given course %s due to %s" % (
                    instance.course_id, response_body
                )
            )
        else:
            log.info("Successfully updated group for course %s" % instance.course_id)


def _get_group_data(instance, is_created=True):
    group_info = {
        'team': [],
        'roomName': instance.name,
        'teamCountry': str(instance.country.name),
        'teamLanguage': instance.language,
        'teamDescription': instance.description
    }
    if is_created:
        course = CourseOverview.objects.get(id=instance.course_id)
        group_info.update({'courseName': course.display_name})

    return group_info


@receiver(pre_delete, sender=CourseTeam, dispatch_uid="nodebb.signals.handlers.delete_groupchat_on_nodebb")
def delete_groupchat_on_nodebb(sender, instance, **kwargs):
    """
    Delete group on NodeBB whenever a team is deleted
    """
    team_group_chat = TeamGroupChat.objects.filter(team_id=instance.id).first()

    if team_group_chat:
        status_code, response_body = NodeBBClient().groups.delete(room_id=team_group_chat.room_id)

        if status_code != 200:
            log.error(
                "Error: Can't delete nodebb group for the given course %s due to %s" % (
                    instance.course_id, response_body
                )
            )
        else:
            team_group_chat.delete()
            log.info("Successfully deleted group chat for course %s" % instance.course_id)


@receiver(post_save, sender=CourseTeamMembership, dispatch_uid="nodebb.signals.handlers.join_groupchat_on_nodebb")
def join_groupchat_on_nodebb(sender, instance, created, **kwargs):
    """
    Join group on NodeBB whenever a new member joins a team
    """
    team_group_chat = TeamGroupChat.objects.filter(team_id=instance.team.id).first()

    if created and team_group_chat:
        member_info = {"team": [instance.user.username, '']}
        status_code, response_body = NodeBBClient().groups.update(room_id=team_group_chat.room_id, **member_info)

        if status_code != 200:
            log.error(
                'Error: Can not join the group, user (%s, %s) due to %s' % (
                    instance.team.name, instance.user, response_body
                )
            )
        else:
            log.info('Success: User have joined the group %s successfully' % instance.team.name)


@receiver(post_delete, sender=CourseTeamMembership, dispatch_uid="nodebb.signals.handlers.leave_groupchat_on_nodebb")
def leave_groupchat_on_nodebb(sender, instance, **kwargs):
    """
    Leave group on NodeBB whenever a member leaves a team
    """
    team_group_chat = TeamGroupChat.objects.filter(team_id=instance.team.id).first()

    if team_group_chat:
        member_info = {"team": [instance.user.username, '']}
        status_code, response_body = NodeBBClient().groups.delete(room_id=team_group_chat.room_id, **member_info)

        if status_code != 200:
            log.error(
                'Error: Can not unjoin the group, user (%s, %s) due to %s' % (
                    instance.team.name, instance.user, response_body
                )
            )
        else:
            log.info('Success: User have unjoined the group %s successfully' % instance.team.name)<|MERGE_RESOLUTION|>--- conflicted
+++ resolved
@@ -24,7 +24,6 @@
 from xmodule.modulestore.django import modulestore
 
 
-
 log = getLogger(__name__)
 
 
@@ -84,11 +83,7 @@
             "focus_area": FocusArea.objects.get(code=instance.focus_area).label if instance.focus_area else ""
         }
     else:
-<<<<<<< HEAD
-        pass
-=======
         data_to_sync = {}
->>>>>>> f1ab901f
 
     try:
         status_code, response_body = NodeBBClient().users.update_profile(user.username, kwargs=data_to_sync)
