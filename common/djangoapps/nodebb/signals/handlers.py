from logging import getLogger

from crum import get_current_request
from django.contrib.auth.models import User
from django.db.models.signals import post_save, pre_save, post_delete, pre_delete
from django.dispatch import receiver

from common.djangoapps.nodebb.tasks import (task_create_user_on_nodebb, task_update_user_profile_on_nodebb,
                                            task_delete_user_on_nodebb, task_activate_user_on_nodebb,
                                            task_join_group_on_nodebb)
from common.lib.nodebb_client.client import NodeBBClient
from lms.djangoapps.onboarding.helpers import COUNTRIES
from certificates.models import GeneratedCertificate
from lms.djangoapps.onboarding.models import (
    UserExtendedProfile, Organization, FocusArea, EmailPreference, )
from lms.djangoapps.teams.models import CourseTeam, CourseTeamMembership
from mailchimp_pipeline.signals.handlers import send_user_info_to_mailchimp, \
    send_user_enrollments_to_mailchimp, send_user_course_completions_to_mailchimp
from nodebb.models import DiscussionCommunity, TeamGroupChat
from openedx.core.djangoapps.content.course_overviews.models import CourseOverview
from openedx.core.djangoapps.signals.signals import COURSE_CERT_AWARDED

from student.models import ENROLL_STATUS_CHANGE, EnrollStatusChange, UserProfile, CourseEnrollment
from xmodule.modulestore.django import modulestore


log = getLogger(__name__)


def log_action_response(user, status_code, response_body):
    if status_code != 200:
        log.error("Error: Can not update user(%s) on nodebb due to %s" %
                  (user.username, response_body))
    else:
        log.info('Success: User(%s) has been updated on nodebb' %
                 user.username)



@receiver(post_save, sender=CourseEnrollment)
def sync_enrolments_to_mailchimp(sender, instance, created, **kwargs):
    data = {"user_id": instance.user.id}
    send_user_enrollments_to_mailchimp.delay(data)


@receiver(COURSE_CERT_AWARDED, sender=GeneratedCertificate)
def handle_course_cert_awarded(sender, user, course_key, **kwargs):  # pylint: disable=unused-argument
    data = {"user_id": user.id}
    send_user_course_completions_to_mailchimp.delay(data)


@receiver(post_save, sender=UserProfile)
def sync_user_profile_info_with_nodebb(sender, instance, **kwargs):
    user = instance.user
    data_to_sync = {
        "city_of_residence": instance.city,
        "country_of_residence": COUNTRIES.get(instance.country.code, ''),
        "birthday": "01/01/%s" % instance.year_of_birth,
        "language": instance.language,
    }
    task_update_user_profile_on_nodebb.delay(
        username=user.username, profile_data=data_to_sync)


@receiver(post_save, sender=UserExtendedProfile)
def sync_extended_profile_info_with_nodebb(sender, instance, **kwargs):
    user = instance.user
    data_to_sync = {
        "country_of_employment": COUNTRIES.get(instance.country_of_employment, ''),
        "city_of_employment": instance.city_of_employment,
        "interests": instance.get_user_selected_interests(),
        "self_prioritize_areas": instance.get_user_selected_functions()
    }

    if instance.organization:
        data_to_sync["organization"] = instance.organization.label

    task_update_user_profile_on_nodebb.delay(
        username=user.username, profile_data=data_to_sync)


@receiver(post_save, sender=Organization)
def sync_organization_info_with_nodebb(sender, instance, created, **kwargs):  # pylint: disable=unused-argument, invalid-name
    """
    Sync information b/w NodeBB User Profile and Edx User Profile
    """

    # To prevent unnecessary API calls in case Django only updates
    # updated_at etc.
    request = get_current_request()

    if request is None:
        return

    if 'login' in request.path or 'logout' in request.path:
        return

    data_to_sync = {
        "focus_area": FocusArea.objects.get(code=instance.focus_area).label if instance.focus_area else ""
    }

    user = request.user

    task_update_user_profile_on_nodebb.delay(
        username=user.username, profile_data=data_to_sync)



@receiver(post_save, sender=User, dispatch_uid='update_user_profile_on_nodebb')
def update_user_profile_on_nodebb(sender, instance, created, **kwargs):
    """
        Create user account at nodeBB when user created at edx Platform
    """
    send_user_info_to_mailchimp(sender, instance, created, kwargs)

    request = get_current_request()
    if not request or 'login' in request.path:
        return

    if created:
        data_to_sync = {
            'edx_user_id': instance.id,
            'email': instance.email,
            'first_name': instance.first_name,
            'last_name': instance.last_name,
            'username': instance.username,
            'date_joined': instance.date_joined.strftime('%d/%m/%Y'),
        }

        task_create_user_on_nodebb.delay(
            username=instance.username, user_data=data_to_sync)
    else:
        data_to_sync = {
            'first_name': instance.first_name,
            'last_name': instance.last_name
        }

        task_update_user_profile_on_nodebb.delay(
            username=instance.username, profile_data=data_to_sync)



@receiver(post_delete, sender=User)
def delete_user_from_nodebb(sender, **kwargs):
    """
    Delete User from NodeBB when deleted at edx (either deleted via admin-panel OR user is under age)
    """
    instance = kwargs['instance']

    task_delete_user_on_nodebb.delay(username=instance.username)


@receiver(pre_save, sender=User, dispatch_uid='activate_deactivate_user_on_nodebb')
def activate_deactivate_user_on_nodebb(sender, instance, **kwargs):
    """
    Activate or Deactivate a user on nodebb whenever user's active state changes on edx platform
    """
    current_user_obj = User.objects.filter(pk=instance.pk)

    if current_user_obj.first() and current_user_obj[0].is_active != instance.is_active:
        task_activate_user_on_nodebb.delay(
            username=instance.username, active=instance.is_active)


@receiver(post_save, sender=CourseOverview, dispatch_uid="nodebb.signals.handlers.create_category_on_nodebb")
def create_category_on_nodebb(sender, instance, created, **kwargs):
    """
    Create a community on NodeBB whenever a new course is created
    """
    if created:
        community_name = '%s-%s-%s-%s' % (instance.display_name,
                                          instance.id.org, instance.id.course, instance.id.run)
        status_code, response_body = NodeBBClient().categories.create(
            name=community_name, label=instance.display_name)

        if status_code != 200:
            log.error(
                "Error: Can't create nodebb cummunity for the given course %s due to %s" % (
                    community_name, response_body
                )
            )
        else:
            DiscussionCommunity.objects.create(
                course_id=instance.id,
                community_url=response_body.get('categoryData', {}).get('slug')
            )
            log.info('Success: Community created for course %s' % instance.id)


@receiver(ENROLL_STATUS_CHANGE)
def join_group_on_nodebb(sender, event=None, user=None, **kwargs):  # pylint: disable=unused-argument
    """
    Automatically join a group on NodeBB [related to that course] on student enrollment
    """
    if event == EnrollStatusChange.enroll:
        username = user.username
        course = modulestore().get_course(kwargs.get('course_id'))

        community_name = '%s-%s-%s-%s' % (course.display_name,
                                          course.id.org, course.id.course, course.id.run)

        task_join_group_on_nodebb.delay(
            group_name=community_name, username=username)



@receiver(post_save, sender=CourseTeam, dispatch_uid="nodebb.signals.handlers.create_update_groupchat_on_nodebb")
def create_update_groupchat_on_nodebb(sender, instance, created, **kwargs):
    """
    Create group on NodeBB whenever a new team is created
    OR
    Update a group whenever existing team changes
    """
    team_group_chat = TeamGroupChat.objects.filter(team_id=instance.id).first()

    if created or not team_group_chat:
        group_info = _get_group_data(instance)
        status_code, response_body = NodeBBClient().groups.create(**group_info)

        if status_code != 200:
            log.error(
                "Error: Can't create nodebb group for the given course %s due to %s" % (
                    instance.course_id, response_body
                )
            )
        else:
            TeamGroupChat.objects.create(
                team_id=instance.id, room_id=response_body['room'])
            log.info("Successfully created group for course %s" %
                     instance.course_id)
    else:
        room_id = team_group_chat.room_id
        group_info = _get_group_data(instance, is_created=False)
        status_code, response_body = NodeBBClient().groups.update(
            room_id=room_id, **group_info)

        if status_code != 200:
            log.error(
                "Error: Can't update nodebb group for the given course %s due to %s" % (
                    instance.course_id, response_body
                )
            )
        else:
            log.info("Successfully updated group for course %s" %
                     instance.course_id)


def _get_group_data(instance, is_created=True):
    group_info = {
        'team': [],
        'roomName': instance.name,
        'teamCountry': str(instance.country.name),
        'teamLanguage': instance.language,
        'teamDescription': instance.description
    }
    if is_created:
        course = CourseOverview.objects.get(id=instance.course_id)
        group_info.update({'courseName': course.display_name})

    return group_info


@receiver(pre_delete, sender=CourseTeam, dispatch_uid="nodebb.signals.handlers.delete_groupchat_on_nodebb")
def delete_groupchat_on_nodebb(sender, instance, **kwargs):
    """
    Delete group on NodeBB whenever a team is deleted
    """
    team_group_chat = TeamGroupChat.objects.filter(team_id=instance.id).first()

    if team_group_chat:
        status_code, response_body = NodeBBClient().groups.delete(
            room_id=team_group_chat.room_id)

        if status_code != 200:
            log.error(
                "Error: Can't delete nodebb group for the given course %s due to %s" % (
                    instance.course_id, response_body
                )
            )
        else:
            team_group_chat.delete()
            log.info("Successfully deleted group chat for course %s" %
                     instance.course_id)


@receiver(post_save, sender=CourseTeamMembership, dispatch_uid="nodebb.signals.handlers.join_groupchat_on_nodebb")
def join_groupchat_on_nodebb(sender, instance, created, **kwargs):
    """
    Join group on NodeBB whenever a new member joins a team
    """
    team_group_chat = TeamGroupChat.objects.filter(
        team_id=instance.team.id).first()

    if created and team_group_chat:
        member_info = {"team": [instance.user.username, '']}
        status_code, response_body = NodeBBClient().groups.update(
            room_id=team_group_chat.room_id, **member_info)

        if status_code != 200:
            log.error(
                'Error: Can not join the group, user (%s, %s) due to %s' % (
                    instance.team.name, instance.user, response_body
                )
            )
        else:
            log.info('Success: User have joined the group %s successfully' %
                     instance.team.name)


@receiver(post_delete, sender=CourseTeamMembership, dispatch_uid="nodebb.signals.handlers.leave_groupchat_on_nodebb")
def leave_groupchat_on_nodebb(sender, instance, **kwargs):
    """
    Leave group on NodeBB whenever a member leaves a team
    """
    team_group_chat = TeamGroupChat.objects.filter(
        team_id=instance.team.id).first()

    if team_group_chat:
        member_info = {"team": [instance.user.username, '']}
        status_code, response_body = NodeBBClient().groups.delete(
            room_id=team_group_chat.room_id, **member_info)

        if status_code != 200:
            log.error(
                'Error: Can not unjoin the group, user (%s, %s) due to %s' % (
                    instance.team.name, instance.user, response_body
                )
            )
        else:
<<<<<<< HEAD
            log.info('Success: User have unjoined the group %s successfully' %
                     instance.team.name)
=======
            log.info('Success: User have unjoined the group %s successfully' % instance.team.name)
>>>>>>> 60149121
<|MERGE_RESOLUTION|>--- conflicted
+++ resolved
@@ -327,9 +327,5 @@
                 )
             )
         else:
-<<<<<<< HEAD
             log.info('Success: User have unjoined the group %s successfully' %
-                     instance.team.name)
-=======
-            log.info('Success: User have unjoined the group %s successfully' % instance.team.name)
->>>>>>> 60149121
+                     instance.team.name)