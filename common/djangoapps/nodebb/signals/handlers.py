from logging import getLogger

from celery.task import task
from common.djangoapps.mailchimp_pipeline.helpers import get_org_data_for_mandrill
from crum import get_current_request
from django.contrib.auth.models import User
from django.db.models.signals import post_save, pre_save, post_delete, pre_delete
from django.dispatch import receiver

from common.djangoapps.nodebb.tasks import (task_create_user_on_nodebb, task_update_user_profile_on_nodebb,
                                            task_delete_user_on_nodebb, task_activate_user_on_nodebb,
                                            task_join_group_on_nodebb)
from common.lib.nodebb_client.client import NodeBBClient
from lms.djangoapps.onboarding.helpers import COUNTRIES
from certificates.models import GeneratedCertificate
from lms.djangoapps.onboarding.models import (UserExtendedProfile, Organization, FocusArea, EmailPreference, )
from lms.djangoapps.teams.models import CourseTeam, CourseTeamMembership
from mailchimp_pipeline.signals.handlers import send_user_info_to_mailchimp, send_user_profile_info_to_mailchimp, \
    send_user_enrollments_to_mailchimp, send_user_course_completions_to_mailchimp
from nodebb.models import DiscussionCommunity, TeamGroupChat
from openedx.core.djangoapps.content.course_overviews.models import CourseOverview
from openedx.core.djangoapps.signals.signals import COURSE_CERT_AWARDED

from student.models import ENROLL_STATUS_CHANGE, EnrollStatusChange, UserProfile, CourseEnrollment
from xmodule.modulestore.django import modulestore


log = getLogger(__name__)


def log_action_response(user, status_code, response_body):
    if status_code != 200:
        log.error("Error: Can not update user(%s) on nodebb due to %s" % (user.username, response_body))
    else:
        log.info('Success: User(%s) has been updated on nodebb' % user.username)

@receiver(post_save, sender=CourseEnrollment)
def sync_enrolments_to_mailchimp(sender, instance, created, **kwargs):
    data = {"user_id": instance.user.id}
    send_user_enrollments_to_mailchimp.delay(data)


@receiver(COURSE_CERT_AWARDED, sender=GeneratedCertificate)
def handle_course_cert_awarded(sender, user, course_key, **kwargs):  # pylint: disable=unused-argument
    data = {"user_id": user.id}
    send_user_course_completions_to_mailchimp.delay(data)


@receiver(post_save, sender=UserProfile)
@receiver(post_save, sender=UserExtendedProfile)
@receiver(post_save, sender=EmailPreference)
@receiver(post_save, sender=Organization)
def sync_user_info_with_nodebb(sender, instance, created, **kwargs):  # pylint: disable=unused-argument, invalid-name
    """
    Sync information b/w NodeBB User Profile and Edx User Profile
    """
    request = get_current_request()
    user = request.user

    send_user_profile_info_to_mailchimp(sender, instance, kwargs)

    if 'login' in request.path or 'logout' in request.path or sender == EmailPreference:
        return

    if sender == UserProfile:
        data_to_sync = {
            "city_of_residence": instance.city,
            "country_of_residence": COUNTRIES.get(instance.country.code, ''),
            "birthday": "01/01/%s" % instance.year_of_birth,
            "language": instance.language,
        }
    elif sender == UserExtendedProfile:
        data_to_sync = {
            "country_of_employment": COUNTRIES.get(instance.country_of_employment, ''),
            "city_of_employment": instance.city_of_employment,
            "interests": instance.get_user_selected_interests(),
            "self_prioritize_areas": instance.get_user_selected_functions()
        }

        if instance.organization:
            data_to_sync["organization"] = instance.organization.label
    elif sender == Organization:
        data_to_sync = {
            "focus_area": FocusArea.objects.get(code=instance.focus_area).label if instance.focus_area else ""
        }
    else:
        data_to_sync = {}

    task_update_user_profile_on_nodebb.delay(username=user.username, profile_data=data_to_sync)

@receiver(post_save, sender=User, dispatch_uid='update_user_profile_on_nodebb')
def update_user_profile_on_nodebb(sender, instance, created, **kwargs):
    """
    Create/update user account at nodeBB when user created/updated at edx Platform
    """
    send_user_info_to_mailchimp(sender, instance, created, kwargs)

    request = get_current_request()
    if not request or 'login' in request.path:
        return

    if created:
        data_to_sync = {
            'edx_user_id': instance.id,
            'email': instance.email,
            'first_name': instance.first_name,
            'last_name': instance.last_name,
            'username': instance.username,
            'date_joined': instance.date_joined.strftime('%d/%m/%Y'),
        }

        task_create_user_on_nodebb.delay(username=instance.username, user_data=data_to_sync)
    else:
        data_to_sync = {
            'first_name': instance.first_name,
            'last_name': instance.last_name
        }
<<<<<<< HEAD

        task_update_user_profile_on_nodebb.delay(username=instance.username, profile_data=data_to_sync)
=======
        status_code, response_body = NodeBBClient().users.update_profile(instance.username, kwargs=data_to_sync)
        log_action_response(instance, status_code, response_body)

>>>>>>> 893c90e9

@receiver(post_delete, sender=User)
def delete_user_from_nodebb(sender, **kwargs):
    """
    Delete User from NodeBB when deleted at edx (either deleted via admin-panel OR user is under age)
    """
    instance = kwargs['instance']

    task_delete_user_on_nodebb.delay(username=instance.username)

@receiver(pre_save, sender=User, dispatch_uid='activate_deactivate_user_on_nodebb')
def activate_deactivate_user_on_nodebb(sender, instance, **kwargs):
    """
    Activate or Deactivate a user on nodebb whenever user's active state changes on edx platform
    """
    current_user_obj = User.objects.filter(pk=instance.pk)

    if current_user_obj.first() and current_user_obj[0].is_active != instance.is_active:
        task_activate_user_on_nodebb.delay(username=instance.username, active=instance.is_active)

@receiver(post_save, sender=CourseOverview, dispatch_uid="nodebb.signals.handlers.create_category_on_nodebb")
def create_category_on_nodebb(sender, instance, created, **kwargs):
    """
    Create a community on NodeBB whenever a new course is created
    """
    if created:
        community_name = '%s-%s-%s-%s' % (instance.display_name, instance.id.org, instance.id.course, instance.id.run)
        status_code, response_body = NodeBBClient().categories.create(name=community_name, label=instance.display_name)

        if status_code != 200:
            log.error(
                "Error: Can't create nodebb cummunity for the given course %s due to %s" % (
                    community_name, response_body
                )
            )
        else:
            DiscussionCommunity.objects.create(
                course_id=instance.id,
                community_url=response_body.get('categoryData', {}).get('slug')
            )
            log.info('Success: Community created for course %s' % instance.id)


@receiver(ENROLL_STATUS_CHANGE)
def join_group_on_nodebb(sender, event=None, user=None, **kwargs):  # pylint: disable=unused-argument
    """
    Automatically join a group on NodeBB [related to that course] on student enrollment
    """
    if event == EnrollStatusChange.enroll:
        username = user.username
        course = modulestore().get_course(kwargs.get('course_id'))

        community_name = '%s-%s-%s-%s' % (course.display_name, course.id.org, course.id.course, course.id.run)

        task_join_group_on_nodebb.delay(group_name=community_name, username=username)

@receiver(post_save, sender=CourseTeam, dispatch_uid="nodebb.signals.handlers.create_update_groupchat_on_nodebb")
def create_update_groupchat_on_nodebb(sender, instance, created, **kwargs):
    """
    Create group on NodeBB whenever a new team is created
    OR
    Update a group whenever existing team changes
    """
    team_group_chat = TeamGroupChat.objects.filter(team_id=instance.id).first()

    if created or not team_group_chat:
        group_info = _get_group_data(instance)
        status_code, response_body = NodeBBClient().groups.create(**group_info)

        if status_code != 200:
            log.error(
                "Error: Can't create nodebb group for the given course %s due to %s" % (
                    instance.course_id, response_body
                )
            )
        else:
            TeamGroupChat.objects.create(team_id=instance.id, room_id=response_body['room'])
            log.info("Successfully created group for course %s" % instance.course_id)
    else:
        room_id = team_group_chat.room_id
        group_info = _get_group_data(instance, is_created=False)
        status_code, response_body = NodeBBClient().groups.update(room_id=room_id, **group_info)

        if status_code != 200:
            log.error(
                "Error: Can't update nodebb group for the given course %s due to %s" % (
                    instance.course_id, response_body
                )
            )
        else:
            log.info("Successfully updated group for course %s" % instance.course_id)


def _get_group_data(instance, is_created=True):
    group_info = {
        'team': [],
        'roomName': instance.name,
        'teamCountry': str(instance.country.name),
        'teamLanguage': instance.language,
        'teamDescription': instance.description
    }
    if is_created:
        course = CourseOverview.objects.get(id=instance.course_id)
        group_info.update({'courseName': course.display_name})

    return group_info


@receiver(pre_delete, sender=CourseTeam, dispatch_uid="nodebb.signals.handlers.delete_groupchat_on_nodebb")
def delete_groupchat_on_nodebb(sender, instance, **kwargs):
    """
    Delete group on NodeBB whenever a team is deleted
    """
    team_group_chat = TeamGroupChat.objects.filter(team_id=instance.id).first()

    if team_group_chat:
        status_code, response_body = NodeBBClient().groups.delete(room_id=team_group_chat.room_id)

        if status_code != 200:
            log.error(
                "Error: Can't delete nodebb group for the given course %s due to %s" % (
                    instance.course_id, response_body
                )
            )
        else:
            team_group_chat.delete()
            log.info("Successfully deleted group chat for course %s" % instance.course_id)


@receiver(post_save, sender=CourseTeamMembership, dispatch_uid="nodebb.signals.handlers.join_groupchat_on_nodebb")
def join_groupchat_on_nodebb(sender, instance, created, **kwargs):
    """
    Join group on NodeBB whenever a new member joins a team
    """
    team_group_chat = TeamGroupChat.objects.filter(team_id=instance.team.id).first()

    if created and team_group_chat:
        member_info = {"team": [instance.user.username, '']}
        status_code, response_body = NodeBBClient().groups.update(room_id=team_group_chat.room_id, **member_info)

        if status_code != 200:
            log.error(
                'Error: Can not join the group, user (%s, %s) due to %s' % (
                    instance.team.name, instance.user, response_body
                )
            )
        else:
            log.info('Success: User have joined the group %s successfully' % instance.team.name)


@receiver(post_delete, sender=CourseTeamMembership, dispatch_uid="nodebb.signals.handlers.leave_groupchat_on_nodebb")
def leave_groupchat_on_nodebb(sender, instance, **kwargs):
    """
    Leave group on NodeBB whenever a member leaves a team
    """
    team_group_chat = TeamGroupChat.objects.filter(team_id=instance.team.id).first()

    if team_group_chat:
        member_info = {"team": [instance.user.username, '']}
        status_code, response_body = NodeBBClient().groups.delete(room_id=team_group_chat.room_id, **member_info)

        if status_code != 200:
            log.error(
                'Error: Can not unjoin the group, user (%s, %s) due to %s' % (
                    instance.team.name, instance.user, response_body
                )
            )
        else:
            log.info('Success: User have unjoined the group %s successfully' % instance.team.name)
<|MERGE_RESOLUTION|>--- conflicted
+++ resolved
@@ -1,7 +1,5 @@
 from logging import getLogger
 
-from celery.task import task
-from common.djangoapps.mailchimp_pipeline.helpers import get_org_data_for_mandrill
 from crum import get_current_request
 from django.contrib.auth.models import User
 from django.db.models.signals import post_save, pre_save, post_delete, pre_delete
@@ -34,6 +32,7 @@
     else:
         log.info('Success: User(%s) has been updated on nodebb' % user.username)
 
+
 @receiver(post_save, sender=CourseEnrollment)
 def sync_enrolments_to_mailchimp(sender, instance, created, **kwargs):
     data = {"user_id": instance.user.id}
@@ -54,6 +53,7 @@
     """
     Sync information b/w NodeBB User Profile and Edx User Profile
     """
+
     request = get_current_request()
     user = request.user
 
@@ -88,10 +88,11 @@
 
     task_update_user_profile_on_nodebb.delay(username=user.username, profile_data=data_to_sync)
 
+
 @receiver(post_save, sender=User, dispatch_uid='update_user_profile_on_nodebb')
 def update_user_profile_on_nodebb(sender, instance, created, **kwargs):
     """
-    Create/update user account at nodeBB when user created/updated at edx Platform
+        Create user account at nodeBB when user created at edx Platform
     """
     send_user_info_to_mailchimp(sender, instance, created, kwargs)
 
@@ -115,14 +116,9 @@
             'first_name': instance.first_name,
             'last_name': instance.last_name
         }
-<<<<<<< HEAD
 
         task_update_user_profile_on_nodebb.delay(username=instance.username, profile_data=data_to_sync)
-=======
-        status_code, response_body = NodeBBClient().users.update_profile(instance.username, kwargs=data_to_sync)
-        log_action_response(instance, status_code, response_body)
-
->>>>>>> 893c90e9
+
 
 @receiver(post_delete, sender=User)
 def delete_user_from_nodebb(sender, **kwargs):
@@ -178,6 +174,7 @@
         community_name = '%s-%s-%s-%s' % (course.display_name, course.id.org, course.id.course, course.id.run)
 
         task_join_group_on_nodebb.delay(group_name=community_name, username=username)
+
 
 @receiver(post_save, sender=CourseTeam, dispatch_uid="nodebb.signals.handlers.create_update_groupchat_on_nodebb")
 def create_update_groupchat_on_nodebb(sender, instance, created, **kwargs):
