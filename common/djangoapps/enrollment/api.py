--- conflicted
+++ resolved
@@ -135,7 +135,6 @@
     return _data_api().get_course_enrollment(user_id, course_id)
 
 
-<<<<<<< HEAD
 def get_roster(course_id):
     """
     Retrieve a list of users enrolled in a course
@@ -143,10 +142,7 @@
     return _data_api().get_roster(course_id)
 
 
-def add_enrollment(user_id, course_id, mode='honor', is_active=True):
-=======
 def add_enrollment(user_id, course_id, mode=None, is_active=True):
->>>>>>> a27c7025
     """Enrolls a user in a course.
 
     Enrolls a user in a course. If the mode is not specified, this will default to `CourseMode.DEFAULT_MODE_SLUG`.
