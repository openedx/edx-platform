--- conflicted
+++ resolved
@@ -5,12 +5,14 @@
 """
 import logging
 
-from django.core.exceptions import ObjectDoesNotExist
+from django.core.exceptions import ObjectDoesNotExist, ValidationError
 from django.utils.decorators import method_decorator
 from edx_rest_framework_extensions.authentication import JwtAuthentication
 from opaque_keys import InvalidKeyError
 from opaque_keys.edx.keys import CourseKey
 from rest_framework import status
+from rest_framework.generics import ListAPIView
+from rest_framework.permissions import IsAdminUser
 from rest_framework.response import Response
 from rest_framework.throttling import UserRateThrottle
 from rest_framework.views import APIView
@@ -18,6 +20,8 @@
 from course_modes.models import CourseMode
 from enrollment import api
 from enrollment.errors import CourseEnrollmentError, CourseEnrollmentExistsError, CourseModeNotFoundError
+from enrollment.forms import CourseEnrollmentsApiListForm
+from enrollment.serializers import CourseEnrollmentsApiListSerializer
 from openedx.core.djangoapps.cors_csrf.authentication import SessionAuthenticationCrossDomainCsrf
 from openedx.core.djangoapps.cors_csrf.decorators import ensure_csrf_cookie_cross_domain
 from openedx.core.djangoapps.embargo import api as embargo_api
@@ -26,12 +30,13 @@
     OAuth2AuthenticationAllowInactiveUser,
     SessionAuthenticationAllowInactiveUser
 )
+from openedx.core.lib.api.view_utils import DeveloperErrorViewMixin
 from openedx.core.lib.api.permissions import ApiKeyHeaderPermission, ApiKeyHeaderPermissionIsAuthenticated
 from openedx.core.lib.exceptions import CourseNotFoundError
 from openedx.core.lib.log_utils import audit_log
 from openedx.features.enterprise_support.api import EnterpriseApiClient, EnterpriseApiException, enterprise_enabled
 from student.auth import user_has_role
-from student.models import User
+from student.models import User, CourseEnrollment
 from student.roles import CourseStaffRole, GlobalStaff
 from util.disable_rate_limit import can_disable_rate_limit
 
@@ -699,9 +704,6 @@
                     requested_activation=is_active,
                     actual_activation=current_enrollment['is_active'] if current_enrollment else None,
                     user_id=user.id
-<<<<<<< HEAD
-                )
-=======
                 )
 
 
@@ -805,5 +807,4 @@
         if usernames:
             queryset = queryset.filter(user__username__in=usernames)
 
-        return queryset
->>>>>>> c78c0fbb
+        return queryset