"""
Tests for user enrollment.
"""
import datetime
import itertools
import json
import unittest

import ddt
import httpretty
import pytz
from django.conf import settings
from django.core.cache import cache
from django.core.handlers.wsgi import WSGIRequest
from django.core.urlresolvers import reverse
from django.test import Client
from django.test.utils import override_settings
from mock import patch
from nose.plugins.attrib import attr
from rest_framework import status
from rest_framework.test import APITestCase
from xmodule.modulestore.tests.django_utils import ModuleStoreTestCase
from xmodule.modulestore.tests.factories import CourseFactory, check_mongo_calls_range

from course_modes.models import CourseMode
from enrollment import api
from enrollment.errors import CourseEnrollmentError
from enrollment.views import EnrollmentUserThrottle
from openedx.core.djangoapps.content.course_overviews.models import CourseOverview
from openedx.core.djangoapps.embargo.models import Country, CountryAccessRule, RestrictedCourse
from openedx.core.djangoapps.embargo.test_utils import restrict_course
from openedx.core.djangoapps.user_api.models import UserOrgTag
from openedx.core.lib.django_test_client_utils import get_absolute_url
from openedx.features.enterprise_support.tests.mixins.enterprise import EnterpriseServiceMockMixin
from student.models import CourseEnrollment
from student.roles import CourseStaffRole
from student.tests.factories import AdminFactory, CourseModeFactory, UserFactory
from util.models import RateLimitConfiguration
from util.testing import UrlResetMixin


class EnrollmentTestMixin(object):
    """ Mixin with methods useful for testing enrollments. """
    API_KEY = "i am a key"

    def assert_enrollment_status(
            self,
            course_id=None,
            username=None,
            expected_status=status.HTTP_200_OK,
            email_opt_in=None,
            as_server=False,
            mode=CourseMode.DEFAULT_MODE_SLUG,
            is_active=None,
            enrollment_attributes=None,
            min_mongo_calls=0,
            max_mongo_calls=0,
            enterprise_course_consent=None,
    ):
        """
        Enroll in the course and verify the response's status code. If the expected status is 200, also validates
        the response content.

        Returns
            Response
        """
        course_id = course_id or unicode(self.course.id)
        username = username or self.user.username

        data = {
            'mode': mode,
            'course_details': {
                'course_id': course_id
            },
            'user': username,
            'enrollment_attributes': enrollment_attributes
        }

        if is_active is not None:
            data['is_active'] = is_active

        if email_opt_in is not None:
            data['email_opt_in'] = email_opt_in

        if enterprise_course_consent is not None:
            data['enterprise_course_consent'] = enterprise_course_consent

        extra = {}
        if as_server:
            extra['HTTP_X_EDX_API_KEY'] = self.API_KEY

        # Verify that the modulestore is queried as expected.
        with check_mongo_calls_range(min_finds=min_mongo_calls, max_finds=max_mongo_calls):
            with patch('enrollment.views.audit_log') as mock_audit_log:
                url = reverse('courseenrollments')
                response = self.client.post(url, json.dumps(data), content_type='application/json', **extra)
                self.assertEqual(response.status_code, expected_status)

                if expected_status == status.HTTP_200_OK:
                    data = json.loads(response.content)
                    self.assertEqual(course_id, data['course_details']['course_id'])

                    if mode is not None:
                        self.assertEqual(mode, data['mode'])

                    if is_active is not None:
                        self.assertEqual(is_active, data['is_active'])
                    else:
                        self.assertTrue(data['is_active'])

                    if as_server:
                        # Verify that an audit message was logged.
                        self.assertTrue(mock_audit_log.called)

                        # If multiple enrollment calls are made in the scope of a
                        # single test, we want to validate that audit messages are
                        # logged for each call.
                        mock_audit_log.reset_mock()

        return response

    def assert_enrollment_activation(self, expected_activation, expected_mode):
        """Change an enrollment's activation and verify its activation and mode are as expected."""
        self.assert_enrollment_status(
            as_server=True,
            mode=expected_mode,
            is_active=expected_activation,
            expected_status=status.HTTP_200_OK
        )
        actual_mode, actual_activation = CourseEnrollment.enrollment_mode_for_user(self.user, self.course.id)
        self.assertEqual(actual_activation, expected_activation)
        self.assertEqual(actual_mode, expected_mode)


@attr(shard=3)
@override_settings(EDX_API_KEY="i am a key")
@ddt.ddt
@unittest.skipUnless(settings.ROOT_URLCONF == 'lms.urls', 'Test only valid in lms')
class EnrollmentTest(EnrollmentTestMixin, ModuleStoreTestCase, APITestCase, EnterpriseServiceMockMixin):
    """
    Test user enrollment, especially with different course modes.
    """
    USERNAME = "Bob"
    EMAIL = "bob@example.com"
    PASSWORD = "edx"

    OTHER_USERNAME = "Jane"
    OTHER_EMAIL = "jane@example.com"

    ENABLED_CACHES = ['default', 'mongo_metadata_inheritance', 'loc_cache']
    ENABLED_SIGNALS = ['course_published']

    def setUp(self):
        """ Create a course and user, then log in. """
        super(EnrollmentTest, self).setUp()

        self.rate_limit_config = RateLimitConfiguration.current()
        self.rate_limit_config.enabled = False
        self.rate_limit_config.save()

        throttle = EnrollmentUserThrottle()
        self.rate_limit, __ = throttle.parse_rate(throttle.rate)

        # Pass emit_signals when creating the course so it would be cached
        # as a CourseOverview.
        self.course = CourseFactory.create(emit_signals=True)

        self.user = UserFactory.create(
            username=self.USERNAME,
            email=self.EMAIL,
            password=self.PASSWORD,
        )
        self.other_user = UserFactory.create(
            username=self.OTHER_USERNAME,
            email=self.OTHER_EMAIL,
            password=self.PASSWORD,
        )
        self.client.login(username=self.USERNAME, password=self.PASSWORD)

    @ddt.data(
        # Default (no course modes in the database)
        # Expect that users are automatically enrolled as the default
        ([], CourseMode.DEFAULT_MODE_SLUG),

        # Audit / Verified
        # We should always go to the "choose your course" page.
        # We should also be enrolled as the default.
        ([CourseMode.VERIFIED, CourseMode.AUDIT], CourseMode.DEFAULT_MODE_SLUG),
    )
    @ddt.unpack
    def test_enroll(self, course_modes, enrollment_mode):
        # Create the course modes (if any) required for this test case
        for mode_slug in course_modes:
            CourseModeFactory.create(
                course_id=self.course.id,
                mode_slug=mode_slug,
                mode_display_name=mode_slug,
            )

        # Create an enrollment
        resp = self.assert_enrollment_status()

        # Verify that the response contains the correct course_name
        data = json.loads(resp.content)
        self.assertEqual(self.course.display_name_with_default, data['course_details']['course_name'])

        # Verify that the enrollment was created correctly
        self.assertTrue(CourseEnrollment.is_enrolled(self.user, self.course.id))
        course_mode, is_active = CourseEnrollment.enrollment_mode_for_user(self.user, self.course.id)
        self.assertTrue(is_active)
        self.assertEqual(course_mode, enrollment_mode)

    def test_check_enrollment(self):
        CourseModeFactory.create(
            course_id=self.course.id,
            mode_slug=CourseMode.DEFAULT_MODE_SLUG,
            mode_display_name=CourseMode.DEFAULT_MODE_SLUG,
        )
        # Create an enrollment
        self.assert_enrollment_status()
        resp = self.client.get(
            reverse('courseenrollment', kwargs={'username': self.user.username, "course_id": unicode(self.course.id)})
        )
        self.assertEqual(resp.status_code, status.HTTP_200_OK)
        data = json.loads(resp.content)
        self.assertEqual(unicode(self.course.id), data['course_details']['course_id'])
        self.assertEqual(self.course.display_name_with_default, data['course_details']['course_name'])
        self.assertEqual(CourseMode.DEFAULT_MODE_SLUG, data['mode'])
        self.assertTrue(data['is_active'])

    @ddt.data(
        (True, u"True"),
        (False, u"False"),
        (None, None)
    )
    @ddt.unpack
    def test_email_opt_in_true(self, opt_in, pref_value):
        """
        Verify that the email_opt_in parameter sets the underlying flag.
        And that if the argument is not present, then it does not affect the flag
        """

        def _assert_no_opt_in_set():
            """ Check the tag doesn't exit"""
            with self.assertRaises(UserOrgTag.DoesNotExist):
                UserOrgTag.objects.get(user=self.user, org=self.course.id.org, key="email-optin")

        _assert_no_opt_in_set()
        self.assert_enrollment_status(email_opt_in=opt_in)
        if opt_in is None:
            _assert_no_opt_in_set()
        else:
            preference = UserOrgTag.objects.get(user=self.user, org=self.course.id.org, key="email-optin")
            self.assertEquals(preference.value, pref_value)

    def test_enroll_prof_ed(self):
        # Create the prod ed mode.
        CourseModeFactory.create(
            course_id=self.course.id,
            mode_slug='professional',
            mode_display_name='Professional Education',
        )

        # Enroll in the course, this will fail if the mode is not explicitly professional.
        resp = self.assert_enrollment_status(expected_status=status.HTTP_400_BAD_REQUEST)

        # While the enrollment wrong is invalid, the response content should have
        # all the valid enrollment modes.
        data = json.loads(resp.content)
        self.assertEqual(unicode(self.course.id), data['course_details']['course_id'])
        self.assertEqual(1, len(data['course_details']['course_modes']))
        self.assertEqual('professional', data['course_details']['course_modes'][0]['slug'])

    def test_user_not_specified(self):
        CourseModeFactory.create(
            course_id=self.course.id,
            mode_slug=CourseMode.DEFAULT_MODE_SLUG,
            mode_display_name=CourseMode.DEFAULT_MODE_SLUG,
        )
        # Create an enrollment
        self.assert_enrollment_status()
        resp = self.client.get(
            reverse('courseenrollment', kwargs={"course_id": unicode(self.course.id)})
        )
        self.assertEqual(resp.status_code, status.HTTP_200_OK)
        data = json.loads(resp.content)
        self.assertEqual(unicode(self.course.id), data['course_details']['course_id'])
        self.assertEqual(CourseMode.DEFAULT_MODE_SLUG, data['mode'])
        self.assertTrue(data['is_active'])

    def test_user_not_authenticated(self):
        # Log out, so we're no longer authenticated
        self.client.logout()

        # Try to enroll, this should fail.
        self.assert_enrollment_status(expected_status=status.HTTP_401_UNAUTHORIZED)

    def test_user_not_activated(self):
        # Log out the default user, Bob.
        self.client.logout()

        # Create a user account
        self.user = UserFactory.create(
            username="inactive",
            email="inactive@example.com",
            password=self.PASSWORD,
            is_active=True
        )

        # Log in with the unactivated account
        self.client.login(username="inactive", password=self.PASSWORD)

        # Deactivate the user. Has to be done after login to get the user into the
        # request and properly logged in.
        self.user.is_active = False
        self.user.save()

        # Enrollment should succeed, even though we haven't authenticated.
        self.assert_enrollment_status()

    def test_user_does_not_match_url(self):
        # Try to enroll a user that is not the authenticated user.
        CourseModeFactory.create(
            course_id=self.course.id,
            mode_slug=CourseMode.DEFAULT_MODE_SLUG,
            mode_display_name=CourseMode.DEFAULT_MODE_SLUG,
        )
        self.assert_enrollment_status(username=self.other_user.username, expected_status=status.HTTP_404_NOT_FOUND)
        # Verify that the server still has access to this endpoint.
        self.client.logout()
        self.assert_enrollment_status(username=self.other_user.username, as_server=True)

    def _assert_enrollments_visible_in_list(self, courses, use_server_key=False):
        """
        Check that the list of enrollments of self.user returned for the currently logged in user
        matches the list of courses passed in in 'courses'.
        """
        kwargs = {}
        if use_server_key:
            kwargs.update(HTTP_X_EDX_API_KEY=self.API_KEY)
        response = self.client.get(reverse('courseenrollments'), {'user': self.user.username}, **kwargs)
        self.assertEqual(response.status_code, status.HTTP_200_OK)
        data = json.loads(response.content)
        self.assertItemsEqual(
            [(datum['course_details']['course_id'], datum['course_details']['course_name']) for datum in data],
            [(unicode(course.id), course.display_name_with_default) for course in courses]
        )

    def test_enrollment_list_permissions(self):
        """
        Test that the correct list of enrollments is returned, depending on the permissions of the
        requesting user.
        """
        # Create another course, and enroll self.user in both courses.
        other_course = CourseFactory.create(emit_signals=True)
        for course in self.course, other_course:
            CourseModeFactory.create(
                course_id=unicode(course.id),
                mode_slug=CourseMode.DEFAULT_MODE_SLUG,
                mode_display_name=CourseMode.DEFAULT_MODE_SLUG,
            )
            self.assert_enrollment_status(
                course_id=unicode(course.id),
                max_mongo_calls=0,
            )
        # Verify the user himself can see both of his enrollments.
        self._assert_enrollments_visible_in_list([self.course, other_course])
        # Verify that self.other_user can't see any of the enrollments.
        self.client.login(username=self.OTHER_USERNAME, password=self.PASSWORD)
        self._assert_enrollments_visible_in_list([])
        # Create a staff user for self.course (but nor for other_course) and log her in.
        staff_user = UserFactory.create(username='staff', email='staff@example.com', password=self.PASSWORD)
        CourseStaffRole(self.course.id).add_users(staff_user)
        self.client.login(username='staff', password=self.PASSWORD)
        # Verify that she can see only the enrollment in the course she has staff privileges for.
        self._assert_enrollments_visible_in_list([self.course])
        # Create a global staff user, and verify she can see all enrollments.
        AdminFactory(username='global_staff', email='global_staff@example.com', password=self.PASSWORD)
        self.client.login(username='global_staff', password=self.PASSWORD)
        self._assert_enrollments_visible_in_list([self.course, other_course])
        # Verify the server can see all enrollments.
        self.client.logout()
        self._assert_enrollments_visible_in_list([self.course, other_course], use_server_key=True)

    def test_user_does_not_match_param(self):
        """
        The view should return status 404 if the enrollment username does not match the username of the user
        making the request, unless the request is made by a superuser or with a server API key.
        """
        CourseModeFactory.create(
            course_id=self.course.id,
            mode_slug=CourseMode.HONOR,
            mode_display_name=CourseMode.HONOR,
        )
        url = reverse('courseenrollment',
                      kwargs={'username': self.other_user.username, "course_id": unicode(self.course.id)})

        response = self.client.get(url)
        self.assertEqual(response.status_code, status.HTTP_404_NOT_FOUND)

        # Verify that the server still has access to this endpoint.
        self.client.logout()
        response = self.client.get(url, **{'HTTP_X_EDX_API_KEY': self.API_KEY})
        self.assertEqual(response.status_code, status.HTTP_200_OK)

        # Verify superusers have access to this endpoint
        superuser = UserFactory.create(password=self.PASSWORD, is_superuser=True)
        self.client.login(username=superuser.username, password=self.PASSWORD)
        response = self.client.get(url)
        self.assertEqual(response.status_code, status.HTTP_200_OK)

    def test_get_course_details(self):
        CourseModeFactory.create(
            course_id=self.course.id,
            mode_slug=CourseMode.HONOR,
            mode_display_name=CourseMode.HONOR,
            sku='123',
            bulk_sku="BULK123"
        )
        resp = self.client.get(
            reverse('courseenrollmentdetails', kwargs={"course_id": unicode(self.course.id)})
        )
        self.assertEqual(resp.status_code, status.HTTP_200_OK)

        data = json.loads(resp.content)
        self.assertEqual(unicode(self.course.id), data['course_id'])
        self.assertEqual(self.course.display_name_with_default, data['course_name'])
        mode = data['course_modes'][0]
        self.assertEqual(mode['slug'], CourseMode.HONOR)
        self.assertEqual(mode['sku'], '123')
        self.assertEqual(mode['bulk_sku'], 'BULK123')
        self.assertEqual(mode['name'], CourseMode.HONOR)

    def test_get_course_details_with_credit_course(self):
        CourseModeFactory.create(
            course_id=self.course.id,
            mode_slug=CourseMode.CREDIT_MODE,
            mode_display_name=CourseMode.CREDIT_MODE,
        )
        resp = self.client.get(
            reverse('courseenrollmentdetails', kwargs={"course_id": unicode(self.course.id)})
        )
        self.assertEqual(resp.status_code, status.HTTP_200_OK)

        data = json.loads(resp.content)
        self.assertEqual(unicode(self.course.id), data['course_id'])
        mode = data['course_modes'][0]
        self.assertEqual(mode['slug'], CourseMode.CREDIT_MODE)
        self.assertEqual(mode['name'], CourseMode.CREDIT_MODE)

    @ddt.data(
        # NOTE: Studio requires a start date, but this is not
        # enforced at the data layer, so we need to handle the case
        # in which no dates are specified.
        (None, None, None, None),
        (datetime.datetime(2015, 1, 2, 3, 4, 5), None, "2015-01-02T03:04:05Z", None),
        (None, datetime.datetime(2015, 1, 2, 3, 4, 5), None, "2015-01-02T03:04:05Z"),
        (datetime.datetime(2014, 6, 7, 8, 9, 10), datetime.datetime(2015, 1, 2, 3, 4, 5), "2014-06-07T08:09:10Z", "2015-01-02T03:04:05Z"),
    )
    @ddt.unpack
    def test_get_course_details_course_dates(self, start_datetime, end_datetime, expected_start, expected_end):
        course = CourseFactory.create(start=start_datetime, end=end_datetime)
        # Load a CourseOverview. This initial load should result in a cache
        # miss; the modulestore is queried and course metadata is cached.
        __ = CourseOverview.get_from_id(course.id)

        self.assert_enrollment_status(course_id=unicode(course.id))

        # Check course details
        url = reverse('courseenrollmentdetails', kwargs={"course_id": unicode(course.id)})
        resp = self.client.get(url)
        self.assertEqual(resp.status_code, status.HTTP_200_OK)

        data = json.loads(resp.content)
        self.assertEqual(data['course_start'], expected_start)
        self.assertEqual(data['course_end'], expected_end)

        # Check enrollment course details
        url = reverse('courseenrollment', kwargs={"course_id": unicode(course.id)})
        resp = self.client.get(url)
        self.assertEqual(resp.status_code, status.HTTP_200_OK)

        data = json.loads(resp.content)
        self.assertEqual(data['course_details']['course_start'], expected_start)
        self.assertEqual(data['course_details']['course_end'], expected_end)

        # Check enrollment list course details
        resp = self.client.get(reverse('courseenrollments'))
        self.assertEqual(resp.status_code, status.HTTP_200_OK)

        data = json.loads(resp.content)
        self.assertEqual(data[0]['course_details']['course_start'], expected_start)
        self.assertEqual(data[0]['course_details']['course_end'], expected_end)

    def test_with_invalid_course_id(self):
        self.assert_enrollment_status(
            course_id='entirely/fake/course',
            expected_status=status.HTTP_400_BAD_REQUEST,
            min_mongo_calls=3,
            max_mongo_calls=4
        )

    def test_get_enrollment_details_bad_course(self):
        resp = self.client.get(
            reverse('courseenrollmentdetails', kwargs={"course_id": "some/fake/course"})
        )
        self.assertEqual(resp.status_code, status.HTTP_400_BAD_REQUEST)

    @patch.object(api, "get_enrollment")
    def test_get_enrollment_internal_error(self, mock_get_enrollment):
        mock_get_enrollment.side_effect = CourseEnrollmentError("Something bad happened.")
        resp = self.client.get(
            reverse('courseenrollment', kwargs={'username': self.user.username, "course_id": unicode(self.course.id)})
        )
        self.assertEqual(resp.status_code, status.HTTP_400_BAD_REQUEST)

    def test_enrollment_already_enrolled(self):
        response = self.assert_enrollment_status()
        repeat_response = self.assert_enrollment_status(expected_status=status.HTTP_200_OK)
        self.assertEqual(json.loads(response.content), json.loads(repeat_response.content))

    def test_get_enrollment_with_invalid_key(self):
        resp = self.client.post(
            reverse('courseenrollments'),
            {
                'course_details': {
                    'course_id': 'invalidcourse'
                },
                'user': self.user.username
            },
            format='json'
        )
        self.assertEqual(resp.status_code, status.HTTP_400_BAD_REQUEST)
        self.assertIn("No course ", resp.content)

    def test_enrollment_throttle_for_user(self):
        """Make sure a user requests do not exceed the maximum number of requests"""
        self.rate_limit_config.enabled = True
        self.rate_limit_config.save()
        CourseModeFactory.create(
            course_id=self.course.id,
            mode_slug=CourseMode.DEFAULT_MODE_SLUG,
            mode_display_name=CourseMode.DEFAULT_MODE_SLUG,
        )

        for attempt in xrange(self.rate_limit + 10):
            expected_status = status.HTTP_429_TOO_MANY_REQUESTS if attempt >= self.rate_limit else status.HTTP_200_OK
            self.assert_enrollment_status(expected_status=expected_status)

    def test_enrollment_throttle_for_service(self):
        """Make sure a service can call the enrollment API as many times as needed. """
        self.rate_limit_config.enabled = True
        self.rate_limit_config.save()
        CourseModeFactory.create(
            course_id=self.course.id,
            mode_slug=CourseMode.DEFAULT_MODE_SLUG,
            mode_display_name=CourseMode.DEFAULT_MODE_SLUG,
        )

        for __ in xrange(self.rate_limit + 10):
            self.assert_enrollment_status(as_server=True)

    def test_create_enrollment_with_mode(self):
        """With the right API key, create a new enrollment with a mode set other than the default."""
        # Create a professional ed course mode.
        CourseModeFactory.create(
            course_id=self.course.id,
            mode_slug='professional',
            mode_display_name='professional',
        )

        # Create an enrollment
        self.assert_enrollment_status(as_server=True, mode='professional')

        self.assertTrue(CourseEnrollment.is_enrolled(self.user, self.course.id))
        course_mode, is_active = CourseEnrollment.enrollment_mode_for_user(self.user, self.course.id)
        self.assertTrue(is_active)
        self.assertEqual(course_mode, 'professional')

    def test_enrollment_includes_expired_verified(self):
        """With the right API key, request that expired course verifications are still returned. """
        # Create a honor mode for a course.
        CourseModeFactory.create(
            course_id=self.course.id,
            mode_slug=CourseMode.HONOR,
            mode_display_name=CourseMode.HONOR,
        )

        # Create a verified mode for a course.
        CourseModeFactory.create(
            course_id=self.course.id,
            mode_slug=CourseMode.VERIFIED,
            mode_display_name=CourseMode.VERIFIED,
            expiration_datetime='1970-01-01 05:00:00'
        )

        # Passes the include_expired parameter to the API call
        v_response = self.client.get(
            reverse('courseenrollmentdetails', kwargs={"course_id": unicode(self.course.id)}), {'include_expired': True}
        )
        v_data = json.loads(v_response.content)

        # Ensure that both course modes are returned
        self.assertEqual(len(v_data['course_modes']), 2)

        # Omits the include_expired parameter from the API call
        h_response = self.client.get(reverse('courseenrollmentdetails', kwargs={"course_id": unicode(self.course.id)}))
        h_data = json.loads(h_response.content)

        # Ensure that only one course mode is returned and that it is honor
        self.assertEqual(len(h_data['course_modes']), 1)
        self.assertEqual(h_data['course_modes'][0]['slug'], CourseMode.HONOR)

    def test_update_enrollment_with_mode(self):
        """With the right API key, update an existing enrollment with a new mode. """
        # Create an honor and verified mode for a course. This allows an update.
        for mode in [CourseMode.DEFAULT_MODE_SLUG, CourseMode.VERIFIED]:
            CourseModeFactory.create(
                course_id=self.course.id,
                mode_slug=mode,
                mode_display_name=mode,
            )

        # Create an enrollment
        self.assert_enrollment_status(as_server=True)

        # Check that the enrollment is default.
        self.assertTrue(CourseEnrollment.is_enrolled(self.user, self.course.id))
        course_mode, is_active = CourseEnrollment.enrollment_mode_for_user(self.user, self.course.id)
        self.assertTrue(is_active)
        self.assertEqual(course_mode, CourseMode.DEFAULT_MODE_SLUG)

        # Check that the enrollment upgraded to verified.
        self.assert_enrollment_status(as_server=True, mode=CourseMode.VERIFIED, expected_status=status.HTTP_200_OK)
        course_mode, is_active = CourseEnrollment.enrollment_mode_for_user(self.user, self.course.id)
        self.assertTrue(is_active)
        self.assertEqual(course_mode, CourseMode.VERIFIED)

    def test_enrollment_with_credit_mode(self):
        """With the right API key, update an existing enrollment with credit
        mode and set enrollment attributes.
        """
        for mode in [CourseMode.DEFAULT_MODE_SLUG, CourseMode.CREDIT_MODE]:
            CourseModeFactory.create(
                course_id=self.course.id,
                mode_slug=mode,
                mode_display_name=mode,
            )

        # Create an enrollment
        self.assert_enrollment_status(as_server=True)

        # Check that the enrollment is the default.
        self.assertTrue(CourseEnrollment.is_enrolled(self.user, self.course.id))
        course_mode, is_active = CourseEnrollment.enrollment_mode_for_user(self.user, self.course.id)
        self.assertTrue(is_active)
        self.assertEqual(course_mode, CourseMode.DEFAULT_MODE_SLUG)

        # Check that the enrollment upgraded to credit.
        enrollment_attributes = [{
            "namespace": "credit",
            "name": "provider_id",
            "value": "hogwarts",
        }]
        self.assert_enrollment_status(
            as_server=True,
            mode=CourseMode.CREDIT_MODE,
            expected_status=status.HTTP_200_OK,
            enrollment_attributes=enrollment_attributes
        )
        course_mode, is_active = CourseEnrollment.enrollment_mode_for_user(self.user, self.course.id)
        self.assertTrue(is_active)
        self.assertEqual(course_mode, CourseMode.CREDIT_MODE)

    def test_enrollment_with_invalid_attr(self):
        """Check response status is bad request when invalid enrollment
        attributes are passed
        """
        for mode in [CourseMode.DEFAULT_MODE_SLUG, CourseMode.CREDIT_MODE]:
            CourseModeFactory.create(
                course_id=self.course.id,
                mode_slug=mode,
                mode_display_name=mode,
            )

        # Create an enrollment
        self.assert_enrollment_status(as_server=True)

        # Check that the enrollment is the default.
        self.assertTrue(CourseEnrollment.is_enrolled(self.user, self.course.id))
        course_mode, is_active = CourseEnrollment.enrollment_mode_for_user(self.user, self.course.id)
        self.assertTrue(is_active)
        self.assertEqual(course_mode, CourseMode.DEFAULT_MODE_SLUG)

        # Check that the enrollment upgraded to credit.
        enrollment_attributes = [{
            "namespace": "credit",
            "name": "invalid",
            "value": "hogwarts",
        }]
        self.assert_enrollment_status(
            as_server=True,
            mode=CourseMode.CREDIT_MODE,
            expected_status=status.HTTP_400_BAD_REQUEST,
            enrollment_attributes=enrollment_attributes
        )
        course_mode, is_active = CourseEnrollment.enrollment_mode_for_user(self.user, self.course.id)
        self.assertTrue(is_active)
        self.assertEqual(course_mode, CourseMode.DEFAULT_MODE_SLUG)

    def test_downgrade_enrollment_with_mode(self):
        """With the right API key, downgrade an existing enrollment with a new mode. """
        # Create an honor and verified mode for a course. This allows an update.
        for mode in [CourseMode.DEFAULT_MODE_SLUG, CourseMode.VERIFIED]:
            CourseModeFactory.create(
                course_id=self.course.id,
                mode_slug=mode,
                mode_display_name=mode,
            )

        # Create a 'verified' enrollment
        self.assert_enrollment_status(as_server=True, mode=CourseMode.VERIFIED)

        # Check that the enrollment is verified.
        self.assertTrue(CourseEnrollment.is_enrolled(self.user, self.course.id))
        course_mode, is_active = CourseEnrollment.enrollment_mode_for_user(self.user, self.course.id)
        self.assertTrue(is_active)
        self.assertEqual(course_mode, CourseMode.VERIFIED)

        # Check that the enrollment was downgraded to the default mode.
        self.assert_enrollment_status(
            as_server=True,
            mode=CourseMode.DEFAULT_MODE_SLUG,
            expected_status=status.HTTP_200_OK
        )
        course_mode, is_active = CourseEnrollment.enrollment_mode_for_user(self.user, self.course.id)
        self.assertTrue(is_active)
        self.assertEqual(course_mode, CourseMode.DEFAULT_MODE_SLUG)

    @ddt.data(
        ((CourseMode.DEFAULT_MODE_SLUG, ), CourseMode.DEFAULT_MODE_SLUG),
        ((CourseMode.DEFAULT_MODE_SLUG, CourseMode.VERIFIED), CourseMode.DEFAULT_MODE_SLUG),
        ((CourseMode.DEFAULT_MODE_SLUG, CourseMode.VERIFIED), CourseMode.VERIFIED),
        ((CourseMode.PROFESSIONAL, ), CourseMode.PROFESSIONAL),
        ((CourseMode.NO_ID_PROFESSIONAL_MODE, ), CourseMode.NO_ID_PROFESSIONAL_MODE),
        ((CourseMode.VERIFIED, CourseMode.CREDIT_MODE), CourseMode.VERIFIED),
        ((CourseMode.VERIFIED, CourseMode.CREDIT_MODE), CourseMode.CREDIT_MODE),
    )
    @ddt.unpack
    def test_deactivate_enrollment(self, configured_modes, selected_mode):
        """With the right API key, deactivate (i.e., unenroll from) an existing enrollment."""
        # Configure a set of modes for the course.
        for mode in configured_modes:
            CourseModeFactory.create(
                course_id=self.course.id,
                mode_slug=mode,
                mode_display_name=mode,
            )

        # Create an enrollment with the selected mode.
        self.assert_enrollment_status(as_server=True, mode=selected_mode)

        # Check that the enrollment has the correct mode and is active.
        self.assertTrue(CourseEnrollment.is_enrolled(self.user, self.course.id))
        course_mode, is_active = CourseEnrollment.enrollment_mode_for_user(self.user, self.course.id)
        self.assertTrue(is_active)
        self.assertEqual(course_mode, selected_mode)

        # Verify that a non-Boolean enrollment status is treated as invalid.
        self.assert_enrollment_status(
            as_server=True,
            mode=None,
            is_active='foo',
            expected_status=status.HTTP_400_BAD_REQUEST
        )

        # Verify that the enrollment has been deactivated, and that the mode is unchanged.
        self.assert_enrollment_activation(False, selected_mode)

        # Verify that enrollment deactivation is idempotent.
        self.assert_enrollment_activation(False, selected_mode)

        # Verify that omitting the mode returns 400 for course configurations
        # in which the default mode doesn't exist.
        expected_status = (
            status.HTTP_200_OK
            if CourseMode.DEFAULT_MODE_SLUG in configured_modes
            else status.HTTP_400_BAD_REQUEST
        )
        self.assert_enrollment_status(
            as_server=True,
            is_active=False,
            expected_status=expected_status,
        )

    def test_deactivate_enrollment_expired_mode(self):
        """Verify that an enrollment in an expired mode can be deactivated."""
        for mode in (CourseMode.HONOR, CourseMode.VERIFIED):
            CourseModeFactory.create(
                course_id=self.course.id,
                mode_slug=mode,
                mode_display_name=mode,
            )

        # Create verified enrollment.
        self.assert_enrollment_status(as_server=True, mode=CourseMode.VERIFIED)

        # Change verified mode expiration.
        mode = CourseMode.objects.get(course_id=self.course.id, mode_slug=CourseMode.VERIFIED)
        mode.expiration_datetime = datetime.datetime(year=1970, month=1, day=1, tzinfo=pytz.utc)
        mode.save()

        # Deactivate enrollment.
        self.assert_enrollment_activation(False, CourseMode.VERIFIED)

    def test_change_mode_from_user(self):
        """Users should not be able to alter the enrollment mode on an enrollment. """
        # Create a default and a verified mode for a course. This allows an update.
        for mode in [CourseMode.DEFAULT_MODE_SLUG, CourseMode.VERIFIED]:
            CourseModeFactory.create(
                course_id=self.course.id,
                mode_slug=mode,
                mode_display_name=mode,
            )

        # Create an enrollment
        self.assert_enrollment_status()

        # Check that the enrollment is honor.
        self.assertTrue(CourseEnrollment.is_enrolled(self.user, self.course.id))
        course_mode, is_active = CourseEnrollment.enrollment_mode_for_user(self.user, self.course.id)
        self.assertTrue(is_active)
        self.assertEqual(course_mode, CourseMode.DEFAULT_MODE_SLUG)

        # Get a 403 response when trying to upgrade yourself.
        self.assert_enrollment_status(mode=CourseMode.VERIFIED, expected_status=status.HTTP_403_FORBIDDEN)
        course_mode, is_active = CourseEnrollment.enrollment_mode_for_user(self.user, self.course.id)
        self.assertTrue(is_active)
        self.assertEqual(course_mode, CourseMode.DEFAULT_MODE_SLUG)

    @ddt.data(*itertools.product(
        (CourseMode.HONOR, CourseMode.VERIFIED),
        (CourseMode.HONOR, CourseMode.VERIFIED),
        (True, False),
        (True, False),
    ))
    @ddt.unpack
    def test_change_mode_from_server(self, old_mode, new_mode, old_is_active, new_is_active):
        """
        Server-to-server calls should be allowed to change the mode of any
        enrollment, as long as the enrollment is not being deactivated during
        the same call (this is assumed to be an error on the client's side).
        """
        for mode in [CourseMode.HONOR, CourseMode.VERIFIED]:
            CourseModeFactory.create(
                course_id=self.course.id,
                mode_slug=mode,
                mode_display_name=mode,
            )

        # Set up the initial enrollment
        self.assert_enrollment_status(as_server=True, mode=old_mode, is_active=old_is_active)
        course_mode, is_active = CourseEnrollment.enrollment_mode_for_user(self.user, self.course.id)
        self.assertEqual(is_active, old_is_active)
        self.assertEqual(course_mode, old_mode)

        expected_status = status.HTTP_400_BAD_REQUEST if (
            old_mode != new_mode and
            old_is_active != new_is_active and
            not new_is_active
        ) else status.HTTP_200_OK

        # simulate the server-server api call under test
        response = self.assert_enrollment_status(
            as_server=True,
            mode=new_mode,
            is_active=new_is_active,
            expected_status=expected_status,
        )

        course_mode, is_active = CourseEnrollment.enrollment_mode_for_user(self.user, self.course.id)
        if expected_status == status.HTTP_400_BAD_REQUEST:
            # nothing should have changed
            self.assertEqual(is_active, old_is_active)
            self.assertEqual(course_mode, old_mode)
            # error message should contain specific text.  Otto checks for this text in the message.
            self.assertRegexpMatches(json.loads(response.content)['message'], 'Enrollment mode mismatch')
        else:
            # call should have succeeded
            self.assertEqual(is_active, new_is_active)
            self.assertEqual(course_mode, new_mode)

    def test_change_mode_invalid_user(self):
        """
        Attempts to change an enrollment for a non-existent user should result in an HTTP 404 for non-server users,
        and HTTP 406 for server users.
        """
        self.assert_enrollment_status(username='fake-user', expected_status=status.HTTP_404_NOT_FOUND, as_server=False)
        self.assert_enrollment_status(username='fake-user', expected_status=status.HTTP_406_NOT_ACCEPTABLE,
                                      as_server=True)

    def test_update_enrollment_with_expired_mode_throws_error(self):
        """Verify that if verified mode is expired than it's enrollment cannot be updated. """
        for mode in [CourseMode.DEFAULT_MODE_SLUG, CourseMode.VERIFIED]:
            CourseModeFactory.create(
                course_id=self.course.id,
                mode_slug=mode,
                mode_display_name=mode,
            )

        # Create an enrollment
        self.assert_enrollment_status(as_server=True)

        # Check that the enrollment is the default.
        self.assertTrue(CourseEnrollment.is_enrolled(self.user, self.course.id))
        course_mode, is_active = CourseEnrollment.enrollment_mode_for_user(self.user, self.course.id)
        self.assertTrue(is_active)
        self.assertEqual(course_mode, CourseMode.DEFAULT_MODE_SLUG)

        # Change verified mode expiration.
        mode = CourseMode.objects.get(course_id=self.course.id, mode_slug=CourseMode.VERIFIED)
        mode.expiration_datetime = datetime.datetime(year=1970, month=1, day=1, tzinfo=pytz.utc)
        mode.save()
        self.assert_enrollment_status(
            as_server=True,
            mode=CourseMode.VERIFIED,
            expected_status=status.HTTP_400_BAD_REQUEST
        )
        course_mode, is_active = CourseEnrollment.enrollment_mode_for_user(self.user, self.course.id)
        self.assertTrue(is_active)
        self.assertEqual(course_mode, CourseMode.DEFAULT_MODE_SLUG)

    def test_enterprise_course_enrollment_invalid_consent(self):
        """Verify that the enterprise_course_consent must be a boolean. """
        CourseModeFactory.create(
            course_id=self.course.id,
            mode_slug=CourseMode.DEFAULT_MODE_SLUG,
            mode_display_name=CourseMode.DEFAULT_MODE_SLUG,
        )
        self.assert_enrollment_status(
            expected_status=status.HTTP_400_BAD_REQUEST,
            enterprise_course_consent='invalid',
            as_server=True,
        )

    @httpretty.activate
    @override_settings(ENTERPRISE_SERVICE_WORKER_USERNAME='enterprise_worker')
    def test_enterprise_course_enrollment_api_error(self):
        """Verify that enterprise service errors are handled properly. """
        UserFactory.create(
            username='enterprise_worker',
            email=self.EMAIL,
            password=self.PASSWORD,
        )
        CourseModeFactory.create(
            course_id=self.course.id,
            mode_slug=CourseMode.DEFAULT_MODE_SLUG,
            mode_display_name=CourseMode.DEFAULT_MODE_SLUG,
        )
        self.mock_enterprise_course_enrollment_post_api_failure()
        self.assert_enrollment_status(
            expected_status=status.HTTP_400_BAD_REQUEST,
            enterprise_course_consent=True,
            as_server=True,
            username='enterprise_worker'
        )
        self.assertEqual(
            httpretty.last_request().path,
            '/enterprise/api/v1/enterprise-course-enrollment/',
            'No request was made to the mocked enterprise-course-enrollment API'
        )

    @httpretty.activate
    @override_settings(ENTERPRISE_SERVICE_WORKER_USERNAME='enterprise_worker')
    def test_enterprise_course_enrollment_successful(self):
        """Verify that the enrollment completes when the EnterpriseCourseEnrollment creation succeeds. """
        UserFactory.create(
            username='enterprise_worker',
            email=self.EMAIL,
            password=self.PASSWORD,
        )
        CourseModeFactory.create(
            course_id=self.course.id,
            mode_slug=CourseMode.DEFAULT_MODE_SLUG,
            mode_display_name=CourseMode.DEFAULT_MODE_SLUG,
        )
        self.mock_enterprise_course_enrollment_post_api(username=self.user.username, course_id=unicode(self.course.id))
        self.assert_enrollment_status(
            expected_status=status.HTTP_200_OK,
            enterprise_course_consent=True,
            as_server=True,
            username='enterprise_worker'
        )
        self.assertEqual(
            httpretty.last_request().path,
            '/enterprise/api/v1/enterprise-course-enrollment/',
            'No request was made to the mocked enterprise-course-enrollment API'
        )

    def test_enrollment_attributes_always_written(self):
        """ Enrollment attributes should always be written, regardless of whether
        the enrollment is being created or updated.
        """
        course_key = self.course.id
        for mode in [CourseMode.DEFAULT_MODE_SLUG, CourseMode.VERIFIED]:
            CourseModeFactory.create(
                course_id=course_key,
                mode_slug=mode,
                mode_display_name=mode,
            )

        # Creating a new enrollment should write attributes
        order_number = 'EDX-1000'
        enrollment_attributes = [{
            'namespace': 'order',
            'name': 'order_number',
            'value': order_number,
        }]
        mode = CourseMode.VERIFIED
        self.assert_enrollment_status(
            as_server=True,
            is_active=True,
            mode=mode,
            enrollment_attributes=enrollment_attributes
        )
        enrollment = CourseEnrollment.objects.get(user=self.user, course_id=course_key)
        self.assertTrue(enrollment.is_active)
        self.assertEqual(enrollment.mode, CourseMode.VERIFIED)
        self.assertEqual(enrollment.attributes.get(namespace='order', name='order_number').value, order_number)

        # Updating an enrollment should update attributes
        order_number = 'EDX-2000'
        enrollment_attributes = [{
            'namespace': 'order',
            'name': 'order_number',
            'value': order_number,
        }]
        mode = CourseMode.DEFAULT_MODE_SLUG
        self.assert_enrollment_status(
            as_server=True,
            mode=mode,
            enrollment_attributes=enrollment_attributes
        )
        enrollment.refresh_from_db()
        self.assertTrue(enrollment.is_active)
        self.assertEqual(enrollment.mode, mode)
        self.assertEqual(enrollment.attributes.get(namespace='order', name='order_number').value, order_number)


@unittest.skipUnless(settings.ROOT_URLCONF == 'lms.urls', 'Test only valid in lms')
class EnrollmentEmbargoTest(EnrollmentTestMixin, UrlResetMixin, ModuleStoreTestCase):
    """Test that enrollment is blocked from embargoed countries. """

    USERNAME = "Bob"
    EMAIL = "bob@example.com"
    PASSWORD = "edx"

    URLCONF_MODULES = ['openedx.core.djangoapps.embargo']

    @patch.dict(settings.FEATURES, {'EMBARGO': True})
    def setUp(self):
        """ Create a course and user, then log in. """
        super(EnrollmentEmbargoTest, self).setUp()

        self.course = CourseFactory.create()
        # Load a CourseOverview. This initial load should result in a cache
        # miss; the modulestore is queried and course metadata is cached.
        __ = CourseOverview.get_from_id(self.course.id)

        self.user = UserFactory.create(username=self.USERNAME, email=self.EMAIL, password=self.PASSWORD)
        self.client.login(username=self.USERNAME, password=self.PASSWORD)
        self.url = reverse('courseenrollments')

    def _generate_data(self):
        return json.dumps({
            'course_details': {
                'course_id': unicode(self.course.id)
            },
            'user': self.user.username
        })

    def assert_access_denied(self, user_message_path):
        """
        Verify that the view returns HTTP status 403 and includes a URL in the response, and no enrollment is created.
        """
        data = self._generate_data()
        response = self.client.post(self.url, data, content_type='application/json')

        # Expect an error response
        self.assertEqual(response.status_code, 403)

        # Expect that the redirect URL is included in the response
        resp_data = json.loads(response.content)
        user_message_url = get_absolute_url(user_message_path)
        self.assertEqual(resp_data['user_message_url'], user_message_url)

        # Verify that we were not enrolled
        self.assertEqual(self._get_enrollments(), [])

    @patch.dict(settings.FEATURES, {'EMBARGO': True})
    def test_embargo_change_enrollment_restrict_geoip(self):
        """ Validates that enrollment changes are blocked if the request originates from an embargoed country. """

        # Use the helper to setup the embargo and simulate a request from a blocked IP address.
        with restrict_course(self.course.id) as redirect_path:
            self.assert_access_denied(redirect_path)

    def _setup_embargo(self):
        restricted_course = RestrictedCourse.objects.create(course_key=self.course.id)

        restricted_country = Country.objects.create(country='US')
        unrestricted_country = Country.objects.create(country='CA')

        CountryAccessRule.objects.create(
            rule_type=CountryAccessRule.BLACKLIST_RULE,
            restricted_course=restricted_course,
            country=restricted_country
        )

        # Clear the cache to remove the effects of previous embargo tests
        cache.clear()

        return unrestricted_country, restricted_country

    @override_settings(EDX_API_KEY=EnrollmentTestMixin.API_KEY)
    @patch.dict(settings.FEATURES, {'EMBARGO': True})
    def test_embargo_change_enrollment_restrict_user_profile(self):
        """ Validates that enrollment changes are blocked if the user's profile is linked to an embargoed country. """

        __, restricted_country = self._setup_embargo()

        # Update the user's profile, linking the user to the embargoed country.
        self.user.profile.country = restricted_country.country
        self.user.profile.save()

        path = reverse('embargo:blocked_message', kwargs={'access_point': 'enrollment', 'message_key': 'default'})
        self.assert_access_denied(path)

    @override_settings(EDX_API_KEY=EnrollmentTestMixin.API_KEY)
    @patch.dict(settings.FEATURES, {'EMBARGO': True})
    def test_embargo_change_enrollment_allow_user_profile(self):
        """
        Validates that enrollment changes are allowed if the user's profile is NOT linked to an embargoed country.
        """

        # Setup the embargo
        unrestricted_country, __ = self._setup_embargo()

        # Verify that users without black-listed country codes *can* be enrolled
        self.user.profile.country = unrestricted_country.country
        self.user.profile.save()
        self.assert_enrollment_status()

    @patch.dict(settings.FEATURES, {'EMBARGO': True})
    def test_embargo_change_enrollment_allow(self):
        self.assert_enrollment_status()

        # Verify that we were enrolled
        self.assertEqual(len(self._get_enrollments()), 1)

    def _get_enrollments(self):
        """Retrieve the enrollment list for the current user. """
        resp = self.client.get(self.url)
        return json.loads(resp.content)


def cross_domain_config(func):
    """Decorator for configuring a cross-domain request. """
    feature_flag_decorator = patch.dict(settings.FEATURES, {
        'ENABLE_CORS_HEADERS': True,
        'ENABLE_CROSS_DOMAIN_CSRF_COOKIE': True
    })
    settings_decorator = override_settings(
        CORS_ORIGIN_WHITELIST=["www.edx.org"],
        CROSS_DOMAIN_CSRF_COOKIE_NAME="prod-edx-csrftoken",
        CROSS_DOMAIN_CSRF_COOKIE_DOMAIN=".edx.org"
    )
    is_secure_decorator = patch.object(WSGIRequest, 'is_secure', return_value=True)

    return feature_flag_decorator(
        settings_decorator(
            is_secure_decorator(func)
        )
    )


@unittest.skipUnless(settings.ROOT_URLCONF == 'lms.urls', 'Test only valid in lms')
class EnrollmentCrossDomainTest(ModuleStoreTestCase):
    """Test cross-domain calls to the enrollment end-points. """

    USERNAME = "Bob"
    EMAIL = "bob@example.com"
    PASSWORD = "edx"
    REFERER = "https://www.edx.org"

    def setUp(self):
        """ Create a course and user, then log in. """
        super(EnrollmentCrossDomainTest, self).setUp()
        self.course = CourseFactory.create()
        self.user = UserFactory.create(username=self.USERNAME, email=self.EMAIL, password=self.PASSWORD)

        self.client = Client(enforce_csrf_checks=True)
        self.client.login(username=self.USERNAME, password=self.PASSWORD)

    @cross_domain_config
    def test_cross_domain_change_enrollment(self, *args):  # pylint: disable=unused-argument
        csrf_cookie = self._get_csrf_cookie()
        resp = self._cross_domain_post(csrf_cookie)

        # Expect that the request gets through successfully,
        # passing the CSRF checks (including the referer check).
        self.assertEqual(resp.status_code, 200)

    @cross_domain_config
    def test_cross_domain_missing_csrf(self, *args):  # pylint: disable=unused-argument
        resp = self._cross_domain_post('invalid_csrf_token')
        self.assertEqual(resp.status_code, 403)

    def _get_csrf_cookie(self):
        """Retrieve the cross-domain CSRF cookie. """
        url = reverse('courseenrollment', kwargs={
            'course_id': unicode(self.course.id)
        })
        resp = self.client.get(url, HTTP_REFERER=self.REFERER)
        self.assertEqual(resp.status_code, 200)
        self.assertIn('prod-edx-csrftoken', resp.cookies)  # pylint: disable=no-member
        return resp.cookies['prod-edx-csrftoken'].value  # pylint: disable=no-member

    def _cross_domain_post(self, csrf_cookie):
        """Perform a cross-domain POST request. """
        url = reverse('courseenrollments')
        params = json.dumps({
            'course_details': {
                'course_id': unicode(self.course.id),
            },
            'user': self.user.username
        })
        return self.client.post(
            url, params, content_type='application/json',
            HTTP_REFERER=self.REFERER,
            HTTP_X_CSRFTOKEN=csrf_cookie
<<<<<<< HEAD
        )
=======
        )


@attr(shard=3)
@ddt.ddt
@unittest.skipUnless(settings.ROOT_URLCONF == 'lms.urls', 'Test only valid in lms')
class CourseEnrollmentsApiListTest(APITestCase, ModuleStoreTestCase):
    """
    Test the course enrollments api list endpoint.
    """
    CREATED_DATA = datetime.datetime(2018, 1, 1, 0, 0, 1, tzinfo=pytz.UTC)

    def setUp(self):
        super(CourseEnrollmentsApiListTest, self).setUp()
        self.rate_limit_config = RateLimitConfiguration.current()
        self.rate_limit_config.enabled = False
        self.rate_limit_config.save()

        throttle = EnrollmentUserThrottle()
        self.rate_limit, __ = throttle.parse_rate(throttle.rate)

        self.course = CourseFactory.create(org='e', number='d', run='X', emit_signals=True)
        self.course2 = CourseFactory.create(org='x', number='y', run='Z', emit_signal=True)

        for mode_slug in ('honor', 'verified', 'audit'):
            CourseModeFactory.create(
                course_id=self.course.id,
                mode_slug=mode_slug,
                mode_display_name=mode_slug
            )

        self.staff_user = AdminFactory(
            username='staff',
            email='staff@example.com',
            password='edx'
        )

        self.student1 = UserFactory(
            username='student1',
            email='student1@example.com',
            password='edx'
        )

        self.student2 = UserFactory(
            username='student2',
            email='student2@example.com',
            password='edx'
        )

        self.student3 = UserFactory(
            username='student3',
            email='student3@example.com',
            password='edx'
        )

        with freeze_time(self.CREATED_DATA):
            data.create_course_enrollment(
                self.student1.username,
                unicode(self.course.id),
                'honor',
                True
            )
            data.create_course_enrollment(
                self.student2.username,
                unicode(self.course.id),
                'honor',
                True
            )
            data.create_course_enrollment(
                self.student3.username,
                unicode(self.course2.id),
                'verified',
                True
            )
            data.create_course_enrollment(
                self.student2.username,
                unicode(self.course2.id),
                'honor',
                True
            )
            data.create_course_enrollment(
                self.staff_user.username,
                unicode(self.course2.id),
                'verified',
                True
            )
        self.url = reverse('courseenrollmentsapilist')

    def _login_as_staff(self):
        self.client.login(username=self.staff_user.username, password='edx')

    def _make_request(self, query_params=None):
        return self.client.get(self.url, query_params)

    def _assert_list_of_enrollments(self, query_params=None, expected_status=status.HTTP_200_OK, error_fields=None):
        response = self._make_request(query_params)
        self.assertEqual(response.status_code, expected_status)
        content = json.loads(response.content)
        if error_fields is not None:
            self.assertIn('field_errors', content)
            for error_field in error_fields:
                self.assertIn(error_field, content['field_errors'])
        return content

    def test_user_not_authenticated(self):
        self.client.logout()
        response = self.client.get(self.url, {'course_id': self.course.id})
        self.assertEqual(response.status_code, status.HTTP_401_UNAUTHORIZED)

    def test_user_not_authorized(self):
        self.client.login(username=self.student1.username, password='edx')
        response = self.client.get(self.url, {'course_id': self.course.id})
        self.assertEqual(response.status_code, status.HTTP_403_FORBIDDEN)

    @ddt.data(
        ({'course_id': '1'}, ['course_id', ]),
        ({'course_id': '1', 'username': 'staff'}, ['course_id', ]),
        ({'username': '1*2'}, ['username', ]),
        ({'username': '1*2', 'course_id': 'org.0/course_0/Run_0'}, ['username', ]),
        ({'username': '1*2', 'course_id': '1'}, ['username', 'course_id'])
    )
    @ddt.unpack
    def test_query_string_parameters_invalid_errors(self, query_params, error_fields):
        self._login_as_staff()
        self._assert_list_of_enrollments(query_params, status.HTTP_400_BAD_REQUEST, error_fields)

    @ddt.data(
        # Non-existent user
        ({'username': 'nobody'}, ),
        ({'username': 'nobody', 'course_id': 'e/d/X'}, ),

        # Non-existent course
        ({'course_id': 'a/b/c'}, ),
        ({'course_id': 'a/b/c', 'username': 'student1'}, ),

        # Non-existent course and user
        ({'course_id': 'a/b/c', 'username': 'dummy'}, )
    )
    @ddt.unpack
    def test_non_existent_course_user(self, query_params):
        self._login_as_staff()
        content = self._assert_list_of_enrollments(query_params, status.HTTP_200_OK)
        self.assertEqual(len(content['results']), 0)

    @ddt.file_data('fixtures/course-enrollments-api-list-valid-data.json')
    @ddt.unpack
    def test_response_valid_queries(self, args):
        query_params = args[0]
        expected_results = args[1]

        self._login_as_staff()
        content = self._assert_list_of_enrollments(query_params, status.HTTP_200_OK)
        results = content['results']

        self.assertItemsEqual(results, expected_results)
>>>>>>> c78c0fbb
<|MERGE_RESOLUTION|>--- conflicted
+++ resolved
@@ -15,6 +15,7 @@
 from django.core.urlresolvers import reverse
 from django.test import Client
 from django.test.utils import override_settings
+from freezegun import freeze_time
 from mock import patch
 from nose.plugins.attrib import attr
 from rest_framework import status
@@ -23,7 +24,7 @@
 from xmodule.modulestore.tests.factories import CourseFactory, check_mongo_calls_range
 
 from course_modes.models import CourseMode
-from enrollment import api
+from enrollment import api, data
 from enrollment.errors import CourseEnrollmentError
 from enrollment.views import EnrollmentUserThrottle
 from openedx.core.djangoapps.content.course_overviews.models import CourseOverview
@@ -1239,9 +1240,6 @@
             url, params, content_type='application/json',
             HTTP_REFERER=self.REFERER,
             HTTP_X_CSRFTOKEN=csrf_cookie
-<<<<<<< HEAD
-        )
-=======
         )
 
 
@@ -1396,5 +1394,4 @@
         content = self._assert_list_of_enrollments(query_params, status.HTTP_200_OK)
         results = content['results']
 
-        self.assertItemsEqual(results, expected_results)
->>>>>>> c78c0fbb
+        self.assertItemsEqual(results, expected_results)