--- conflicted
+++ resolved
@@ -44,7 +44,6 @@
         if 'text/html' in request.META.get('HTTP_ACCEPT', '') and request.method == 'GET':
             return render_to_response('custom_settings.html', {
                 'context_course': course_module,
-<<<<<<< HEAD
                 'course_short_id': settings.course_short_id if settings else "N/A",
                 'custom_dict': {
                     'enable_enrollment_email': settings.enable_enrollment_email,
@@ -52,14 +51,7 @@
                     'show_grades': settings.show_grades,
                     'tags': settings.tags,
                     'seo_tags': "" if not settings.seo_tags else json.loads(settings.seo_tags),
-=======
-                'custom_dict': {
-                    'is_featured': settings.is_featured,
-                    'show_grades': settings.show_grades,
-                    'tags': settings.tags,
-                    'enable_enrollment_email': settings.enable_enrollment_email,
-                    'auto_enroll': settings.auto_enroll,
->>>>>>> 6f9be405
+                    'auto_enroll': settings.auto_enroll
                 },
                 'custom_settings_url': reverse('custom_settings', kwargs={'course_key_string': unicode(course_key)}),
             })
@@ -68,14 +60,10 @@
             body = json.loads(request.body)
             settings.is_featured = body.get('is_featured') if isinstance(body.get('is_featured'), bool) else False
             settings.show_grades = body.get('show_grades') if isinstance(body.get('show_grades'), bool) else False
-            settings.enable_enrollment_email = body.get('enable_enrollment_email')
             settings.tags = body.get('tags')
-<<<<<<< HEAD
             settings.seo_tags = None if body.get('seo_tags') == "" else json.dumps(body.get('seo_tags'))
-=======
             settings.enable_enrollment_email = body.get('enable_enrollment_email')
             settings.auto_enroll = body.get('auto_enroll')
->>>>>>> 6f9be405
             settings.save()
             return JsonResponse(body)
 
