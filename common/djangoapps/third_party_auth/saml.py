--- conflicted
+++ resolved
@@ -83,30 +83,18 @@
             config["sp"].update(self.get_idp_setting(idp, "SP_EXTRA", {}))
             return config
         else:
-<<<<<<< HEAD
             return super(SAMLAuthBackend, self).generate_saml_config()  # lint-amnesty, pylint: disable=super-with-arguments
-=======
-            return super().generate_saml_config()
->>>>>>> 5d7cd3d2
 
     def get_user_id(self, details, response):
         """
         Calling the parent function and handling the exception properly.
         """
         try:
-<<<<<<< HEAD
             return super(SAMLAuthBackend, self).get_user_id(details, response)  # lint-amnesty, pylint: disable=super-with-arguments
         except KeyError as ex:
             log.warning(
                 u'[THIRD_PARTY_AUTH] Error in SAML authentication flow. '
                 u'Provider: {idp_name}, Message: {message}'.format(
-=======
-            return super().get_user_id(details, response)
-        except KeyError as ex:
-            log.warning(
-                '[THIRD_PARTY_AUTH] Error in SAML authentication flow. '
-                'Provider: {idp_name}, Message: {message}'.format(
->>>>>>> 5d7cd3d2
                     message=ex.message,  # lint-amnesty, pylint: disable=no-member
                     idp_name=response.get('idp_name')
                 )
@@ -139,11 +127,7 @@
             log.error('[THIRD_PARTY_AUTH] SAML authentication is not enabled')
             raise Http404
 
-<<<<<<< HEAD
         return super(SAMLAuthBackend, self).auth_url()  # lint-amnesty, pylint: disable=super-with-arguments
-=======
-        return super().auth_url()
->>>>>>> 5d7cd3d2
 
     def disconnect(self, *args, **kwargs):
         """
@@ -152,11 +136,7 @@
         from openedx.features.enterprise_support.api import unlink_enterprise_user_from_idp
         user = kwargs.get('user', None)
         unlink_enterprise_user_from_idp(self.strategy.request, user, self.name)
-<<<<<<< HEAD
         return super(SAMLAuthBackend, self).disconnect(*args, **kwargs)  # lint-amnesty, pylint: disable=super-with-arguments
-=======
-        return super().disconnect(*args, **kwargs)
->>>>>>> 5d7cd3d2
 
     def _check_entitlements(self, idp, attributes):
         """
@@ -185,11 +165,7 @@
         """
         # We only override this method so that we can add extra debugging when debug_mode is True
         # Note that auth_inst is instantiated just for the current HTTP request, then is destroyed
-<<<<<<< HEAD
         auth_inst = super(SAMLAuthBackend, self)._create_saml_auth(idp)  # lint-amnesty, pylint: disable=super-with-arguments
-=======
-        auth_inst = super()._create_saml_auth(idp)
->>>>>>> 5d7cd3d2
         from .models import SAMLProviderConfig
         if SAMLProviderConfig.current(idp.name).debug_mode:
 
@@ -231,11 +207,7 @@
         Overrides `get_user_details` from the base class; retrieves those details,
         then updates the dict with values from whatever additional fields are desired.
         """
-<<<<<<< HEAD
         details = super(EdXSAMLIdentityProvider, self).get_user_details(attributes)  # lint-amnesty, pylint: disable=super-with-arguments
-=======
-        details = super().get_user_details(attributes)
->>>>>>> 5d7cd3d2
         extra_field_definitions = self.conf.get('extra_field_definitions', [])
         details.update({
             field['name']: attributes[field['urn']][0] if field['urn'] in attributes else None
@@ -520,11 +492,7 @@
         of the info we need to do that, or if the request triggers an exception, then fail nicely by
         returning the basic user details we're able to extract from just the SAML response.
         """
-<<<<<<< HEAD
         basic_details = super(SapSuccessFactorsIdentityProvider, self).get_user_details(attributes)  # lint-amnesty, pylint: disable=super-with-arguments
-=======
-        basic_details = super().get_user_details(attributes)
->>>>>>> 5d7cd3d2
         if self.invalid_configuration():
             return basic_details
         user_id = basic_details['username']
