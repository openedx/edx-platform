--- conflicted
+++ resolved
@@ -1,10 +1,6 @@
 # -*- coding: utf-8 -*-
 from __future__ import unicode_literals
 
-<<<<<<< HEAD
-from django.db import migrations, models
-=======
->>>>>>> 75068967
 import django.db.models.deletion
 import provider.utils
 from django.conf import settings
@@ -19,6 +15,28 @@
     ]
 
     operations = [
+        migrations.CreateModel(
+            name='LTIProviderConfig',
+            fields=[
+                ('id', models.AutoField(verbose_name='ID', serialize=False, auto_created=True, primary_key=True)),
+                ('change_date', models.DateTimeField(auto_now_add=True, verbose_name='Change date')),
+                ('enabled', models.BooleanField(default=False, verbose_name='Enabled')),
+                ('icon_class', models.CharField(default=b'fa-sign-in', help_text=b'The Font Awesome (or custom) icon class to use on the login button for this provider. Examples: fa-google-plus, fa-facebook, fa-linkedin, fa-sign-in, fa-university', max_length=50)),
+                ('name', models.CharField(help_text=b'Name of this provider (shown to users)', max_length=50)),
+                ('secondary', models.BooleanField(default=False, help_text='Secondary providers are displayed less prominently, in a separate list of "Institution" login providers.')),
+                ('skip_registration_form', models.BooleanField(default=False, help_text='If this option is enabled, users will not be asked to confirm their details (name, email, etc.) during the registration process. Only select this option for trusted providers that are known to provide accurate user information.')),
+                ('skip_email_verification', models.BooleanField(default=False, help_text='If this option is selected, users will not be required to confirm their email, and their account will be activated immediately upon registration.')),
+                ('lti_consumer_key', models.CharField(help_text=b'The name that the LTI Tool Consumer will use to identify itself', max_length=255)),
+                ('lti_hostname', models.CharField(default=b'localhost', help_text=b'The domain that  will be acting as the LTI consumer.', max_length=255, db_index=True)),
+                ('lti_consumer_secret', models.CharField(default=provider.utils.long_token, help_text=b'The shared secret that the LTI Tool Consumer will use to authenticate requests. Only this edX instance and this tool consumer instance should know this value. For increased security, you can avoid storing this in your database by leaving this field blank and setting SOCIAL_AUTH_LTI_CONSUMER_SECRETS = {"consumer key": "secret", ...} in your instance\'s Django setttigs (or lms.auth.json)', max_length=255, blank=True)),
+                ('lti_max_timestamp_age', models.IntegerField(default=10, help_text=b'The maximum age of oauth_timestamp values, in seconds.')),
+                ('changed_by', models.ForeignKey(on_delete=django.db.models.deletion.PROTECT, editable=False, to=settings.AUTH_USER_MODEL, null=True, verbose_name='Changed by')),
+            ],
+            options={
+                'verbose_name': 'Provider Configuration (LTI)',
+                'verbose_name_plural': 'Provider Configuration (LTI)',
+            },
+        ),
         migrations.CreateModel(
             name='OAuth2ProviderConfig',
             fields=[
@@ -39,6 +57,18 @@
             options={
                 'verbose_name': 'Provider Configuration (OAuth)',
                 'verbose_name_plural': 'Provider Configuration (OAuth)',
+            },
+        ),
+        migrations.CreateModel(
+            name='ProviderApiPermissions',
+            fields=[
+                ('id', models.AutoField(verbose_name='ID', serialize=False, auto_created=True, primary_key=True)),
+                ('provider_id', models.CharField(help_text=b'Uniquely identify a provider. This is different from backend_name.', max_length=255)),
+                ('client', models.ForeignKey(to='oauth2.Client')),
+            ],
+            options={
+                'verbose_name': 'Provider API Permission',
+                'verbose_name_plural': 'Provider API Permissions',
             },
         ),
         migrations.CreateModel(
