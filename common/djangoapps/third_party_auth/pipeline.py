--- conflicted
+++ resolved
@@ -777,15 +777,9 @@
         try:
             enterprise_customer_user = is_enterprise_customer_user(current_provider.provider_id, current_user)
             logger.info(
-<<<<<<< HEAD
                 u'[Multiple_SSO_SAML_Accounts_Association_to_User] Enterprise user verification:'
                 u'User Email: {email}, User ID: {user_id}, Provider ID: {provider_id},'
                 u' is_enterprise_customer_user: {enterprise_customer_user}'.format(
-=======
-                '[Multiple_SSO_SAML_Accounts_Association_to_User] Enterprise user verification:'
-                'User Email: {email}, User ID: {user_id}, Provider ID: {provider_id},'
-                ' is_enterprise_customer_user: {enterprise_customer_user}'.format(
->>>>>>> 5d7cd3d2
                     email=current_user.email,
                     user_id=current_user.id,
                     provider_id=current_provider.provider_id,
@@ -814,15 +808,9 @@
                     not association_response['user'].is_active
                 ):
                     logger.info(
-<<<<<<< HEAD
                         u'[Multiple_SSO_SAML_Accounts_Association_to_User] User association account is not'
                         u' active: User Email: {email}, User ID: {user_id}, Provider ID: {provider_id},'
                         u' is_enterprise_customer_user: {enterprise_customer_user}'.format(
-=======
-                        '[Multiple_SSO_SAML_Accounts_Association_to_User] User association account is not'
-                        ' active: User Email: {email}, User ID: {user_id}, Provider ID: {provider_id},'
-                        ' is_enterprise_customer_user: {enterprise_customer_user}'.format(
->>>>>>> 5d7cd3d2
                             email=current_user.email,
                             user_id=current_user.id,
                             provider_id=current_provider.provider_id,
