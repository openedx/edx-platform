--- conflicted
+++ resolved
@@ -40,11 +40,7 @@
         Only throttle unprivileged requests.
         """
         if view.is_unprivileged_query(request, view.get_identifier_for_requested_user(request)):
-<<<<<<< HEAD
             return super(ProviderBaseThrottle, self).allow_request(request, view)  # lint-amnesty, pylint: disable=super-with-arguments
-=======
-            return super().allow_request(request, view)
->>>>>>> 5d7cd3d2
         return True
 
 
@@ -382,11 +378,7 @@
         Extra context provided to the serializer class with current provider. We need the provider to
         remove idp_slug from the remote_id if there is any
         """
-<<<<<<< HEAD
         context = super(UserMappingView, self).get_serializer_context()  # lint-amnesty, pylint: disable=super-with-arguments
-=======
-        context = super().get_serializer_context()
->>>>>>> 5d7cd3d2
         context['provider'] = self.provider
 
         return context
