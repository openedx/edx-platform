"""
Tests for the Third Party Auth REST API
"""


import unittest
from unittest.mock import patch

import ddt
import six
from django.conf import settings
from django.http import QueryDict
from django.test.utils import override_settings
from django.urls import reverse
from edx_rest_framework_extensions.auth.jwt.tests.utils import generate_jwt
from rest_framework.test import APITestCase
from social_django.models import UserSocialAuth

from common.djangoapps.student.tests.factories import UserFactory
from common.djangoapps.third_party_auth.api.permissions import (
    JwtHasScope,
    JwtHasTpaProviderFilterForRequestedProvider,
    JwtRestrictedApplication
)
from common.djangoapps.third_party_auth.tests.testutil import ThirdPartyAuthTestMixin

VALID_API_KEY = "i am a key"
IDP_SLUG_TESTSHIB = 'testshib'
PROVIDER_ID_TESTSHIB = 'saml-' + IDP_SLUG_TESTSHIB

ALICE_USERNAME = "alice"
CARL_USERNAME = "carl"
STAFF_USERNAME = "staff"
ADMIN_USERNAME = "admin"
NONEXISTENT_USERNAME = "nobody"
# These users will be created and linked to third party accounts:
LINKED_USERS = (ALICE_USERNAME, STAFF_USERNAME, ADMIN_USERNAME)
PASSWORD = "edx"


def get_mapping_data_by_usernames(usernames):
    """ Generate mapping data used in response """
    return [{'username': username, 'remote_id': 'remote_' + username} for username in usernames]


class TpaAPITestCase(ThirdPartyAuthTestMixin, APITestCase):
    """ Base test class """

    def setUp(self):  # pylint: disable=arguments-differ
        """ Create users for use in the tests """
<<<<<<< HEAD
        super(TpaAPITestCase, self).setUp()  # lint-amnesty, pylint: disable=super-with-arguments
=======
        super().setUp()
>>>>>>> 5d7cd3d2

        google = self.configure_google_provider(enabled=True)
        self.configure_facebook_provider(enabled=True)
        self.configure_linkedin_provider(enabled=False)
        self.enable_saml()
        testshib = self.configure_saml_provider(
            name='TestShib',
            enabled=True,
            slug=IDP_SLUG_TESTSHIB
        )

        # Create several users and link each user to Google and TestShib
        for username in LINKED_USERS:
            make_superuser = (username == ADMIN_USERNAME)
            make_staff = (username == STAFF_USERNAME) or make_superuser
            user = UserFactory.create(
                username=username,
                email=f'{username}@example.com',
                password=PASSWORD,
                is_staff=make_staff,
                is_superuser=make_superuser,
            )
            UserSocialAuth.objects.create(
                user=user,
                provider=google.backend_name,
                uid=f'{username}@gmail.com',
            )
            UserSocialAuth.objects.create(
                user=user,
                provider=testshib.backend_name,
                uid=f'{testshib.slug}:remote_{username}',
            )
        # Create another user not linked to any providers:
        UserFactory.create(username=CARL_USERNAME, email=f'{CARL_USERNAME}@example.com', password=PASSWORD)


@ddt.ddt
class UserViewsMixin:
    """
    Generic TestCase to exercise the v1 and v2 UserViews.
    """

    def expected_active(self, username):
        """ The JSON active providers list response expected for the given user """
        if username not in LINKED_USERS:
            return []
        return [
            {
                "provider_id": "oa2-google-oauth2",
                "name": "Google",
                "remote_id": f"{username}@gmail.com",
            },
            {
                "provider_id": PROVIDER_ID_TESTSHIB,
                "name": "TestShib",
                # The "testshib:" prefix is stored in the UserSocialAuth.uid field but should
                # not be present in the 'remote_id', since that's an implementation detail:
                "remote_id": 'remote_' + username,
            },
        ]

    @ddt.data(
        # Any user can query their own list of providers
        (ALICE_USERNAME, ALICE_USERNAME, 200),
        (CARL_USERNAME, CARL_USERNAME, 200),
        # A regular user cannot query another user nor deduce the existence of users based on the status code
        (ALICE_USERNAME, STAFF_USERNAME, 403),
        (ALICE_USERNAME, "nonexistent_user", 403),
        # Even Staff cannot query other users
        (STAFF_USERNAME, ALICE_USERNAME, 403),
        # But admins can
        (ADMIN_USERNAME, ALICE_USERNAME, 200),
        (ADMIN_USERNAME, CARL_USERNAME, 200),
        (ADMIN_USERNAME, "invalid_username", 404),
    )
    @ddt.unpack
    def test_list_connected_providers(self, request_user, target_user, expect_result):
        self.client.login(username=request_user, password=PASSWORD)
        url = self.make_url({'username': target_user})

        response = self.client.get(url)
        assert response.status_code == expect_result
        if expect_result == 200:
            assert 'active' in response.data
<<<<<<< HEAD
            six.assertCountEqual(self, response.data["active"], self.expected_active(target_user))
=======
            self.assertCountEqual(response.data["active"], self.expected_active(target_user))
>>>>>>> 5d7cd3d2

    @ddt.data(
        # A server with a valid API key can query any user's list of providers
        (VALID_API_KEY, ALICE_USERNAME, 200),
        (VALID_API_KEY, "invalid_username", 404),
        ("i am an invalid key", ALICE_USERNAME, 403),
        (None, ALICE_USERNAME, 403),
    )
    @ddt.unpack
    def test_list_connected_providers_with_api_key(self, api_key, target_user, expect_result):
        url = self.make_url({'username': target_user})
        response = self.client.get(url, HTTP_X_EDX_API_KEY=api_key)
        assert response.status_code == expect_result
        if expect_result == 200:
            assert 'active' in response.data
<<<<<<< HEAD
            six.assertCountEqual(self, response.data["active"], self.expected_active(target_user))
=======
            self.assertCountEqual(response.data["active"], self.expected_active(target_user))
>>>>>>> 5d7cd3d2

    @ddt.data(
        (True, ALICE_USERNAME, 200, True),
        (True, CARL_USERNAME, 200, False),
        (False, ALICE_USERNAME, 200, True),
        (False, CARL_USERNAME, 403, None),
    )
    @ddt.unpack
    def test_allow_unprivileged_response(self, allow_unprivileged, requesting_user, expect, include_remote_id):
        self.client.login(username=requesting_user, password=PASSWORD)
        with override_settings(ALLOW_UNPRIVILEGED_SSO_PROVIDER_QUERY=allow_unprivileged):
            url = self.make_url({'username': ALICE_USERNAME})
            response = self.client.get(url)
        assert response.status_code == expect
        if response.status_code == 200:
            assert len(response.data['active']) > 0
            for provider_data in response.data['active']:
                assert include_remote_id == ('remote_id' in provider_data)

    def test_allow_query_by_email(self):
        self.client.login(username=ALICE_USERNAME, password=PASSWORD)
        url = self.make_url({'email': f'{ALICE_USERNAME}@example.com'})
        response = self.client.get(url)
        assert response.status_code == 200
        assert len(response.data['active']) > 0

    def test_throttling(self):
        # Default throttle is 10/min.  Make 11 requests to verify
        throttling_user = UserFactory.create(password=PASSWORD)
        self.client.login(username=throttling_user.username, password=PASSWORD)
        url = self.make_url({'username': ALICE_USERNAME})
        with override_settings(ALLOW_UNPRIVILEGED_SSO_PROVIDER_QUERY=True):
            for _ in range(10):
                response = self.client.get(url)
                assert response.status_code == 200
            response = self.client.get(url)
            assert response.status_code == 200


@override_settings(EDX_API_KEY=VALID_API_KEY)
@ddt.ddt
@unittest.skipUnless(settings.ROOT_URLCONF == 'lms.urls', 'Test only valid in lms')
class UserViewAPITests(UserViewsMixin, TpaAPITestCase):
    """
    Test the Third Party Auth User REST API
    """

    def make_url(self, identifier):
        """
        Return the view URL, with the identifier provided
        """
        return reverse(
            'third_party_auth_users_api',
            kwargs={'username': list(identifier.values())[0]}
        )


@override_settings(EDX_API_KEY=VALID_API_KEY)
@ddt.ddt
@unittest.skipUnless(settings.ROOT_URLCONF == 'lms.urls', 'Test only valid in lms')
class UserViewV2APITests(UserViewsMixin, TpaAPITestCase):
    """
    Test the Third Party Auth User REST API
    """

    def make_url(self, identifier):
        """
        Return the view URL, with the identifier provided
        """
        return '?'.join([
            reverse('third_party_auth_users_api_v2'),
            six.moves.urllib.parse.urlencode(identifier)
        ])


@override_settings(EDX_API_KEY=VALID_API_KEY)
@ddt.ddt
@unittest.skipUnless(settings.ROOT_URLCONF == 'lms.urls', 'Test only valid in lms')
class UserMappingViewAPITests(TpaAPITestCase):
    """
    Test the Third Party Auth User Mapping REST API
    """
    @ddt.data(
        (VALID_API_KEY, PROVIDER_ID_TESTSHIB, 200, get_mapping_data_by_usernames(LINKED_USERS)),
        ("i am an invalid key", PROVIDER_ID_TESTSHIB, 401, None),
        (None, PROVIDER_ID_TESTSHIB, 401, None),
        (VALID_API_KEY, 'non-existing-id', 404, []),
    )
    @ddt.unpack
    def test_list_all_user_mappings_withapi_key(self, api_key, provider_id, expect_code, expect_data):
        url = reverse('third_party_auth_user_mapping_api', kwargs={'provider_id': provider_id})
        response = self.client.get(url, HTTP_X_EDX_API_KEY=api_key)
        self._verify_response(response, expect_code, expect_data)

    def _create_jwt_header(self, user, is_restricted=False, scopes=None, filters=None):
        token = generate_jwt(user, is_restricted=is_restricted, scopes=scopes, filters=filters)
        return f"JWT {token}"

    @ddt.data(
        (True, 200, get_mapping_data_by_usernames(LINKED_USERS)),
        (False, 401, []),
    )
    @ddt.unpack
    def test_list_all_user_mappings_oauth2(self, valid_call, expect_code, expect_data):
        url = reverse('third_party_auth_user_mapping_api', kwargs={'provider_id': PROVIDER_ID_TESTSHIB})
        provider_filter = 'tpa_provider:' + PROVIDER_ID_TESTSHIB
        filters = [provider_filter, 'tpa_provider:another_tpa_provider']
        # create oauth2 auth data
        user = UserFactory.create(username='api_user')
        if valid_call:
            auth_header = self._create_jwt_header(user, is_restricted=True, scopes=['tpa:read'], filters=filters)
        else:
            auth_header = ''
        response = self.client.get(url, HTTP_AUTHORIZATION=auth_header)
        self._verify_response(response, expect_code, expect_data)

    @ddt.data(
        ({'username': [ALICE_USERNAME, STAFF_USERNAME]}, 200,
         get_mapping_data_by_usernames([ALICE_USERNAME, STAFF_USERNAME])),
        ({'remote_id': ['remote_' + ALICE_USERNAME, 'remote_' + STAFF_USERNAME, 'remote_' + CARL_USERNAME]}, 200,
         get_mapping_data_by_usernames([ALICE_USERNAME, STAFF_USERNAME])),
        ({'username': [ALICE_USERNAME, CARL_USERNAME, STAFF_USERNAME]}, 200,
         get_mapping_data_by_usernames([ALICE_USERNAME, STAFF_USERNAME])),
        ({'username': [ALICE_USERNAME], 'remote_id': ['remote_' + STAFF_USERNAME]}, 200,
         get_mapping_data_by_usernames([ALICE_USERNAME, STAFF_USERNAME])),
    )
    @ddt.unpack
    def test_user_mappings_with_query_params_comma_separated(self, query_params, expect_code, expect_data):
        """ test queries like username=user1,user2,... """
        base_url = reverse(
            'third_party_auth_user_mapping_api', kwargs={'provider_id': PROVIDER_ID_TESTSHIB}
        )
        params = []
        for attr in ['username', 'remote_id']:
            if attr in query_params:
                params.append('{}={}'.format(attr, ','.join(query_params[attr])))
        url = "{}?{}".format(base_url, '&'.join(params))
        response = self.client.get(url, HTTP_X_EDX_API_KEY=VALID_API_KEY)
        self._verify_response(response, expect_code, expect_data)

    @ddt.data(
        ({'username': [ALICE_USERNAME, STAFF_USERNAME]}, 200,
         get_mapping_data_by_usernames([ALICE_USERNAME, STAFF_USERNAME])),
        ({'remote_id': ['remote_' + ALICE_USERNAME, 'remote_' + STAFF_USERNAME, 'remote_' + CARL_USERNAME]}, 200,
         get_mapping_data_by_usernames([ALICE_USERNAME, STAFF_USERNAME])),
        ({'username': [ALICE_USERNAME, CARL_USERNAME, STAFF_USERNAME]}, 200,
         get_mapping_data_by_usernames([ALICE_USERNAME, STAFF_USERNAME])),
        ({'username': [ALICE_USERNAME], 'remote_id': ['remote_' + STAFF_USERNAME]}, 200,
         get_mapping_data_by_usernames([ALICE_USERNAME, STAFF_USERNAME])),
    )
    @ddt.unpack
    def test_user_mappings_with_query_params_multi_value_key(self, query_params, expect_code, expect_data):
        """ test queries like username=user1&username=user2&... """
        base_url = reverse(
            'third_party_auth_user_mapping_api', kwargs={'provider_id': PROVIDER_ID_TESTSHIB}
        )
        params = QueryDict('', mutable=True)
        for attr in ['username', 'remote_id']:
            if attr in query_params:
                params.setlist(attr, query_params[attr])
        url = f"{base_url}?{params.urlencode()}"
        response = self.client.get(url, HTTP_X_EDX_API_KEY=VALID_API_KEY)
        self._verify_response(response, expect_code, expect_data)

    def test_user_mappings_only_return_requested_idp_mapping_by_provider_id(self):
        testshib2 = self.configure_saml_provider(name='TestShib2', enabled=True, slug='testshib2')
        username = 'testshib2user'
        user = UserFactory.create(
            username=username,
            password=PASSWORD,
            is_staff=False,
            is_superuser=False
        )
        UserSocialAuth.objects.create(
            user=user,
            provider=testshib2.backend_name,
            uid=f'{testshib2.slug}:{username}',
        )

        url = reverse('third_party_auth_user_mapping_api', kwargs={'provider_id': PROVIDER_ID_TESTSHIB})
        response = self.client.get(url, HTTP_X_EDX_API_KEY=VALID_API_KEY)
        assert response.status_code == 200
        self._verify_response(response, 200, get_mapping_data_by_usernames(LINKED_USERS))

    @ddt.data(
        (True, 200),
        (False, 401),
    )
    @ddt.unpack
    def test_list_all_user_mappings_tpa_permission_logic(self, has_permission, expect):
        url = reverse('third_party_auth_user_mapping_api', kwargs={'provider_id': PROVIDER_ID_TESTSHIB})
        with patch.object(JwtHasTpaProviderFilterForRequestedProvider, 'has_permission', return_value=has_permission):
            with patch.object(JwtRestrictedApplication, 'has_permission', return_value=has_permission):
                with patch.object(JwtHasScope, 'has_permission', return_value=has_permission):
                    response = self.client.get(url)
                    assert response.status_code == expect

    def _verify_response(self, response, expect_code, expect_result):
        """ verify the items in data_list exists in response and data_results matches results in response """
        assert response.status_code == expect_code
        if expect_code == 200:
            for item in ['results', 'count', 'num_pages']:
                assert item in response.data
<<<<<<< HEAD
            six.assertCountEqual(self, response.data['results'], expect_result)
=======
            self.assertCountEqual(response.data['results'], expect_result)
>>>>>>> 5d7cd3d2


@unittest.skipUnless(settings.ROOT_URLCONF == 'lms.urls', 'Test only valid in lms')
class TestThirdPartyAuthUserStatusView(ThirdPartyAuthTestMixin, APITestCase):
    """
    Tests ThirdPartyAuthStatusView.
    """

    def setUp(self, *args, **kwargs):
<<<<<<< HEAD
        super(TestThirdPartyAuthUserStatusView, self).setUp(*args, **kwargs)  # lint-amnesty, pylint: disable=super-with-arguments
=======
        super().setUp(*args, **kwargs)
>>>>>>> 5d7cd3d2
        self.user = UserFactory.create(password=PASSWORD)
        self.google_provider = self.configure_google_provider(enabled=True, visible=True)
        self.url = reverse('third_party_auth_user_status_api')

    def test_get(self):
        """
        Verify that get returns the expected data.
        """
        self.client.login(username=self.user.username, password=PASSWORD)
        response = self.client.get(self.url, content_type="application/json")
        assert response.status_code == 200
        assert (response.data ==
               [{
                   'accepts_logins': True, 'name': 'Google',
                   'disconnect_url': '/auth/disconnect/google-oauth2/?',
                   'connect_url': '/auth/login/google-oauth2/?auth_entry=account_settings&next=%2Faccount%2Fsettings',
                   'connected': False, 'id': 'oa2-google-oauth2'
               }])<|MERGE_RESOLUTION|>--- conflicted
+++ resolved
@@ -48,11 +48,7 @@
 
     def setUp(self):  # pylint: disable=arguments-differ
         """ Create users for use in the tests """
-<<<<<<< HEAD
         super(TpaAPITestCase, self).setUp()  # lint-amnesty, pylint: disable=super-with-arguments
-=======
-        super().setUp()
->>>>>>> 5d7cd3d2
 
         google = self.configure_google_provider(enabled=True)
         self.configure_facebook_provider(enabled=True)
@@ -137,11 +133,7 @@
         assert response.status_code == expect_result
         if expect_result == 200:
             assert 'active' in response.data
-<<<<<<< HEAD
             six.assertCountEqual(self, response.data["active"], self.expected_active(target_user))
-=======
-            self.assertCountEqual(response.data["active"], self.expected_active(target_user))
->>>>>>> 5d7cd3d2
 
     @ddt.data(
         # A server with a valid API key can query any user's list of providers
@@ -157,11 +149,7 @@
         assert response.status_code == expect_result
         if expect_result == 200:
             assert 'active' in response.data
-<<<<<<< HEAD
             six.assertCountEqual(self, response.data["active"], self.expected_active(target_user))
-=======
-            self.assertCountEqual(response.data["active"], self.expected_active(target_user))
->>>>>>> 5d7cd3d2
 
     @ddt.data(
         (True, ALICE_USERNAME, 200, True),
@@ -365,11 +353,7 @@
         if expect_code == 200:
             for item in ['results', 'count', 'num_pages']:
                 assert item in response.data
-<<<<<<< HEAD
             six.assertCountEqual(self, response.data['results'], expect_result)
-=======
-            self.assertCountEqual(response.data['results'], expect_result)
->>>>>>> 5d7cd3d2
 
 
 @unittest.skipUnless(settings.ROOT_URLCONF == 'lms.urls', 'Test only valid in lms')
@@ -379,11 +363,7 @@
     """
 
     def setUp(self, *args, **kwargs):
-<<<<<<< HEAD
         super(TestThirdPartyAuthUserStatusView, self).setUp(*args, **kwargs)  # lint-amnesty, pylint: disable=super-with-arguments
-=======
-        super().setUp(*args, **kwargs)
->>>>>>> 5d7cd3d2
         self.user = UserFactory.create(password=PASSWORD)
         self.google_provider = self.configure_google_provider(enabled=True, visible=True)
         self.url = reverse('third_party_auth_user_status_api')
