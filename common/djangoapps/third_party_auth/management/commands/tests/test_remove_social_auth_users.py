--- conflicted
+++ resolved
@@ -36,11 +36,7 @@
         cls.command = remove_social_auth_users.Command()
 
     def setUp(self):
-<<<<<<< HEAD
         super(TestRemoveSocialAuthUsersCommand, self).setUp()  # lint-amnesty, pylint: disable=super-with-arguments
-=======
-        super().setUp()
->>>>>>> 5d7cd3d2
         self.provider_hogwarts = SAMLProviderConfigFactory.create(slug='hogwarts')
         self.provider_durmstrang = SAMLProviderConfigFactory.create(slug='durmstrang')
 
