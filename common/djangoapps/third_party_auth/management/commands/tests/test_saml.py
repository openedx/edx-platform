"""
Tests for `saml` management command, this command fetches saml metadata from providers and updates
existing data accordingly.
"""


import os
from io import StringIO

from unittest import mock
from ddt import ddt
from django.contrib.sites.models import Site
from django.core.management import call_command
from django.core.management.base import CommandError
from requests import exceptions
from requests.models import Response

from openedx.core.djangolib.testing.utils import CacheIsolationTestCase, skip_unless_lms
from common.djangoapps.third_party_auth.tests.factories import SAMLConfigurationFactory, SAMLProviderConfigFactory


def mock_get(status_code=200):
    """
    Args:
        status_code (int): integer showing the status code for the response object.

    Returns:
        returns a function that can be used as a mock function for requests.get.
    """
    def _(url=None, *args, **kwargs):  # lint-amnesty, pylint: disable=keyword-arg-before-vararg, unused-argument
        """
        mock method for requests.get, this method will read xml file, form a Response object from the
        contents of this file, set status code and return the Response object.
        """
        url = url.split("/")[-1] if url else "testshib-providers.xml"

        file_path = os.path.dirname(os.path.realpath(__file__)) + f"/test_data/{url}"
        with open(file_path) as providers:
            xml = providers.read()

        response = Response()
        response._content = xml  # pylint: disable=protected-access
        response.status_code = status_code

        return response
    return _


@skip_unless_lms
@ddt
class TestSAMLCommand(CacheIsolationTestCase):
    """
    Test django management command for fetching saml metadata.
    """

    def setUp(self):
        """
        Setup operations for saml configurations. these operations contain
        creation of SAMLConfiguration and SAMLProviderConfig records in database.
        """
        super().setUp()

        self.stdout = StringIO()
        self.site = Site.objects.get_current()
        self.other_site = Site.objects.create(domain='other.example.com', name='Other Site')

        # We are creating SAMLConfiguration instance here so that there is always at-least one
        # disabled saml configuration instance, this is done to verify that disabled configurations are
        # not processed.
        self.saml_config = SAMLConfigurationFactory.create(
            enabled=False,
            site__domain='setup.testserver.fake',
            site__name='setup.testserver.fake'
        )
        self.provider_config = SAMLProviderConfigFactory.create(
<<<<<<< HEAD
            site__domain='setup.testserver.fake',
            site__name='setup.testserver.fake',
            slug='setup-test-shib',
            name='Setup TestShib College',
            entity_id='https://idp.testshib.org/idp/setup-shibboleth',
            metadata_source='https://www.testshib.org/metadata/setup-testshib-providers.xml',
=======
            site__domain='testserver.fake',
            site__name='testserver.fake',
            slug='test-shib',
            name='TestShib College',
            entity_id='https://idp.testshib.org/idp/shibboleth',
            metadata_source='https://www.testshib.org/metadata/testshib-providers.xml',
            saml_configuration=self.saml_config,
>>>>>>> 41acf0eb
        )

    def _setup_test_configs_for_run_checks(self):
        """
        Helper method to create SAML configurations for run-checks tests.

        Returns tuple of (old_config, new_config, provider_config)

        Using a separate method keeps test data isolated. Including these configs in
        setUp would create 3 provider configs for all tests, breaking tests that expect
        specific provider counts or try to access non-existent test XML files.
        """
        # Create a SAML config that will be outdated after the new config is created
        old_config = SAMLConfigurationFactory.create(
            enabled=False,
            site=self.site,
            slug='test-config',
            entity_id='https://old.example.com'
        )

        # Create newer config with same slug
        new_config = SAMLConfigurationFactory.create(
            enabled=True,
            site=self.site,
            slug='test-config',
            entity_id='https://updated.example.com'
        )

        # Create a provider config that references the old config for run-checks tests
        test_provider_config = SAMLProviderConfigFactory.create(
            site=self.site,
            slug='test-provider',
            name='Test Provider',
            entity_id='https://test.provider/idp/shibboleth',
            metadata_source='https://test.provider/metadata.xml',
            saml_configuration=old_config
        )

        return old_config, new_config, test_provider_config

    def __create_saml_configurations__(self, saml_config=None, saml_provider_config=None):
        """
        Helper method to create SAMLConfiguration and AMLProviderConfig.
        """
        SAMLConfigurationFactory.create(enabled=True, **(
            saml_config or {
                'site__domain': 'testserver.fake',
                'site__name': 'testserver.fake',
            }
        ))
        SAMLProviderConfigFactory.create(enabled=True, **(
            saml_provider_config or {
                'site__domain': 'testserver.fake',
                'site__name': 'testserver.fake',
                'slug': 'test-shib',
                'name': 'TestShib College',
                'entity_id': 'https://idp.testshib.org/idp/shibboleth',
                'metadata_source': 'https://www.testshib.org/metadata/testshib-providers.xml',
            }
        ))

    def test_raises_command_error_for_invalid_arguments(self):
        """
        Test that management command raises `CommandError` with a proper message in case of
        invalid command arguments.

        This test would fail with an error if ValueError is raised.
        """
        # Call `saml` command without any arguments so that it raises a CommandError
        with self.assertRaisesMessage(CommandError, "Command must be used with '--pull' or '--run-checks' option."):
            call_command("saml")

    def test_no_saml_configuration(self):
        """
        Test that management command completes without errors and logs correct information when no
        saml configurations are enabled/present.
        """
        expected = "\nDone.\n1 provider(s) found in database.\n1 skipped and 0 attempted.\n0 updated and 0 failed.\n"
        call_command("saml", pull=True, stdout=self.stdout)
        assert expected in self.stdout.getvalue()

    @mock.patch("requests.get", mock_get())
    def test_fetch_saml_metadata(self):
        """
        Test that management command completes without errors and logs correct information when
        one or more saml configurations are enabled.
        """
        # Create enabled configurations
        self.__create_saml_configurations__()

        expected = "\nDone.\n2 provider(s) found in database.\n1 skipped and 1 attempted.\n1 updated and 0 failed.\n"
        call_command("saml", pull=True, stdout=self.stdout)
        assert expected in self.stdout.getvalue()

    @mock.patch("requests.get", mock_get(status_code=404))
    def test_fetch_saml_metadata_failure(self):
        """
        Test that management command completes with proper message for errors
        and logs correct information.
        """
        # Create enabled configurations
        self.__create_saml_configurations__()

        expected = "\nDone.\n2 provider(s) found in database.\n1 skipped and 1 attempted.\n0 updated and 1 failed.\n"

        with self.assertRaisesRegex(CommandError, r"HTTPError: 404 Client Error"):
            call_command("saml", pull=True, stdout=self.stdout)
        assert expected in self.stdout.getvalue()

    @mock.patch("requests.get", mock_get(status_code=200))
    def test_fetch_multiple_providers_data(self):
        """
        Test that management command completes with proper message for error or success
        and logs correct information when there are multiple providers with their data.
        """
        # Create enabled configurations
        self.__create_saml_configurations__()

        # Add another set of configurations
        self.__create_saml_configurations__(
            saml_config={
                "site__domain": "second.testserver.fake",
                "site__name": "testserver.fake",
            },
            saml_provider_config={
                "site__domain": "second.testserver.fake",
                "site__name": "testserver.fake",
                "slug": "second-test-shib",
                "entity_id": "https://idp.testshib.org/idp/another-shibboleth",
                "metadata_source": "https://www.testshib.org/metadata/another-testshib-providers.xml",
            }
        )

        # Add another set of configurations
        self.__create_saml_configurations__(
            saml_config={
                "site__domain": "third.testserver.fake",
                "site__name": "testserver.fake",
            },
            saml_provider_config={
                "site__domain": "third.testserver.fake",
                "site__name": "testserver.fake",
                "slug": "third-test-shib",
                # Note: This entity id will not be present in returned response and will cause failed update.
                "entity_id": "https://idp.testshib.org/idp/non-existent-shibboleth",
                "metadata_source": "https://www.testshib.org/metadata/third/testshib-providers.xml",
            }
        )

        expected = '\n4 provider(s) found in database.\n1 skipped and 3 attempted.\n2 updated and 1 failed.\n'
        with self.assertRaisesRegex(CommandError, r"MetadataParseError: Can't find EntityDescriptor for entityID"):
            call_command("saml", pull=True, stdout=self.stdout)
        assert expected in self.stdout.getvalue()

        # Now add a fourth configuration, and indicate that it should not be included in the update
        self.__create_saml_configurations__(
            saml_config={
                "site__domain": "fourth.testserver.fake",
                "site__name": "testserver.fake",
            },
            saml_provider_config={
                "site__domain": "fourth.testserver.fake",
                "site__name": "testserver.fake",
                "slug": "fourth-test-shib",
                "automatic_refresh_enabled": False,
                # Note: This invalid entity id will not be present in the refresh set
                "entity_id": "https://idp.testshib.org/idp/fourth-shibboleth",
                "metadata_source": "https://www.testshib.org/metadata/fourth/testshib-providers.xml",
            }
        )

        # Five configurations -- two will be skipped and three attempted, with similar results.
        expected = '\nDone.\n5 provider(s) found in database.\n2 skipped and 3 attempted.\n0 updated and 1 failed.\n'
        with self.assertRaisesRegex(CommandError, r"MetadataParseError: Can't find EntityDescriptor for entityID"):
            call_command("saml", pull=True, stdout=self.stdout)
        assert expected in self.stdout.getvalue()

    @mock.patch("requests.get")
    def test_saml_request_exceptions(self, mocked_get):
        """
        Test that management command errors out in case of fatal exceptions instead of failing silently.
        """
        # Create enabled configurations
        self.__create_saml_configurations__()

        mocked_get.side_effect = exceptions.SSLError

        expected = "\nDone.\n2 provider(s) found in database.\n1 skipped and 1 attempted.\n0 updated and 1 failed.\n"

        with self.assertRaisesRegex(CommandError, "SSLError:"):
            call_command("saml", pull=True, stdout=self.stdout)
        assert expected in self.stdout.getvalue()

        mocked_get.side_effect = exceptions.ConnectionError

        with self.assertRaisesRegex(CommandError, "ConnectionError:"):
            call_command("saml", pull=True, stdout=self.stdout)
        assert expected in self.stdout.getvalue()

        mocked_get.side_effect = exceptions.HTTPError

        with self.assertRaisesRegex(CommandError, "HTTPError:"):
            call_command("saml", pull=True, stdout=self.stdout)
        assert expected in self.stdout.getvalue()

    @mock.patch("requests.get", mock_get(status_code=200))
    def test_saml_parse_exceptions(self):
        """
        Test that management command errors out in case of fatal exceptions instead of failing silently.
        """
        # Create enabled configurations, this configuration will raise MetadataParseError.
        self.__create_saml_configurations__(
            saml_config={
                "site__domain": "third.testserver.fake",
            },
            saml_provider_config={
                "site__domain": "third.testserver.fake",
                "slug": "third-test-shib",
                # Note: This entity id will not be present in returned response and will cause failed update.
                "entity_id": "https://idp.testshib.org/idp/non-existent-shibboleth",
                "metadata_source": "https://www.testshib.org/metadata/third/testshib-providers.xml",
            }
        )

        expected = "\nDone.\n2 provider(s) found in database.\n1 skipped and 1 attempted.\n0 updated and 1 failed.\n"

        with self.assertRaisesRegex(CommandError, "MetadataParseError: Can't find EntityDescriptor for entityID"):
            call_command("saml", pull=True, stdout=self.stdout)
        assert expected in self.stdout.getvalue()

    @mock.patch("requests.get")
    def test_xml_parse_exceptions(self, mocked_get):
        """
        Test that management command errors out in case of fatal exceptions instead of failing silently.
        """
        response = Response()
        response._content = ""  # pylint: disable=protected-access
        response.status_code = 200

        mocked_get.return_value = response

        # create enabled configuration
        self.__create_saml_configurations__()

        expected = "\nDone.\n2 provider(s) found in database.\n1 skipped and 1 attempted.\n0 updated and 1 failed.\n"

        with self.assertRaisesRegex(CommandError, "XMLSyntaxError:"):
            call_command("saml", pull=True, stdout=self.stdout)
        assert expected in self.stdout.getvalue()

    def _run_checks_command(self):
        """
        Helper method to run the --run-checks command and return output.
        """
        out = StringIO()
        call_command('saml', '--run-checks', stdout=out)
        return out.getvalue()

    def test_run_checks_setup_test_data(self):
        """
        Test the --run-checks command against initial setup test data.

        This test validates that the base setup data (from setUp) is correctly
        identified as having configuration issues. The setup includes a provider
        (self.provider_config) with a disabled SAML configuration (self.saml_config),
        which is reported as a disabled config issue (not a missing config).
        """
        output = self._run_checks_command()

        # The setup data includes a provider with a disabled SAML config
        expected_warning = (
            f'[WARNING] Provider (id={self.provider_config.id}, '
            f'name={self.provider_config.name}, '
            f'slug={self.provider_config.slug}, '
            f'site_id={self.provider_config.site_id}) '
            f'has SAML config (id={self.saml_config.id}, enabled=False).'
        )
        self.assertIn(expected_warning, output)
        self.assertIn('Missing configs: 0', output)  # No missing configs from setUp
        self.assertIn('Disabled configs: 1', output)  # From setUp: provider_config with disabled saml_config

    def test_run_checks_outdated_configs(self):
        """
        Test the --run-checks command identifies outdated configurations.
        """
        old_config, new_config, test_provider_config = self._setup_test_configs_for_run_checks()

        output = self._run_checks_command()

        expected_warning = (
            f'[WARNING] Provider (id={test_provider_config.id}, name={test_provider_config.name}, '
            f'slug={test_provider_config.slug}, site_id={test_provider_config.site_id}) '
            f'has outdated SAML config (id={old_config.id}) which should be updated to '
            f'the current SAML config (id={new_config.id}).'
        )
        self.assertIn(expected_warning, output)
        self.assertIn('Outdated: 1', output)
        # Total includes: 1 outdated + 2 disabled configs (setUp + test's old_config which is also disabled)
        self.assertIn('Total issues requiring attention: 3', output)

    def test_run_checks_site_mismatches(self):
        """
        Test the --run-checks command identifies site ID mismatches.
        """
        config = SAMLConfigurationFactory.create(
            site=self.other_site,
            slug='test-config',
            entity_id='https://example.com'
        )

        provider = SAMLProviderConfigFactory.create(
            site=self.site,
            slug='test-provider',
            saml_configuration=config
        )

        output = self._run_checks_command()

        expected_warning = (
            f'[WARNING] Provider (id={provider.id}, name={provider.name}, '
            f'slug={provider.slug}, site_id={provider.site_id}) '
            f'SAML config (id={config.id}, site_id={config.site_id}) does not match the provider\'s site_id.'
        )
        self.assertIn(expected_warning, output)
        self.assertIn('Site mismatches: 1', output)
        # Total includes: 1 site mismatch + 1 disabled config (from setUp)
        self.assertIn('Total issues requiring attention: 2', output)

    def test_run_checks_slug_mismatches(self):
        """
        Test the --run-checks command identifies slug mismatches.
        """
        config = SAMLConfigurationFactory.create(
            site=self.site,
            slug='config-slug',
            entity_id='https://example.com'
        )

        provider = SAMLProviderConfigFactory.create(
            site=self.site,
            slug='provider-slug',
            saml_configuration=config
        )

        output = self._run_checks_command()

        expected_info = (
            f'[INFO] Provider (id={provider.id}, name={provider.name}, '
            f'slug={provider.slug}, site_id={provider.site_id}) '
            f'has SAML config (id={config.id}, slug=\'{config.slug}\') '
            f'that does not match the provider\'s slug.'
        )
        self.assertIn(expected_info, output)
        self.assertIn('Slug mismatches: 1', output)

    def test_run_checks_null_configurations(self):
        """
        Test the --run-checks command identifies providers with null configurations.
        This test verifies that providers with no direct SAML configuration and no
        default configuration available are properly reported.
        """
        # Create a provider with no SAML configuration on a site that has no default config
        provider = SAMLProviderConfigFactory.create(
            site=self.site,
            slug='null-provider',
            saml_configuration=None
        )

        output = self._run_checks_command()

        expected_warning = (
            f'[WARNING] Provider (id={provider.id}, name={provider.name}, '
            f'slug={provider.slug}, site_id={provider.site_id}) '
            f'has no direct SAML configuration and no matching default configuration was found.'
        )
        self.assertIn(expected_warning, output)
        self.assertIn('Missing configs: 1', output)  # 1 from this test (provider with no config and no default)
        self.assertIn('Disabled configs: 1', output)  # 1 from setUp data

    def test_run_checks_null_config_id(self):
        """
        Test the --run-checks command identifies providers with disabled default configurations.
        When a provider has no direct SAML configuration and the default config is disabled,
        it should be reported as a missing config issue.
        """
        # Create a disabled default configuration for this site
        disabled_default_config = SAMLConfigurationFactory.create(
            site=self.site,
            slug='default',
            entity_id='https://default.example.com',
            enabled=False
        )

        # Create a provider with no direct SAML configuration
        # It will fall back to the disabled default config
        provider = SAMLProviderConfigFactory.create(
            site=self.site,
            slug='null-id-provider',
            saml_configuration=None
        )

        output = self._run_checks_command()

        expected_warning = (
            f'[WARNING] Provider (id={provider.id}, name={provider.name}, '
            f'slug={provider.slug}, site_id={provider.site_id}) '
            f'has no direct SAML configuration and the default configuration '
            f'(id={disabled_default_config.id}, enabled=False).'
        )
        self.assertIn(expected_warning, output)
        self.assertIn('Missing configs: 0', output)  # No missing configs since default config exists
        self.assertIn('Disabled configs: 2', output)  # 1 from this test + 1 from setUp data

    def test_run_checks_with_default_config(self):
        """
        Test the --run-checks command correctly handles providers with default configurations.
        """
        provider = SAMLProviderConfigFactory.create(
            site=self.site,
            slug='default-config-provider',
            saml_configuration=None
        )

        default_config = SAMLConfigurationFactory.create(
            site=self.site,
            slug='default',
            entity_id='https://default.example.com'
        )

        output = self._run_checks_command()

        self.assertIn('Missing configs: 0', output)  # This tests provider has valid default config
        self.assertIn('Disabled configs: 1', output)  # From setUp

    def test_run_checks_disabled_functionality(self):
        """
        Test the --run-checks command handles disabled providers and configurations.
        """
        disabled_provider = SAMLProviderConfigFactory.create(
            site=self.site,
            slug='disabled-provider',
            enabled=False
        )

        disabled_config = SAMLConfigurationFactory.create(
            site=self.site,
            slug='disabled-config',
            enabled=False
        )

        provider_with_disabled_config = SAMLProviderConfigFactory.create(
            site=self.site,
            slug='provider-with-disabled-config',
            saml_configuration=disabled_config
        )

        output = self._run_checks_command()

        expected_warning = (
            f'[WARNING] Provider (id={provider_with_disabled_config.id}, '
            f'name={provider_with_disabled_config.name}, '
            f'slug={provider_with_disabled_config.slug}, '
            f'site_id={provider_with_disabled_config.site_id}) '
            f'has SAML config (id={disabled_config.id}, enabled=False).'
        )
        self.assertIn(expected_warning, output)
        self.assertIn('Missing configs: 1', output)  # disabled_provider has no config
        self.assertIn('Disabled configs: 2', output)  # setUp's provider + provider_with_disabled_config<|MERGE_RESOLUTION|>--- conflicted
+++ resolved
@@ -73,22 +73,12 @@
             site__name='setup.testserver.fake'
         )
         self.provider_config = SAMLProviderConfigFactory.create(
-<<<<<<< HEAD
             site__domain='setup.testserver.fake',
             site__name='setup.testserver.fake',
             slug='setup-test-shib',
             name='Setup TestShib College',
             entity_id='https://idp.testshib.org/idp/setup-shibboleth',
             metadata_source='https://www.testshib.org/metadata/setup-testshib-providers.xml',
-=======
-            site__domain='testserver.fake',
-            site__name='testserver.fake',
-            slug='test-shib',
-            name='TestShib College',
-            entity_id='https://idp.testshib.org/idp/shibboleth',
-            metadata_source='https://www.testshib.org/metadata/testshib-providers.xml',
-            saml_configuration=self.saml_config,
->>>>>>> 41acf0eb
         )
 
     def _setup_test_configs_for_run_checks(self):
