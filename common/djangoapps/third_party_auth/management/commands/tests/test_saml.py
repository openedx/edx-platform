"""
Tests for `saml` management command, this command fetches saml metadata from providers and updates
existing data accordingly.
"""


import os
import unittest

from unittest import mock
from django.conf import settings
from django.core.management import call_command
from django.core.management.base import CommandError
from django.utils.six import StringIO
from requests import exceptions
from requests.models import Response

from openedx.core.djangolib.testing.utils import CacheIsolationTestCase
from common.djangoapps.third_party_auth.tests.factories import SAMLConfigurationFactory, SAMLProviderConfigFactory


def mock_get(status_code=200):
    """
    Args:
        status_code (int): integer showing the status code for the response object.

    Returns:
        returns a function that can be used as a mock function for requests.get.
    """
    def _(url=None, *args, **kwargs):  # lint-amnesty, pylint: disable=keyword-arg-before-vararg, unused-argument
        """
        mock method for requests.get, this method will read xml file, form a Response object from the
        contents of this file, set status code and return the Response object.
        """
        url = url.split("/")[-1] if url else "testshib-providers.xml"

        file_path = os.path.dirname(os.path.realpath(__file__)) + f"/test_data/{url}"
        with open(file_path) as providers:
            xml = providers.read()

        response = Response()
        response._content = xml  # pylint: disable=protected-access
        response.status_code = status_code

        return response
    return _


@unittest.skipUnless(settings.ROOT_URLCONF == 'lms.urls', 'Test only valid in lms')
class TestSAMLCommand(CacheIsolationTestCase):
    """
    Test django management command for fetching saml metadata.
    """
    def setUp(self):
        """
        Setup operations for saml configurations. these operations contain
        creation of SAMLConfiguration and SAMLProviderConfig records in database.
        """
<<<<<<< HEAD
        super(TestSAMLCommand, self).setUp()  # lint-amnesty, pylint: disable=super-with-arguments
=======
        super().setUp()
>>>>>>> 5d7cd3d2

        self.stdout = StringIO()

        # We are creating SAMLConfiguration instance here so that there is always at-least one
        # disabled saml configuration instance, this is done to verify that disabled configurations are
        # not processed.
        SAMLConfigurationFactory.create(enabled=False, site__domain='testserver.fake', site__name='testserver.fake')
        SAMLProviderConfigFactory.create(site__domain='testserver.fake', site__name='testserver.fake')

    def __create_saml_configurations__(self, saml_config=None, saml_provider_config=None):
        """
        Helper method to create SAMLConfiguration and AMLProviderConfig.
        """
        SAMLConfigurationFactory.create(enabled=True, **(
            saml_config or {
                'site__domain': 'testserver.fake',
                'site__name': 'testserver.fake'
            }
        ))
        SAMLProviderConfigFactory.create(enabled=True, **(
            saml_provider_config or {
                'site__domain': 'testserver.fake',
                'site__name': 'testserver.fake'
            }
        ))

    def test_raises_command_error_for_invalid_arguments(self):
        """
        Test that management command raises `CommandError` with a proper message in case of
        invalid command arguments.

        This test would fail with an error if ValueError is raised.
        """
        # Call `saml` command without any argument so that it raises a CommandError
        with self.assertRaisesMessage(CommandError, "Command can only be used with '--pull' option."):
            call_command("saml")

        # Call `saml` command without any argument so that it raises a CommandError
        with self.assertRaisesMessage(CommandError, "Command can only be used with '--pull' option."):
            call_command("saml", pull=False)

    def test_no_saml_configuration(self):
        """
        Test that management command completes without errors and logs correct information when no
        saml configurations are enabled/present.
        """
        expected = "\nDone.\n1 provider(s) found in database.\n1 skipped and 0 attempted.\n0 updated and 0 failed.\n"
        call_command("saml", pull=True, stdout=self.stdout)
        assert expected in self.stdout.getvalue()

    @mock.patch("requests.get", mock_get())
    def test_fetch_saml_metadata(self):
        """
        Test that management command completes without errors and logs correct information when
        one or more saml configurations are enabled.
        """
        # Create enabled configurations
        self.__create_saml_configurations__()

        expected = "\nDone.\n1 provider(s) found in database.\n0 skipped and 1 attempted.\n1 updated and 0 failed.\n"
        call_command("saml", pull=True, stdout=self.stdout)
        assert expected in self.stdout.getvalue()

    @mock.patch("requests.get", mock_get(status_code=404))
    def test_fetch_saml_metadata_failure(self):
        """
        Test that management command completes with proper message for errors
        and logs correct information.
        """
        # Create enabled configurations
        self.__create_saml_configurations__()

        expected = "\nDone.\n1 provider(s) found in database.\n0 skipped and 1 attempted.\n0 updated and 1 failed.\n"

        with self.assertRaisesRegex(CommandError, r"HTTPError: 404 Client Error"):
            call_command("saml", pull=True, stdout=self.stdout)
        assert expected in self.stdout.getvalue()

    @mock.patch("requests.get", mock_get(status_code=200))
    def test_fetch_multiple_providers_data(self):
        """
        Test that management command completes with proper message for error or success
        and logs correct information when there are multiple providers with their data.
        """
        # Create enabled configurations
        self.__create_saml_configurations__()

        # Add another set of configurations
        self.__create_saml_configurations__(
            saml_config={
                "site__domain": "second.testserver.fake",
                "site__name": "testserver.fake",
            },
            saml_provider_config={
                "site__domain": "second.testserver.fake",
                "site__name": "testserver.fake",
                "slug": "second-test-shib",
                "entity_id": "https://idp.testshib.org/idp/another-shibboleth",
                "metadata_source": "https://www.testshib.org/metadata/another-testshib-providers.xml",
            }
        )

        # Add another set of configurations
        self.__create_saml_configurations__(
            saml_config={
                "site__domain": "third.testserver.fake",
                "site__name": "testserver.fake",
            },
            saml_provider_config={
                "site__domain": "third.testserver.fake",
                "site__name": "testserver.fake",
                "slug": "third-test-shib",
                # Note: This entity id will not be present in returned response and will cause failed update.
                "entity_id": "https://idp.testshib.org/idp/non-existent-shibboleth",
                "metadata_source": "https://www.testshib.org/metadata/third/testshib-providers.xml",
            }
        )

        expected = '\n3 provider(s) found in database.\n0 skipped and 3 attempted.\n2 updated and 1 failed.\n'
        with self.assertRaisesRegex(CommandError, r"MetadataParseError: Can't find EntityDescriptor for entityID"):
            call_command("saml", pull=True, stdout=self.stdout)
        assert expected in self.stdout.getvalue()

        # Now add a fourth configuration, and indicate that it should not be included in the update
        self.__create_saml_configurations__(
            saml_config={
                "site__domain": "fourth.testserver.fake",
                "site__name": "testserver.fake",
            },
            saml_provider_config={
                "site__domain": "fourth.testserver.fake",
                "site__name": "testserver.fake",
                "slug": "fourth-test-shib",
                "automatic_refresh_enabled": False,
                # Note: This invalid entity id will not be present in the refresh set
                "entity_id": "https://idp.testshib.org/idp/fourth-shibboleth",
                "metadata_source": "https://www.testshib.org/metadata/fourth/testshib-providers.xml",
            }
        )

        # Four configurations -- one will be skipped and three attempted, with similar results.
        expected = '\nDone.\n4 provider(s) found in database.\n1 skipped and 3 attempted.\n0 updated and 1 failed.\n'
        with self.assertRaisesRegex(CommandError, r"MetadataParseError: Can't find EntityDescriptor for entityID"):
            call_command("saml", pull=True, stdout=self.stdout)
        assert expected in self.stdout.getvalue()

    @mock.patch("requests.get")
    def test_saml_request_exceptions(self, mocked_get):
        """
        Test that management command errors out in case of fatal exceptions instead of failing silently.
        """
        # Create enabled configurations
        self.__create_saml_configurations__()

        mocked_get.side_effect = exceptions.SSLError

        expected = "\nDone.\n1 provider(s) found in database.\n0 skipped and 1 attempted.\n0 updated and 1 failed.\n"

        with self.assertRaisesRegex(CommandError, "SSLError:"):
            call_command("saml", pull=True, stdout=self.stdout)
        assert expected in self.stdout.getvalue()

        mocked_get.side_effect = exceptions.ConnectionError

        with self.assertRaisesRegex(CommandError, "ConnectionError:"):
            call_command("saml", pull=True, stdout=self.stdout)
        assert expected in self.stdout.getvalue()

        mocked_get.side_effect = exceptions.HTTPError

        with self.assertRaisesRegex(CommandError, "HTTPError:"):
            call_command("saml", pull=True, stdout=self.stdout)
        assert expected in self.stdout.getvalue()

    @mock.patch("requests.get", mock_get(status_code=200))
    def test_saml_parse_exceptions(self):
        """
        Test that management command errors out in case of fatal exceptions instead of failing silently.
        """
        # Create enabled configurations, this configuration will raise MetadataParseError.
        self.__create_saml_configurations__(
            saml_config={
                "site__domain": "third.testserver.fake",
            },
            saml_provider_config={
                "site__domain": "third.testserver.fake",
                "slug": "third-test-shib",
                # Note: This entity id will not be present in returned response and will cause failed update.
                "entity_id": "https://idp.testshib.org/idp/non-existent-shibboleth",
                "metadata_source": "https://www.testshib.org/metadata/third/testshib-providers.xml",
            }
        )

        expected = "\nDone.\n2 provider(s) found in database.\n1 skipped and 1 attempted.\n0 updated and 1 failed.\n"

        with self.assertRaisesRegex(CommandError, "MetadataParseError: Can't find EntityDescriptor for entityID"):
            call_command("saml", pull=True, stdout=self.stdout)
        assert expected in self.stdout.getvalue()

    @mock.patch("requests.get")
    def test_xml_parse_exceptions(self, mocked_get):
        """
        Test that management command errors out in case of fatal exceptions instead of failing silently.
        """
        response = Response()
        response._content = ""  # pylint: disable=protected-access
        response.status_code = 200

        mocked_get.return_value = response

        # create enabled configuration
        self.__create_saml_configurations__()

        expected = "\nDone.\n1 provider(s) found in database.\n0 skipped and 1 attempted.\n0 updated and 1 failed.\n"

        with self.assertRaisesRegex(CommandError, "XMLSyntaxError:"):
            call_command("saml", pull=True, stdout=self.stdout)
        assert expected in self.stdout.getvalue()<|MERGE_RESOLUTION|>--- conflicted
+++ resolved
@@ -56,11 +56,7 @@
         Setup operations for saml configurations. these operations contain
         creation of SAMLConfiguration and SAMLProviderConfig records in database.
         """
-<<<<<<< HEAD
         super(TestSAMLCommand, self).setUp()  # lint-amnesty, pylint: disable=super-with-arguments
-=======
-        super().setUp()
->>>>>>> 5d7cd3d2
 
         self.stdout = StringIO()
 
