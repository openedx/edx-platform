--- conflicted
+++ resolved
@@ -60,11 +60,7 @@
     try:
         value_python = json.loads(value)
     except ValueError as err:
-<<<<<<< HEAD
         raise ValidationError(u"Invalid JSON: {}".format(err))  # lint-amnesty, pylint: disable=raise-missing-from
-=======
-        raise ValidationError(f"Invalid JSON: {err}")  # lint-amnesty, pylint: disable=raise-missing-from
->>>>>>> 5d7cd3d2
     if not isinstance(value_python, of_type):
         raise ValidationError(f"Expected a JSON {of_type}")
     return json.dumps(value_python, indent=4)
@@ -78,11 +74,7 @@
 class AuthNotConfigured(SocialAuthBaseException):
     """ Exception when SAMLProviderData or other required info is missing """
     def __init__(self, provider_name):
-<<<<<<< HEAD
         super(AuthNotConfigured, self).__init__()  # lint-amnesty, pylint: disable=super-with-arguments
-=======
-        super().__init__()
->>>>>>> 5d7cd3d2
         self.provider_name = provider_name
 
     def __str__(self):
@@ -232,11 +224,7 @@
 
     def clean(self):
         """ Ensure that at most `icon_class` or `icon_image` is set """
-<<<<<<< HEAD
         super(ProviderConfig, self).clean()  # lint-amnesty, pylint: disable=super-with-arguments
-=======
-        super().clean()
->>>>>>> 5d7cd3d2
         if bool(self.icon_class) and bool(self.icon_image):
             raise ValidationError('Either an icon class or an icon image must be given (but not both)')
 
@@ -391,11 +379,7 @@
 
     def clean(self):
         """ Standardize and validate fields """
-<<<<<<< HEAD
         super(OAuth2ProviderConfig, self).clean()  # lint-amnesty, pylint: disable=super-with-arguments
-=======
-        super().clean()
->>>>>>> 5d7cd3d2
         self.other_settings = clean_json(self.other_settings, dict)
 
     def get_setting(self, name):
@@ -475,15 +459,9 @@
     )
     is_public = models.BooleanField(
         default=False,
-<<<<<<< HEAD
         verbose_name=u"Allow customers to see and use this SAML configuration",
         help_text=(
             u"When checked, customers will be able to choose this SAML Configuration "
-=======
-        verbose_name="Allow customers to see and use this SAML configuration",
-        help_text=(
-            "When checked, customers will be able to choose this SAML Configuration "
->>>>>>> 5d7cd3d2
             "in the admin portal."
         ),
     )
@@ -505,11 +483,7 @@
 
     def clean(self):
         """ Standardize and validate fields """
-<<<<<<< HEAD
         super(SAMLConfiguration, self).clean()  # lint-amnesty, pylint: disable=super-with-arguments
-=======
-        super().clean()
->>>>>>> 5d7cd3d2
         self.org_info_str = clean_json(self.org_info_str, dict)
         self.other_config_str = clean_json(self.other_config_str, dict)
 
@@ -655,11 +629,7 @@
     country = models.CharField(
         max_length=128,
         help_text=(
-<<<<<<< HEAD
             u'URN of SAML attribute containing the user`s country.',
-=======
-            'URN of SAML attribute containing the user`s country.',
->>>>>>> 5d7cd3d2
         ),
         blank=True,
     )
@@ -716,11 +686,7 @@
 
     def clean(self):
         """ Standardize and validate fields """
-<<<<<<< HEAD
         super(SAMLProviderConfig, self).clean()  # lint-amnesty, pylint: disable=super-with-arguments
-=======
-        super().clean()
->>>>>>> 5d7cd3d2
         self.other_settings = clean_json(self.other_settings, dict)
 
     class Meta:
