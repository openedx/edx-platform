--- conflicted
+++ resolved
@@ -19,13 +19,6 @@
 
 from third_party_auth.models import cache as config_cache
 from third_party_auth.models import (
-<<<<<<< HEAD
-    OAuth2ProviderConfig,
-    SAMLProviderConfig,
-    SAMLConfiguration,
-    SAMLProviderData,
-=======
->>>>>>> 75068967
     LTIProviderConfig,
     OAuth2ProviderConfig,
     ProviderApiPermissions,
