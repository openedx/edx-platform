"""
Integration tests for third_party_auth LTI auth providers
"""


import unittest
from django.conf import settings
from django.contrib.auth.models import User  # lint-amnesty, pylint: disable=imported-auth-user
from django.urls import reverse
from oauthlib.oauth1.rfc5849 import Client, SIGNATURE_TYPE_BODY
from common.djangoapps.third_party_auth.tests import testutil

FORM_ENCODED = 'application/x-www-form-urlencoded'

LTI_CONSUMER_KEY = 'consumer'
LTI_CONSUMER_SECRET = 'secret'
LTI_TPA_LOGIN_URL = '/auth/login/lti/'
LTI_TPA_COMPLETE_URL = '/auth/complete/lti/'
OTHER_LTI_CONSUMER_KEY = 'settings-consumer'
OTHER_LTI_CONSUMER_SECRET = 'secret2'
LTI_USER_ID = 'lti_user_id'
EDX_USER_ID = 'test_user'
EMAIL = 'lti_user@example.com'


@unittest.skipUnless(settings.ROOT_URLCONF == 'lms.urls', 'Test only valid in lms')
class IntegrationTestLTI(testutil.TestCase):
    """
    Integration tests for third_party_auth LTI auth providers
    """

    def setUp(self):
<<<<<<< HEAD
        super(IntegrationTestLTI, self).setUp()  # lint-amnesty, pylint: disable=super-with-arguments
=======
        super().setUp()
>>>>>>> 5d7cd3d2
        self.hostname = 'testserver'
        self.client.defaults['SERVER_NAME'] = self.hostname
        self.url_prefix = f'http://{self.hostname}'
        self.configure_lti_provider(
            name='Other Tool Consumer 1', enabled=True,
            lti_consumer_key='other1',
            lti_consumer_secret='secret1',
            lti_max_timestamp_age=10,
        )
        self.configure_lti_provider(
            name='LTI Test Tool Consumer', enabled=True,
            lti_consumer_key=LTI_CONSUMER_KEY,
            lti_consumer_secret=LTI_CONSUMER_SECRET,
            lti_max_timestamp_age=10,
        )
        self.configure_lti_provider(
            name='Tool Consumer with Secret in Settings', enabled=True,
            lti_consumer_key=OTHER_LTI_CONSUMER_KEY,
            lti_consumer_secret='',
            lti_max_timestamp_age=10,
        )
        self.lti = Client(
            client_key=LTI_CONSUMER_KEY,
            client_secret=LTI_CONSUMER_SECRET,
            signature_type=SIGNATURE_TYPE_BODY,
        )

    def test_lti_login(self):
        # The user initiates a login from an external site
        (uri, _headers, body) = self.lti.sign(
            uri=self.url_prefix + LTI_TPA_LOGIN_URL, http_method='POST',
            headers={'Content-Type': FORM_ENCODED},
            body={
                'user_id': LTI_USER_ID,
                'custom_tpa_next': '/account/finish_auth/?course_id=my_course_id&enrollment_action=enroll',
            }
        )
        login_response = self.client.post(path=uri, content_type=FORM_ENCODED, data=body)
        # The user should be redirected to the registration form
        assert login_response.status_code == 302
        assert login_response['Location'].endswith(reverse('signin_user'))
        register_response = self.client.get(login_response['Location'])
        self.assertContains(register_response, '"currentProvider": "LTI Test Tool Consumer"')
        self.assertContains(register_response, '"errorMessage": null')

        # Now complete the form:
        ajax_register_response = self.client.post(
            reverse('user_api_registration'),
            {
                'email': EMAIL,
                'name': 'Myself',
                'username': EDX_USER_ID,
                'honor_code': True,
            }
        )
        assert ajax_register_response.status_code == 200
        continue_response = self.client.get(self.url_prefix + LTI_TPA_COMPLETE_URL)
        # The user should be redirected to the finish_auth view which will enroll them.
        # FinishAuthView.js reads the URL parameters directly from $.url
        assert continue_response.status_code == 302
        assert continue_response['Location'] == '/account/finish_auth/?course_id=my_course_id&enrollment_action=enroll'

        # Now check that we can login again
        self.client.logout()
        self.verify_user_email(EMAIL)
        (uri, _headers, body) = self.lti.sign(
            uri=self.url_prefix + LTI_TPA_LOGIN_URL, http_method='POST',
            headers={'Content-Type': FORM_ENCODED},
            body={'user_id': LTI_USER_ID}
        )
        login_2_response = self.client.post(path=uri, content_type=FORM_ENCODED, data=body)
        # The user should be redirected to the dashboard
        assert login_2_response.status_code == 302
        assert login_2_response['Location'] == (LTI_TPA_COMPLETE_URL + '?')
        continue_2_response = self.client.get(login_2_response['Location'])
        assert continue_2_response.status_code == 302
        assert continue_2_response['Location'].endswith(reverse('dashboard'))

        # Check that the user was created correctly
        user = User.objects.get(email=EMAIL)
        assert user.username == EDX_USER_ID

    def test_reject_initiating_login(self):
        response = self.client.get(self.url_prefix + LTI_TPA_LOGIN_URL)
        assert response.status_code == 405
        # Not Allowed

    def test_reject_bad_login(self):
        login_response = self.client.post(
            path=self.url_prefix + LTI_TPA_LOGIN_URL, content_type=FORM_ENCODED,
            data="invalid=login",
        )
        # The user should be redirected to the login page with an error message
        # (auth_entry defaults to login for this provider)
        assert login_response.status_code == 302
        assert login_response['Location'].endswith(reverse('signin_user'))
        error_response = self.client.get(login_response['Location'])
        self.assertContains(
            error_response,
            'Authentication failed: LTI parameters could not be validated.',
        )

    def test_can_load_consumer_secret_from_settings(self):
        lti = Client(
            client_key=OTHER_LTI_CONSUMER_KEY,
            client_secret=OTHER_LTI_CONSUMER_SECRET,
            signature_type=SIGNATURE_TYPE_BODY,
        )
        (uri, _headers, body) = lti.sign(
            uri=self.url_prefix + LTI_TPA_LOGIN_URL, http_method='POST',
            headers={'Content-Type': FORM_ENCODED},
            body={
                'user_id': LTI_USER_ID,
                'custom_tpa_next': '/account/finish_auth/?course_id=my_course_id&enrollment_action=enroll',
            }
        )
        with self.settings(SOCIAL_AUTH_LTI_CONSUMER_SECRETS={OTHER_LTI_CONSUMER_KEY: OTHER_LTI_CONSUMER_SECRET}):
            login_response = self.client.post(path=uri, content_type=FORM_ENCODED, data=body)
            # The user should be redirected to the registration form
            assert login_response.status_code == 302
            assert login_response['Location'].endswith(reverse('signin_user'))
            register_response = self.client.get(login_response['Location'])
            self.assertContains(
                register_response,
                '"currentProvider": "Tool Consumer with Secret in Settings"',
            )
            self.assertContains(register_response, '"errorMessage": null')<|MERGE_RESOLUTION|>--- conflicted
+++ resolved
@@ -30,11 +30,7 @@
     """
 
     def setUp(self):
-<<<<<<< HEAD
         super(IntegrationTestLTI, self).setUp()  # lint-amnesty, pylint: disable=super-with-arguments
-=======
-        super().setUp()
->>>>>>> 5d7cd3d2
         self.hostname = 'testserver'
         self.client.defaults['SERVER_NAME'] = self.hostname
         self.url_prefix = f'http://{self.hostname}'
