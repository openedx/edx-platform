"""
Third_party_auth integration tests using a mock version of the TestShib provider
"""


import datetime
import json
import logging
import os
from unittest import skip
from unittest.mock import MagicMock, patch

import ddt
import httpretty
from django.conf import settings
from django.contrib import auth
from enterprise.models import EnterpriseCustomerIdentityProvider, EnterpriseCustomerUser
from freezegun import freeze_time
from social_core import actions
from social_django import views as social_views
from social_django.models import UserSocialAuth
from testfixtures import LogCapture

from common.djangoapps.third_party_auth import pipeline
from common.djangoapps.third_party_auth.saml import SapSuccessFactorsIdentityProvider
from common.djangoapps.third_party_auth.saml import log as saml_log
from common.djangoapps.third_party_auth.tasks import fetch_saml_metadata
from common.djangoapps.third_party_auth.tests import testutil, utils
from openedx.core.djangoapps.user_api.accounts.settings_views import account_settings_context
from openedx.core.djangoapps.user_authn.views.login import login_user
from openedx.features.enterprise_support.tests.factories import EnterpriseCustomerFactory
<<<<<<< HEAD
from common.djangoapps.third_party_auth import pipeline
from common.djangoapps.third_party_auth.saml import SapSuccessFactorsIdentityProvider, log as saml_log
from common.djangoapps.third_party_auth.tasks import fetch_saml_metadata
from common.djangoapps.third_party_auth.tests import testutil, utils
=======
>>>>>>> 5d7cd3d2

from .base import IntegrationTestMixin

TESTSHIB_ENTITY_ID = 'https://idp.testshib.org/idp/shibboleth'
TESTSHIB_METADATA_URL = 'https://mock.testshib.org/metadata/testshib-providers.xml'
TESTSHIB_METADATA_URL_WITH_CACHE_DURATION = 'https://mock.testshib.org/metadata/testshib-providers-cache.xml'
TESTSHIB_SSO_URL = 'https://idp.testshib.org/idp/profile/SAML2/Redirect/SSO'


class SamlIntegrationTestUtilities:
    """
    Class contains methods particular to SAML integration testing so that they
    can be separated out from the actual test methods.
    """
    PROVIDER_ID = "saml-testshib"
    PROVIDER_NAME = "TestShib"
    PROVIDER_BACKEND = "tpa-saml"
    PROVIDER_IDP_SLUG = "testshib"

    USER_EMAIL = "myself@testshib.org"
    USER_NAME = "Me Myself And I"
    USER_USERNAME = "myself"

    def setUp(self):
<<<<<<< HEAD
        super(SamlIntegrationTestUtilities, self).setUp()  # lint-amnesty, pylint: disable=no-member, super-with-arguments
=======
        super().setUp()  # lint-amnesty, pylint: disable=no-member, super-with-arguments
>>>>>>> 5d7cd3d2
        self.enable_saml(  # lint-amnesty, pylint: disable=no-member
            private_key=self._get_private_key(),  # lint-amnesty, pylint: disable=no-member
            public_key=self._get_public_key(),  # lint-amnesty, pylint: disable=no-member
            entity_id="https://saml.example.none",
        )
        # Mock out HTTP requests that may be made to TestShib:
        httpretty.enable()
        httpretty.reset()
        self.addCleanup(httpretty.reset)  # lint-amnesty, pylint: disable=no-member
        self.addCleanup(httpretty.disable)  # lint-amnesty, pylint: disable=no-member

        def metadata_callback(_request, _uri, headers):
            """ Return a cached copy of TestShib's metadata by reading it from disk """
            return (200, headers, self.read_data_file('testshib_metadata.xml'))  # lint-amnesty, pylint: disable=no-member

        httpretty.register_uri(httpretty.GET, TESTSHIB_METADATA_URL, content_type='text/xml', body=metadata_callback)

        def cache_duration_metadata_callback(_request, _uri, headers):
            """Return a cached copy of TestShib's metadata with a cacheDuration attribute"""
            return (200, headers, self.read_data_file('testshib_metadata_with_cache_duration.xml'))  # lint-amnesty, pylint: disable=no-member

        httpretty.register_uri(
            httpretty.GET,
            TESTSHIB_METADATA_URL_WITH_CACHE_DURATION,
            content_type='text/xml',
            body=cache_duration_metadata_callback
        )

        # Configure the SAML library to use the same request ID for every request.
        # Doing this and freezing the time allows us to play back recorded request/response pairs
        uid_patch = patch('onelogin.saml2.utils.OneLogin_Saml2_Utils.generate_unique_id', return_value='TESTID')
        uid_patch.start()
        self.addCleanup(uid_patch.stop)  # lint-amnesty, pylint: disable=no-member
        self._freeze_time(timestamp=1434326820)  # This is the time when the saved request/response was recorded.

    def _freeze_time(self, timestamp):
        """ Mock the current time for SAML, so we can replay canned requests/responses """
        now_patch = patch('onelogin.saml2.utils.OneLogin_Saml2_Utils.now', return_value=timestamp)
        now_patch.start()
        self.addCleanup(now_patch.stop)  # lint-amnesty, pylint: disable=no-member

    def _configure_testshib_provider(self, **kwargs):
        """ Enable and configure the TestShib SAML IdP as a third_party_auth provider """
        fetch_metadata = kwargs.pop('fetch_metadata', True)
        assert_metadata_updates = kwargs.pop('assert_metadata_updates', True)
        kwargs.setdefault('name', self.PROVIDER_NAME)
        kwargs.setdefault('enabled', True)
        kwargs.setdefault('visible', True)
        kwargs.setdefault("backend_name", "tpa-saml")
        kwargs.setdefault('slug', self.PROVIDER_IDP_SLUG)
        kwargs.setdefault('entity_id', TESTSHIB_ENTITY_ID)
        kwargs.setdefault('metadata_source', TESTSHIB_METADATA_URL)
        kwargs.setdefault('icon_class', 'fa-university')
        kwargs.setdefault('attr_email', 'urn:oid:1.3.6.1.4.1.5923.1.1.1.6')  # eduPersonPrincipalName
        kwargs.setdefault('max_session_length', None)
        kwargs.setdefault('send_to_registration_first', False)
        kwargs.setdefault('skip_email_verification', False)
        saml_provider = self.configure_saml_provider(**kwargs)  # pylint: disable=no-member

        if fetch_metadata:
            assert httpretty.is_enabled()  # lint-amnesty, pylint: disable=no-member
            num_total, num_skipped, num_attempted, num_updated, num_failed, failure_messages = fetch_saml_metadata()
            if assert_metadata_updates:
                assert num_total == 1  # lint-amnesty, pylint: disable=no-member
                assert num_skipped == 0  # lint-amnesty, pylint: disable=no-member
                assert num_attempted == 1  # lint-amnesty, pylint: disable=no-member
                assert num_updated == 1  # lint-amnesty, pylint: disable=no-member
                assert num_failed == 0  # lint-amnesty, pylint: disable=no-member
                assert len(failure_messages) == 0  # lint-amnesty, pylint: disable=no-member
        return saml_provider

    def do_provider_login(self, provider_redirect_url):
        """ Mocked: the user logs in to TestShib and then gets redirected back """
        # The SAML provider (TestShib) will authenticate the user, then get the browser to POST a response:
        assert provider_redirect_url.startswith(TESTSHIB_SSO_URL)  # lint-amnesty, pylint: disable=no-member

        saml_response_xml = utils.read_and_pre_process_xml(
            os.path.join(os.path.dirname(os.path.dirname(__file__)), 'data', 'testshib_saml_response.xml')
        )

        return self.client.post(  # lint-amnesty, pylint: disable=no-member
            self.complete_url,  # lint-amnesty, pylint: disable=no-member
            content_type='application/x-www-form-urlencoded',
            data=utils.prepare_saml_response_from_xml(saml_response_xml),
        )


@ddt.ddt
@utils.skip_unless_thirdpartyauth()
class TestShibIntegrationTest(SamlIntegrationTestUtilities, IntegrationTestMixin, testutil.SAMLTestCase):
    """
    TestShib provider Integration Test, to test SAML functionality
    """

    TOKEN_RESPONSE_DATA = {
        'access_token': 'access_token_value',
        'expires_in': 'expires_in_value',
    }
    USER_RESPONSE_DATA = {
        'lastName': 'lastName_value',
        'id': 'id_value',
        'firstName': 'firstName_value',
        'idp_name': 'testshib',
<<<<<<< HEAD
        'attributes': {u'urn:oid:0.9.2342.19200300.100.1.1': [u'myself'], 'name_id': '1'},
=======
        'attributes': {'urn:oid:0.9.2342.19200300.100.1.1': ['myself'], 'name_id': '1'},
>>>>>>> 5d7cd3d2
        'session_index': '1',
    }

    @patch('openedx.features.enterprise_support.api.enterprise_customer_for_request')
    @patch('openedx.core.djangoapps.user_api.accounts.settings_views.enterprise_customer_for_request')
    def test_full_pipeline_succeeds_for_unlinking_testshib_account(
        self,
        mock_enterprise_customer_for_request_settings_view,
        mock_enterprise_customer_for_request,
    ):

        # First, create, the request and strategy that store pipeline state,
        # configure the backend, and mock out wire traffic.
        self.provider = self._configure_testshib_provider()
        request, strategy = self.get_request_and_strategy(
            auth_entry=pipeline.AUTH_ENTRY_LOGIN, redirect_uri='social:complete')
        request.backend.auth_complete = MagicMock(return_value=self.fake_auth_complete(strategy))
        user = self.create_user_models_for_existing_account(
            strategy, 'user@example.com', 'password', self.get_username())
        self.assert_social_auth_exists_for_user(user, strategy)

        request.user = user

        # We're already logged in, so simulate that the cookie is set correctly
        self.set_logged_in_cookies(request)

        # linking a learner with enterprise customer.
        enterprise_customer = EnterpriseCustomerFactory()
        assert EnterpriseCustomerUser.objects.count() == 0, "Precondition check: no link records should exist"
        EnterpriseCustomerUser.objects.link_user(enterprise_customer, user.email)
        assert (EnterpriseCustomerUser.objects
                .filter(enterprise_customer=enterprise_customer, user_id=user.id).count() == 1)
        EnterpriseCustomerIdentityProvider.objects.get_or_create(enterprise_customer=enterprise_customer,
                                                                 provider_id=self.provider.provider_id)

        enterprise_customer_data = {
            'uuid': enterprise_customer.uuid,
            'name': enterprise_customer.name,
            'identity_provider': 'saml-default',
        }
        mock_enterprise_customer_for_request.return_value = enterprise_customer_data
        mock_enterprise_customer_for_request_settings_view.return_value = enterprise_customer_data

        # Instrument the pipeline to get to the dashboard with the full expected state.
        self.client.get(
            pipeline.get_login_url(self.provider.provider_id, pipeline.AUTH_ENTRY_LOGIN))

        actions.do_complete(request.backend, social_views._do_login,  # pylint: disable=protected-access
                            request=request)

        with self._patch_edxmako_current_request(strategy.request):
            login_user(strategy.request)
            actions.do_complete(request.backend, social_views._do_login, user=user,  # pylint: disable=protected-access
                                request=request)

        # First we expect that we're in the linked state, with a backend entry.
        self.assert_account_settings_context_looks_correct(account_settings_context(request), linked=True)
        self.assert_social_auth_exists_for_user(request.user, strategy)

        FEATURES_WITH_ENTERPRISE_ENABLED = settings.FEATURES.copy()
        FEATURES_WITH_ENTERPRISE_ENABLED['ENABLE_ENTERPRISE_INTEGRATION'] = True
        with patch.dict("django.conf.settings.FEATURES", FEATURES_WITH_ENTERPRISE_ENABLED):
            # Fire off the disconnect pipeline without the user information.
            actions.do_disconnect(
                request.backend,
                None,
                None,
                redirect_field_name=auth.REDIRECT_FIELD_NAME,
                request=request
            )
            assert EnterpriseCustomerUser.objects\
                .filter(enterprise_customer=enterprise_customer, user_id=user.id).count() != 0

            # Fire off the disconnect pipeline to unlink.
            self.assert_redirect_after_pipeline_completes(
                actions.do_disconnect(
                    request.backend,
                    user,
                    None,
                    redirect_field_name=auth.REDIRECT_FIELD_NAME,
                    request=request
                )
            )
            # Now we expect to be in the unlinked state, with no backend entry.
            self.assert_account_settings_context_looks_correct(account_settings_context(request), linked=False)
            self.assert_social_auth_does_not_exist_for_user(user, strategy)
            assert EnterpriseCustomerUser.objects\
                .filter(enterprise_customer=enterprise_customer, user_id=user.id).count() == 0

    def get_response_data(self):
        """Gets dict (string -> object) of merged data about the user."""
        response_data = dict(self.TOKEN_RESPONSE_DATA)
        response_data.update(self.USER_RESPONSE_DATA)
        return response_data

    def get_username(self):
        response_data = self.get_response_data()
        return response_data.get('idp_name')

    def test_login_before_metadata_fetched(self):
        self._configure_testshib_provider(fetch_metadata=False)
        # The user goes to the login page, and sees a button to login with TestShib:
        testshib_login_url = self._check_login_page()
        # The user clicks on the TestShib button:
        try_login_response = self.client.get(testshib_login_url)
        # The user should be redirected to back to the login page:
        assert try_login_response.status_code == 302
        assert try_login_response['Location'] == self.login_page_url
        # When loading the login page, the user will see an error message:
        response = self.client.get(self.login_page_url)
        self.assertContains(response, 'Authentication with TestShib is currently unavailable.')

    def test_login(self):
        """ Configure TestShib before running the login test """
        self._configure_testshib_provider()
        self._test_login()

    def test_register(self):
        """ Configure TestShib before running the register test """
        self._configure_testshib_provider()
        self._test_register()

    def test_login_records_attributes(self):
        """
        Test that attributes sent by a SAML provider are stored in the UserSocialAuth table.
        """
        self.test_login()
        record = UserSocialAuth.objects.get(
            user=self.user, provider=self.PROVIDER_BACKEND, uid__startswith=self.PROVIDER_IDP_SLUG
        )
        attributes = record.extra_data
        assert attributes.get('urn:oid:1.3.6.1.4.1.5923.1.1.1.9') == ['Member@testshib.org', 'Staff@testshib.org']
        assert attributes.get('urn:oid:2.5.4.3') == ['Me Myself And I']
        assert attributes.get('urn:oid:0.9.2342.19200300.100.1.1') == ['myself']
        assert attributes.get('urn:oid:2.5.4.20') == ['555-5555']
        # Phone number

    @ddt.data(True, False)
    def test_debug_mode_login(self, debug_mode_enabled):
        """ Test SAML login logs with debug mode enabled or not """
        self._configure_testshib_provider(debug_mode=debug_mode_enabled)
        with patch.object(saml_log, 'info') as mock_log:
            self._test_login()
        if debug_mode_enabled:
            # We expect that test_login() does two full logins, and each attempt generates two
            # logs - one for the request and one for the response
            assert mock_log.call_count == 4

            expected_next_url = "/dashboard"
            (msg, action_type, idp_name, request_data, next_url, xml), _kwargs = mock_log.call_args_list[0]
<<<<<<< HEAD
            assert msg.startswith(u'SAML login %s')
=======
            assert msg.startswith('SAML login %s')
>>>>>>> 5d7cd3d2
            assert action_type == 'request'
            assert idp_name == self.PROVIDER_IDP_SLUG
            self.assertDictContainsSubset(
                {"idp": idp_name, "auth_entry": "login", "next": expected_next_url},
                request_data
            )
            assert next_url == expected_next_url
            assert '<samlp:AuthnRequest' in xml

            (msg, action_type, idp_name, response_data, next_url, xml), _kwargs = mock_log.call_args_list[1]
<<<<<<< HEAD
            assert msg.startswith(u'SAML login %s')
=======
            assert msg.startswith('SAML login %s')
>>>>>>> 5d7cd3d2
            assert action_type == 'response'
            assert idp_name == self.PROVIDER_IDP_SLUG
            self.assertDictContainsSubset({"RelayState": idp_name}, response_data)
            assert 'SAMLResponse' in response_data
            assert next_url == expected_next_url
            assert '<saml2p:Response' in xml
        else:
            assert not mock_log.called

    def test_configure_testshib_provider_with_cache_duration(self):
        """ Enable and configure the TestShib SAML IdP as a third_party_auth provider """
        kwargs = {}
        kwargs.setdefault('name', self.PROVIDER_NAME)
        kwargs.setdefault('enabled', True)
        kwargs.setdefault('visible', True)
        kwargs.setdefault('slug', self.PROVIDER_IDP_SLUG)
        kwargs.setdefault('entity_id', TESTSHIB_ENTITY_ID)
        kwargs.setdefault('metadata_source', TESTSHIB_METADATA_URL_WITH_CACHE_DURATION)
        kwargs.setdefault('icon_class', 'fa-university')
        kwargs.setdefault('attr_email', 'urn:oid:1.3.6.1.4.1.5923.1.1.1.6')  # eduPersonPrincipalName
        self.configure_saml_provider(**kwargs)
        assert httpretty.is_enabled()
        num_total, num_skipped, num_attempted, num_updated, num_failed, failure_messages = fetch_saml_metadata()
        assert num_total == 1
        assert num_skipped == 0
        assert num_attempted == 1
        assert num_updated == 1
        assert num_failed == 0
        assert len(failure_messages) == 0

    def test_login_with_testshib_provider_short_session_length(self):
        """
        Test that when we have a TPA provider which as an explicit maximum
        session length set, waiting for longer than that between requests
        results in us being logged out.
        """
        # Configure the provider with a 10-second timeout
        self._configure_testshib_provider(max_session_length=10)

        now = datetime.datetime.utcnow()
        with freeze_time(now):
            # Test the login flow, adding the user in the process
            self._test_login()

        # Wait 30 seconds; longer than the manually-set 10-second timeout
        later = now + datetime.timedelta(seconds=30)
        with freeze_time(later):
            # Test returning as a logged in user; this method verifies that we're logged out first.
            self._test_return_login(previous_session_timed_out=True)


@utils.skip_unless_thirdpartyauth()
class SuccessFactorsIntegrationTest(SamlIntegrationTestUtilities, IntegrationTestMixin, testutil.SAMLTestCase):
    """
    Test basic SAML capability using the TestShib details, and then check that we're able
    to make the proper calls using the SAP SuccessFactors API.
    """

    # Note that these details are different than those that will be provided by the SAML
    # assertion metadata. Rather, they will be fetched from the mocked SAPSuccessFactors API.
    USER_EMAIL = "john@smith.com"
    USER_NAME = "John Smith"
    USER_USERNAME = "John"

    def setUp(self):
        """
        Mock out HTTP calls to various endpoints using httpretty.
        """
<<<<<<< HEAD
        super(SuccessFactorsIntegrationTest, self).setUp()  # lint-amnesty, pylint: disable=super-with-arguments
=======
        super().setUp()
>>>>>>> 5d7cd3d2

        # Mock the call to the SAP SuccessFactors assertion endpoint
        SAPSF_ASSERTION_URL = 'http://successfactors.com/oauth/idp'

        def assertion_callback(_request, _uri, headers):
            """
            Return a fake assertion after checking that the input is what we expect.
            """
            assert b'private_key=fake_private_key_here' in _request.body
            assert b'user_id=myself' in _request.body
            assert b'token_url=http%3A%2F%2Fsuccessfactors.com%2Foauth%2Ftoken' in _request.body
            assert b'client_id=TatVotSEiCMteSNWtSOnLanCtBGwNhGB' in _request.body
            return (200, headers, 'fake_saml_assertion')

        httpretty.register_uri(httpretty.POST, SAPSF_ASSERTION_URL, content_type='text/plain', body=assertion_callback)

        SAPSF_BAD_ASSERTION_URL = 'http://successfactors.com/oauth-fake/idp'

        def bad_callback(_request, _uri, headers):
            """
            Return a 404 error when someone tries to call the URL.
            """
            return (404, headers, 'NOT AN ASSERTION')

        httpretty.register_uri(httpretty.POST, SAPSF_BAD_ASSERTION_URL, content_type='text/plain', body=bad_callback)

        # Mock the call to the SAP SuccessFactors token endpoint
        SAPSF_TOKEN_URL = 'http://successfactors.com/oauth/token'

        def token_callback(_request, _uri, headers):
            """
            Return a fake assertion after checking that the input is what we expect.
            """
            assert b'assertion=fake_saml_assertion' in _request.body
            assert b'company_id=NCC1701D' in _request.body
            assert b'grant_type=urn%3Aietf%3Aparams%3Aoauth%3Agrant-type%3Asaml2-bearer' in _request.body
            assert b'client_id=TatVotSEiCMteSNWtSOnLanCtBGwNhGB' in _request.body
            return (200, headers, '{"access_token": "faketoken"}')

        httpretty.register_uri(httpretty.POST, SAPSF_TOKEN_URL, content_type='application/json', body=token_callback)

        # Mock the call to the SAP SuccessFactors OData user endpoint
        ODATA_USER_URL = (
            'http://api.successfactors.com/odata/v2/User(userId=\'myself\')'
            '?$select=firstName,lastName,defaultFullName,email'
        )

        def user_callback(request, _uri, headers):
            auth_header = request.headers.get('Authorization')
            assert auth_header == 'Bearer faketoken'
            return (
                200,
                headers,
                json.dumps({
                    'd': {
                        'username': 'jsmith',
                        'firstName': 'John',
                        'lastName': 'Smith',
                        'defaultFullName': 'John Smith',
                        'email': 'john@smith.com',
                        'country': 'Australia',
                    }
                })
            )

        httpretty.register_uri(httpretty.GET, ODATA_USER_URL, content_type='application/json', body=user_callback)

    def _mock_odata_api_for_error(self, odata_api_root_url, username):
        """
        Mock an error response when calling the OData API for user details.
        """

        def callback(request, uri, headers):  # lint-amnesty, pylint: disable=unused-argument
            """
            Return a 500 error when someone tries to call the URL.
            """
            headers['CorrelationId'] = 'aefd38b7-c92c-445a-8c7a-487a3f0c7a9d'
            headers['RequestNo'] = '[787177]'  # This is the format SAPSF returns for the transaction request number
            return 500, headers, 'Failure!'

        fields = ','.join(SapSuccessFactorsIdentityProvider.default_field_mapping.copy())
        url = '{root_url}User(userId=\'{user_id}\')?$select={fields}'.format(
            root_url=odata_api_root_url,
            user_id=username,
            fields=fields,
        )
        httpretty.register_uri(httpretty.GET, url, body=callback, content_type='application/json')
        return url

    def test_register_insufficient_sapsf_metadata(self):
        """
        Configure the provider such that it doesn't have enough details to contact the SAP
        SuccessFactors API, and test that it falls back to the data it receives from the SAML assertion.
        """
        self._configure_testshib_provider(
            identity_provider_type='sap_success_factors',
            metadata_source=TESTSHIB_METADATA_URL,
            other_settings='{"key_i_dont_need":"value_i_also_dont_need"}',
        )
        # Because we're getting details from the assertion, fall back to the initial set of details.
        self.USER_EMAIL = "myself@testshib.org"
        self.USER_NAME = "Me Myself And I"
        self.USER_USERNAME = "myself"
        self._test_register()

    @patch.dict('django.conf.settings.REGISTRATION_EXTRA_FIELDS', country='optional')
    def test_register_sapsf_metadata_present(self):
        """
        Configure the provider such that it can talk to a mocked-out version of the SAP SuccessFactors
        API, and ensure that the data it gets that way gets passed to the registration form.

        Check that value mappings overrides work in cases where we override a value other than
        what we're looking for, and when an empty override is provided (expected behavior is that
        existing value maps will be left alone).
        """
        expected_country = 'AU'
        provider_settings = {
            'sapsf_oauth_root_url': 'http://successfactors.com/oauth/',
            'sapsf_private_key': 'fake_private_key_here',
            'odata_api_root_url': 'http://api.successfactors.com/odata/v2/',
            'odata_company_id': 'NCC1701D',
            'odata_client_id': 'TatVotSEiCMteSNWtSOnLanCtBGwNhGB',
        }

        self._configure_testshib_provider(
            identity_provider_type='sap_success_factors',
            metadata_source=TESTSHIB_METADATA_URL,
            other_settings=json.dumps(provider_settings)
        )
        self._test_register(country=expected_country)

    def test_register_sapsf_with_value_default(self):
        """
        Configure the provider such that it can talk to a mocked-out version of the SAP SuccessFactors
        API, and ensure that the data it gets that way gets passed to the registration form.

        Check that value mappings overrides work in cases where we override a value other than
        what we're looking for, and when an empty override is provided it should use the default value
        provided by the configuration.
        """
        # Mock the call to the SAP SuccessFactors OData user endpoint
        ODATA_USER_URL = (
            'http://api.successfactors.com/odata/v2/User(userId=\'myself\')'
            '?$select=firstName,country,lastName,defaultFullName,email'
        )

        def user_callback(request, _uri, headers):
            auth_header = request.headers.get('Authorization')
            assert auth_header == 'Bearer faketoken'
            return (
                200,
                headers,
                json.dumps({
                    'd': {
                        'username': 'jsmith',
                        'firstName': 'John',
                        'lastName': 'Smith',
                        'defaultFullName': 'John Smith',
                        'country': 'Australia'
                    }
                })
            )

        httpretty.register_uri(httpretty.GET, ODATA_USER_URL, content_type='application/json', body=user_callback)

        provider_settings = {
            'sapsf_oauth_root_url': 'http://successfactors.com/oauth/',
            'sapsf_private_key': 'fake_private_key_here',
            'odata_api_root_url': 'http://api.successfactors.com/odata/v2/',
            'odata_company_id': 'NCC1701D',
            'odata_client_id': 'TatVotSEiCMteSNWtSOnLanCtBGwNhGB',
        }

        self._configure_testshib_provider(
            identity_provider_type='sap_success_factors',
            metadata_source=TESTSHIB_METADATA_URL,
            other_settings=json.dumps(provider_settings),
            default_email='default@testshib.org'
        )
        self.USER_EMAIL = 'default@testshib.org'
        self._test_register()

    @patch.dict('django.conf.settings.REGISTRATION_EXTRA_FIELDS', country='optional')
    def test_register_sapsf_metadata_present_override_relevant_value(self):
        """
        Configure the provider such that it can talk to a mocked-out version of the SAP SuccessFactors
        API, and ensure that the data it gets that way gets passed to the registration form.

        Check that value mappings overrides work in cases where we override a value other than
        what we're looking for, and when an empty override is provided (expected behavior is that
        existing value maps will be left alone).
        """
        value_map = {'country': {'Australia': 'NZ'}}
        expected_country = 'NZ'
        provider_settings = {
            'sapsf_oauth_root_url': 'http://successfactors.com/oauth/',
            'sapsf_private_key': 'fake_private_key_here',
            'odata_api_root_url': 'http://api.successfactors.com/odata/v2/',
            'odata_company_id': 'NCC1701D',
            'odata_client_id': 'TatVotSEiCMteSNWtSOnLanCtBGwNhGB',
        }
        if value_map:
            provider_settings['sapsf_value_mappings'] = value_map

        self._configure_testshib_provider(
            identity_provider_type='sap_success_factors',
            metadata_source=TESTSHIB_METADATA_URL,
            other_settings=json.dumps(provider_settings)
        )
        self._test_register(country=expected_country)

    @patch.dict('django.conf.settings.REGISTRATION_EXTRA_FIELDS', country='optional')
    def test_register_sapsf_metadata_present_override_other_value(self):
        """
        Configure the provider such that it can talk to a mocked-out version of the SAP SuccessFactors
        API, and ensure that the data it gets that way gets passed to the registration form.

        Check that value mappings overrides work in cases where we override a value other than
        what we're looking for, and when an empty override is provided (expected behavior is that
        existing value maps will be left alone).
        """
        value_map = {'country': {'United States': 'blahfake'}}
        expected_country = 'AU'
        provider_settings = {
            'sapsf_oauth_root_url': 'http://successfactors.com/oauth/',
            'sapsf_private_key': 'fake_private_key_here',
            'odata_api_root_url': 'http://api.successfactors.com/odata/v2/',
            'odata_company_id': 'NCC1701D',
            'odata_client_id': 'TatVotSEiCMteSNWtSOnLanCtBGwNhGB',
        }
        if value_map:
            provider_settings['sapsf_value_mappings'] = value_map

        self._configure_testshib_provider(
            identity_provider_type='sap_success_factors',
            metadata_source=TESTSHIB_METADATA_URL,
            other_settings=json.dumps(provider_settings)
        )
        self._test_register(country=expected_country)

    @patch.dict('django.conf.settings.REGISTRATION_EXTRA_FIELDS', country='optional')
    def test_register_sapsf_metadata_present_empty_value_override(self):
        """
        Configure the provider such that it can talk to a mocked-out version of the SAP SuccessFactors
        API, and ensure that the data it gets that way gets passed to the registration form.

        Check that value mappings overrides work in cases where we override a value other than
        what we're looking for, and when an empty override is provided (expected behavior is that
        existing value maps will be left alone).
        """

        value_map = {'country': {}}
        expected_country = 'AU'
        provider_settings = {
            'sapsf_oauth_root_url': 'http://successfactors.com/oauth/',
            'sapsf_private_key': 'fake_private_key_here',
            'odata_api_root_url': 'http://api.successfactors.com/odata/v2/',
            'odata_company_id': 'NCC1701D',
            'odata_client_id': 'TatVotSEiCMteSNWtSOnLanCtBGwNhGB',
        }
        if value_map:
            provider_settings['sapsf_value_mappings'] = value_map

        self._configure_testshib_provider(
            identity_provider_type='sap_success_factors',
            metadata_source=TESTSHIB_METADATA_URL,
            other_settings=json.dumps(provider_settings)
        )
        self._test_register(country=expected_country)

    def test_register_http_failure(self):
        """
        Ensure that if there's an HTTP failure while fetching metadata, we continue, using the
        metadata from the SAML assertion.
        """
        self._configure_testshib_provider(
            identity_provider_type='sap_success_factors',
            metadata_source=TESTSHIB_METADATA_URL,
            other_settings=json.dumps({
                'sapsf_oauth_root_url': 'http://successfactors.com/oauth-fake/',
                'sapsf_private_key': 'fake_private_key_here',
                'odata_api_root_url': 'http://api.successfactors.com/odata/v2/',
                'odata_company_id': 'NCC1701D',
                'odata_client_id': 'TatVotSEiCMteSNWtSOnLanCtBGwNhGB',
            })
        )
        # Because we're getting details from the assertion, fall back to the initial set of details.
        self.USER_EMAIL = "myself@testshib.org"
        self.USER_NAME = "Me Myself And I"
        self.USER_USERNAME = "myself"
        self._test_register()

    def test_register_http_failure_in_odata(self):
        """
        Ensure that if there's an HTTP failure while fetching user details from
        SAP SuccessFactors OData API.
        """
        # Because we're getting details from the assertion, fall back to the initial set of details.
        self.USER_EMAIL = "myself@testshib.org"
        self.USER_NAME = "Me Myself And I"
        self.USER_USERNAME = "myself"

        odata_company_id = 'NCC1701D'
        odata_api_root_url = 'http://api.successfactors.com/odata/v2/'
        mocked_odata_api_url = self._mock_odata_api_for_error(odata_api_root_url, self.USER_USERNAME)
        self._configure_testshib_provider(
            identity_provider_type='sap_success_factors',
            metadata_source=TESTSHIB_METADATA_URL,
            other_settings=json.dumps({
                'sapsf_oauth_root_url': 'http://successfactors.com/oauth/',
                'sapsf_private_key': 'fake_private_key_here',
                'odata_api_root_url': odata_api_root_url,
                'odata_company_id': odata_company_id,
                'odata_client_id': 'TatVotSEiCMteSNWtSOnLanCtBGwNhGB',
            })
        )
        with LogCapture(level=logging.WARNING) as log_capture:
            self._test_register()
            logging_messages = str([log_msg.getMessage() for log_msg in log_capture.records]).replace('\\', '')
            assert odata_company_id in logging_messages
            assert mocked_odata_api_url in logging_messages
            assert self.USER_USERNAME in logging_messages
            assert 'SAPSuccessFactors' in logging_messages
            assert 'Error message' in logging_messages
            assert 'System message' in logging_messages
            assert 'Headers' in logging_messages

    @skip('Test not necessary for this subclass')
    def test_get_saml_idp_class_with_fake_identifier(self):
        pass

    @skip('Test not necessary for this subclass')
    def test_login(self):
        pass

    @skip('Test not necessary for this subclass')
    def test_register(self):
        pass<|MERGE_RESOLUTION|>--- conflicted
+++ resolved
@@ -29,13 +29,10 @@
 from openedx.core.djangoapps.user_api.accounts.settings_views import account_settings_context
 from openedx.core.djangoapps.user_authn.views.login import login_user
 from openedx.features.enterprise_support.tests.factories import EnterpriseCustomerFactory
-<<<<<<< HEAD
 from common.djangoapps.third_party_auth import pipeline
 from common.djangoapps.third_party_auth.saml import SapSuccessFactorsIdentityProvider, log as saml_log
 from common.djangoapps.third_party_auth.tasks import fetch_saml_metadata
 from common.djangoapps.third_party_auth.tests import testutil, utils
-=======
->>>>>>> 5d7cd3d2
 
 from .base import IntegrationTestMixin
 
@@ -60,11 +57,7 @@
     USER_USERNAME = "myself"
 
     def setUp(self):
-<<<<<<< HEAD
         super(SamlIntegrationTestUtilities, self).setUp()  # lint-amnesty, pylint: disable=no-member, super-with-arguments
-=======
-        super().setUp()  # lint-amnesty, pylint: disable=no-member, super-with-arguments
->>>>>>> 5d7cd3d2
         self.enable_saml(  # lint-amnesty, pylint: disable=no-member
             private_key=self._get_private_key(),  # lint-amnesty, pylint: disable=no-member
             public_key=self._get_public_key(),  # lint-amnesty, pylint: disable=no-member
@@ -168,11 +161,7 @@
         'id': 'id_value',
         'firstName': 'firstName_value',
         'idp_name': 'testshib',
-<<<<<<< HEAD
         'attributes': {u'urn:oid:0.9.2342.19200300.100.1.1': [u'myself'], 'name_id': '1'},
-=======
-        'attributes': {'urn:oid:0.9.2342.19200300.100.1.1': ['myself'], 'name_id': '1'},
->>>>>>> 5d7cd3d2
         'session_index': '1',
     }
 
@@ -323,11 +312,7 @@
 
             expected_next_url = "/dashboard"
             (msg, action_type, idp_name, request_data, next_url, xml), _kwargs = mock_log.call_args_list[0]
-<<<<<<< HEAD
             assert msg.startswith(u'SAML login %s')
-=======
-            assert msg.startswith('SAML login %s')
->>>>>>> 5d7cd3d2
             assert action_type == 'request'
             assert idp_name == self.PROVIDER_IDP_SLUG
             self.assertDictContainsSubset(
@@ -338,11 +323,7 @@
             assert '<samlp:AuthnRequest' in xml
 
             (msg, action_type, idp_name, response_data, next_url, xml), _kwargs = mock_log.call_args_list[1]
-<<<<<<< HEAD
             assert msg.startswith(u'SAML login %s')
-=======
-            assert msg.startswith('SAML login %s')
->>>>>>> 5d7cd3d2
             assert action_type == 'response'
             assert idp_name == self.PROVIDER_IDP_SLUG
             self.assertDictContainsSubset({"RelayState": idp_name}, response_data)
@@ -411,11 +392,7 @@
         """
         Mock out HTTP calls to various endpoints using httpretty.
         """
-<<<<<<< HEAD
         super(SuccessFactorsIntegrationTest, self).setUp()  # lint-amnesty, pylint: disable=super-with-arguments
-=======
-        super().setUp()
->>>>>>> 5d7cd3d2
 
         # Mock the call to the SAP SuccessFactors assertion endpoint
         SAPSF_ASSERTION_URL = 'http://successfactors.com/oauth/idp'
