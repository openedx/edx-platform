"""
Third_party_auth integration tests using a mock version of the TestShib provider
"""
import datetime
import ddt
import unittest
import httpretty
import json
from mock import patch
from freezegun import freeze_time
from social_django.models import UserSocialAuth
from unittest import skip

from django.contrib.auth.models import User
from django.core.urlresolvers import reverse

from third_party_auth.saml import log as saml_log
from third_party_auth.tasks import fetch_saml_metadata
from third_party_auth.tests import testutil
from third_party_auth import pipeline
from student.tests.factories import UserFactory

from .base import IntegrationTestMixin


TESTSHIB_ENTITY_ID = 'https://idp.testshib.org/idp/shibboleth'
TESTSHIB_METADATA_URL = 'https://mock.testshib.org/metadata/testshib-providers.xml'
TESTSHIB_METADATA_URL_WITH_CACHE_DURATION = 'https://mock.testshib.org/metadata/testshib-providers-cache.xml'
TESTSHIB_SSO_URL = 'https://idp.testshib.org/idp/profile/SAML2/Redirect/SSO'


<<<<<<< HEAD
def _make_entrypoint_url(auth_entry):
    """
    Builds TPA saml entrypoint with specified auth_entry value
    """
    return '/auth/login/tpa-saml/?auth_entry={auth_entry}&next=%2Fdashboard&idp=testshib'.format(auth_entry=auth_entry)

TPA_TESTSHIB_LOGIN_URL = _make_entrypoint_url('login')
TPA_TESTSHIB_REGISTER_URL = _make_entrypoint_url('register')
TPA_TESTSHIB_COMPLETE_URL = '/auth/complete/tpa-saml/'


@ddt.ddt
@unittest.skipUnless(testutil.AUTH_FEATURE_ENABLED, 'third_party_auth not enabled')
class TestShibIntegrationTest(IntegrationTestMixin, testutil.SAMLTestCase):
=======
class SamlIntegrationTestUtilities(object):
>>>>>>> 75068967
    """
    Class contains methods particular to SAML integration testing so that they
    can be separated out from the actual test methods.
    """
    PROVIDER_ID = "saml-testshib"
    PROVIDER_NAME = "TestShib"
    PROVIDER_BACKEND = "tpa-saml"
    PROVIDER_IDP_SLUG = "testshib"

    USER_EMAIL = "myself@testshib.org"
    USER_NAME = "Me Myself And I"
    USER_USERNAME = "myself"

    def setUp(self):
<<<<<<< HEAD
        super(TestShibIntegrationTest, self).setUp()
        self.dashboard_page_url = reverse('dashboard')
=======
        super(SamlIntegrationTestUtilities, self).setUp()
>>>>>>> 75068967
        self.enable_saml(
            private_key=self._get_private_key(),
            public_key=self._get_public_key(),
            entity_id="https://saml.example.none",
        )
        # Mock out HTTP requests that may be made to TestShib:
        httpretty.enable()

        def metadata_callback(_request, _uri, headers):
            """ Return a cached copy of TestShib's metadata by reading it from disk """
            return (200, headers, self.read_data_file('testshib_metadata.xml'))

        httpretty.register_uri(httpretty.GET, TESTSHIB_METADATA_URL, content_type='text/xml', body=metadata_callback)

        def cache_duration_metadata_callback(_request, _uri, headers):
            """Return a cached copy of TestShib's metadata with a cacheDuration attribute"""
            return (200, headers, self.read_data_file('testshib_metadata_with_cache_duration.xml'))

        httpretty.register_uri(
            httpretty.GET,
            TESTSHIB_METADATA_URL_WITH_CACHE_DURATION,
            content_type='text/xml',
            body=cache_duration_metadata_callback
        )
        self.addCleanup(httpretty.disable)
        self.addCleanup(httpretty.reset)

        # Configure the SAML library to use the same request ID for every request.
        # Doing this and freezing the time allows us to play back recorded request/response pairs
        uid_patch = patch('onelogin.saml2.utils.OneLogin_Saml2_Utils.generate_unique_id', return_value='TESTID')
        uid_patch.start()
        self.addCleanup(uid_patch.stop)
        self._freeze_time(timestamp=1434326820)  # This is the time when the saved request/response was recorded.

    def _freeze_time(self, timestamp):
        """ Mock the current time for SAML, so we can replay canned requests/responses """
        now_patch = patch('onelogin.saml2.utils.OneLogin_Saml2_Utils.now', return_value=timestamp)
        now_patch.start()
        self.addCleanup(now_patch.stop)

    def _configure_testshib_provider(self, **kwargs):
        """ Enable and configure the TestShib SAML IdP as a third_party_auth provider """
        fetch_metadata = kwargs.pop('fetch_metadata', True)
        assert_metadata_updates = kwargs.pop('assert_metadata_updates', True)
        kwargs.setdefault('name', self.PROVIDER_NAME)
        kwargs.setdefault('enabled', True)
        kwargs.setdefault('visible', True)
        kwargs.setdefault('idp_slug', self.PROVIDER_IDP_SLUG)
        kwargs.setdefault('entity_id', TESTSHIB_ENTITY_ID)
        kwargs.setdefault('metadata_source', TESTSHIB_METADATA_URL)
        kwargs.setdefault('icon_class', 'fa-university')
        kwargs.setdefault('attr_email', 'urn:oid:1.3.6.1.4.1.5923.1.1.1.6')  # eduPersonPrincipalName
        kwargs.setdefault('max_session_length', None)
        self.configure_saml_provider(**kwargs)

        if fetch_metadata:
            self.assertTrue(httpretty.is_enabled())
            num_total, num_skipped, num_attempted, num_updated, num_failed, failure_messages = fetch_saml_metadata()
            if assert_metadata_updates:
                self.assertEqual(num_total, 1)
                self.assertEqual(num_skipped, 0)
                self.assertEqual(num_attempted, 1)
                self.assertEqual(num_updated, 1)
                self.assertEqual(num_failed, 0)
                self.assertEqual(len(failure_messages), 0)

    def do_provider_login(self, provider_redirect_url):
        """ Mocked: the user logs in to TestShib and then gets redirected back """
        # The SAML provider (TestShib) will authenticate the user, then get the browser to POST a response:
        self.assertTrue(provider_redirect_url.startswith(TESTSHIB_SSO_URL))
        return self.client.post(
            self.complete_url,
            content_type='application/x-www-form-urlencoded',
            data=self.read_data_file('testshib_response.txt'),
        )


@ddt.ddt
@unittest.skipUnless(testutil.AUTH_FEATURE_ENABLED, testutil.AUTH_FEATURES_KEY + ' not enabled')
class TestShibIntegrationTest(SamlIntegrationTestUtilities, IntegrationTestMixin, testutil.SAMLTestCase):
    """
    TestShib provider Integration Test, to test SAML functionality
    """

    def test_login_before_metadata_fetched(self):
        self._configure_testshib_provider(fetch_metadata=False)
        # The user goes to the login page, and sees a button to login with TestShib:
        testshib_login_url = self._check_login_page()
        # The user clicks on the TestShib button:
        try_login_response = self.client.get(testshib_login_url)
        # The user should be redirected to back to the login page:
        self.assertEqual(try_login_response.status_code, 302)
        self.assertEqual(try_login_response['Location'], self.url_prefix + self.login_page_url)
        # When loading the login page, the user will see an error message:
        response = self.client.get(self.login_page_url)
        self.assertEqual(response.status_code, 200)
        self.assertIn('Authentication with TestShib is currently unavailable.', response.content)

    def test_register(self):
        self._configure_testshib_provider()
        self._freeze_time(timestamp=1434326820)  # This is the time when the saved request/response was recorded.
        # The user goes to the register page, and sees a button to register with TestShib:
        self._check_register_page()
        # The user clicks on the TestShib button:
        try_login_response = self.client.get(TPA_TESTSHIB_REGISTER_URL)
        # The user should be redirected to TestShib:
        self.assertEqual(try_login_response.status_code, 302)
        self.assertTrue(try_login_response['Location'].startswith(TESTSHIB_SSO_URL))
        # Now the user will authenticate with the SAML provider
        testshib_response = self._fake_testshib_login_and_return()
        # We should be redirected to the register screen since this account is not linked to an edX account:
        self.assertEqual(testshib_response.status_code, 302)
        self.assertEqual(testshib_response['Location'], self.url_prefix + self.register_page_url)
        register_response = self.client.get(self.register_page_url)
        # We'd now like to see if the "You've successfully signed into TestShib" message is
        # shown, but it's managed by a JavaScript runtime template, and we can't run JS in this
        # type of test, so we just check for the variable that triggers that message.
        self.assertIn('&#34;currentProvider&#34;: &#34;TestShib&#34;', register_response.content)
        self.assertIn('&#34;errorMessage&#34;: null', register_response.content)
        # Now do a crude check that the data (e.g. email) from the provider is displayed in the form:
        self.assertIn('&#34;defaultValue&#34;: &#34;myself@testshib.org&#34;', register_response.content)
        self.assertIn('&#34;defaultValue&#34;: &#34;Me Myself And I&#34;', register_response.content)
        # Now complete the form:
        ajax_register_response = self.client.post(
            reverse('user_api_registration'),
            {
                'email': 'myself@testshib.org',
                'name': 'Myself',
                'username': 'myself',
                'honor_code': True,
            }
        )
        self.assertEqual(ajax_register_response.status_code, 200)
        # Then the AJAX will finish the third party auth:
        continue_response = self.client.get(TPA_TESTSHIB_COMPLETE_URL)
        # And we should be redirected to the dashboard:
        self.assertEqual(continue_response.status_code, 302)
        self.assertEqual(continue_response['Location'], self.url_prefix + self.dashboard_page_url)

        # Now check that we can login again:
        self.client.logout()
        self._verify_user_email('myself@testshib.org')
        self._test_return_login()

    def test_login(self):
        """ Configure TestShib before running the login test """
        self._configure_testshib_provider()
        super(TestShibIntegrationTest, self).test_login()

    def test_register(self):
        """ Configure TestShib before running the register test """
        self._configure_testshib_provider()
        super(TestShibIntegrationTest, self).test_register()

    def test_login_records_attributes(self):
        """
        Test that attributes sent by a SAML provider are stored in the UserSocialAuth table.
        """
        self.test_login()
        record = UserSocialAuth.objects.get(
            user=self.user, provider=self.PROVIDER_BACKEND, uid__startswith=self.PROVIDER_IDP_SLUG
        )
        attributes = record.extra_data
        self.assertEqual(
            attributes.get("urn:oid:1.3.6.1.4.1.5923.1.1.1.9"), ["Member@testshib.org", "Staff@testshib.org"]
        )
        self.assertEqual(attributes.get("urn:oid:2.5.4.3"), ["Me Myself And I"])
        self.assertEqual(attributes.get("urn:oid:0.9.2342.19200300.100.1.1"), ["myself"])
        self.assertEqual(attributes.get("urn:oid:2.5.4.20"), ["555-5555"])  # Phone number

    @ddt.data(True, False)
    def test_debug_mode_login(self, debug_mode_enabled):
        """ Test SAML login logs with debug mode enabled or not """
        self._configure_testshib_provider(debug_mode=debug_mode_enabled)
        with patch.object(saml_log, 'info') as mock_log:
            super(TestShibIntegrationTest, self).test_login()
        if debug_mode_enabled:
            # We expect that test_login() does two full logins, and each attempt generates two
            # logs - one for the request and one for the response
            self.assertEqual(mock_log.call_count, 4)

            (msg, action_type, idp_name, xml), _kwargs = mock_log.call_args_list[0]
            self.assertTrue(msg.startswith("SAML login %s"))
            self.assertEqual(action_type, "request")
            self.assertEqual(idp_name, self.PROVIDER_IDP_SLUG)
            self.assertIn('<samlp:AuthnRequest', xml)

            (msg, action_type, idp_name, xml), _kwargs = mock_log.call_args_list[1]
            self.assertTrue(msg.startswith("SAML login %s"))
            self.assertEqual(action_type, "response")
            self.assertEqual(idp_name, self.PROVIDER_IDP_SLUG)
            self.assertIn('<saml2p:Response', xml)
        else:
            self.assertFalse(mock_log.called)

    def test_configure_testshib_provider_with_cache_duration(self):
        """ Enable and configure the TestShib SAML IdP as a third_party_auth provider """
        kwargs = {}
        kwargs.setdefault('name', self.PROVIDER_NAME)
        kwargs.setdefault('enabled', True)
        kwargs.setdefault('visible', True)
        kwargs.setdefault('idp_slug', self.PROVIDER_IDP_SLUG)
        kwargs.setdefault('entity_id', TESTSHIB_ENTITY_ID)
        kwargs.setdefault('metadata_source', TESTSHIB_METADATA_URL_WITH_CACHE_DURATION)
        kwargs.setdefault('icon_class', 'fa-university')
        kwargs.setdefault('attr_email', 'urn:oid:1.3.6.1.4.1.5923.1.1.1.6')  # eduPersonPrincipalName
        self.configure_saml_provider(**kwargs)
        self.assertTrue(httpretty.is_enabled())
        num_total, num_skipped, num_attempted, num_updated, num_failed, failure_messages = fetch_saml_metadata()
        self.assertEqual(num_total, 1)
        self.assertEqual(num_skipped, 0)
        self.assertEqual(num_attempted, 1)
        self.assertEqual(num_updated, 1)
        self.assertEqual(num_failed, 0)
        self.assertEqual(len(failure_messages), 0)

<<<<<<< HEAD
    def test_custom_form_does_not_link_by_email(self):
        self._configure_testshib_provider()
        self._freeze_time(timestamp=1434326820)  # This is the time when the saved request/response was recorded.

        email = 'myself@testshib.org'
        UserFactory(username='myself', email=email, password='irrelevant')
        self._verify_user_email(email)
        self._assert_user_exists('myself', have_social=False)

        custom_url = pipeline.get_login_url('saml-testshib', 'custom1')
        self.client.get(custom_url)

        testshib_response = self._fake_testshib_login_and_return()

        # We should be redirected to the custom form since this account is not linked to an edX account, and
        # automatic linking is not enabled for custom1 entrypoint:
        self.assertEqual(testshib_response.status_code, 302)
        self.assertEqual(testshib_response['Location'], self.url_prefix + '/auth/custom_auth_entry')

    def test_custom_form_links_by_email(self):
        self._configure_testshib_provider()
        self._freeze_time(timestamp=1434326820)  # This is the time when the saved request/response was recorded.

        email = 'myself@testshib.org'
        UserFactory(username='myself', email=email, password='irrelevant')
        self._verify_user_email(email)
        self._assert_user_exists('myself', have_social=False)

        custom_url = pipeline.get_login_url('saml-testshib', 'custom2')
        self.client.get(custom_url)

        testshib_response = self._fake_testshib_login_and_return()
        # We should be redirected to TPA-complete endpoint
        self.assertEqual(testshib_response.status_code, 302)
        self.assertEqual(testshib_response['Location'], self.url_prefix + TPA_TESTSHIB_COMPLETE_URL)

        complete_response = self.client.get(testshib_response['Location'])
        # And we should be redirected to the dashboard
        self.assertEqual(complete_response.status_code, 302)
        self.assertEqual(complete_response['Location'], self.url_prefix + self.dashboard_page_url)

        # And account should now be linked to social
        self._assert_user_exists('myself', have_social=True)

        # Now check that we can login again:
        self.client.logout()
        self._test_return_login()

    def _freeze_time(self, timestamp):
        """ Mock the current time for SAML, so we can replay canned requests/responses """
        now_patch = patch('onelogin.saml2.utils.OneLogin_Saml2_Utils.now', return_value=timestamp)
        now_patch.start()
        self.addCleanup(now_patch.stop)
=======
    def test_login_with_testshib_provider_short_session_length(self):
        """
        Test that when we have a TPA provider which as an explicit maximum
        session length set, waiting for longer than that between requests
        results in us being logged out.
        """
        # Configure the provider with a 10-second timeout
        self._configure_testshib_provider(max_session_length=10)
>>>>>>> 75068967

        now = datetime.datetime.utcnow()
        with freeze_time(now):
            # Test the login flow, adding the user in the process
            super(TestShibIntegrationTest, self).test_login()

        # Wait 30 seconds; longer than the manually-set 10-second timeout
        later = now + datetime.timedelta(seconds=30)
        with freeze_time(later):
            # Test returning as a logged in user; this method verifies that we're logged out first.
            self._test_return_login(previous_session_timed_out=True)

<<<<<<< HEAD
    def _fake_testshib_login_and_return(self):
        """ Mocked: the user logs in to TestShib and then gets redirected back """
        # The SAML provider (TestShib) will authenticate the user, then get the browser to POST a response:
        return self.client.post(
            TPA_TESTSHIB_COMPLETE_URL,
            content_type='application/x-www-form-urlencoded',
            data=self.read_data_file('testshib_response.txt'),
        )

    def _verify_user_email(self, email):
        """ Mark the user with the given email as verified """
        user = User.objects.get(email=email)
        user.is_active = True
        user.save()

    def do_provider_login(self, provider_redirect_url):
        """ Mocked: the user logs in to TestShib and then gets redirected back """
        # The SAML provider (TestShib) will authenticate the user, then get the browser to POST a response:
        self.assertTrue(provider_redirect_url.startswith(TESTSHIB_SSO_URL))
        return self.client.post(
            self.complete_url,
            content_type='application/x-www-form-urlencoded',
            data=self.read_data_file('testshib_response.txt'),
        )

    def _assert_user_exists(self, username, have_social=False, is_active=True):
        """
        Asserts user exists, checks activation status and social_auth links
        """
        user = User.objects.get(username=username)
        self.assertEqual(user.is_active, is_active)
        social_auths = user.social_auth.all()

        if have_social:
            self.assertEqual(1, len(social_auths))
            self.assertEqual('tpa-saml', social_auths[0].provider)
        else:
            self.assertEqual(0, len(social_auths))

    def _assert_user_does_not_exist(self, username):
        """ Asserts that user with specified username does not exist """
        with self.assertRaises(User.DoesNotExist):
            User.objects.get(username=username)

    def _assert_account_created(self, username, email, full_name):
        """ Asserts that user with specified username exists, activated and have specified full name and email """
        user = User.objects.get(username=username)
        self.assertIsNotNone(user.profile)
        self.assertEqual(user.email, email)
        self.assertEqual(user.profile.name, full_name)
        self.assertTrue(user.is_active)
=======

@unittest.skipUnless(testutil.AUTH_FEATURE_ENABLED, testutil.AUTH_FEATURES_KEY + ' not enabled')
class SuccessFactorsIntegrationTest(SamlIntegrationTestUtilities, IntegrationTestMixin, testutil.SAMLTestCase):
    """
    Test basic SAML capability using the TestShib details, and then check that we're able
    to make the proper calls using the SAP SuccessFactors API.
    """

    # Note that these details are different than those that will be provided by the SAML
    # assertion metadata. Rather, they will be fetched from the mocked SAPSuccessFactors API.
    USER_EMAIL = "john@smith.com"
    USER_NAME = "John Smith"
    USER_USERNAME = "jsmith"

    def setUp(self):
        """
        Mock out HTTP calls to various endpoints using httpretty.
        """
        super(SuccessFactorsIntegrationTest, self).setUp()

        # Mock the call to the SAP SuccessFactors assertion endpoint
        SAPSF_ASSERTION_URL = 'http://successfactors.com/oauth/idp'

        def assertion_callback(_request, _uri, headers):
            """
            Return a fake assertion after checking that the input is what we expect.
            """
            self.assertIn('private_key=fake_private_key_here', _request.body)
            self.assertIn('user_id=myself', _request.body)
            self.assertIn('token_url=http%3A%2F%2Fsuccessfactors.com%2Foauth%2Ftoken', _request.body)
            self.assertIn('client_id=TatVotSEiCMteSNWtSOnLanCtBGwNhGB', _request.body)
            return (200, headers, 'fake_saml_assertion')

        httpretty.register_uri(httpretty.POST, SAPSF_ASSERTION_URL, content_type='text/plain', body=assertion_callback)

        SAPSF_BAD_ASSERTION_URL = 'http://successfactors.com/oauth-fake/idp'

        def bad_callback(_request, _uri, headers):
            """
            Return a 404 error when someone tries to call the URL.
            """
            return (404, headers, 'NOT AN ASSERTION')

        httpretty.register_uri(httpretty.POST, SAPSF_BAD_ASSERTION_URL, content_type='text/plain', body=bad_callback)

        # Mock the call to the SAP SuccessFactors token endpoint
        SAPSF_TOKEN_URL = 'http://successfactors.com/oauth/token'

        def token_callback(_request, _uri, headers):
            """
            Return a fake assertion after checking that the input is what we expect.
            """
            self.assertIn('assertion=fake_saml_assertion', _request.body)
            self.assertIn('company_id=NCC1701D', _request.body)
            self.assertIn('grant_type=urn%3Aietf%3Aparams%3Aoauth%3Agrant-type%3Asaml2-bearer', _request.body)
            self.assertIn('client_id=TatVotSEiCMteSNWtSOnLanCtBGwNhGB', _request.body)
            return (200, headers, '{"access_token": "faketoken"}')

        httpretty.register_uri(httpretty.POST, SAPSF_TOKEN_URL, content_type='application/json', body=token_callback)

        # Mock the call to the SAP SuccessFactors OData user endpoint
        ODATA_USER_URL = (
            'http://api.successfactors.com/odata/v2/User(userId=\'myself\')'
            '?$select=username,firstName,lastName,defaultFullName,email'
        )

        def user_callback(request, _uri, headers):
            auth_header = request.headers.get('Authorization')
            self.assertEqual(auth_header, 'Bearer faketoken')
            return (
                200,
                headers,
                json.dumps({
                    'd': {
                        'username': 'jsmith',
                        'firstName': 'John',
                        'lastName': 'Smith',
                        'defaultFullName': 'John Smith',
                        'email': 'john@smith.com',
                    }
                })
            )

        httpretty.register_uri(httpretty.GET, ODATA_USER_URL, content_type='application/json', body=user_callback)

    def test_register_insufficient_sapsf_metadata(self):
        """
        Configure the provider such that it doesn't have enough details to contact the SAP
        SuccessFactors API, and test that it falls back to the data it receives from the SAML assertion.
        """
        self._configure_testshib_provider(
            identity_provider_type='sap_success_factors',
            metadata_source=TESTSHIB_METADATA_URL,
            other_settings='{"key_i_dont_need":"value_i_also_dont_need"}',
        )
        # Because we're getting details from the assertion, fall back to the initial set of details.
        self.USER_EMAIL = "myself@testshib.org"
        self.USER_NAME = "Me Myself And I"
        self.USER_USERNAME = "myself"
        super(SuccessFactorsIntegrationTest, self).test_register()

    def test_register_sapsf_metadata_present(self):
        """
        Configure the provider such that it can talk to a mocked-out version of the SAP SuccessFactors
        API, and ensure that the data it gets that way gets passed to the registration form.
        """
        self._configure_testshib_provider(
            identity_provider_type='sap_success_factors',
            metadata_source=TESTSHIB_METADATA_URL,
            other_settings=json.dumps({
                'sapsf_oauth_root_url': 'http://successfactors.com/oauth/',
                'sapsf_private_key': 'fake_private_key_here',
                'odata_api_root_url': 'http://api.successfactors.com/odata/v2/',
                'odata_company_id': 'NCC1701D',
                'odata_client_id': 'TatVotSEiCMteSNWtSOnLanCtBGwNhGB',
            })
        )
        super(SuccessFactorsIntegrationTest, self).test_register()

    def test_register_http_failure(self):
        """
        Ensure that if there's an HTTP failure while fetching metadata, we continue, using the
        metadata from the SAML assertion.
        """
        self._configure_testshib_provider(
            identity_provider_type='sap_success_factors',
            metadata_source=TESTSHIB_METADATA_URL,
            other_settings=json.dumps({
                'sapsf_oauth_root_url': 'http://successfactors.com/oauth-fake/',
                'sapsf_private_key': 'fake_private_key_here',
                'odata_api_root_url': 'http://api.successfactors.com/odata/v2/',
                'odata_company_id': 'NCC1701D',
                'odata_client_id': 'TatVotSEiCMteSNWtSOnLanCtBGwNhGB',
            })
        )
        # Because we're getting details from the assertion, fall back to the initial set of details.
        self.USER_EMAIL = "myself@testshib.org"
        self.USER_NAME = "Me Myself And I"
        self.USER_USERNAME = "myself"
        super(SuccessFactorsIntegrationTest, self).test_register()

    @skip('Test not necessary for this subclass')
    def test_get_saml_idp_class_with_fake_identifier(self):
        pass

    @skip('Test not necessary for this subclass')
    def test_login(self):
        pass

    @skip('Test not necessary for this subclass')
    def test_register(self):
        pass
>>>>>>> 75068967
<|MERGE_RESOLUTION|>--- conflicted
+++ resolved
@@ -11,14 +11,9 @@
 from social_django.models import UserSocialAuth
 from unittest import skip
 
-from django.contrib.auth.models import User
-from django.core.urlresolvers import reverse
-
 from third_party_auth.saml import log as saml_log
 from third_party_auth.tasks import fetch_saml_metadata
 from third_party_auth.tests import testutil
-from third_party_auth import pipeline
-from student.tests.factories import UserFactory
 
 from .base import IntegrationTestMixin
 
@@ -29,24 +24,7 @@
 TESTSHIB_SSO_URL = 'https://idp.testshib.org/idp/profile/SAML2/Redirect/SSO'
 
 
-<<<<<<< HEAD
-def _make_entrypoint_url(auth_entry):
-    """
-    Builds TPA saml entrypoint with specified auth_entry value
-    """
-    return '/auth/login/tpa-saml/?auth_entry={auth_entry}&next=%2Fdashboard&idp=testshib'.format(auth_entry=auth_entry)
-
-TPA_TESTSHIB_LOGIN_URL = _make_entrypoint_url('login')
-TPA_TESTSHIB_REGISTER_URL = _make_entrypoint_url('register')
-TPA_TESTSHIB_COMPLETE_URL = '/auth/complete/tpa-saml/'
-
-
-@ddt.ddt
-@unittest.skipUnless(testutil.AUTH_FEATURE_ENABLED, 'third_party_auth not enabled')
-class TestShibIntegrationTest(IntegrationTestMixin, testutil.SAMLTestCase):
-=======
 class SamlIntegrationTestUtilities(object):
->>>>>>> 75068967
     """
     Class contains methods particular to SAML integration testing so that they
     can be separated out from the actual test methods.
@@ -61,12 +39,7 @@
     USER_USERNAME = "myself"
 
     def setUp(self):
-<<<<<<< HEAD
-        super(TestShibIntegrationTest, self).setUp()
-        self.dashboard_page_url = reverse('dashboard')
-=======
         super(SamlIntegrationTestUtilities, self).setUp()
->>>>>>> 75068967
         self.enable_saml(
             private_key=self._get_private_key(),
             public_key=self._get_public_key(),
@@ -164,52 +137,6 @@
         response = self.client.get(self.login_page_url)
         self.assertEqual(response.status_code, 200)
         self.assertIn('Authentication with TestShib is currently unavailable.', response.content)
-
-    def test_register(self):
-        self._configure_testshib_provider()
-        self._freeze_time(timestamp=1434326820)  # This is the time when the saved request/response was recorded.
-        # The user goes to the register page, and sees a button to register with TestShib:
-        self._check_register_page()
-        # The user clicks on the TestShib button:
-        try_login_response = self.client.get(TPA_TESTSHIB_REGISTER_URL)
-        # The user should be redirected to TestShib:
-        self.assertEqual(try_login_response.status_code, 302)
-        self.assertTrue(try_login_response['Location'].startswith(TESTSHIB_SSO_URL))
-        # Now the user will authenticate with the SAML provider
-        testshib_response = self._fake_testshib_login_and_return()
-        # We should be redirected to the register screen since this account is not linked to an edX account:
-        self.assertEqual(testshib_response.status_code, 302)
-        self.assertEqual(testshib_response['Location'], self.url_prefix + self.register_page_url)
-        register_response = self.client.get(self.register_page_url)
-        # We'd now like to see if the "You've successfully signed into TestShib" message is
-        # shown, but it's managed by a JavaScript runtime template, and we can't run JS in this
-        # type of test, so we just check for the variable that triggers that message.
-        self.assertIn('&#34;currentProvider&#34;: &#34;TestShib&#34;', register_response.content)
-        self.assertIn('&#34;errorMessage&#34;: null', register_response.content)
-        # Now do a crude check that the data (e.g. email) from the provider is displayed in the form:
-        self.assertIn('&#34;defaultValue&#34;: &#34;myself@testshib.org&#34;', register_response.content)
-        self.assertIn('&#34;defaultValue&#34;: &#34;Me Myself And I&#34;', register_response.content)
-        # Now complete the form:
-        ajax_register_response = self.client.post(
-            reverse('user_api_registration'),
-            {
-                'email': 'myself@testshib.org',
-                'name': 'Myself',
-                'username': 'myself',
-                'honor_code': True,
-            }
-        )
-        self.assertEqual(ajax_register_response.status_code, 200)
-        # Then the AJAX will finish the third party auth:
-        continue_response = self.client.get(TPA_TESTSHIB_COMPLETE_URL)
-        # And we should be redirected to the dashboard:
-        self.assertEqual(continue_response.status_code, 302)
-        self.assertEqual(continue_response['Location'], self.url_prefix + self.dashboard_page_url)
-
-        # Now check that we can login again:
-        self.client.logout()
-        self._verify_user_email('myself@testshib.org')
-        self._test_return_login()
 
     def test_login(self):
         """ Configure TestShib before running the login test """
@@ -283,61 +210,6 @@
         self.assertEqual(num_failed, 0)
         self.assertEqual(len(failure_messages), 0)
 
-<<<<<<< HEAD
-    def test_custom_form_does_not_link_by_email(self):
-        self._configure_testshib_provider()
-        self._freeze_time(timestamp=1434326820)  # This is the time when the saved request/response was recorded.
-
-        email = 'myself@testshib.org'
-        UserFactory(username='myself', email=email, password='irrelevant')
-        self._verify_user_email(email)
-        self._assert_user_exists('myself', have_social=False)
-
-        custom_url = pipeline.get_login_url('saml-testshib', 'custom1')
-        self.client.get(custom_url)
-
-        testshib_response = self._fake_testshib_login_and_return()
-
-        # We should be redirected to the custom form since this account is not linked to an edX account, and
-        # automatic linking is not enabled for custom1 entrypoint:
-        self.assertEqual(testshib_response.status_code, 302)
-        self.assertEqual(testshib_response['Location'], self.url_prefix + '/auth/custom_auth_entry')
-
-    def test_custom_form_links_by_email(self):
-        self._configure_testshib_provider()
-        self._freeze_time(timestamp=1434326820)  # This is the time when the saved request/response was recorded.
-
-        email = 'myself@testshib.org'
-        UserFactory(username='myself', email=email, password='irrelevant')
-        self._verify_user_email(email)
-        self._assert_user_exists('myself', have_social=False)
-
-        custom_url = pipeline.get_login_url('saml-testshib', 'custom2')
-        self.client.get(custom_url)
-
-        testshib_response = self._fake_testshib_login_and_return()
-        # We should be redirected to TPA-complete endpoint
-        self.assertEqual(testshib_response.status_code, 302)
-        self.assertEqual(testshib_response['Location'], self.url_prefix + TPA_TESTSHIB_COMPLETE_URL)
-
-        complete_response = self.client.get(testshib_response['Location'])
-        # And we should be redirected to the dashboard
-        self.assertEqual(complete_response.status_code, 302)
-        self.assertEqual(complete_response['Location'], self.url_prefix + self.dashboard_page_url)
-
-        # And account should now be linked to social
-        self._assert_user_exists('myself', have_social=True)
-
-        # Now check that we can login again:
-        self.client.logout()
-        self._test_return_login()
-
-    def _freeze_time(self, timestamp):
-        """ Mock the current time for SAML, so we can replay canned requests/responses """
-        now_patch = patch('onelogin.saml2.utils.OneLogin_Saml2_Utils.now', return_value=timestamp)
-        now_patch.start()
-        self.addCleanup(now_patch.stop)
-=======
     def test_login_with_testshib_provider_short_session_length(self):
         """
         Test that when we have a TPA provider which as an explicit maximum
@@ -346,7 +218,6 @@
         """
         # Configure the provider with a 10-second timeout
         self._configure_testshib_provider(max_session_length=10)
->>>>>>> 75068967
 
         now = datetime.datetime.utcnow()
         with freeze_time(now):
@@ -359,59 +230,6 @@
             # Test returning as a logged in user; this method verifies that we're logged out first.
             self._test_return_login(previous_session_timed_out=True)
 
-<<<<<<< HEAD
-    def _fake_testshib_login_and_return(self):
-        """ Mocked: the user logs in to TestShib and then gets redirected back """
-        # The SAML provider (TestShib) will authenticate the user, then get the browser to POST a response:
-        return self.client.post(
-            TPA_TESTSHIB_COMPLETE_URL,
-            content_type='application/x-www-form-urlencoded',
-            data=self.read_data_file('testshib_response.txt'),
-        )
-
-    def _verify_user_email(self, email):
-        """ Mark the user with the given email as verified """
-        user = User.objects.get(email=email)
-        user.is_active = True
-        user.save()
-
-    def do_provider_login(self, provider_redirect_url):
-        """ Mocked: the user logs in to TestShib and then gets redirected back """
-        # The SAML provider (TestShib) will authenticate the user, then get the browser to POST a response:
-        self.assertTrue(provider_redirect_url.startswith(TESTSHIB_SSO_URL))
-        return self.client.post(
-            self.complete_url,
-            content_type='application/x-www-form-urlencoded',
-            data=self.read_data_file('testshib_response.txt'),
-        )
-
-    def _assert_user_exists(self, username, have_social=False, is_active=True):
-        """
-        Asserts user exists, checks activation status and social_auth links
-        """
-        user = User.objects.get(username=username)
-        self.assertEqual(user.is_active, is_active)
-        social_auths = user.social_auth.all()
-
-        if have_social:
-            self.assertEqual(1, len(social_auths))
-            self.assertEqual('tpa-saml', social_auths[0].provider)
-        else:
-            self.assertEqual(0, len(social_auths))
-
-    def _assert_user_does_not_exist(self, username):
-        """ Asserts that user with specified username does not exist """
-        with self.assertRaises(User.DoesNotExist):
-            User.objects.get(username=username)
-
-    def _assert_account_created(self, username, email, full_name):
-        """ Asserts that user with specified username exists, activated and have specified full name and email """
-        user = User.objects.get(username=username)
-        self.assertIsNotNone(user.profile)
-        self.assertEqual(user.email, email)
-        self.assertEqual(user.profile.name, full_name)
-        self.assertTrue(user.is_active)
-=======
 
 @unittest.skipUnless(testutil.AUTH_FEATURE_ENABLED, testutil.AUTH_FEATURES_KEY + ' not enabled')
 class SuccessFactorsIntegrationTest(SamlIntegrationTestUtilities, IntegrationTestMixin, testutil.SAMLTestCase):
@@ -563,5 +381,4 @@
 
     @skip('Test not necessary for this subclass')
     def test_register(self):
-        pass
->>>>>>> 75068967
+        pass