"""Unit tests for third_party_auth/pipeline.py."""

import random
import mock

from student.views import AccountEmailAlreadyExistsValidationError
from third_party_auth import pipeline
from third_party_auth.tests import testutil
import unittest


# Allow tests access to protected methods (or module-protected methods) under test.
# pylint: disable=protected-access


class MakeRandomPasswordTest(testutil.TestCase):
    """Tests formation of random placeholder passwords."""

    def setUp(self):
        super(MakeRandomPasswordTest, self).setUp()
        self.seed = 1

    def test_default_args(self):
        self.assertEqual(pipeline._DEFAULT_RANDOM_PASSWORD_LENGTH, len(pipeline.make_random_password()))

    def test_probably_only_uses_charset(self):
        # This is ultimately probablistic since we could randomly select a good character 100000 consecutive times.
        for char in pipeline.make_random_password(length=100000):
            self.assertIn(char, pipeline._PASSWORD_CHARSET)

    def test_pseudorandomly_picks_chars_from_charset(self):
        random_instance = random.Random(self.seed)
        expected = ''.join(
            random_instance.choice(pipeline._PASSWORD_CHARSET)
            for _ in xrange(pipeline._DEFAULT_RANDOM_PASSWORD_LENGTH))
        random_instance.seed(self.seed)
        self.assertEqual(expected, pipeline.make_random_password(choice_fn=random_instance.choice))


@unittest.skipUnless(testutil.AUTH_FEATURE_ENABLED, 'third_party_auth not enabled')
class ProviderUserStateTestCase(testutil.TestCase):
    """Tests ProviderUserState behavior."""

    def test_get_unlink_form_name(self):
        google_provider = self.configure_google_provider(enabled=True)
<<<<<<< HEAD
        state = pipeline.ProviderUserState(google_provider, object(), None)
        self.assertEqual(google_provider.provider_id + '_unlink_form', state.get_unlink_form_name())
=======
        state = pipeline.ProviderUserState(google_provider, object(), 1000)
        self.assertEqual(google_provider.provider_id + '_unlink_form', state.get_unlink_form_name())


@unittest.skipUnless(testutil.AUTH_FEATURE_ENABLED, 'third_party_auth not enabled')
class TestCreateUser(testutil.TestCase):
    """
    Tests for custom create_user step
    """
    def _raise_email_in_use_exception(self, *unused_args, **unused_kwargs):
        """ Helper to raise AccountEmailAlreadyExistsValidationError """
        raise AccountEmailAlreadyExistsValidationError(mock.Mock(), mock.Mock())

    def test_create_user_normal_scenario(self):
        """  Tests happy path - user is created and results are returned intact """
        retval = mock.Mock()
        with mock.patch("third_party_auth.pipeline.social_create_user") as patched_social_create_user:
            patched_social_create_user.return_value = retval
            strategy, details, user, idx = mock.Mock(), {'email': 'qwe@asd.com'}, mock.Mock(), 1

            # pylint: disable=redundant-keyword-arg
            result = pipeline.create_user(strategy, idx, details=details, user=user)

            self.assertEqual(result, retval)

    def test_create_user_exception_scenario(self):
        """
        Tests sad path - expected exception is thrown, captured and transformed into AuthException subclass instance
        """
        with mock.patch("third_party_auth.pipeline.social_create_user") as patched_social_create_user:
            patched_social_create_user.side_effect = self._raise_email_in_use_exception

            strategy, details, user = mock.Mock(), {'email': 'qwe@asd.com'}, mock.Mock()

            with self.assertRaises(pipeline.EmailAlreadyInUseException):
                # pylint: disable=redundant-keyword-arg
                pipeline.create_user(strategy, 1, details=details, user=user)
>>>>>>> 4104e9c4
<|MERGE_RESOLUTION|>--- conflicted
+++ resolved
@@ -43,11 +43,7 @@
 
     def test_get_unlink_form_name(self):
         google_provider = self.configure_google_provider(enabled=True)
-<<<<<<< HEAD
         state = pipeline.ProviderUserState(google_provider, object(), None)
-        self.assertEqual(google_provider.provider_id + '_unlink_form', state.get_unlink_form_name())
-=======
-        state = pipeline.ProviderUserState(google_provider, object(), 1000)
         self.assertEqual(google_provider.provider_id + '_unlink_form', state.get_unlink_form_name())
 
 
@@ -83,5 +79,4 @@
 
             with self.assertRaises(pipeline.EmailAlreadyInUseException):
                 # pylint: disable=redundant-keyword-arg
-                pipeline.create_user(strategy, 1, details=details, user=user)
->>>>>>> 4104e9c4
+                pipeline.create_user(strategy, 1, details=details, user=user)