--- conflicted
+++ resolved
@@ -87,21 +87,19 @@
         'social.apps.django_app.context_processors.login_redirect',
     )
 
-<<<<<<< HEAD
     # Set scheme to use for redirection in python-social-auth
     django_settings.REDIRECT_IS_HTTPS = getattr(settings, 'THIRD_PARTY_AUTH_REDIRECT_IS_HTTPS', False)
-=======
+
     # Add email to requested authorizations.
     django_settings.SOCIAL_AUTH_LINKEDIN_OAUTH2_SCOPE = ['r_basicprofile', 'r_emailaddress']
 
     # Add the fields so they will be requested from linkedin.
     django_settings.SOCIAL_AUTH_LINKEDIN_OAUTH2_FIELD_SELECTORS = ['email-address']
-    
+
     # Arrange to add the fields to UserSocialAuth.extra_data
     django_settings.SOCIAL_AUTH_LINKEDIN_OAUTH2_EXTRA_DATA = [
         ('id', 'id'),
         ('firstName', 'first_name'),
         ('lastName', 'last_name'),
         ('emailAddress', 'email_address')
-    ]
->>>>>>> 990bfe8c
+    ]