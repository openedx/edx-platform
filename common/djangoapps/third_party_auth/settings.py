"""Settings for the third-party auth module.

The flow for settings registration is:

The base settings file contains a boolean, ENABLE_THIRD_PARTY_AUTH, indicating
whether this module is enabled. startup.py probes the ENABLE_THIRD_PARTY_AUTH.
If true, it:

    a) loads this module.
    b) calls apply_settings(), passing in the Django settings
"""

from openedx.features.enterprise_support.api import insert_enterprise_pipeline_elements

_FIELDS_STORED_IN_SESSION = ['auth_entry', 'next']
_MIDDLEWARE_CLASSES = (
    'third_party_auth.middleware.ExceptionMiddleware',
    'third_party_auth.middleware.PipelineQuarantineMiddleware',
)
_SOCIAL_AUTH_LOGIN_REDIRECT_URL = '/dashboard'


def apply_settings(django_settings):
    """Set provider-independent settings."""

    # Whitelisted URL query parameters retrained in the pipeline session.
    # Params not in this whitelist will be silently dropped.
    django_settings.FIELDS_STORED_IN_SESSION = _FIELDS_STORED_IN_SESSION

    # Inject exception middleware to make redirects fire.
    django_settings.MIDDLEWARE_CLASSES += _MIDDLEWARE_CLASSES

    # Where to send the user if there's an error during social authentication
    # and we cannot send them to a more specific URL
    # (see middleware.ExceptionMiddleware).
    django_settings.SOCIAL_AUTH_LOGIN_ERROR_URL = '/'

    # Where to send the user once social authentication is successful.
    django_settings.SOCIAL_AUTH_LOGIN_REDIRECT_URL = _SOCIAL_AUTH_LOGIN_REDIRECT_URL

    # Inject our customized auth pipeline. All auth backends must work with
    # this pipeline.
    django_settings.SOCIAL_AUTH_PIPELINE = [
        'third_party_auth.pipeline.parse_query_params',
        'social_core.pipeline.social_auth.social_details',
        'social_core.pipeline.social_auth.social_uid',
        'social_core.pipeline.social_auth.auth_allowed',
        'social_core.pipeline.social_auth.social_user',
        'third_party_auth.pipeline.associate_by_email_if_login_api',
        'social_core.pipeline.user.get_username',
        'third_party_auth.pipeline.set_pipeline_timeout',
        'third_party_auth.pipeline.ensure_user_information',
        'social_core.pipeline.user.create_user',
        'social_core.pipeline.social_auth.associate_user',
        'social_core.pipeline.social_auth.load_extra_data',
        'social_core.pipeline.user.user_details',
        'third_party_auth.pipeline.set_logged_in_cookies',
        'third_party_auth.pipeline.login_analytics',
    ]

    # Add enterprise pipeline elements if the enterprise app is installed
    insert_enterprise_pipeline_elements(django_settings.SOCIAL_AUTH_PIPELINE)

    # Required so that we can use unmodified PSA OAuth2 backends:
    django_settings.SOCIAL_AUTH_STRATEGY = 'third_party_auth.strategy.ConfigurationModelStrategy'

    # We let the user specify their email address during signup.
    django_settings.SOCIAL_AUTH_PROTECTED_USER_FIELDS = ['email']

    # Disable exceptions by default for prod so you get redirect behavior
    # instead of a Django error page. During development you may want to
    # enable this when you want to get stack traces rather than redirections.
    django_settings.SOCIAL_AUTH_RAISE_EXCEPTIONS = False

    # Allow users to login using social auth even if their account is not verified yet
    # This is required since we [ab]use django's 'is_active' flag to indicate verified
    # accounts; without this set to True, python-social-auth won't allow us to link the
    # user's account to the third party account during registration (since the user is
    # not verified at that point).
    # We also generally allow unverified third party auth users to login (see the logic
    # in ensure_user_information in pipeline.py) because otherwise users who use social
    # auth to register with an invalid email address can become "stuck".
    # TODO: Remove the following if/when email validation is separated from the is_active flag.
    django_settings.SOCIAL_AUTH_INACTIVE_USER_LOGIN = True
    django_settings.SOCIAL_AUTH_INACTIVE_USER_URL = '/auth/inactive'

    # Context processors required under Django.
    django_settings.SOCIAL_AUTH_UUID_LENGTH = 4
    django_settings.DEFAULT_TEMPLATE_ENGINE['OPTIONS']['context_processors'] += (
<<<<<<< HEAD
        'social.apps.django_app.context_processors.backends',
        'social.apps.django_app.context_processors.login_redirect',
=======
        'social_django.context_processors.backends',
        'social_django.context_processors.login_redirect',
>>>>>>> 75068967
    )

    # These fields are grabbed from third party auth response and passed to strategy.create_user
    # If autoprovisioning an account we want as much data preserved as possible, so we try to get those as well
    # If they are not available it would just pass None and should not crash, unless consuming code depends on those
    # values being set, which is not the case by the time of writing
    if not hasattr(django_settings, 'SOCIAL_AUTH_USER_FIELDS'):
        django_settings.SOCIAL_AUTH_USER_FIELDS = getattr(
            django_settings, 'USER_FIELDS', ['username', 'email', 'first_name', 'last_name', 'fullname']
        )

    if not hasattr(django_settings, 'THIRD_PARTY_AUTH_CUSTOM_AUTH_FORMS'):
        django_settings.THIRD_PARTY_AUTH_CUSTOM_AUTH_FORMS = {}<|MERGE_RESOLUTION|>--- conflicted
+++ resolved
@@ -87,13 +87,8 @@
     # Context processors required under Django.
     django_settings.SOCIAL_AUTH_UUID_LENGTH = 4
     django_settings.DEFAULT_TEMPLATE_ENGINE['OPTIONS']['context_processors'] += (
-<<<<<<< HEAD
-        'social.apps.django_app.context_processors.backends',
-        'social.apps.django_app.context_processors.login_redirect',
-=======
         'social_django.context_processors.backends',
         'social_django.context_processors.login_redirect',
->>>>>>> 75068967
     )
 
     # These fields are grabbed from third party auth response and passed to strategy.create_user
