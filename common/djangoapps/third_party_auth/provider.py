"""Third-party auth provider definitions.

Loaded by Django's settings mechanism. Consequently, this module must not
invoke the Django armature.
"""

from social.backends import google, linkedin, facebook

_DEFAULT_ICON_CLASS = 'fa-signin'


class BaseProvider(object):
    """Abstract base class for third-party auth providers.

    All providers must subclass BaseProvider -- otherwise, they cannot be put
    in the provider Registry.
    """

    # Class. The provider's backing social.backends.base.BaseAuth child.
    BACKEND_CLASS = None
    # String. Name of the FontAwesome glyph to use for sign in buttons (or the
    # name of a user-supplied custom glyph that is present at runtime).
    ICON_CLASS = _DEFAULT_ICON_CLASS
    # String. User-facing name of the provider. Must be unique across all
    # enabled providers. Will be presented in the UI.
    NAME = None
    # Dict of string -> object. Settings that will be merged into Django's
    # settings instance. In most cases the value will be None, since real
    # values are merged from .json files (foo.auth.json; foo.env.json) onto the
    # settings instance during application initialization.
    SETTINGS = {}

    @classmethod
    def get_authentication_backend(cls):
        """Gets associated Django settings.AUTHENTICATION_BACKEND string."""
        return '%s.%s' % (cls.BACKEND_CLASS.__module__, cls.BACKEND_CLASS.__name__)

    @classmethod
    def get_email(cls, unused_provider_details):
        """Gets user's email address.

        Provider responses can contain arbitrary data. This method can be
        overridden to extract an email address from the provider details
        extracted by the social_details pipeline step.

        Args:
            unused_provider_details: dict of string -> string. Data about the
                user passed back by the provider.

        Returns:
            String or None. The user's email address, if any.
        """
        return None

    @classmethod
    def get_name(cls, unused_provider_details):
        """Gets user's name.

        Provider responses can contain arbitrary data. This method can be
        overridden to extract a full name for a user from the provider details
        extracted by the social_details pipeline step.

        Args:
            unused_provider_details: dict of string -> string. Data about the
                user passed back by the provider.

        Returns:
            String or None. The user's full name, if any.
        """
        return None

    @classmethod
    def get_register_form_data(cls, pipeline_kwargs):
        """Gets dict of data to display on the register form.

        common.djangoapps.student.views.register_user uses this to populate the
        new account creation form with values supplied by the user's chosen
        provider, preventing duplicate data entry.

        Args:
            pipeline_kwargs: dict of string -> object. Keyword arguments
                accumulated by the pipeline thus far.

        Returns:
            Dict of string -> string. Keys are names of form fields; values are
            values for that field. Where there is no value, the empty string
            must be used.
        """
        # Details about the user sent back from the provider.
        details = pipeline_kwargs.get('details')

        # Get the username separately to take advantage of the de-duping logic
        # built into the pipeline. The provider cannot de-dupe because it can't
        # check the state of taken usernames in our system. Note that there is
        # technically a data race between the creation of this value and the
        # creation of the user object, so it is still possible for users to get
        # an error on submit.
        suggested_username = pipeline_kwargs.get('username')

        return {
            'email': cls.get_email(details) or '',
            'name': cls.get_name(details) or '',
            'username': suggested_username,
        }

    @classmethod
    def merge_onto(cls, settings):
        """Merge class-level settings onto a django settings module."""
        for key, value in cls.SETTINGS.iteritems():
            setattr(settings, key, value)


class GoogleOauth2(BaseProvider):
    """Provider for Google's Oauth2 auth system."""

    BACKEND_CLASS = google.GoogleOAuth2
<<<<<<< HEAD
    ICON_CLASS = 'fa-google-plus'
=======
    BACKEND_CLASS.DEFAULT_SCOPE =  ['https://www.googleapis.com/auth/userinfo.email']
    ICON_CLASS = 'icon-google-plus'
>>>>>>> c5b540ab
    NAME = 'Google'
    SETTINGS = {
        'SOCIAL_AUTH_GOOGLE_OAUTH2_KEY': None,
        'SOCIAL_AUTH_GOOGLE_OAUTH2_SECRET': None,
    }

    @classmethod
    def get_email(cls, provider_details):
        return provider_details.get('email')

    @classmethod
    def get_name(cls, provider_details):
        return provider_details.get('fullname')


class LinkedInOauth2(BaseProvider):
    """Provider for LinkedIn's Oauth2 auth system."""

    BACKEND_CLASS = linkedin.LinkedinOAuth2
    ICON_CLASS = 'fa-linkedin'
    NAME = 'LinkedIn'
    SETTINGS = {
        'SOCIAL_AUTH_LINKEDIN_OAUTH2_KEY': None,
        'SOCIAL_AUTH_LINKEDIN_OAUTH2_SECRET': None,
    }

    @classmethod
    def get_email(cls, provider_details):
        return provider_details.get('email')

    @classmethod
    def get_name(cls, provider_details):
        return provider_details.get('fullname')


class FacebookOauth2(BaseProvider):
    """Provider for LinkedIn's Oauth2 auth system."""

    BACKEND_CLASS = facebook.FacebookOAuth2
    ICON_CLASS = 'fa-facebook'
    NAME = 'Facebook'
    SETTINGS = {
        'SOCIAL_AUTH_FACEBOOK_KEY': None,
        'SOCIAL_AUTH_FACEBOOK_SECRET': None,
    }

    @classmethod
    def get_email(cls, provider_details):
        return provider_details.get('email')

    @classmethod
    def get_name(cls, provider_details):
        return provider_details.get('fullname')


class Registry(object):
    """Singleton registry of third-party auth providers.

    Providers must subclass BaseProvider in order to be usable in the registry.
    """

    _CONFIGURED = False
    _ENABLED = {}

    @classmethod
    def _check_configured(cls):
        """Ensures registry is configured."""
        if not cls._CONFIGURED:
            raise RuntimeError('Registry not configured')

    @classmethod
    def _get_all(cls):
        """Gets all provider implementations loaded into the Python runtime."""
        # BaseProvider does so have __subclassess__. pylint: disable-msg=no-member
        return {klass.NAME: klass for klass in BaseProvider.__subclasses__()}

    @classmethod
    def _enable(cls, provider):
        """Enables a single provider."""
        if provider.NAME in cls._ENABLED:
            raise ValueError('Provider %s already enabled' % provider.NAME)
        cls._ENABLED[provider.NAME] = provider

    @classmethod
    def configure_once(cls, provider_names):
        """Configures providers.

        Args:
            provider_names: list of string. The providers to configure.

        Raises:
            ValueError: if the registry has already been configured, or if any
            of the passed provider_names does not have a corresponding
            BaseProvider child implementation.
        """
        if cls._CONFIGURED:
            raise ValueError('Provider registry already configured')

        # Flip the bit eagerly -- configure() should not be re-callable if one
        # _enable call fails.
        cls._CONFIGURED = True
        for name in provider_names:
            all_providers = cls._get_all()
            if name not in all_providers:
                raise ValueError('No implementation found for provider ' + name)
            cls._enable(all_providers.get(name))

    @classmethod
    def enabled(cls):
        """Returns list of enabled providers."""
        cls._check_configured()
        return sorted(cls._ENABLED.values(), key=lambda provider: provider.NAME)

    @classmethod
    def get(cls, provider_name):
        """Gets provider named provider_name string if enabled, else None."""
        cls._check_configured()
        return cls._ENABLED.get(provider_name)

    @classmethod
    def get_by_backend_name(cls, backend_name):
        """Gets provider (or None) by backend name.

        Args:
            backend_name: string. The python-social-auth
                backends.base.BaseAuth.name (for example, 'google-oauth2') to
                try and get a provider for.

        Raises:
            RuntimeError: if the registry has not been configured.
        """
        cls._check_configured()
        for enabled in cls._ENABLED.values():
            if enabled.BACKEND_CLASS.name == backend_name:
                return enabled

    @classmethod
    def _reset(cls):
        """Returns the registry to an unconfigured state; for tests only."""
        cls._CONFIGURED = False
        cls._ENABLED = {}<|MERGE_RESOLUTION|>--- conflicted
+++ resolved
@@ -114,12 +114,8 @@
     """Provider for Google's Oauth2 auth system."""
 
     BACKEND_CLASS = google.GoogleOAuth2
-<<<<<<< HEAD
     ICON_CLASS = 'fa-google-plus'
-=======
     BACKEND_CLASS.DEFAULT_SCOPE =  ['https://www.googleapis.com/auth/userinfo.email']
-    ICON_CLASS = 'icon-google-plus'
->>>>>>> c5b540ab
     NAME = 'Google'
     SETTINGS = {
         'SOCIAL_AUTH_GOOGLE_OAUTH2_KEY': None,
