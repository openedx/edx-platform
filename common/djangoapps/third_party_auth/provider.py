--- conflicted
+++ resolved
@@ -30,16 +30,10 @@
         Helper method that returns a generator used to iterate over all providers
         of the current site.
         """
-<<<<<<< HEAD
         site = Site.objects.get_current(get_current_request())
         oauth2_backend_names = OAuth2ProviderConfig.key_values('backend_name', flat=True)
         for oauth2_backend_name in oauth2_backend_names:
             provider = OAuth2ProviderConfig.current(oauth2_backend_name, site)
-=======
-        oauth2_backend_names = OAuth2ProviderConfig.key_values('backend_name', flat=True)
-        for oauth2_backend_name in oauth2_backend_names:
-            provider = OAuth2ProviderConfig.current(oauth2_backend_name)
->>>>>>> d9a072af
             if provider.enabled_for_current_site and provider.backend_name in _PSA_OAUTH2_BACKENDS:
                 yield provider
         if SAMLConfiguration.is_enabled(site, 'default'):
@@ -124,11 +118,7 @@
         if backend_name in _PSA_OAUTH2_BACKENDS:
             oauth2_backend_names = OAuth2ProviderConfig.key_values('backend_name', flat=True)
             for oauth2_backend_name in oauth2_backend_names:
-<<<<<<< HEAD
                 provider = OAuth2ProviderConfig.current(oauth2_backend_name, site)
-=======
-                provider = OAuth2ProviderConfig.current(oauth2_backend_name)
->>>>>>> d9a072af
                 if provider.backend_name == backend_name and provider.enabled_for_current_site:
                     yield provider
         elif backend_name in _PSA_SAML_BACKENDS and SAMLConfiguration.is_enabled(site, 'default'):
