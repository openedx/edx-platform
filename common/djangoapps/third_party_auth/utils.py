"""
Utility functions for third_party_auth
"""
import logging

<<<<<<< HEAD
from django.conf import settings
=======
from __future__ import absolute_import

>>>>>>> 112a0c7a
from django.contrib.auth.models import User

from openedx.core.djangoapps.appsembler.sites.utils import (
    get_current_organization,
    get_single_user_organization
)
from openedx.core.djangoapps.appsembler.multi_tenant_emails.exceptions import (
    SAMLUnusableUsernameDueToMTE
)

logger = logging.getLogger(__name__)


def user_exists(details):
    """
    Return True if user with given details exist in the system.

    Arguments:
        details (dict): dictionary containing user infor like email, username etc.

    Returns:
        (bool): True if user with given details exists, `False` otherwise.
    """
    user_queryset_filter = {}
    email = details.get('email')
    username = details.get('username')
    if email:
        user_queryset_filter['email'] = email
    elif username:
        user_queryset_filter['username__iexact'] = username

    if user_queryset_filter:
        if settings.FEATURES.get('APPSEMBLER_MULTI_TENANT_EMAILS', False):
            current_org = get_current_organization()

            if email:
                return current_org.userorganizationmapping_set.filter(user__email=email).exists()
            elif username:
                try:
                    user = User.objects.get(username=username)
                except User.DoesNotExist:
                    return False

                if get_single_user_organization(user) == current_org:
                    return True
                else:
                    logger.info(
                        'SAMLUnusableUsernameDueToMTE: Cannot use username '
                        '(%s) in (%s) because it is already taken in a '
                        'different organization (%s)',
                        username,
                        current_org.short_name,
                        get_single_user_organization(user)
                    )
                    raise SAMLUnusableUsernameDueToMTE(
                        'The username is already taken in a different organization'
                    )

        else:
            return User.objects.filter(**user_queryset_filter).exists()

    return False<|MERGE_RESOLUTION|>--- conflicted
+++ resolved
@@ -1,14 +1,11 @@
 """
 Utility functions for third_party_auth
 """
+from __future__ import absolute_import
+
 import logging
 
-<<<<<<< HEAD
 from django.conf import settings
-=======
-from __future__ import absolute_import
-
->>>>>>> 112a0c7a
 from django.contrib.auth.models import User
 
 from openedx.core.djangoapps.appsembler.sites.utils import (
