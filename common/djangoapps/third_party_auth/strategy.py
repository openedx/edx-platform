--- conflicted
+++ resolved
@@ -82,8 +82,6 @@
             if forwarded_port:
                 return forwarded_port
 
-<<<<<<< HEAD
-=======
         return super(ConfigurationModelStrategy, self).request_port()
 
     def request_host(self):
@@ -110,5 +108,4 @@
             if forwarded_port:
                 return forwarded_port
 
->>>>>>> 75068967
         return super(ConfigurationModelStrategy, self).request_port()