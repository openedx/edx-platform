"""Tests for util.db module."""


import threading
import time
import unittest

import ddt
from django.contrib.auth.models import User
from django.core.management import call_command
from django.db import IntegrityError, connection
from django.db.transaction import TransactionManagementError, atomic
from django.test import TestCase, TransactionTestCase
from django.test.utils import override_settings
from django.utils.six import StringIO
from six.moves import range

from util.db import commit_on_success, enable_named_outer_atomic, generate_int_id, outer_atomic


def do_nothing():
    """Just return."""
    return


@ddt.ddt
class TransactionManagersTestCase(TransactionTestCase):
    """
    Tests commit_on_success and outer_atomic.

    Note: This TestCase only works with MySQL.

    To test do: "./manage.py lms --settings=test_with_mysql test util.tests.test_db"
    """
    DECORATORS = {
        'outer_atomic': outer_atomic(),
        'outer_atomic_read_committed': outer_atomic(read_committed=True),
        'commit_on_success': commit_on_success(),
        'commit_on_success_read_committed': commit_on_success(read_committed=True),
    }

    @ddt.data(
        ('outer_atomic', IntegrityError, None, True),
        ('outer_atomic_read_committed', type(None), False, True),
        ('commit_on_success', IntegrityError, None, True),
        ('commit_on_success_read_committed', type(None), False, True),
    )
    @ddt.unpack
    def test_concurrent_requests(self, transaction_decorator_name, exception_class, created_in_1, created_in_2):
        """
        Test that when isolation level is set to READ COMMITTED get_or_create()
        for the same row in concurrent requests does not raise an IntegrityError.
        """
        transaction_decorator = self.DECORATORS[transaction_decorator_name]
        if connection.vendor != 'mysql':
            raise unittest.SkipTest('Only works on MySQL.')

        class RequestThread(threading.Thread):
            """ A thread which runs a dummy view."""
            def __init__(self, delay, **kwargs):
                super(RequestThread, self).__init__(**kwargs)
                self.delay = delay
                self.status = {}

            @transaction_decorator
            def run(self):
                """A dummy view."""
                try:
                    try:
                        User.objects.get(username='student', email='student@edx.org')
                    except User.DoesNotExist:
                        pass
                    else:
                        raise AssertionError('Did not raise User.DoesNotExist.')

                    if self.delay > 0:
                        time.sleep(self.delay)

                    __, created = User.objects.get_or_create(username='student', email='student@edx.org')
                except Exception as exception:  # pylint: disable=broad-except
                    self.status['exception'] = exception
                else:
                    self.status['created'] = created

        thread1 = RequestThread(delay=1)
        thread2 = RequestThread(delay=0)

        thread1.start()
        thread2.start()
        thread2.join()
        thread1.join()

        self.assertIsInstance(thread1.status.get('exception'), exception_class)
        self.assertEqual(thread1.status.get('created'), created_in_1)

        self.assertIsNone(thread2.status.get('exception'))
        self.assertEqual(thread2.status.get('created'), created_in_2)

    def test_outer_atomic_nesting(self):
        """
        Test that outer_atomic raises an error if it is nested inside
        another atomic.
        """
        if connection.vendor != 'mysql':
            raise unittest.SkipTest('Only works on MySQL.')

        outer_atomic()(do_nothing)()

        with atomic():
            atomic()(do_nothing)()

        with outer_atomic():
            atomic()(do_nothing)()

        with self.assertRaisesRegex(TransactionManagementError, 'Cannot be inside an atomic block.'):
            with atomic():
                outer_atomic()(do_nothing)()

        with self.assertRaisesRegex(TransactionManagementError, 'Cannot be inside an atomic block.'):
            with outer_atomic():
                outer_atomic()(do_nothing)()

    def test_commit_on_success_nesting(self):
        """
        Test that commit_on_success raises an error if it is nested inside
        atomic or if the isolation level is changed when it is nested
        inside another commit_on_success.
        """
        # pylint: disable=not-callable

        if connection.vendor != 'mysql':
            raise unittest.SkipTest('Only works on MySQL.')

        commit_on_success(read_committed=True)(do_nothing)()

        with self.assertRaisesRegex(TransactionManagementError, 'Cannot change isolation level when nested.'):
            with commit_on_success():
                commit_on_success(read_committed=True)(do_nothing)()

        with self.assertRaisesRegex(TransactionManagementError, 'Cannot be inside an atomic block.'):
            with atomic():
                commit_on_success(read_committed=True)(do_nothing)()

    def test_named_outer_atomic_nesting(self):
        """
        Test that a named outer_atomic raises an error only if nested in
        enable_named_outer_atomic and inside another atomic.
        """
        if connection.vendor != 'mysql':
            raise unittest.SkipTest('Only works on MySQL.')

        outer_atomic(name='abc')(do_nothing)()

        with atomic():
            outer_atomic(name='abc')(do_nothing)()

        with enable_named_outer_atomic('abc'):

            outer_atomic(name='abc')(do_nothing)()  # Not nested.

            with atomic():
                outer_atomic(name='pqr')(do_nothing)()  # Not enabled.

            with self.assertRaisesRegex(TransactionManagementError, 'Cannot be inside an atomic block.'):
                with atomic():
                    outer_atomic(name='abc')(do_nothing)()

        with enable_named_outer_atomic('abc', 'def'):

            outer_atomic(name='def')(do_nothing)()  # Not nested.

            with atomic():
                outer_atomic(name='pqr')(do_nothing)()  # Not enabled.

            with self.assertRaisesRegex(TransactionManagementError, 'Cannot be inside an atomic block.'):
                with atomic():
                    outer_atomic(name='def')(do_nothing)()

            with self.assertRaisesRegex(TransactionManagementError, 'Cannot be inside an atomic block.'):
                with outer_atomic():
                    outer_atomic(name='def')(do_nothing)()

            with self.assertRaisesRegex(TransactionManagementError, 'Cannot be inside an atomic block.'):
                with atomic():
                    outer_atomic(name='abc')(do_nothing)()

            with self.assertRaisesRegex(TransactionManagementError, 'Cannot be inside an atomic block.'):
                with outer_atomic():
                    outer_atomic(name='abc')(do_nothing)()


@ddt.ddt
class GenerateIntIdTestCase(TestCase):
    """Tests for `generate_int_id`"""
    @ddt.data(10)
    def test_no_used_ids(self, times):
        """
        Verify that we get a random integer within the specified range
        when there are no used ids.
        """
        minimum = 1
        maximum = times
        for __ in range(times):
            self.assertIn(generate_int_id(minimum, maximum), list(range(minimum, maximum + 1)))

    @ddt.data(10)
    def test_used_ids(self, times):
        """
        Verify that we get a random integer within the specified range
        but not in a list of used ids.
        """
        minimum = 1
        maximum = times
        used_ids = {2, 4, 6, 8}
        for __ in range(times):
            int_id = generate_int_id(minimum, maximum, used_ids)
            self.assertIn(int_id, list(set(range(minimum, maximum + 1)) - used_ids))


class MigrationTests(TestCase):
    """
    Tests for migrations.
    """
<<<<<<< HEAD
    @unittest.skip(
        "Need to skip as part of renaming a field in schedules app. This will be unskipped in DE-1825.  ALSO need to skip as part of renaming a field in the site_configuration app.  This will be unskipped in DENG-18. Also need to skip as part of removal of ProviderApiPermissions.This will be unskipped in BOM-1350"
    )
=======

    @unittest.skip("Need to skip as part of renaming a field in schedules app. This will be unskipped in DE-1825")
>>>>>>> ac4fd6f9
    @override_settings(MIGRATION_MODULES={})
    def test_migrations_are_in_sync(self):
        """
        Tests that the migration files are in sync with the models.
        If this fails, you needs to run the Django command makemigrations.

        The test is set up to override MIGRATION_MODULES to ensure migrations are
        enabled for purposes of this test regardless of the overall test settings.

        TODO: Find a general way of handling the case where if we're trying to
        make a migrationless release that'll require a separate migration
        release afterwards, this test doesn't fail.
        """
        out = StringIO()
        call_command('makemigrations', dry_run=True, verbosity=3, stdout=out)
        output = out.getvalue()
        self.assertIn('No changes detected', output)<|MERGE_RESOLUTION|>--- conflicted
+++ resolved
@@ -221,14 +221,9 @@
     """
     Tests for migrations.
     """
-<<<<<<< HEAD
     @unittest.skip(
-        "Need to skip as part of renaming a field in schedules app. This will be unskipped in DE-1825.  ALSO need to skip as part of renaming a field in the site_configuration app.  This will be unskipped in DENG-18. Also need to skip as part of removal of ProviderApiPermissions.This will be unskipped in BOM-1350"
+        "Need to skip as part of renaming a field in schedules app. This will be unskipped in DE-1825. Also need to skip as part of removal of ProviderApiPermissions.This will be unskipped in BOM-1350"
     )
-=======
-
-    @unittest.skip("Need to skip as part of renaming a field in schedules app. This will be unskipped in DE-1825")
->>>>>>> ac4fd6f9
     @override_settings(MIGRATION_MODULES={})
     def test_migrations_are_in_sync(self):
         """
