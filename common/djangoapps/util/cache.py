"""
This module aims to give a little more fine-tuned control of caching and cache
invalidation. Import these instead of django.core.cache.

Note that 'default' is being preserved for user session caching, which we're
not migrating so as not to inconvenience users by logging them all out.
"""


from functools import wraps
from urllib.parse import urlencode

<<<<<<< HEAD
from django.conf import settings  # lint-amnesty, pylint: disable=unused-import
=======
import six
>>>>>>> ce0fc380
from django.core import cache
# If we can't find a 'general' CACHE defined in settings.py, we simply fall back
# to returning the default cache. This will happen with dev machines.
from django.utils.translation import get_language

try:
    cache = cache.caches['general']         # pylint: disable=invalid-name
except Exception:  # lint-amnesty, pylint: disable=broad-except
    cache = cache.cache


def cache_if_anonymous(*get_parameters):
    """Cache a page for anonymous users.

    Many of the pages in edX are identical when the user is not logged
    in, but should not be cached when the user is logged in (because
    of the navigation bar at the top with the username).

    The django middleware cache does not handle this correctly, because
    we access the session to put the csrf token in the header. This adds
    the cookie to the vary header, and so every page is cached seperately
    for each user (because each user has a different csrf token).

    Optionally, provide a series of GET parameters as arguments to cache
    pages with these GET parameters separately.

    Note that this decorator should only be used on views that do not
    contain the csrftoken within the html. The csrf token can be included
    in the header by ordering the decorators as such:

    @ensure_csrftoken
    @cache_if_anonymous()
    def myView(request):
    """
    def decorator(view_func):
        """The outer wrapper, used to allow the decorator to take optional arguments."""
        @wraps(view_func)
        def wrapper(request, *args, **kwargs):
            """The inner wrapper, which wraps the view function."""
            # Certificate authentication uses anonymous pages,
            # specifically the branding index, to do authentication.
            # If that page is cached the authentication doesn't
            # happen, so we disable the cache when that feature is enabled.
            if (
                not request.user.is_authenticated
            ):
                # Use the cache. The same view accessed through different domain names may
                # return different things, so include the domain name in the key.
                domain = str(request.META.get('HTTP_HOST')) + '.'
                cache_key = domain + "cache_if_anonymous." + get_language() + '.' + request.path

                # Include the values of GET parameters in the cache key.
                for get_parameter in get_parameters:
                    parameter_value = request.GET.get(get_parameter)
                    if parameter_value is not None:
                        # urlencode expects data to be of type str, and doesn't deal well with Unicode data
                        # since it doesn't provide a way to specify an encoding.
                        cache_key = cache_key + '.' + urlencode({
                            get_parameter: str(parameter_value).encode('utf-8')
                        })

                response = cache.get(cache_key)

                if response:
                    # A hack to ensure that the response data is a valid text type for both Python 2 and 3.
                    response_content = list(response._container)  # lint-amnesty, pylint: disable=bad-option-value, protected-access, protected-member
                    response.content = b''
                    for item in response_content:
                        response.write(item)
                else:
                    response = view_func(request, *args, **kwargs)
                    cache.set(cache_key, response, 60 * 3)

                return response

            else:
                # Don't use the cache.
                return view_func(request, *args, **kwargs)

        return wrapper
    return decorator<|MERGE_RESOLUTION|>--- conflicted
+++ resolved
@@ -10,11 +10,6 @@
 from functools import wraps
 from urllib.parse import urlencode
 
-<<<<<<< HEAD
-from django.conf import settings  # lint-amnesty, pylint: disable=unused-import
-=======
-import six
->>>>>>> ce0fc380
 from django.core import cache
 # If we can't find a 'general' CACHE defined in settings.py, we simply fall back
 # to returning the default cache. This will happen with dev machines.
