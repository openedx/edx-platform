--- conflicted
+++ resolved
@@ -9,10 +9,6 @@
 
 def use_read_replica_if_available(queryset):
     """
-<<<<<<< HEAD
-
-=======
->>>>>>> d9a072af
     If there is a database called 'read_replica',
     use that database for the queryset / manager.
 
