<%page expression_filter="h"/>
<%!
import logging
import json
from django.contrib.staticfiles.storage import staticfiles_storage
from pipeline_mako import compressed_css, compressed_js
from pipeline_mako.helpers.studiofrontend import load_sfe_i18n_messages
from django.utils.translation import get_language_bidi
from mako.exceptions import TemplateLookupException
from edxmako.shortcuts import marketing_link

from openedx.core.djangolib.js_utils import js_escaped_string, dump_js_escaped_json
from openedx.core.djangolib.markup import HTML
from openedx.core.djangoapps.site_configuration.helpers import (
  page_title_breadcrumbs,
  get_value,
)

from openedx.core.djangoapps.theming.helpers import (
  get_template_path,
  is_request_in_themed_site,
)
from lms.djangoapps.certificates.api import get_asset_url_by_slug
from webpack_loader.templatetags.webpack_loader import render_bundle
logger = logging.getLogger(__name__)
%>

<%def name="marketing_link(name)"><%
    link = marketing_link(name)
    return "/" if link == "#" else link
%></%def>

<%def name='url(file, raw=False)'><%
try:
    url = staticfiles_storage.url(file)
except:
    url = file
## HTML-escaping must be handled by caller
%>${url | n, decode.utf8}${"?raw" if raw else ""}</%def>

<%def name='certificate_asset_url(slug)'><%
try:
    url = get_asset_url_by_slug(slug)
except:
    url = ''
## HTML-escaping must be handled by caller
%>${url | n, decode.utf8}</%def>

<%def name='css(group, raw=False)'>
  <%
      rtl_group = '{}-rtl'.format(group)

      if get_language_bidi() and rtl_group in settings.PIPELINE['STYLESHEETS']:
        group = rtl_group
  %>

  % if settings.PIPELINE['PIPELINE_ENABLED']:
    ${compressed_css(group, raw=raw) | n, decode.utf8}
  % else:
    % for filename in settings.PIPELINE['STYLESHEETS'][group]['source_filenames']:
      <link rel="stylesheet" href="${staticfiles_storage.url(filename.replace('.scss', '.css'))}${"?raw" if raw else ""}" type="text/css" media="all" / >
    % endfor
  %endif
</%def>

<%def name='js(group)'>
  % if settings.PIPELINE['PIPELINE_ENABLED']:
    ${compressed_js(group) | n, decode.utf8}
  % else:
    % for filename in settings.PIPELINE['JAVASCRIPT'][group]['source_filenames']:
      <script type="text/javascript" src="${staticfiles_storage.url(filename.replace('.coffee', '.js'))}"></script>
    % endfor
  %endif
</%def>

## A language-direction indicator, suitable for use in class="" attributes,
## for example:
##
##      <body class="${dir_rtl()}">
##
<%def name="dir_rtl()"><%
    return 'rtl' if get_language_bidi() else 'ltr'
%></%def>

<%def name="include(path)"><%
from django.conf import settings
from django.template.engine import Engine
<<<<<<< HEAD
from openedx.core.djangoapps.theming.template_loaders import ThemeTemplateLoader
=======
from django.template import TemplateDoesNotExist
from django.template.loaders.filesystem import Loader
>>>>>>> f0aa3daa
from openedx.core.djangoapps.theming.helpers import get_current_theme
dirs = settings.DEFAULT_TEMPLATE_ENGINE['DIRS']
theme = get_current_theme()
if theme:
    dirs = list(dirs)
    dirs.append(theme.path / 'templates')
engine = Engine(dirs=dirs)
<<<<<<< HEAD
source, template_path = ThemeTemplateLoader(engine).load_template_source(path)
=======
loader = Loader(engine)

source = None
for origin in loader.get_template_sources(path, dirs):
    try:
        source = loader.get_contents(origin)
    except TemplateDoesNotExist:
        pass

if not source:
    raise TemplateDoesNotExist(path)

>>>>>>> f0aa3daa
%>${source | n, decode.utf8}</%def>

<%def name="studiofrontend(entry)">
    <%doc>
        Loads a studio-frontend page, with the necessary context. Context is expected
        as a dictionary in the body of this tag.
    </%doc>
    <%
        body = capture(caller.body)
        body_dict = json.loads(body)
        locale = body_dict['lang']

        messages = load_sfe_i18n_messages(locale)
    %>
    <script type="application/json" id="SFE_i18n_data">
      {
        "locale": "${ locale | n, decode.utf8}",
        "messages": ${ messages | n, decode.utf8}
      }
    </script>
    <script type="application/javascript" id='courseContext'>
        var studioContext = ${ body | n, decode.utf8};
    </script>
    <div id="root" class="SFE"></div>
    % if settings.STUDIO_FRONTEND_CONTAINER_URL:
        <script type="text/javascript" src="${settings.STUDIO_FRONTEND_CONTAINER_URL}/${entry}.js"></script>
    % else:
        <script type="text/javascript" src="${url('common/js/vendor/runtime.min.js')}"></script>
        <script type="text/javascript" src="${url('common/js/vendor/common.min.js')}"></script>
        <script type="text/javascript" src="${url('common/js/vendor/{}.min.js'.format(entry))}"></script>
    % endif
</%def>

<%def name="webpack(entry, extension=None, config='DEFAULT', attrs='')">
    <%doc>
        Loads Javascript onto your page from a Webpack-generated bundle.
        Uses the Django template engine because our webpack loader only provides template tags for Jinja and Django.
    </%doc>
    <%
        body = capture(caller.body)
    %>
    ${HTML(render_bundle(entry, extension=None, config='DEFAULT', attrs=attrs))}
    % if body:
      <script type="text/javascript">
        ${body | n, decode.utf8}
      </script>
    % endif
</%def>

<%def name="renderReact(component, id, props={})">
    <%doc>
        Wrapper function to load a React component via webpack() and render
        it onto the page, passing an optional context object via props.
        component: (string) The component to render, as specified by the name
        of its Webpack entry point.
        id: (string) A unique id to apply to the component's container div.
        props: (dict, optional) An object containing data to pass into the
        component as props.
    </%doc>

    ${HTML(render_bundle(component))}
    ${HTML(render_bundle('ReactRenderer'))}

    <div id="${id}"></div>
    <script type="text/javascript">
      var c;
      try { c = ${component | n, decode.utf8}; } catch (e) { c = null; }
      new ReactRenderer({
        component: c,
        selector: '#${id | n, decode.utf8}',
        componentName: '${component | n, js_escaped_string}',
        props: ${props | n, dump_js_escaped_json}
      });
    </script>
</%def>

<%def name="require_module(module_name, class_name)">
    <%doc>
      Loads Javascript onto your page synchronously.
      Uses RequireJS in development and a plain script tag in production.
      Use this form of require_module for all new code.
    </%doc>
    % if not settings.REQUIRE_DEBUG:
      <script type="text/javascript" src="${staticfiles_storage.url(module_name + '.js') + '?raw'}"></script>
    % endif
    <script type="text/javascript">
        (function (require) {
            require(['${module_name | n, js_escaped_string}'], function (${class_name | n, decode.utf8}) {
                ${caller.body() | n, decode.utf8}
            });
        }).call(this, require || RequireJS.require);
    </script>
</%def>

<%def name="require_module_async(module_name, class_name)">
  <%doc>
    Legacy mode of require_module that operates asynchronously, required for certain edge cases
    (notably where Javascript is required outside of a <%block name="js_extra" or "headextra").
    Do not use for any new code; instead create a factory and use require_module above.
  </%doc>
  <script type="text/javascript">
    (function (require) {
      % if settings.REQUIRE_DEBUG:
          (function (require) {
              require(['${module_name | n, js_escaped_string}'], function (${class_name | n, decode.utf8}) {
                  ${caller.body() | n, decode.utf8}
              });
          }).call(this, require || RequireJS.require);
      % else:
        ## The "raw" parameter is specified to avoid the URL from being further maninpulated by
        ## static_replace calls (as would happen if require_module is used within courseware).
        ## Without specifying "raw", a call to static_replace would result in the MD5 hash being
        ## being appended more than once, causing the import to fail in production environments.
        require(['${staticfiles_storage.url(module_name + ".js") + "?raw" | n, js_escaped_string}'], function () {
          require(['${module_name | n, js_escaped_string}'], function (${class_name | n, decode.utf8}) {
            ${caller.body() | n, decode.utf8}
          });
        });
      % endif
    }).call(this, require || RequireJS.require);
  </script>
</%def>

<%def name="optional_include_mako(file, is_theming_enabled=False)"><%
# http://stackoverflow.com/q/21219531
if is_theming_enabled:
    file = get_template_path(file)
try:
    tmpl = self.get_template(file)
except TemplateLookupException:
    pass
else:
    tmpl.render_context(context)
%></%def>


<%def name="get_page_title_breadcrumbs(*args)"><%
    return page_title_breadcrumbs(*args)
%></%def>

<%def name="get_platform_name()"><%
    return get_value('platform_name', settings.PLATFORM_NAME)
%></%def>

<%def name="get_value(val_name, default=None, **kwargs)"><%
    return get_value(val_name, default=default, **kwargs)
%></%def>

<%def name="get_template_path(relative_path, **kwargs)"><%
    return get_template_path(relative_path, **kwargs)
%></%def>

<%def name="is_request_in_themed_site()"><%
    return is_request_in_themed_site()
%></%def>

<%def name="get_tech_support_email_address()"><%
    return get_value('email_from_address', settings.TECH_SUPPORT_EMAIL)
%></%def>

<%def name="get_contact_email_address()"><%
    return get_value('email_from_address', settings.CONTACT_EMAIL)
%></%def><|MERGE_RESOLUTION|>--- conflicted
+++ resolved
@@ -85,12 +85,8 @@
 <%def name="include(path)"><%
 from django.conf import settings
 from django.template.engine import Engine
-<<<<<<< HEAD
+from django.template import TemplateDoesNotExist
 from openedx.core.djangoapps.theming.template_loaders import ThemeTemplateLoader
-=======
-from django.template import TemplateDoesNotExist
-from django.template.loaders.filesystem import Loader
->>>>>>> f0aa3daa
 from openedx.core.djangoapps.theming.helpers import get_current_theme
 dirs = settings.DEFAULT_TEMPLATE_ENGINE['DIRS']
 theme = get_current_theme()
@@ -98,10 +94,7 @@
     dirs = list(dirs)
     dirs.append(theme.path / 'templates')
 engine = Engine(dirs=dirs)
-<<<<<<< HEAD
-source, template_path = ThemeTemplateLoader(engine).load_template_source(path)
-=======
-loader = Loader(engine)
+loader = ThemeTemplateLoader(engine)
 
 source = None
 for origin in loader.get_template_sources(path, dirs):
@@ -112,8 +105,6 @@
 
 if not source:
     raise TemplateDoesNotExist(path)
-
->>>>>>> f0aa3daa
 %>${source | n, decode.utf8}</%def>
 
 <%def name="studiofrontend(entry)">
