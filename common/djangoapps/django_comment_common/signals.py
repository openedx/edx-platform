# pylint: disable=invalid-name
"""Signals related to the comments service."""

from django.dispatch import Signal
from django.db.models.signals import post_save
from django.dispatch import receiver

from openedx.core.djangoapps.course_groups.cohorts import is_course_cohorted
from openedx.core.djangoapps.course_groups.models import CourseCohortsSettings

from .utils import set_course_discussion_settings
from .models import CourseDiscussionSettings

thread_created = Signal(providing_args=['user', 'post'])
thread_edited = Signal(providing_args=['user', 'post'])
thread_voted = Signal(providing_args=['user', 'post'])
thread_deleted = Signal(providing_args=['user', 'post', 'involved_users'])
thread_followed = Signal(providing_args=['user', 'post'])
thread_unfollowed = Signal(providing_args=['user', 'post'])
comment_created = Signal(providing_args=['user', 'post'])
comment_edited = Signal(providing_args=['user', 'post'])
comment_voted = Signal(providing_args=['user', 'post'])
comment_deleted = Signal(providing_args=['user', 'post', 'involved_users'])
<<<<<<< HEAD
comment_endorsed = Signal(providing_args=['user', 'post'])
=======
comment_endorsed = Signal(providing_args=['user', 'post'])


@receiver(post_save, sender=CourseCohortsSettings)
def update_cohorted_discussions(sender, instance, **kwargs):
    from lms.djangoapps.django_comment_client.utils import enrollment_track_group_count
    try:
        course_discussion_settings = CourseDiscussionSettings.objects.get(course_id=instance.course_id)
        division_scheme = course_discussion_settings.division_scheme

        if instance.is_cohorted:
            division_scheme = CourseDiscussionSettings.COHORT
        elif division_scheme == CourseDiscussionSettings.COHORT:
            division_scheme = CourseDiscussionSettings.NONE
        elif (
            division_scheme == CourseDiscussionSettings.ENROLLMENT_TRACK and
            enrollment_track_group_count(course_discussion_settings.course_id) <= 1
        ):
            division_scheme = CourseDiscussionSettings.NONE

        setattr(course_discussion_settings, "division_scheme", division_scheme)
        setattr(course_discussion_settings, "divided_discussions", instance.cohorted_discussions)
        course_discussion_settings.save()

    except CourseDiscussionSettings.DoesNotExist:
        set_course_discussion_settings(
            course_key=instance.course_id,
            divided_discussions=instance.cohorted_discussions,
        )
>>>>>>> 75068967
<|MERGE_RESOLUTION|>--- conflicted
+++ resolved
@@ -21,9 +21,6 @@
 comment_edited = Signal(providing_args=['user', 'post'])
 comment_voted = Signal(providing_args=['user', 'post'])
 comment_deleted = Signal(providing_args=['user', 'post', 'involved_users'])
-<<<<<<< HEAD
-comment_endorsed = Signal(providing_args=['user', 'post'])
-=======
 comment_endorsed = Signal(providing_args=['user', 'post'])
 
 
@@ -52,5 +49,4 @@
         set_course_discussion_settings(
             course_key=instance.course_id,
             divided_discussions=instance.cohorted_discussions,
-        )
->>>>>>> 75068967
+        )