"""
Tests for the course modes Django admin interface.
"""


import unittest
from datetime import datetime, timedelta

import ddt
import six
from django.conf import settings
from django.urls import reverse
from pytz import UTC, timezone

from common.djangoapps.course_modes.admin import CourseModeForm
from common.djangoapps.course_modes.models import CourseMode
from common.djangoapps.course_modes.tests.factories import CourseModeFactory
# Technically, we shouldn't be importing verify_student, since it's
# defined in the LMS and course_modes is in common.  However, the benefits
# of putting all this configuration in one place outweigh the downsides.
# Once the course admin tool is deployed, we can remove this dependency.
from lms.djangoapps.verify_student.models import VerificationDeadline
from openedx.core.djangoapps.content.course_overviews.models import CourseOverview
from common.djangoapps.student.tests.factories import UserFactory
from common.djangoapps.util.date_utils import get_time_display
from xmodule.modulestore.tests.django_utils import ModuleStoreTestCase
from xmodule.modulestore.tests.factories import CourseFactory


# We can only test this in the LMS because the course modes admin relies
# on verify student, which is not an installed app in Studio, so the verification
# deadline table will not be created.
@unittest.skipUnless(settings.ROOT_URLCONF == 'lms.urls', 'Test only valid in lms')
class AdminCourseModePageTest(ModuleStoreTestCase):
    """
    Test the course modes Django admin interface.
    """

    def test_expiration_timezone(self):
        # Test that expiration datetimes are saved and retrieved with the timezone set to UTC.
        # This verifies the fix for a bug in which the date displayed to users was different
        # than the date in Django admin.
        user = UserFactory.create(is_staff=True, is_superuser=True)
        user.save()
        course = CourseFactory.create()
        expiration = datetime(2015, 10, 20, 1, 10, 23, tzinfo=timezone(settings.TIME_ZONE))
        CourseOverview.load_from_module_store(course.id)

        data = {
            'course': str(course.id),
            'mode_slug': 'verified',
            'mode_display_name': 'verified',
            'min_price': 10,
            'currency': 'usd',
            '_expiration_datetime_0': expiration.date(),  # due to django admin datetime widget passing as separate vals
            '_expiration_datetime_1': expiration.time(),
        }

        self.client.login(username=user.username, password='test')

        # Create a new course mode from django admin page
        response = self.client.post(reverse('admin:course_modes_coursemode_add'), data=data)
        self.assertRedirects(response, reverse('admin:course_modes_coursemode_changelist'))

        # Verify that datetime is appears on list page
        response = self.client.get(reverse('admin:course_modes_coursemode_changelist'))
        self.assertContains(response, get_time_display(expiration, '%B %d, %Y, %H:%M  %p'))

        # Verify that on the edit page the datetime value appears as UTC.
        resp = self.client.get(reverse('admin:course_modes_coursemode_change', args=(1,)))
        self.assertContains(resp, expiration.date())
        self.assertContains(resp, expiration.time())

        # Verify that the expiration datetime is the same as what we set
        # (hasn't changed because of a timezone translation).
        course_mode = CourseMode.objects.get(pk=1)
        assert course_mode.expiration_datetime.replace(tzinfo=None) == expiration.replace(tzinfo=None)


@unittest.skipUnless(settings.ROOT_URLCONF == 'lms.urls', 'Test only valid in lms')
@ddt.ddt
class AdminCourseModeFormTest(ModuleStoreTestCase):
    """
    Test the course modes Django admin form validation and saving.
    """

    UPGRADE_DEADLINE = datetime.now(UTC)
    VERIFICATION_DEADLINE = UPGRADE_DEADLINE + timedelta(days=5)

    def setUp(self):
        """
        Create a test course.
        """
<<<<<<< HEAD
        super(AdminCourseModeFormTest, self).setUp()  # lint-amnesty, pylint: disable=super-with-arguments
=======
        super().setUp()
>>>>>>> 5d7cd3d2
        self.course = CourseFactory.create()
        CourseOverview.load_from_module_store(self.course.id)

    @ddt.data(
        ("honor", False),
        ("verified", True),
        ("professional", True),
        ("no-id-professional", False),
        ("credit", False),
    )
    @ddt.unpack
    def test_load_verification_deadline(self, mode, expect_deadline):
        # Configure a verification deadline for the course
        VerificationDeadline.set_deadline(self.course.id, self.VERIFICATION_DEADLINE)

        # Configure a course mode with both an upgrade and verification deadline
        # and load the form to edit it.
        deadline = self.UPGRADE_DEADLINE if mode == "verified" else None
        form = self._admin_form(mode, upgrade_deadline=deadline)

        # Check that the verification deadline is loaded,
        # but ONLY for verified modes.
        loaded_deadline = form.initial.get("verification_deadline")
        if expect_deadline:
            assert loaded_deadline.replace(tzinfo=None) == self.VERIFICATION_DEADLINE.replace(tzinfo=None)
        else:
            assert loaded_deadline is None

    @ddt.data("verified", "professional")
    def test_set_verification_deadline(self, course_mode):
        # Configure a verification deadline for the course
        VerificationDeadline.set_deadline(self.course.id, self.VERIFICATION_DEADLINE)

        # Create the course mode Django admin form
        form = self._admin_form(course_mode)

        # Update the verification deadline form data
        # We need to set the date and time fields separately, since they're
        # displayed as separate widgets in the form.
        new_deadline = (self.VERIFICATION_DEADLINE + timedelta(days=1)).replace(microsecond=0)
        self._set_form_verification_deadline(form, new_deadline)
        form.save()

        # Check that the deadline was updated
        updated_deadline = VerificationDeadline.deadline_for_course(self.course.id)
        assert updated_deadline == new_deadline

    def test_disable_verification_deadline(self):
        # Configure a verification deadline for the course
        VerificationDeadline.set_deadline(self.course.id, self.VERIFICATION_DEADLINE)

        # Create the course mode Django admin form
        form = self._admin_form("verified", upgrade_deadline=self.UPGRADE_DEADLINE)

        # Use the form to disable the verification deadline
        self._set_form_verification_deadline(form, None)
        form.save()

        # Check that the deadline was disabled
        assert VerificationDeadline.deadline_for_course(self.course.id) is None

    @ddt.data("honor", "professional", "no-id-professional", "credit")
    def test_validate_upgrade_deadline_only_for_verified(self, course_mode):
        # Only the verified mode should have an upgrade deadline, so any other course
        # mode that has an upgrade deadline set should cause a validation error
        form = self._admin_form(course_mode, upgrade_deadline=self.UPGRADE_DEADLINE)
        self._assert_form_has_error(form, (
            'Only the "verified" mode can have an upgrade deadline.  '
            'For other modes, please set the enrollment end date in Studio.'
        ))

    @ddt.data("honor", "no-id-professional", "credit")
    def test_validate_verification_deadline_only_for_verified(self, course_mode):
        # Only the verified mode should have a verification deadline set.
        # Any other course mode should raise a validation error if a deadline is set.
        form = self._admin_form(course_mode)
        self._set_form_verification_deadline(form, self.VERIFICATION_DEADLINE)
        self._assert_form_has_error(form, "Verification deadline can be set only for verified modes.")

    def test_verification_deadline_after_upgrade_deadline(self):
        form = self._admin_form("verified", upgrade_deadline=self.UPGRADE_DEADLINE)
        before_upgrade = self.UPGRADE_DEADLINE - timedelta(days=1)
        self._set_form_verification_deadline(form, before_upgrade)
        self._assert_form_has_error(form, "Verification deadline must be after the upgrade deadline.")

    def _configure(self, mode, upgrade_deadline=None, verification_deadline=None):
        """Configure course modes and deadlines. """
        course_mode = CourseModeFactory.create(
            mode_slug=mode,
            mode_display_name=mode,
        )

        if upgrade_deadline is not None:
            course_mode.upgrade_deadline = upgrade_deadline
            course_mode.save()

        VerificationDeadline.set_deadline(self.course.id, verification_deadline)

        return CourseModeForm(instance=course_mode)

    def _admin_form(self, mode, upgrade_deadline=None):
        """Load the course mode admin form. """
        course_mode = CourseModeFactory.create(
            course_id=self.course.id,
            mode_slug=mode,
        )
        return CourseModeForm({
            "course": str(self.course.id),
            "mode_slug": mode,
            "mode_display_name": mode,
            "_expiration_datetime": upgrade_deadline,
            "currency": "usd",
            "min_price": 10,
        }, instance=course_mode)

    def _set_form_verification_deadline(self, form, deadline):
        """Set the verification deadline on the course mode admin form. """
        date_str = deadline.strftime("%Y-%m-%d") if deadline else None
        time_str = deadline.strftime("%H:%M:%S") if deadline else None

        form.data["verification_deadline_0"] = date_str
        form.data["verification_deadline_1"] = time_str

    def _assert_form_has_error(self, form, error):
        """Check that a form has a validation error. """
        validation_errors = form.errors.get("__all__", [])
        assert error in validation_errors<|MERGE_RESOLUTION|>--- conflicted
+++ resolved
@@ -91,11 +91,7 @@
         """
         Create a test course.
         """
-<<<<<<< HEAD
         super(AdminCourseModeFormTest, self).setUp()  # lint-amnesty, pylint: disable=super-with-arguments
-=======
-        super().setUp()
->>>>>>> 5d7cd3d2
         self.course = CourseFactory.create()
         CourseOverview.load_from_module_store(self.course.id)
 
