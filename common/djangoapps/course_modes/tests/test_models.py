"""
This file demonstrates writing tests using the unittest module. These will pass
when you run "manage.py test".

Replace this with more appropriate tests for your application.
"""
from __future__ import absolute_import, unicode_literals

import itertools
from datetime import timedelta

import ddt
from django.core.exceptions import ValidationError
from django.test import TestCase, override_settings
from django.utils.timezone import now
from mock import patch
from opaque_keys.edx.locator import CourseLocator
from six.moves import zip

from course_modes.helpers import enrollment_mode_display
from course_modes.models import CourseMode, Mode, get_cosmetic_display_price, invalidate_course_mode_cache
from course_modes.tests.factories import CourseModeFactory
from xmodule.modulestore.tests.django_utils import ModuleStoreTestCase
from xmodule.modulestore.tests.factories import CourseFactory


@ddt.ddt
class CourseModeModelTest(TestCase):
    """
    Tests for the CourseMode model
    """
    NOW = 'now'
    DATES = {
        NOW: now(),
        None: None,
    }

    def setUp(self):
        super(CourseModeModelTest, self).setUp()
        self.course_key = CourseLocator('Test', 'TestCourse', 'TestCourseRun')
        CourseMode.objects.all().delete()

    def tearDown(self):
        super(CourseModeModelTest, self).tearDown()
        invalidate_course_mode_cache(sender=None)

    def create_mode(
            self,
            mode_slug,
            mode_name,
            min_price=0,
            suggested_prices='',
            currency='usd',
            expiration_datetime=None,
    ):
        """
        Create a new course mode
        """
        return CourseMode.objects.get_or_create(
            course_id=self.course_key,
            mode_display_name=mode_name,
            mode_slug=mode_slug,
            min_price=min_price,
            suggested_prices=suggested_prices,
            currency=currency,
            _expiration_datetime=expiration_datetime,
        )

    def test_save(self):
        """ Verify currency is always lowercase. """
        cm, __ = self.create_mode('honor', 'honor', 0, '', 'USD')
        self.assertEqual(cm.currency, 'usd')

        cm.currency = 'GHS'
        cm.save()
        self.assertEqual(cm.currency, 'ghs')

    def test_modes_for_course_empty(self):
        """
        If we can't find any modes, we should get back the default mode
        """
        # shouldn't be able to find a corresponding course
        modes = CourseMode.modes_for_course(self.course_key)
        self.assertEqual([CourseMode.DEFAULT_MODE], modes)

    def test_nodes_for_course_single(self):
        """
        Find the modes for a course with only one mode
        """

        self.create_mode('verified', 'Verified Certificate', 10)
        modes = CourseMode.modes_for_course(self.course_key)
        mode = Mode(u'verified', u'Verified Certificate', 10, '', 'usd', None, None, None, None)
        self.assertEqual([mode], modes)

        modes_dict = CourseMode.modes_for_course_dict(self.course_key)
        self.assertEqual(modes_dict['verified'], mode)
        self.assertEqual(CourseMode.mode_for_course(self.course_key, 'verified'),
                         mode)

    def test_modes_for_course_multiple(self):
        """
        Finding the modes when there's multiple modes
        """
        mode1 = Mode(u'honor', u'Honor Code Certificate', 0, '', 'usd', None, None, None, None)
        mode2 = Mode(u'verified', u'Verified Certificate', 10, '', 'usd', None, None, None, None)
        set_modes = [mode1, mode2]
        for mode in set_modes:
            self.create_mode(mode.slug, mode.name, mode.min_price, mode.suggested_prices)

        modes = CourseMode.modes_for_course(self.course_key)
        self.assertEqual(modes, set_modes)
        self.assertEqual(mode1, CourseMode.mode_for_course(self.course_key, u'honor'))
        self.assertEqual(mode2, CourseMode.mode_for_course(self.course_key, u'verified'))
        self.assertIsNone(CourseMode.mode_for_course(self.course_key, 'DNE'))

    def test_min_course_price_for_currency(self):
        """
        Get the min course price for a course according to currency
        """
        # no modes, should get 0
        self.assertEqual(0, CourseMode.min_course_price_for_currency(self.course_key, 'usd'))

        # create some modes
        mode1 = Mode(u'honor', u'Honor Code Certificate', 10, '', 'usd', None, None, None, None)
        mode2 = Mode(u'verified', u'Verified Certificate', 20, '', 'usd', None, None, None, None)
        mode3 = Mode(u'honor', u'Honor Code Certificate', 80, '', 'cny', None, None, None, None)
        set_modes = [mode1, mode2, mode3]
        for mode in set_modes:
            self.create_mode(mode.slug, mode.name, mode.min_price, mode.suggested_prices, mode.currency)

        self.assertEqual(10, CourseMode.min_course_price_for_currency(self.course_key, 'usd'))
        self.assertEqual(80, CourseMode.min_course_price_for_currency(self.course_key, 'cny'))

    def test_modes_for_course_expired(self):
        expired_mode, _status = self.create_mode('verified', 'Verified Certificate', 10)
        expired_mode.expiration_datetime = now() + timedelta(days=-1)
        expired_mode.save()
        modes = CourseMode.modes_for_course(self.course_key)
        self.assertEqual([CourseMode.DEFAULT_MODE], modes)

        mode1 = Mode(u'honor', u'Honor Code Certificate', 0, '', 'usd', None, None, None, None)
        self.create_mode(mode1.slug, mode1.name, mode1.min_price, mode1.suggested_prices)
        modes = CourseMode.modes_for_course(self.course_key)
        self.assertEqual([mode1], modes)

        expiration_datetime = now() + timedelta(days=1)
        expired_mode.expiration_datetime = expiration_datetime
        expired_mode.save()
        expired_mode_value = Mode(
            u'verified',
            u'Verified Certificate',
            10,
            '',
            'usd',
            expiration_datetime,
            None,
            None,
            None
        )
        modes = CourseMode.modes_for_course(self.course_key)
        self.assertEqual([expired_mode_value, mode1], modes)

        modes = CourseMode.modes_for_course(CourseLocator('TestOrg', 'TestCourse', 'TestRun'))
        self.assertEqual([CourseMode.DEFAULT_MODE], modes)

    def test_verified_mode_for_course(self):
        self.create_mode('verified', 'Verified Certificate', 10)

        mode = CourseMode.verified_mode_for_course(self.course_key)

        self.assertEqual(mode.slug, 'verified')

        # verify that the professional mode is preferred
        self.create_mode('professional', 'Professional Education Verified Certificate', 10)

        mode = CourseMode.verified_mode_for_course(self.course_key)

        self.assertEqual(mode.slug, 'professional')

    def test_course_has_payment_options(self):
        # Has no payment options.
        honor, _ = self.create_mode('honor', 'Honor')
        self.assertFalse(CourseMode.has_payment_options(self.course_key))

        # Now we do have a payment option.
        verified, _ = self.create_mode('verified', 'Verified', min_price=5)
        self.assertTrue(CourseMode.has_payment_options(self.course_key))

        # Remove the verified option.
        verified.delete()
        self.assertFalse(CourseMode.has_payment_options(self.course_key))

        # Finally, give the honor mode payment options
        honor.suggested_prices = '5, 10, 15'
        honor.save()
        self.assertTrue(CourseMode.has_payment_options(self.course_key))

    def test_course_has_payment_options_with_no_id_professional(self):
        # Has payment options.
        self.create_mode('no-id-professional', 'no-id-professional', min_price=5)
        self.assertTrue(CourseMode.has_payment_options(self.course_key))

    @ddt.data(
        ([], True),
        ([("honor", 0), ("audit", 0), ("verified", 100)], True),
        ([("honor", 100)], False),
        ([("professional", 100)], False),
        ([("no-id-professional", 100)], False),
    )
    @ddt.unpack
    def test_can_auto_enroll(self, modes_and_prices, can_auto_enroll):
        # Create the modes and min prices
        for mode_slug, min_price in modes_and_prices:
            self.create_mode(mode_slug, mode_slug.capitalize(), min_price=min_price)

        # Verify that we can or cannot auto enroll
        self.assertEqual(CourseMode.can_auto_enroll(self.course_key), can_auto_enroll)

    @ddt.data(
        ([], None),
        (["honor", "audit", "verified"], "honor"),
        (["honor", "audit"], "honor"),
        (["audit", "verified"], "audit"),
        (["professional"], None),
        (["no-id-professional"], None),
        (["credit", "audit", "verified"], "audit"),
        (["credit"], None),
    )
    @ddt.unpack
    def test_auto_enroll_mode(self, modes, result):
        # Verify that the proper auto enroll mode is returned
        self.assertEqual(CourseMode.auto_enroll_mode(self.course_key, modes), result)

    def test_all_modes_for_courses(self):
        now_dt = now()
        future = now_dt + timedelta(days=1)
        past = now_dt - timedelta(days=1)

        # Unexpired, no expiration date
        CourseModeFactory.create(
            course_id=self.course_key,
            mode_display_name="Honor No Expiration",
            mode_slug="honor_no_expiration",
            expiration_datetime=None
        )

        # Unexpired, expiration date in future
        CourseModeFactory.create(
            course_id=self.course_key,
            mode_display_name="Honor Not Expired",
            mode_slug="honor_not_expired",
            expiration_datetime=future
        )

        # Expired
        CourseModeFactory.create(
            course_id=self.course_key,
            mode_display_name="Verified Expired",
            mode_slug="verified_expired",
            expiration_datetime=past
        )

        # We should get all of these back when querying for *all* course modes,
        # including ones that have expired.
        other_course_key = CourseLocator(org="not", course="a", run="course")
        all_modes = CourseMode.all_modes_for_courses([self.course_key, other_course_key])
        self.assertEqual(len(all_modes[self.course_key]), 3)
        self.assertEqual(all_modes[self.course_key][0].name, "Honor No Expiration")
        self.assertEqual(all_modes[self.course_key][1].name, "Honor Not Expired")
        self.assertEqual(all_modes[self.course_key][2].name, "Verified Expired")

        # Check that we get a default mode for when no course mode is available
        self.assertEqual(len(all_modes[other_course_key]), 1)
        self.assertEqual(all_modes[other_course_key][0], CourseMode.DEFAULT_MODE)

    @ddt.data('', 'no-id-professional', 'professional', 'verified')
    def test_course_has_professional_mode(self, mode):
        # check the professional mode.

        self.create_mode(mode, 'course mode', 10)
        modes_dict = CourseMode.modes_for_course_dict(self.course_key)

        if mode in ['professional', 'no-id-professional']:
            self.assertTrue(CourseMode.has_professional_mode(modes_dict))
        else:
            self.assertFalse(CourseMode.has_professional_mode(modes_dict))

    @ddt.data('no-id-professional', 'professional', 'verified')
    def test_course_is_professional_mode(self, mode):
        # check that tuple has professional mode

        course_mode, __ = self.create_mode(mode, 'course mode', 10)
        if mode in ['professional', 'no-id-professional']:
            self.assertTrue(CourseMode.is_professional_mode(course_mode.to_tuple()))
        else:
            self.assertFalse(CourseMode.is_professional_mode(course_mode.to_tuple()))

    def test_course_is_professional_mode_with_invalid_tuple(self):
        # check that tuple has professional mode with None
        self.assertFalse(CourseMode.is_professional_mode(None))

    @ddt.data(
        ('no-id-professional', False),
        ('professional', True),
        ('verified', True),
        ('honor', False),
        ('audit', False)
    )
    @ddt.unpack
    def test_is_verified_slug(self, mode_slug, is_verified):
        # check that mode slug is verified or not
        if is_verified:
            self.assertTrue(CourseMode.is_verified_slug(mode_slug))
        else:
            self.assertFalse(CourseMode.is_verified_slug(mode_slug))

    @ddt.data(*itertools.product(
        (
            CourseMode.HONOR,
            CourseMode.AUDIT,
            CourseMode.VERIFIED,
            CourseMode.PROFESSIONAL,
            CourseMode.NO_ID_PROFESSIONAL_MODE
        ),
        (NOW, None),
    ))
    @ddt.unpack
    def test_invalid_mode_expiration(self, mode_slug, exp_dt_name):
        exp_dt = self.DATES[exp_dt_name]
        is_error_expected = CourseMode.is_professional_slug(mode_slug) and exp_dt is not None
        try:
            self.create_mode(mode_slug=mode_slug, mode_name=mode_slug.title(), expiration_datetime=exp_dt, min_price=10)
            self.assertFalse(is_error_expected, "Expected a ValidationError to be thrown.")
        except ValidationError as exc:
            self.assertTrue(is_error_expected, "Did not expect a ValidationError to be thrown.")
            self.assertEqual(
                exc.messages,
                [u"Professional education modes are not allowed to have expiration_datetime set."],
            )

    @ddt.data(
        ("verified", "verify_need_to_verify"),
        ("verified", "verify_submitted"),
        ("verified", "verify_approved"),
        ("verified", 'dummy'),
        ("verified", None),
        ('honor', None),
        ('honor', 'dummy'),
        ('audit', None),
        ('professional', None),
        ('no-id-professional', None),
        ('no-id-professional', 'dummy')
    )
    @ddt.unpack
    def test_enrollment_mode_display(self, mode, verification_status):
        if mode == "verified":
            self.assertEqual(
                enrollment_mode_display(mode, verification_status, self.course_key),
                self._enrollment_display_modes_dicts(verification_status)
            )
            self.assertEqual(
                enrollment_mode_display(mode, verification_status, self.course_key),
                self._enrollment_display_modes_dicts(verification_status)
            )
            self.assertEqual(
                enrollment_mode_display(mode, verification_status, self.course_key),
                self._enrollment_display_modes_dicts(verification_status)
            )
        elif mode == "honor":
            self.assertEqual(
                enrollment_mode_display(mode, verification_status, self.course_key),
                self._enrollment_display_modes_dicts(mode)
            )
        elif mode == "audit":
            self.assertEqual(
                enrollment_mode_display(mode, verification_status, self.course_key),
                self._enrollment_display_modes_dicts(mode)
            )
        elif mode == "professional":
            self.assertEqual(
                enrollment_mode_display(mode, verification_status, self.course_key),
                self._enrollment_display_modes_dicts(mode)
            )

    @ddt.data(
        (['honor', 'verified', 'credit'], ['honor', 'verified']),
        (['professional', 'credit'], ['professional']),
    )
    @ddt.unpack
    def test_hide_credit_modes(self, available_modes, expected_selectable_modes):
        # Create the course modes
        for mode in available_modes:
            CourseModeFactory.create(
                course_id=self.course_key,
                mode_display_name=mode,
                mode_slug=mode,
            )

        # Check the selectable modes, which should exclude credit
        selectable_modes = CourseMode.modes_for_course_dict(self.course_key)
        self.assertItemsEqual(list(selectable_modes.keys()), expected_selectable_modes)

        # When we get all unexpired modes, we should see credit as well
        all_modes = CourseMode.modes_for_course_dict(self.course_key, only_selectable=False)
        self.assertItemsEqual(list(all_modes.keys()), available_modes)

    def _enrollment_display_modes_dicts(self, dict_type):
        """
        Helper function to generate the enrollment display mode dict.
        """
        dict_keys = ['enrollment_title', 'enrollment_value', 'show_image', 'image_alt', 'display_mode']
        display_values = {
            "verify_need_to_verify": ["Your verification is pending", "Verified: Pending Verification", True,
                                      'ID verification pending', 'verified'],
            "verify_approved": ["You're enrolled as a verified student", "Verified", True, 'ID Verified Ribbon/Badge',
                                'verified'],
            "verify_none": ["", "", False, '', 'audit'],
            "honor": ["You're enrolled as an honor code student", "Honor Code", False, '', 'honor'],
            "audit": ["", "", False, '', 'audit'],
            "professional": ["You're enrolled as a professional education student", "Professional Ed", False, '',
                             'professional']
        }
        if dict_type in ['verify_need_to_verify', 'verify_submitted']:
            return dict(list(zip(dict_keys, display_values.get('verify_need_to_verify'))))
        elif dict_type is None or dict_type == 'dummy':
            return dict(list(zip(dict_keys, display_values.get('verify_none'))))
        else:
            return dict(list(zip(dict_keys, display_values.get(dict_type))))

    def test_expiration_datetime_explicitly_set(self):
        """ Verify that setting the expiration_date property sets the explicit flag. """
        verified_mode, __ = self.create_mode('verified', 'Verified Certificate', 10)
        now_dt = now()
        verified_mode.expiration_datetime = now_dt

        self.assertTrue(verified_mode.expiration_datetime_is_explicit)
        self.assertEqual(verified_mode.expiration_datetime, now_dt)

    def test_expiration_datetime_not_explicitly_set(self):
        """ Verify that setting the _expiration_date property does not set the explicit flag. """
        verified_mode, __ = self.create_mode('verified', 'Verified Certificate', 10)
        now_dt = now()
        verified_mode._expiration_datetime = now_dt  # pylint: disable=protected-access

        self.assertFalse(verified_mode.expiration_datetime_is_explicit)
        self.assertEqual(verified_mode.expiration_datetime, now_dt)

    def test_expiration_datetime_explicitly_set_to_none(self):
        """ Verify that setting the _expiration_date property does not set the explicit flag. """
        verified_mode, __ = self.create_mode('verified', 'Verified Certificate', 10)
        self.assertFalse(verified_mode.expiration_datetime_is_explicit)

        verified_mode.expiration_datetime = None
        self.assertFalse(verified_mode.expiration_datetime_is_explicit)
        self.assertIsNone(verified_mode.expiration_datetime)

    @ddt.data(
<<<<<<< HEAD
        (CourseMode.AUDIT, False),
        (CourseMode.HONOR, True),
        (CourseMode.VERIFIED, True),
        (CourseMode.CREDIT_MODE, True),
        (CourseMode.PROFESSIONAL, True),
        (CourseMode.NO_ID_PROFESSIONAL_MODE, True),
=======
        (False, CourseMode.AUDIT, False),
        (False, CourseMode.HONOR, True),
        (False, CourseMode.VERIFIED, True),
        (False, CourseMode.CREDIT_MODE, True),
        (False, CourseMode.PROFESSIONAL, True),
        (False, CourseMode.NO_ID_PROFESSIONAL_MODE, True),
        (True, CourseMode.AUDIT, False),
        (True, CourseMode.HONOR, False),
        (True, CourseMode.VERIFIED, True),
        (True, CourseMode.CREDIT_MODE, True),
        (True, CourseMode.PROFESSIONAL, True),
        (True, CourseMode.NO_ID_PROFESSIONAL_MODE, True),
>>>>>>> 221dc99d
    )
    @ddt.unpack
    def test_eligible_for_cert(self, disable_honor_cert, mode_slug, expected_eligibility):
        """Verify that non-audit modes are eligible for a cert."""
        with override_settings(FEATURES={'DISABLE_HONOR_CERTIFICATES': disable_honor_cert}):
            self.assertEqual(CourseMode.is_eligible_for_certificate(mode_slug), expected_eligibility)

    @ddt.data(
        (CourseMode.AUDIT, False),
        (CourseMode.HONOR, False),
        (CourseMode.VERIFIED, True),
        (CourseMode.CREDIT_MODE, False),
        (CourseMode.PROFESSIONAL, True),
        (CourseMode.NO_ID_PROFESSIONAL_MODE, False),
        (CourseMode.MASTERS, False),
    )
    @ddt.unpack
    def test_verified_min_price(self, mode_slug, is_error_expected):
        """Verify that verified modes have a price."""
        try:
            self.create_mode(mode_slug=mode_slug, mode_name=mode_slug.title(), min_price=0)
        except ValidationError:
            self.assertTrue(is_error_expected, "Did not expect a ValidationError to be thrown.")
        else:
            self.assertFalse(is_error_expected, "Expected a ValidationError to be thrown.")

    @ddt.data(
        ([], False),
        ([CourseMode.VERIFIED, CourseMode.AUDIT], False),
        ([CourseMode.MASTERS], True),
        ([CourseMode.VERIFIED, CourseMode.AUDIT, CourseMode.MASTERS], True)
    )
    @ddt.unpack
    def test_contains_masters_mode(self, available_modes, expected_contains_masters_mode):
        for mode in available_modes:
            self.create_mode(mode, mode, 10)

        modes = CourseMode.modes_for_course_dict(self.course_key)
        self.assertEqual(CourseMode.contains_masters_mode(modes), expected_contains_masters_mode)

    @ddt.data(
        ([], False),
        ([CourseMode.VERIFIED, CourseMode.AUDIT], False),
        ([CourseMode.MASTERS], True),
        ([CourseMode.VERIFIED, CourseMode.AUDIT, CourseMode.MASTERS], False)
    )
    @ddt.unpack
    def test_is_masters_only(self, available_modes, expected_is_masters_only):
        for mode in available_modes:
            self.create_mode(mode, mode, 10)

        self.assertEqual(CourseMode.is_masters_only(self.course_key), expected_is_masters_only)


class TestDisplayPrices(ModuleStoreTestCase):
    @override_settings(PAID_COURSE_REGISTRATION_CURRENCY=["USD", "$"])
    def test_get_cosmetic_display_price(self):
        """
        Check that get_cosmetic_display_price() returns the correct price given its inputs.
        """
        course = CourseFactory.create()
        registration_price = 99
        course.cosmetic_display_price = 10
        with patch('course_modes.models.CourseMode.min_course_price_for_currency', return_value=registration_price):
            # Since registration_price is set, it overrides the cosmetic_display_price and should be returned
            self.assertEqual(get_cosmetic_display_price(course), "$99")

        registration_price = 0
        with patch('course_modes.models.CourseMode.min_course_price_for_currency', return_value=registration_price):
            # Since registration_price is not set, cosmetic_display_price should be returned
            self.assertEqual(get_cosmetic_display_price(course), "$10")

        course.cosmetic_display_price = 0
        # Since both prices are not set, there is no price, thus "Free"
        self.assertEqual(get_cosmetic_display_price(course), "Free")<|MERGE_RESOLUTION|>--- conflicted
+++ resolved
@@ -456,14 +456,6 @@
         self.assertIsNone(verified_mode.expiration_datetime)
 
     @ddt.data(
-<<<<<<< HEAD
-        (CourseMode.AUDIT, False),
-        (CourseMode.HONOR, True),
-        (CourseMode.VERIFIED, True),
-        (CourseMode.CREDIT_MODE, True),
-        (CourseMode.PROFESSIONAL, True),
-        (CourseMode.NO_ID_PROFESSIONAL_MODE, True),
-=======
         (False, CourseMode.AUDIT, False),
         (False, CourseMode.HONOR, True),
         (False, CourseMode.VERIFIED, True),
@@ -476,7 +468,6 @@
         (True, CourseMode.CREDIT_MODE, True),
         (True, CourseMode.PROFESSIONAL, True),
         (True, CourseMode.NO_ID_PROFESSIONAL_MODE, True),
->>>>>>> 221dc99d
     )
     @ddt.unpack
     def test_eligible_for_cert(self, disable_honor_cert, mode_slug, expected_eligibility):
