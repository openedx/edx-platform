--- conflicted
+++ resolved
@@ -184,22 +184,14 @@
     # Modes that are allowed to upsell
     UPSELL_TO_VERIFIED_MODES = [HONOR, AUDIT]
 
-<<<<<<< HEAD
     CACHE_NAMESPACE = u"course_modes.CourseMode.cache."
-=======
-    CACHE_NAMESPACE = "course_modes.CourseMode.cache."
->>>>>>> 5d7cd3d2
 
     class Meta:
         app_label = "course_modes"
         unique_together = ('course', 'mode_slug', 'currency')
 
     def __init__(self, *args, **kwargs):  # lint-amnesty, pylint: disable=useless-super-delegation
-<<<<<<< HEAD
         super(CourseMode, self).__init__(*args, **kwargs)  # lint-amnesty, pylint: disable=super-with-arguments
-=======
-        super().__init__(*args, **kwargs)
->>>>>>> 5d7cd3d2
 
     def clean(self):
         """
@@ -217,11 +209,7 @@
             mode_display_name = mode_config.get('display_name', self.mode_slug)
             raise ValidationError(
                 _(  # lint-amnesty, pylint: disable=translation-of-non-string
-<<<<<<< HEAD
                     u"The {course_mode} course mode has a minimum price of {min_price}. You must set a price greater than or equal to {min_price}.".format(  # lint-amnesty, pylint: disable=line-too-long
-=======
-                    "The {course_mode} course mode has a minimum price of {min_price}. You must set a price greater than or equal to {min_price}.".format(  # lint-amnesty, pylint: disable=line-too-long
->>>>>>> 5d7cd3d2
                         course_mode=mode_display_name, min_price=min_price_for_mode
                     )
                 )
@@ -234,11 +222,7 @@
         if self.id is None:
             # If this model has no primary key at save time, it needs to be force-inserted.
             force_insert = True
-<<<<<<< HEAD
         super(CourseMode, self).save(force_insert, force_update, using)  # lint-amnesty, pylint: disable=super-with-arguments
-=======
-        super().save(force_insert, force_update, using)
->>>>>>> 5d7cd3d2
 
     @property
     def slug(self):
