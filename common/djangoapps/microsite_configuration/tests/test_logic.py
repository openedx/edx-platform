--- conflicted
+++ resolved
@@ -42,10 +42,5 @@
         """
         with patch('microsite_configuration.microsite.BACKEND',
                    get_backend(site_backend, BaseMicrositeBackend)):
-<<<<<<< HEAD
-            value = get_value_for_org("TestMicrositeX", "university", "default_value")
-            self.assertEquals(value, "test_microsite")
-=======
             value = get_value_for_org("TestSiteX", "university", "default_value")
-            self.assertEquals(value, "test_site")
->>>>>>> abd9920e
+            self.assertEquals(value, "test_site")