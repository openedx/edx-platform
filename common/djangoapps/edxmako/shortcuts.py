--- conflicted
+++ resolved
@@ -113,22 +113,7 @@
     )
 
 
-<<<<<<< HEAD
-def using_custom_theme_context_processor(request):
-    """
-    Checks using custom theme in templates
-    """
-    return dict(
-        [
-            ("USE_CUSTOM_THEME", settings.FEATURES.get('USE_CUSTOM_THEME', False))
-        ]
-    )
-
-
-def microsite_footer_context_processor(request):
-=======
 def render_to_string(template_name, dictionary, context=None, namespace='main', request=None):
->>>>>>> 448238f2
     """
     Render a Mako template to as a string.
 
