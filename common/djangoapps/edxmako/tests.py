
from mock import patch, Mock
import unittest
import ddt

from django.conf import settings
from django.http import HttpResponse
from django.test import TestCase
from django.test.utils import override_settings
from django.test.client import RequestFactory
from django.core.urlresolvers import reverse
import edxmako.middleware
from edxmako.middleware import get_template_request_context
from edxmako import add_lookup, LOOKUP
from edxmako.shortcuts import (
    marketing_link,
    is_marketing_link_set,
    is_any_marketing_link_set,
    render_to_string,
)
from student.tests.factories import UserFactory
from util.testing import UrlResetMixin


@ddt.ddt
class ShortcutsTests(UrlResetMixin, TestCase):
    """
    Test the edxmako shortcuts file
    """
    @override_settings(MKTG_URLS={'ROOT': 'dummy-root', 'ABOUT': '/about-us'})
    @override_settings(MKTG_URL_LINK_MAP={'ABOUT': 'login'})
    def test_marketing_link(self):
        # test marketing site on
        with patch.dict('django.conf.settings.FEATURES', {'ENABLE_MKTG_SITE': True}):
            expected_link = 'dummy-root/about-us'
            link = marketing_link('ABOUT')
            self.assertEquals(link, expected_link)
        # test marketing site off
        with patch.dict('django.conf.settings.FEATURES', {'ENABLE_MKTG_SITE': False}):
            # we are using login because it is common across both cms and lms
            expected_link = reverse('login')
            link = marketing_link('ABOUT')
            self.assertEquals(link, expected_link)

<<<<<<< HEAD
    @unittest.skipUnless(settings.ROOT_URLCONF == 'lms.urls', 'Test only valid in lms')
    @patch.dict('django.conf.settings.MKTG_URL_LINK_MAP', {'COURSES': 'courses'})
    def test_marketing_link_internal_courses_url(self):
        expected_link = reverse('courses')
        link = marketing_link('COURSES')
        self.assertEqual(link, expected_link)

    @unittest.skipUnless(settings.ROOT_URLCONF == 'lms.urls', 'Test only valid in lms')
    @patch.dict('django.conf.settings.MKTG_URL_LINK_MAP', {'COURSES': 'https://example.com'})
    def test_marketing_link_external_courses_url(self):
        expected_link = 'https://example.com'
        link = marketing_link('COURSES')
        self.assertEqual(link, expected_link)

    @ddt.data((True, None), (False, None))
    @ddt.unpack
    def test_edx_footer(self, expected_result, _):
        with patch.dict('django.conf.settings.FEATURES', {
            'IS_EDX_DOMAIN': expected_result
        }):
            result = open_source_footer_context_processor({})
            self.assertEquals(expected_result, result.get('IS_EDX_DOMAIN'))
=======
    @override_settings(MKTG_URLS={'ROOT': 'dummy-root', 'ABOUT': '/about-us'})
    @override_settings(MKTG_URL_LINK_MAP={'ABOUT': 'login'})
    def test_is_marketing_link_set(self):
        # test marketing site on
        with patch.dict('django.conf.settings.FEATURES', {'ENABLE_MKTG_SITE': True}):
            self.assertTrue(is_marketing_link_set('ABOUT'))
            self.assertFalse(is_marketing_link_set('NOT_CONFIGURED'))
        # test marketing site off
        with patch.dict('django.conf.settings.FEATURES', {'ENABLE_MKTG_SITE': False}):
            self.assertTrue(is_marketing_link_set('ABOUT'))
            self.assertFalse(is_marketing_link_set('NOT_CONFIGURED'))

    @override_settings(MKTG_URLS={'ROOT': 'dummy-root', 'ABOUT': '/about-us'})
    @override_settings(MKTG_URL_LINK_MAP={'ABOUT': 'login'})
    def test_is_any_marketing_link_set(self):
        # test marketing site on
        with patch.dict('django.conf.settings.FEATURES', {'ENABLE_MKTG_SITE': True}):
            self.assertTrue(is_any_marketing_link_set(['ABOUT']))
            self.assertTrue(is_any_marketing_link_set(['ABOUT', 'NOT_CONFIGURED']))
            self.assertFalse(is_any_marketing_link_set(['NOT_CONFIGURED']))
        # test marketing site off
        with patch.dict('django.conf.settings.FEATURES', {'ENABLE_MKTG_SITE': False}):
            self.assertTrue(is_any_marketing_link_set(['ABOUT']))
            self.assertTrue(is_any_marketing_link_set(['ABOUT', 'NOT_CONFIGURED']))
            self.assertFalse(is_any_marketing_link_set(['NOT_CONFIGURED']))
>>>>>>> a27c7025


class AddLookupTests(TestCase):
    """
    Test the `add_lookup` function.
    """
    @patch('edxmako.LOOKUP', {})
    def test_with_package(self):
        add_lookup('test', 'management', __name__)
        dirs = LOOKUP['test'].directories
        self.assertEqual(len(dirs), 1)
        self.assertTrue(dirs[0].endswith('management'))


class MakoMiddlewareTest(TestCase):
    """
    Test MakoMiddleware.
    """

    def setUp(self):
        super(MakoMiddlewareTest, self).setUp()
        self.middleware = edxmako.middleware.MakoMiddleware()
        self.user = UserFactory.create()
        self.url = "/"
        self.request = RequestFactory().get(self.url)
        self.request.user = self.user
        self.response = Mock(spec=HttpResponse)

    def test_clear_request_context_variable(self):
        """
        Test the global variable requestcontext is cleared correctly
        when response middleware is called.
        """

        self.middleware.process_request(self.request)
        # requestcontext should not be None.
        self.assertIsNotNone(get_template_request_context())

        self.middleware.process_response(self.request, self.response)
        # requestcontext should be None.
        self.assertIsNone(get_template_request_context())

    @unittest.skipUnless(settings.ROOT_URLCONF == 'lms.urls', 'Test only valid in lms')
    @patch("edxmako.middleware.REQUEST_CONTEXT")
    def test_render_to_string_when_no_global_context_lms(self, context_mock):
        """
        Test render_to_string() when makomiddleware has not initialized
        the threadlocal REQUEST_CONTEXT.context. This is meant to run in LMS.
        """
        del context_mock.context
        self.assertIn("this module is temporarily unavailable", render_to_string("courseware/error-message.html", None))

    @unittest.skipUnless(settings.ROOT_URLCONF == 'cms.urls', 'Test only valid in cms')
    @patch("edxmako.middleware.REQUEST_CONTEXT")
    def test_render_to_string_when_no_global_context_cms(self, context_mock):
        """
        Test render_to_string() when makomiddleware has not initialized
        the threadlocal REQUEST_CONTEXT.context. This is meant to run in CMS.
        """
        del context_mock.context
        self.assertIn("We're having trouble rendering your component", render_to_string("html_error.html", None))


def mako_middleware_process_request(request):
    """
    Initialize the global RequestContext variable
    edxmako.middleware.requestcontext using the request object.
    """
    mako_middleware = edxmako.middleware.MakoMiddleware()
    mako_middleware.process_request(request)<|MERGE_RESOLUTION|>--- conflicted
+++ resolved
@@ -42,7 +42,7 @@
             link = marketing_link('ABOUT')
             self.assertEquals(link, expected_link)
 
-<<<<<<< HEAD
+
     @unittest.skipUnless(settings.ROOT_URLCONF == 'lms.urls', 'Test only valid in lms')
     @patch.dict('django.conf.settings.MKTG_URL_LINK_MAP', {'COURSES': 'courses'})
     def test_marketing_link_internal_courses_url(self):
@@ -57,15 +57,6 @@
         link = marketing_link('COURSES')
         self.assertEqual(link, expected_link)
 
-    @ddt.data((True, None), (False, None))
-    @ddt.unpack
-    def test_edx_footer(self, expected_result, _):
-        with patch.dict('django.conf.settings.FEATURES', {
-            'IS_EDX_DOMAIN': expected_result
-        }):
-            result = open_source_footer_context_processor({})
-            self.assertEquals(expected_result, result.get('IS_EDX_DOMAIN'))
-=======
     @override_settings(MKTG_URLS={'ROOT': 'dummy-root', 'ABOUT': '/about-us'})
     @override_settings(MKTG_URL_LINK_MAP={'ABOUT': 'login'})
     def test_is_marketing_link_set(self):
@@ -91,7 +82,6 @@
             self.assertTrue(is_any_marketing_link_set(['ABOUT']))
             self.assertTrue(is_any_marketing_link_set(['ABOUT', 'NOT_CONFIGURED']))
             self.assertFalse(is_any_marketing_link_set(['NOT_CONFIGURED']))
->>>>>>> a27c7025
 
 
 class AddLookupTests(TestCase):
