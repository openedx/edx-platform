--- conflicted
+++ resolved
@@ -51,11 +51,7 @@
 
 log = logging.getLogger(__name__)
 
-<<<<<<< HEAD
-from django.utils.translation import ugettext as _
-=======
 registry = TagRegistry()
->>>>>>> 14d03784
 
 CorrectMap = correctmap.CorrectMap  # pylint: disable=C0103
 CORRECTMAP_PY = None
@@ -908,11 +904,7 @@
                 log.debug("Content error--answer '%s' is not a valid number", answer)
                 _ = self.capa_system.i18n.ugettext
                 raise StudentInputError(
-<<<<<<< HEAD
-                    _("There was a problem with the staff answer to this problem")
-=======
                     _("There was a problem with the staff answer to this problem.")
->>>>>>> 14d03784
                 )
 
         return correct_ans
@@ -925,11 +917,7 @@
 
         _ = self.capa_system.i18n.ugettext
         general_exception = StudentInputError(
-<<<<<<< HEAD
-            _("Could not interpret '{0}' as a number").format(cgi.escape(student_answer))
-=======
             _(u"Could not interpret '{student_answer}' as a number.").format(student_answer=cgi.escape(student_answer))
->>>>>>> 14d03784
         )
 
         # Begin `evaluator` block
@@ -938,11 +926,7 @@
             student_float = evaluator({}, {}, student_answer)
         except UndefinedVariable as undef_var:
             raise StudentInputError(
-<<<<<<< HEAD
-                _("You may not use variables ({text}) in numerical problems").format(text = undef_var.message)
-=======
                 _(u"You may not use variables ({bad_variables}) in numerical problems.").format(bad_variables=undef_var.message)
->>>>>>> 14d03784
             )
         except ValueError as val_err:
             if 'factorial' in val_err.message:
@@ -951,22 +935,14 @@
                 # ve.message will be: `factorial() only accepts integral values` or
                 # `factorial() not defined for negative values`
                 raise StudentInputError(
-<<<<<<< HEAD
-                    _("factorial function evaluated outside its domain: '{0}'").format(cgi.escape(student_answer))
-=======
                     _("factorial function evaluated outside its domain:"
                       "'{student_answer}'").format(student_answer=cgi.escape(student_answer))
->>>>>>> 14d03784
                 )
             else:
                 raise general_exception
         except ParseException:
             raise StudentInputError(
-<<<<<<< HEAD
-                _("Invalid math syntax: '{0}'").format(cgi.escape(student_answer))
-=======
                 _(u"Invalid math syntax: '{student_answer}'").format(student_answer=cgi.escape(student_answer))
->>>>>>> 14d03784
             )
         except Exception:
             raise general_exception
@@ -1423,12 +1399,8 @@
                     log.error(traceback.format_exc())
                     _ = self.capa_system.i18n.ugettext
                     raise ResponseError(
-<<<<<<< HEAD
-                        _("CustomResponse: check function returned an invalid dict"))
-=======
                         _("CustomResponse: check function returned an invalid dictionary!")
                     )
->>>>>>> 14d03784
 
             else:
                 correct = ['correct' if ret else 'incorrect'] * len(idset)
@@ -1696,16 +1668,10 @@
 
         cmap = CorrectMap()
         if error:
-<<<<<<< HEAD
-            cmap.set(self.answer_id, queuestate=None,
-                     msg=_('Unable to deliver your submission to grader. (Reason: {msg}.)'
-                         ' Please try again later.').format(msg = msg))
-=======
             _ = self.capa_system.i18n.ugettext
             error_msg = _('Unable to deliver your submission to grader (Reason: {error_msg}).'
                           ' Please try again later.').format(error_msg=msg)
             cmap.set(self.answer_id, queuestate=None, msg=error_msg)
->>>>>>> 14d03784
         else:
             # Queueing mechanism flags:
             #   1) Backend: Non-null CorrectMap['queuestate'] indicates that
@@ -1725,14 +1691,9 @@
         _ = self.capa_system.i18n.ugettext
 
         if not valid_score_msg:
-<<<<<<< HEAD
-            oldcmap.set(self.answer_id,
-                        msg=_('Invalid grader reply. Please contact the course staff.'))
-=======
             # Translators: 'grader' refers to the edX automatic code grader.
             error_msg = _('Invalid grader reply. Please contact the course staff.')
             oldcmap.set(self.answer_id, msg=error_msg)
->>>>>>> 14d03784
             return oldcmap
 
         correctness = 'correct' if correct else 'incorrect'
@@ -2064,11 +2025,7 @@
                     cgi.escape(answer)
                 )
                 raise StudentInputError(
-<<<<<<< HEAD
-                    _("Invalid input: {msg} not permitted in answer").format(msg = err.message)
-=======
                     _("Invalid input: {bad_input} not permitted in answer.").format(bad_input=err.message)
->>>>>>> 14d03784
                 )
             except ValueError as err:
                 if 'factorial' in err.message:
@@ -2084,20 +2041,6 @@
                     )
                     raise StudentInputError(
                         _("factorial function not permitted in answer "
-<<<<<<< HEAD
-                         "for this problem. Provided answer was: "
-                         "{0}").format(cgi.escape(answer))
-                    )
-                # If non-factorial related ValueError thrown, handle it the same as any other Exception
-                log.debug('formularesponse: error %s in formula', err)
-                raise StudentInputError(_("Invalid input: Could not parse '{answer}' as a formula").format(
-                                        answer = cgi.escape(answer)))
-            except Exception as err:
-                # traceback.print_exc()
-                log.debug('formularesponse: error %s in formula', err)
-                raise StudentInputError(_("Invalid input: Could not parse '{answer}' as a formula").format(
-                                        answer = cgi.escape(answer)))
-=======
                           "for this problem. Provided answer was: "
                           "{bad_input}").format(bad_input=cgi.escape(answer))
                     )
@@ -2116,7 +2059,6 @@
                         bad_input=cgi.escape(answer)
                     )
                 )
->>>>>>> 14d03784
         return out
 
     def randomize_variables(self, samples):
@@ -2841,18 +2783,9 @@
             except:
                 # Use the traceback-preserving version of re-raising with a
                 # different type
-<<<<<<< HEAD
-                _, _, trace = sys.exc_info()
-
-                raise StudentInputError(
-                        _("Could not interpret '{answer}' as a number{number}").format(
-                          answer = cgi.escape(answer_value),
-                          number = trace)
-=======
                 __, __, trace = sys.exc_info()
                 msg = _("Could not interpret '{given_answer}' as a number.").format(
                     given_answer=cgi.escape(answer_value)
->>>>>>> 14d03784
                 )
                 msg += " ({0})".format(trace)
                 raise StudentInputError(msg)
