--- conflicted
+++ resolved
@@ -390,11 +390,7 @@
                     options_string = "("
                     correct_option = ''
                     delimiter = ''
-<<<<<<< HEAD
                     for option_element in self.xml.xpath('//optioninput [@id="' + self.input_id + '"]/option'):
-=======
-                    for option_element in self.xml.xpath('//option'):
->>>>>>> a32cb6c9
                         option_name = option_element.text.strip()
                         options_string += delimiter + "'" + option_name + "'"
                         delimiter = ','
@@ -402,17 +398,12 @@
                             correct_option = option_name
 
                     options_string += ')'
-<<<<<<< HEAD
                     option_input_elements = self.xml.xpath('//optioninput [@id="' + self.input_id + '"]')
                     if option_input_elements:
                         option_input_element = option_input_elements[0]
                         option_input_element.attrib.update({'options':options_string})
                         option_input_element.attrib.update({'correct':correct_option})
-=======
-                    option_input_element = self.xml.xpath('//optioninput')[0]
-                    option_input_element.attrib.update({'options':options_string})
-                    option_input_element.attrib.update({'correct':correct_option})
->>>>>>> a32cb6c9
+
 
     def __init__(self, system, xml, state):
         super(OptionInput, self).__init__(system, xml, state)
