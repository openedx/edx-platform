--- conflicted
+++ resolved
@@ -57,7 +57,6 @@
 
 log = logging.getLogger(__name__)
 
-from django.utils.translation import ugettext as _
 #########################################################################
 
 registry = TagRegistry()
@@ -628,13 +627,6 @@
     template = "filesubmission.html"
     tags = ['filesubmission']
 
-<<<<<<< HEAD
-    # pulled out for testing
-    submitted_msg = _("Your file(s) have been submitted; as soon as your submission is"
-                     " graded, this message will be replaced with the grader's feedback.")
-
-=======
->>>>>>> 14d03784
     @staticmethod
     def parse_files(files):
         """
@@ -684,24 +676,12 @@
     """
 
     template = "codeinput.html"
-<<<<<<< HEAD
-    tags = ['codeinput',
-            'textbox',
-            # Another (older) name--at some point we may want to make it use a
-            # non-codemirror editor.
-            ]
-
-    # pulled out for testing
-    submitted_msg = _("Submitted.  As soon as your submission is"
-                     " graded, this message will be replaced with the grader's feedback.")
-=======
     tags = [
         'codeinput',
         'textbox',
         # Another (older) name--at some point we may want to make it use a
         # non-codemirror editor.
     ]
->>>>>>> 14d03784
 
     @classmethod
     def get_attributes(cls):
@@ -772,12 +752,6 @@
     template = "matlabinput.html"
     tags = ['matlabinput']
 
-<<<<<<< HEAD
-    plot_submitted_msg = _("Submitted. As soon as a response is returned, "
-                          "this message will be replaced by that feedback.")
-
-=======
->>>>>>> 14d03784
     def setup(self):
         """
         Handle matlab-specific parsing
