--- conflicted
+++ resolved
@@ -10,7 +10,7 @@
 from xmodule.raw_module import RawDescriptor
 from xmodule.modulestore.django import modulestore
 from .timeinfo import TimeInfo
-from xblock.core import Object, String, Scope
+from xblock.core import Object, Integer, Boolean, String, Scope
 from xmodule.fields import Date, StringyFloat, StringyInteger, StringyBoolean
 
 from xmodule.open_ended_grading_classes.peer_grading_service import PeerGradingService, GradingServiceError, MockPeerGradingService
@@ -23,7 +23,7 @@
 LINK_TO_LOCATION = ""
 TRUE_DICT = [True, "True", "true", "TRUE"]
 MAX_SCORE = 1
-IS_GRADED = False
+IS_GRADED = True
 
 EXTERNAL_GRADER_NO_CONTACT_ERROR = "Failed to contact external graders.  Please notify course staff."
 
@@ -47,21 +47,6 @@
     )
     due_date = Date(help="Due date that should be displayed.", default=None, scope=Scope.settings)
     grace_period_string = String(help="Amount of grace to give on the due date.", default=None, scope=Scope.settings)
-<<<<<<< HEAD
-    max_grade = StringyInteger(help="The maximum grade that a student can receieve for this problem.", default=MAX_SCORE,
-                        scope=Scope.settings)
-    student_data_for_location = Object(help="Student data for a given peer grading problem.",
-                                       scope=Scope.user_state)
-    weight = StringyFloat(help="How much to weight this problem by", scope=Scope.settings)
-    display_name = String(
-        help="Display name for this module",
-        scope=Scope.settings,
-        default="Peer Grading Interface"
-    )
-    data = String(help="Html contents to display for this module",
-        default='<peergrading></peergrading>',
-        scope=Scope.content)
-=======
     max_grade = StringyInteger(
         help="The maximum grade that a student can receive for this problem.", default=MAX_SCORE,
         scope=Scope.settings, values={"min": 0}
@@ -75,7 +60,14 @@
         help="Defines the number of points each problem is worth. If the value is not set, each problem is worth one point.",
         scope=Scope.settings, values={"min": 0, "step": ".1"}
     )
->>>>>>> 3fe830a8
+    display_name = String(
+        help="Display name for this module",
+        scope=Scope.settings,
+        default="Peer Grading Interface"
+    )
+    data = String(help="Html contents to display for this module",
+        default='<peergrading></peergrading>',
+        scope=Scope.content)
 
 
 class PeerGradingModule(PeerGradingFields, XModule):
