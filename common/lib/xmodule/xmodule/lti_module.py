"""
Learning Tools Interoperability (LTI) module.


Resources
---------

Theoretical background and detailed specifications of LTI can be found on:

    http://www.imsglobal.org/LTI/v1p1p1/ltiIMGv1p1p1.html

This module is based on the version 1.1.1 of the LTI specifications by the
IMS Global authority. For authentication, it uses OAuth1.

When responding back to the LTI tool provider, we must issue a correct
response. Types of responses and their message payload is available at:

    Table A1.2 Interpretation of the 'CodeMajor/severity' matrix.
    http://www.imsglobal.org/gws/gwsv1p0/imsgws_wsdlBindv1p0.html

A resource to test the LTI protocol (PHP realization):

    http://www.imsglobal.org/developers/LTI/test/v1p1/lms.php


What is supported:
------------------

1.) Display of simple LTI in iframe or a new window.
2.) Multiple LTI components on a single page.
3.) The use of multiple LTI providers per course.
4.) Use of advanced LTI component that provides back a grade.
    a.) The LTI provider sends back a grade to a specified URL.
    b.) Currently only action "update" is supported. "Read", and "delete"
        actions initially weren't required.
"""

import logging
import oauthlib.oauth1
from oauthlib.oauth1.rfc5849 import signature
import hashlib
import base64
import urllib
import textwrap
import json
from lxml import etree
from webob import Response
import mock
from xml.sax.saxutils import escape

from xmodule.editing_module import MetadataOnlyEditingDescriptor
from xmodule.raw_module import EmptyDataRawDescriptor
from xmodule.x_module import XModule, module_attr
from xmodule.course_module import CourseDescriptor
from pkg_resources import resource_string
from xblock.core import String, Scope, List, XBlock
from xblock.fields import Boolean, Float


log = logging.getLogger(__name__)

from django.utils.translation import ugettext as _

class LTIError(Exception):
    pass


class LTIFields(object):
    """
    Fields to define and obtain LTI tool from provider are set here,
    except credentials, which should be set in course settings::

    `lti_id` is id to connect tool with credentials in course settings. It should not contain :: (double semicolon)
    `launch_url` is launch URL of tool.
    `custom_parameters` are additional parameters to navigate to proper book and book page.

    For example, for Vitalsource provider, `launch_url` should be
    *https://bc-staging.vitalsource.com/books/book*,
    and to get to proper book and book page, you should set custom parameters as::

        vbid=put_book_id_here
        book_location=page/put_page_number_here

    Default non-empty URL for `launch_url` is needed due to oauthlib demand (URL scheme should be presented)::

    https://github.com/idan/oauthlib/blob/master/oauthlib/oauth1/rfc5849/signature.py#L136
    """
<<<<<<< HEAD
    lti_id = String(help=_("Id of the tool"), default='', scope=Scope.settings)
    launch_url = String(help=_("URL of the tool"), default='http://www.example.com', scope=Scope.settings)
    custom_parameters = List(help=_("Custom parameters (vbid, book_location, etc..)"), scope=Scope.settings)
    open_in_a_new_page = Boolean(help=_("Should LTI be opened in new page?"), default=True, scope=Scope.settings)
=======
    display_name = String(display_name="Display Name", help="Display name for this module", scope=Scope.settings, default="LTI")
    lti_id = String(help="Id of the tool", default='', scope=Scope.settings)
    launch_url = String(help="URL of the tool", default='http://www.example.com', scope=Scope.settings)
    custom_parameters = List(help="Custom parameters (vbid, book_location, etc..)", scope=Scope.settings)
    open_in_a_new_page = Boolean(help="Should LTI be opened in new page?", default=True, scope=Scope.settings)
    graded = Boolean(help="Grades will be considered in overall score.", default=False, scope=Scope.settings)
    weight = Float(
        help="Weight for student grades.",
        default=1.0,
        scope=Scope.settings,
        values={"min": 0},
    )
    has_score = Boolean(help="Does this LTI module have score?", default=False, scope=Scope.settings)
>>>>>>> 9d0e9f67


class LTIModule(LTIFields, XModule):
    """
    Module provides LTI integration to course.

    Except usual Xmodule structure it proceeds with OAuth signing.
    How it works::

    1. Get credentials from course settings.

    2.  There is minimal set of parameters need to be signed (presented for Vitalsource)::

            user_id
            oauth_callback
            lis_outcome_service_url
            lis_result_sourcedid
            launch_presentation_return_url
            lti_message_type
            lti_version
            role
            *+ all custom parameters*

        These parameters should be encoded and signed by *OAuth1* together with
        `launch_url` and *POST* request type.

    3. Signing proceeds with client key/secret pair obtained from course settings.
        That pair should be obtained from LTI provider and set into course settings by course author.
        After that signature and other OAuth data are generated.

        OAuth data which is generated after signing is usual::

            oauth_callback
            oauth_nonce
            oauth_consumer_key
            oauth_signature_method
            oauth_timestamp
            oauth_version


    4. All that data is passed to form and sent to LTI provider server by browser via
        autosubmit via JavaScript.

        Form example::

            <form
                action="${launch_url}"
                name="ltiLaunchForm-${element_id}"
                class="ltiLaunchForm"
                method="post"
                target="ltiLaunchFrame-${element_id}"
                encType="application/x-www-form-urlencoded"
            >
                <input name="launch_presentation_return_url" value="" />
                <input name="lis_outcome_service_url" value="" />
                <input name="lis_result_sourcedid" value="" />
                <input name="lti_message_type" value="basic-lti-launch-request" />
                <input name="lti_version" value="LTI-1p0" />
                <input name="oauth_callback" value="about:blank" />
                <input name="oauth_consumer_key" value="${oauth_consumer_key}" />
                <input name="oauth_nonce" value="${oauth_nonce}" />
                <input name="oauth_signature_method" value="HMAC-SHA1" />
                <input name="oauth_timestamp" value="${oauth_timestamp}" />
                <input name="oauth_version" value="1.0" />
                <input name="user_id" value="${user_id}" />
                <input name="role" value="student" />
                <input name="oauth_signature" value="${oauth_signature}" />

                <input name="custom_1" value="${custom_param_1_value}" />
                <input name="custom_2" value="${custom_param_2_value}" />
                <input name="custom_..." value="${custom_param_..._value}" />

                <input type="submit" value="Press to Launch" />
            </form>

    5. LTI provider has same secret key and it signs data string via *OAuth1* and compares signatures.

        If signatures are correct, LTI provider redirects iframe source to LTI tool web page,
        and LTI tool is rendered to iframe inside course.

        Otherwise error message from LTI provider is generated.
    """

    css = {'scss': [resource_string(__name__, 'css/lti/lti.scss')]}

    def get_input_fields(self):
        # LTI provides a list of default parameters that might be passed as
        # part of the POST data. These parameters should not be prefixed.
        # Likewise, The creator of an LTI link can add custom key/value parameters
        # to a launch which are to be included with the launch of the LTI link.
        # In this case, we will automatically add `custom_` prefix before this parameters.
        # See http://www.imsglobal.org/LTI/v1p1p1/ltiIMGv1p1p1.html#_Toc316828520
        PARAMETERS = [
            "lti_message_type",
            "lti_version",
            "resource_link_id",
            "resource_link_title",
            "resource_link_description",
            "user_id",
            "user_image",
            "roles",
            "lis_person_name_given",
            "lis_person_name_family",
            "lis_person_name_full",
            "lis_person_contact_email_primary",
            "lis_person_sourcedid",
            "role_scope_mentor",
            "context_id",
            "context_type",
            "context_title",
            "context_label",
            "launch_presentation_locale",
            "launch_presentation_document_target",
            "launch_presentation_css_url",
            "launch_presentation_width",
            "launch_presentation_height",
            "launch_presentation_return_url",
            "tool_consumer_info_product_family_code",
            "tool_consumer_info_version",
            "tool_consumer_instance_guid",
            "tool_consumer_instance_name",
            "tool_consumer_instance_description",
            "tool_consumer_instance_url",
            "tool_consumer_instance_contact_email",
        ]

        client_key, client_secret = self.get_client_key_secret()

        # parsing custom parameters to dict
        custom_parameters = {}
        for custom_parameter in self.custom_parameters:
            try:
                param_name, param_value = [p.strip() for p in custom_parameter.split('=', 1)]
            except ValueError:
                raise LTIError('Could not parse custom parameter: {0!r}. \
                    Should be "x=y" string.'.format(custom_parameter))

            # LTI specs: 'custom_' should be prepended before each custom parameter, as pointed in link above.
            if param_name not in PARAMETERS:
                param_name = 'custom_' + param_name

            custom_parameters[unicode(param_name)] = unicode(param_value)

        return self.oauth_params(
            custom_parameters,
            client_key,
            client_secret,
        )

    def get_context(self):
        """
        Returns a context.
        """
        return {
            'input_fields': self.get_input_fields(),

            # These parameters do not participate in OAuth signing.
            'launch_url': self.launch_url.strip(),
            'element_id': self.location.html_id(),
            'element_class': self.category,
            'open_in_a_new_page': self.open_in_a_new_page,
            'display_name': self.display_name,
            'form_url': self.runtime.handler_url(self, 'preview_handler').rstrip('/?'),
        }

    def get_html(self):
        """
        Renders parameters to template.
        """
        return self.system.render_template('lti.html', self.get_context())

    @XBlock.handler
    def preview_handler(self, _, __):
        """
        This is called to get context with new oauth params to iframe.
        """
        template = self.system.render_template('lti_form.html', self.get_context())
        return Response(template, content_type='text/html')

    def get_user_id(self):
        user_id = self.runtime.anonymous_student_id
        assert user_id is not None
        return unicode(urllib.quote(user_id))

    def get_outcome_service_url(self):
        """
        Return URL for storing grades.

        To test LTI on sandbox we must use http scheme.

        While testing locally and on Jenkins, mock_lti_server use http.referer
        to obtain scheme, so it is ok to have http(s) anyway.
        """
        scheme = 'http' if 'sandbox' in self.system.hostname else 'https'
        uri = '{scheme}://{host}{path}'.format(
            scheme=scheme,
            host=self.system.hostname,
            path=self.runtime.handler_url(self, 'grade_handler', thirdparty=True).rstrip('/?')
        )
        return uri

    def get_resource_link_id(self):
        """
        This is an opaque unique identifier that the TC guarantees will be unique
        within the TC for every placement of the link.

        If the tool / activity is placed multiple times in the same context,
        each of those placements will be distinct.

        This value will also change if the item is exported from one system or
        context and imported into another system or context.

        This parameter is required.
        """
        return unicode(urllib.quote(self.id))

    def get_lis_result_sourcedid(self):
        """
        This field contains an identifier that indicates the LIS Result Identifier (if any)
        associated with this launch.  This field identifies a unique row and column within the
        TC gradebook.  This field is unique for every combination of context_id / resource_link_id / user_id.
        This value may change for a particular resource_link_id / user_id  from one launch to the next.
        The TP should only retain the most recent value for this field for a particular resource_link_id / user_id.
        This field is generally optional, but is required for grading.

        context_id is - is an opaque identifier that uniquely identifies the context that contains
        the link being launched.
        lti_id should be context_id by meaning.
        """
        return u':'.join(urllib.quote(i) for i in (self.lti_id, self.get_resource_link_id(), self.get_user_id()))


    def oauth_params(self, custom_parameters, client_key, client_secret):
        """
        Signs request and returns signature and OAuth parameters.

        `custom_paramters` is dict of parsed `custom_parameter` field
        `client_key` and `client_secret` are LTI tool credentials.

        Also *anonymous student id* is passed to template and therefore to LTI provider.
        """

        client = oauthlib.oauth1.Client(
            client_key=unicode(client_key),
            client_secret=unicode(client_secret)
        )

        # Must have parameters for correct signing from LTI:
        body = {
            u'user_id': self.get_user_id(),
            u'oauth_callback': u'about:blank',
            u'launch_presentation_return_url': '',
            u'lti_message_type': u'basic-lti-launch-request',
            u'lti_version': 'LTI-1p0',
            u'role': u'student',

            # Parameters required for grading:
            u'resource_link_id': self.get_resource_link_id(),
            u'lis_result_sourcedid': self.get_lis_result_sourcedid(),

        }

        if self.has_score:
            body.update({
                u'lis_outcome_service_url': self.get_outcome_service_url()
            })

        # Appending custom parameter for signing.
        body.update(custom_parameters)

        headers = {
            # This is needed for body encoding:
            'Content-Type': 'application/x-www-form-urlencoded',
        }

        try:
            __, headers, __ = client.sign(
                unicode(self.launch_url.strip()),
                http_method=u'POST',
                body=body,
                headers=headers)
        except ValueError:  # Scheme not in url.
            # https://github.com/idan/oauthlib/blob/master/oauthlib/oauth1/rfc5849/signature.py#L136
            # Stubbing headers for now:
            headers = {
                u'Content-Type': u'application/x-www-form-urlencoded',
                u'Authorization': u'OAuth oauth_nonce="80966668944732164491378916897", \
oauth_timestamp="1378916897", oauth_version="1.0", oauth_signature_method="HMAC-SHA1", \
oauth_consumer_key="", oauth_signature="frVp4JuvT1mVXlxktiAUjQ7%2F1cw%3D"'}

        params = headers['Authorization']
        # Parse headers to pass to template as part of context:
        params = dict([param.strip().replace('"', '').split('=') for param in params.split(',')])

        params[u'oauth_nonce'] = params[u'OAuth oauth_nonce']
        del params[u'OAuth oauth_nonce']

        # oauthlib encodes signature with
        # 'Content-Type': 'application/x-www-form-urlencoded'
        # so '='' becomes '%3D'.
        # We send form via browser, so browser will encode it again,
        # So we need to decode signature back:
        params[u'oauth_signature'] = urllib.unquote(params[u'oauth_signature']).decode('utf8')

        # Add LTI parameters to OAuth parameters for sending in form.
        params.update(body)
        return params

    def max_score(self):
        return self.weight if self.has_score else None


    @XBlock.handler
    def grade_handler(self, request, dispatch):
        """
        This is called by courseware.module_render, to handle an AJAX call.

        Used only for grading. Returns XML response.

        Example of request body from LTI provider::

        <?xml version = "1.0" encoding = "UTF-8"?>
            <imsx_POXEnvelopeRequest xmlns = "some_link (may be not required)">
              <imsx_POXHeader>
                <imsx_POXRequestHeaderInfo>
                  <imsx_version>V1.0</imsx_version>
                  <imsx_messageIdentifier>528243ba5241b</imsx_messageIdentifier>
                </imsx_POXRequestHeaderInfo>
              </imsx_POXHeader>
              <imsx_POXBody>
                <replaceResultRequest>
                  <resultRecord>
                    <sourcedGUID>
                      <sourcedId>feb-123-456-2929::28883</sourcedId>
                    </sourcedGUID>
                    <result>
                      <resultScore>
                        <language>en-us</language>
                        <textString>0.4</textString>
                      </resultScore>
                    </result>
                  </resultRecord>
                </replaceResultRequest>
              </imsx_POXBody>
            </imsx_POXEnvelopeRequest>

        Example of correct/incorrect answer XML body:: see response_xml_template.
        """
        response_xml_template = textwrap.dedent("""\
            <?xml version="1.0" encoding="UTF-8"?>
            <imsx_POXEnvelopeResponse xmlns = "http://www.imsglobal.org/services/ltiv1p1/xsd/imsoms_v1p0">
                <imsx_POXHeader>
                    <imsx_POXResponseHeaderInfo>
                        <imsx_version>V1.0</imsx_version>
                        <imsx_messageIdentifier>{imsx_messageIdentifier}</imsx_messageIdentifier>
                        <imsx_statusInfo>
                            <imsx_codeMajor>{imsx_codeMajor}</imsx_codeMajor>
                            <imsx_severity>status</imsx_severity>
                            <imsx_description>{imsx_description}</imsx_description>
                            <imsx_messageRefIdentifier>
                            </imsx_messageRefIdentifier>
                        </imsx_statusInfo>
                    </imsx_POXResponseHeaderInfo>
                </imsx_POXHeader>
                <imsx_POXBody>{response}</imsx_POXBody>
            </imsx_POXEnvelopeResponse>
        """)
        # Returns when `action` is unsupported.
        # Supported actions:
        #   - replaceResultRequest.
        unsupported_values = {
            'imsx_codeMajor': 'unsupported',
            'imsx_description': 'Target does not support the requested operation.',
            'imsx_messageIdentifier': 'unknown',
            'response': ''
        }
        # Returns if:
        #   - score is out of range;
        #   - can't parse response from TP;
        #   - can't verify OAuth signing or OAuth signing is incorrect.
        failure_values = {
            'imsx_codeMajor': 'failure',
            'imsx_description': 'The request has failed.',
            'imsx_messageIdentifier': 'unknown',
            'response': ''
        }

        try:
            imsx_messageIdentifier, sourcedId, score, action = self.parse_grade_xml_body(request.body)
        except Exception as e:
            error_message = "Request body XML parsing error: " + escape(e.message)
            log.debug("[LTI]: " + error_message)
            failure_values['imsx_description'] = error_message
            return Response(response_xml_template.format(**failure_values), content_type="application/xml")

        # Verify OAuth signing.
        try:
            self.verify_oauth_body_sign(request)
        except (ValueError, LTIError) as e:
            failure_values['imsx_messageIdentifier'] = escape(imsx_messageIdentifier)
            error_message = "OAuth verification error: " + escape(e.message)
            failure_values['imsx_description'] = error_message
            log.debug("[LTI]: " + error_message)
            return Response(response_xml_template.format(**failure_values), content_type="application/xml")

        real_user = self.system.get_real_user(urllib.unquote(sourcedId.split(':')[-1]))
        if not real_user:  # that means we can't save to database, as we do not have real user id.
            failure_values['imsx_messageIdentifier'] = escape(imsx_messageIdentifier)
            failure_values['imsx_description'] = "User not found."
            return Response(response_xml_template.format(**failure_values), content_type="application/xml")

        if action == 'replaceResultRequest':
            self.system.publish(
                event={
                    'event_name': 'grade',
                    'value': score * self.max_score(),
                    'max_value': self.max_score(),
                },
                custom_user=real_user
            )

            values = {
                'imsx_codeMajor': 'success',
                'imsx_description': 'Score for {sourced_id} is now {score}'.format(sourced_id=sourcedId, score=score),
                'imsx_messageIdentifier': escape(imsx_messageIdentifier),
                'response': '<replaceResultResponse/>'
            }
            log.debug("[LTI]: Grade is saved.")
            return Response(response_xml_template.format(**values), content_type="application/xml")

        unsupported_values['imsx_messageIdentifier'] = escape(imsx_messageIdentifier)
        log.debug("[LTI]: Incorrect action.")
        return Response(response_xml_template.format(**unsupported_values), content_type='application/xml')


    @classmethod
    def parse_grade_xml_body(cls, body):
        """
        Parses XML from request.body and returns parsed data

        XML body should contain nsmap with namespace, that is specified in LTI specs.

        Returns tuple: imsx_messageIdentifier, sourcedId, score, action

        Raises Exception if can't parse.
        """
        lti_spec_namespace = "http://www.imsglobal.org/services/ltiv1p1/xsd/imsoms_v1p0"
        namespaces = {'def': lti_spec_namespace}

        data = body.strip().encode('utf-8')
        parser = etree.XMLParser(ns_clean=True, recover=True, encoding='utf-8')
        root = etree.fromstring(data, parser=parser)

        imsx_messageIdentifier = root.xpath("//def:imsx_messageIdentifier", namespaces=namespaces)[0].text
        sourcedId = root.xpath("//def:sourcedId", namespaces=namespaces)[0].text
        score = root.xpath("//def:textString", namespaces=namespaces)[0].text
        action = root.xpath("//def:imsx_POXBody", namespaces=namespaces)[0].getchildren()[0].tag.replace('{'+lti_spec_namespace+'}', '')
        # Raise exception if score is not float or not in range 0.0-1.0 regarding spec.
        score = float(score)
        if not 0 <= score <= 1:
            raise LTIError('score value outside the permitted range of 0-1.')

        return imsx_messageIdentifier, sourcedId, score, action

    def verify_oauth_body_sign(self, request):
        """
        Verify grade request from LTI provider using OAuth body signing.

        Uses http://oauth.googlecode.com/svn/spec/ext/body_hash/1.0/oauth-bodyhash.html::

            This specification extends the OAuth signature to include integrity checks on HTTP request bodies
            with content types other than application/x-www-form-urlencoded.

        Arguments:
            request: DjangoWebobRequest.

        Raises:
            LTIError if request is incorrect.
        """

        client_key, client_secret = self.get_client_key_secret()
        headers = {
            'Authorization':unicode(request.headers.get('Authorization')),
            'Content-Type': 'application/x-www-form-urlencoded',
        }

        sha1 = hashlib.sha1()
        sha1.update(request.body)
        oauth_body_hash = base64.b64encode(sha1.digest())

        oauth_params = signature.collect_parameters(headers=headers, exclude_oauth_signature=False)
        oauth_headers =dict(oauth_params)
        oauth_signature = oauth_headers.pop('oauth_signature')

        mock_request = mock.Mock(
            uri=unicode(urllib.unquote(request.url)),
            http_method=unicode(request.method),
            params=oauth_headers.items(),
            signature=oauth_signature
        )
        if oauth_body_hash != oauth_headers.get('oauth_body_hash'):
            raise LTIError("OAuth body hash verification is failed.")
        if not signature.verify_hmac_sha1(mock_request, client_secret):
            raise LTIError("OAuth signature verification is failed.")

    def get_client_key_secret(self):
        """
        Obtains client_key and client_secret credentials from current course.
        """
        course_id = self.course_id
        course_location = CourseDescriptor.id_to_location(course_id)
        course = self.descriptor.runtime.modulestore.get_item(course_location)

        for lti_passport in course.lti_passports:
            try:
                lti_id, key, secret = [i.strip() for i in lti_passport.split(':')]
            except ValueError:
                raise LTIError('Could not parse LTI passport: {0!r}. \
                    Should be "id:key:secret" string.'.format(lti_passport))
            if lti_id == self.lti_id.strip():
                return key, secret
        return '', ''

class LTIDescriptor(LTIFields, MetadataOnlyEditingDescriptor, EmptyDataRawDescriptor):
    """
    Descriptor for LTI Xmodule.
    """
    module_class = LTIModule
    grade_handler = module_attr('grade_handler')
    preview_handler = module_attr('preview_handler')<|MERGE_RESOLUTION|>--- conflicted
+++ resolved
@@ -85,26 +85,19 @@
 
     https://github.com/idan/oauthlib/blob/master/oauthlib/oauth1/rfc5849/signature.py#L136
     """
-<<<<<<< HEAD
+    display_name = String(display_name=_("Display Name"), help=_("Display name for this module"), scope=Scope.settings, default="LTI")
     lti_id = String(help=_("Id of the tool"), default='', scope=Scope.settings)
     launch_url = String(help=_("URL of the tool"), default='http://www.example.com', scope=Scope.settings)
     custom_parameters = List(help=_("Custom parameters (vbid, book_location, etc..)"), scope=Scope.settings)
     open_in_a_new_page = Boolean(help=_("Should LTI be opened in new page?"), default=True, scope=Scope.settings)
-=======
-    display_name = String(display_name="Display Name", help="Display name for this module", scope=Scope.settings, default="LTI")
-    lti_id = String(help="Id of the tool", default='', scope=Scope.settings)
-    launch_url = String(help="URL of the tool", default='http://www.example.com', scope=Scope.settings)
-    custom_parameters = List(help="Custom parameters (vbid, book_location, etc..)", scope=Scope.settings)
-    open_in_a_new_page = Boolean(help="Should LTI be opened in new page?", default=True, scope=Scope.settings)
-    graded = Boolean(help="Grades will be considered in overall score.", default=False, scope=Scope.settings)
+    graded = Boolean(help=_("Grades will be considered in overall score."), default=False, scope=Scope.settings)
     weight = Float(
-        help="Weight for student grades.",
+        help=_("Weight for student grades."),
         default=1.0,
         scope=Scope.settings,
         values={"min": 0},
     )
-    has_score = Boolean(help="Does this LTI module have score?", default=False, scope=Scope.settings)
->>>>>>> 9d0e9f67
+    has_score = Boolean(help=_("Does this LTI module have score?"), default=False, scope=Scope.settings)
 
 
 class LTIModule(LTIFields, XModule):
