--- conflicted
+++ resolved
@@ -3,17 +3,8 @@
 
 from lxml import etree
 
-<<<<<<< HEAD
-from xmodule.mako_module import MakoModuleDescriptor
-from xmodule.xml_module import XmlDescriptor
-from xmodule.x_module import XModule
-from xmodule.progress import Progress
-from xmodule.exceptions import NotFoundError
 from xblock.fields import Integer, Scope
 from xblock.fragment import Fragment
-=======
-from xblock.core import Integer, Scope
->>>>>>> 94ea0f9e
 from pkg_resources import resource_string
 
 from .exceptions import NotFoundError
