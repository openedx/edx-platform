--- conflicted
+++ resolved
@@ -608,14 +608,10 @@
 
         fragment = Fragment()
         params = self._get_render_metadata(context, display_items, prereq_met, prereq_meta_info, banner_text, view, fragment)  # lint-amnesty, pylint: disable=line-too-long
-<<<<<<< HEAD
         if settings.FEATURES.get('SHOW_PROGRESS_BAR', False) and getattr(settings, 'COMPLETION_AGGREGATOR_URL', ''):
             parent_block_id = self.get_parent().scope_ids.usage_id.block_id
             params['chapter_completion_aggregator_url'] = '/'.join([settings.COMPLETION_AGGREGATOR_URL, str(self.course_id), parent_block_id]) + '/'
-        fragment.add_content(self.system.render_template("seq_module.html", params))
-=======
         fragment.add_content(self.runtime.service(self, 'mako').render_template("seq_module.html", params))
->>>>>>> 6ffdeab9
 
         self._capture_full_seq_item_metrics(display_items)
         self._capture_current_unit_metrics(display_items)
