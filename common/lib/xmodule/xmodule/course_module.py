--- conflicted
+++ resolved
@@ -24,6 +24,7 @@
 from django.utils.translation import ugettext as _
 
 log = logging.getLogger(__name__)
+
 
 class StringOrDate(Date):
     def from_json(self, value):
@@ -173,26 +174,19 @@
     lti_passports = List(help=_("LTI tools passports as id:client_key:client_secret"), scope=Scope.settings)
     textbooks = TextbookList(help=_("List of pairs of (title, url) for textbooks used in this course"),
                              default=[], scope=Scope.content)
-<<<<<<< HEAD
+
+    # This field is intended for Studio to update, not to be exposed directly via
+    # advanced_settings.
+    user_partitions = UserPartitionList(
+        help=_("List of user partitions of this course into groups, used e.g. for experiments"),
+        default=[],
+        scope=Scope.content
+    )
+
     wiki_slug = String(help=_("Slug that points to the wiki for this course"), scope=Scope.content)
     enrollment_start = Date(help=_("Date that enrollment for this class is opened"), scope=Scope.settings)
     enrollment_end = Date(help=_("Date that enrollment for this class is closed"), scope=Scope.settings)
     start = Date(help=_("Start time when this module is visible"),
-=======
-
-    # This field is intended for Studio to update, not to be exposed directly via
-    # advanced_settings.
-    user_partitions = UserPartitionList(
-        help="List of user partitions of this course into groups, used e.g. for experiments",
-        default=[],
-        scope=Scope.content
-    )
-
-    wiki_slug = String(help="Slug that points to the wiki for this course", scope=Scope.content)
-    enrollment_start = Date(help="Date that enrollment for this class is opened", scope=Scope.settings)
-    enrollment_end = Date(help="Date that enrollment for this class is closed", scope=Scope.settings)
-    start = Date(help="Start time when this module is visible",
->>>>>>> 14d03784
                  default=datetime(2030, 1, 1, tzinfo=UTC()),
                  scope=Scope.settings)
     end = Date(help=_("Date that this class ends"), scope=Scope.settings)
@@ -406,11 +400,7 @@
     # way to add in course-specific styling. There needs to be a discussion
     # about the right way to do this, but arjun will address this ASAP. Also
     # note that the courseware template needs to change when this is removed.
-<<<<<<< HEAD
-    css_class = String(help=_("DO NOT USE THIS"), scope=Scope.settings)
-=======
-    css_class = String(help="DO NOT USE THIS", scope=Scope.settings, default="")
->>>>>>> 14d03784
+    css_class = String(help=_("DO NOT USE THIS"), scope=Scope.settings, default="")
 
     # TODO: This is a quick kludge to allow CS50 (and other courses) to
     # specify their own discussion forums as external links by specifying a
@@ -432,16 +422,13 @@
     display_coursenumber = String(help=_("An optional display string for the course number that will get rendered in the LMS"),
                                   scope=Scope.settings)
 
-<<<<<<< HEAD
+    max_student_enrollments_allowed = Integer(help=_("Limit the number of students allowed to enroll in this course."),
+                                              scope=Scope.settings)
     new_progress = Boolean(help=_("Use new chapter based progress render"), scope=Scope.settings, default=True)
-=======
-    max_student_enrollments_allowed = Integer(help="Limit the number of students allowed to enroll in this course.",
-                                              scope=Scope.settings)
 
     allow_public_wiki_access = Boolean(help="Whether to allow an unenrolled user to view the Wiki",
                                        default=False,
                                        scope=Scope.settings)
->>>>>>> 14d03784
 
 class CourseDescriptor(CourseFields, SequenceDescriptor):
     module_class = SequenceModule
@@ -506,13 +493,9 @@
                 # Translators: "Discussion" is the title of the course forum page
                 tabs.append({'type': 'discussion', 'name': _('Discussion')})
 
-<<<<<<< HEAD
             if not self.hide_wiki_tab:
+                # Translators: "Wiki" is the title of the course's wiki page
                 tabs.append({'type': 'wiki', 'name': 'Wiki'})
-=======
-            # Translators: "Wiki" is the title of the course's wiki page
-            tabs.append({'type': 'wiki', 'name': _('Wiki')})
->>>>>>> 14d03784
 
             if not self.hide_progress_tab:
                 # Translators: "Progress" is the title of the student's grade information page
@@ -906,11 +889,7 @@
                 if result is None:
                     result = text.title()
                 else:
-<<<<<<< HEAD
-                    result = _date(result.strftime, "d E Y")
-=======
                     result = strftime(result, "SHORT_DATE")
->>>>>>> 14d03784
             except ValueError:
                 result = text.title()
 
@@ -923,9 +902,6 @@
             # does not yet have an announced start date.
             return _('TBD')
         else:
-<<<<<<< HEAD
-            return _date(self.advertised_start or self.start, "d E Y")
-=======
             when = self.advertised_start or self.start
             return strftime(when, "SHORT_DATE")
 
@@ -936,7 +912,6 @@
         and .advertised_start has not been set.
         """
         return self.advertised_start is None and self.start == CourseFields.start.default
->>>>>>> 14d03784
 
     @property
     def end_date_text(self):
@@ -945,15 +920,11 @@
 
         If the course does not have an end date set (course.end is None), an empty string will be returned.
         """
-<<<<<<< HEAD
-        return '' if self.end is None else _date(self.end.strftime, "d E Y")
-=======
         if self.end is None:
             return ''
         else:
             strftime = self.runtime.service(self, "i18n").strftime
             return strftime(self.end, "SHORT_DATE")
->>>>>>> 14d03784
 
     @property
     def forum_posts_allowed(self):
