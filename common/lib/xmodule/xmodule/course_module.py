--- conflicted
+++ resolved
@@ -18,11 +18,7 @@
 from .fields import Date
 from xmodule.modulestore.locator import CourseLocator
 from django.utils.timezone import UTC
-<<<<<<< HEAD
-from xmodule.util import date_utils
 from django.template.defaultfilters import date as _date
-=======
->>>>>>> 9d0e9f67
 
 from django.utils.translation import ugettext as _
 
@@ -166,21 +162,11 @@
     lti_passports = List(help=_("LTI tools passports as id:client_key:client_secret"), scope=Scope.settings)
     textbooks = TextbookList(help=_("List of pairs of (title, url) for textbooks used in this course"),
                              default=[], scope=Scope.content)
-<<<<<<< HEAD
     wiki_slug = String(help=_("Slug that points to the wiki for this course"), scope=Scope.content)
     enrollment_start = Date(help=_("Date that enrollment for this class is opened"), scope=Scope.settings)
     enrollment_end = Date(help=_("Date that enrollment for this class is closed"), scope=Scope.settings)
     start = Date(help=_("Start time when this module is visible"),
-                 # using now(UTC()) resulted in fractional seconds which screwed up comparisons and anyway w/b the
-                 # time of first invocation of this stmt on the server
-                 default=datetime.fromtimestamp(0, UTC()),
-=======
-    wiki_slug = String(help="Slug that points to the wiki for this course", scope=Scope.content)
-    enrollment_start = Date(help="Date that enrollment for this class is opened", scope=Scope.settings)
-    enrollment_end = Date(help="Date that enrollment for this class is closed", scope=Scope.settings)
-    start = Date(help="Start time when this module is visible",
                  default=datetime(2030, 1, 1, tzinfo=UTC()),
->>>>>>> 9d0e9f67
                  scope=Scope.settings)
     end = Date(help=_("Date that this class ends"), scope=Scope.settings)
     advertised_start = String(help=_("Date that this course is advertised to start"), scope=Scope.settings)
@@ -218,7 +204,6 @@
                                   u"Зачет": 0.5
                               }},
                           scope=Scope.content)
-<<<<<<< HEAD
     show_calculator = Boolean(help=_("Whether to show the calculator in this course"), default=False, scope=Scope.settings)
     display_name = String(help=_("Display name for this module"), default="Empty", display_name="Display Name", scope=Scope.settings)
     show_chat = Boolean(help=_("Whether to show the chat widget in this course"), default=False, scope=Scope.settings)
@@ -227,7 +212,6 @@
     discussion_blackouts = List(help=_("List of pairs of start/end dates for discussion blackouts"), scope=Scope.settings)
     discussion_topics = Dict(help=_("Map of topics names to ids"), scope=Scope.settings)
     discussion_sort_alpha = Boolean(scope=Scope.settings, default=False, help=_("Sort forum categories and subcategories alphabetically."))
-    testcenter_info = Dict(help=_("Dictionary of Test Center info"), scope=Scope.settings)
     max_enrollment_instr_buttons = Integer(scope=Scope.settings, default=1000000, help="Disable instructor dash buttons for downloading course data when enrollment exceeds this number")
     announcement = Date(help=_("Date this course is announced"), scope=Scope.settings)
     cohort_config = Dict(help=_("Dictionary defining cohort configuration"), scope=Scope.settings)
@@ -236,23 +220,6 @@
     disable_progress_graph = Boolean(help=_("True if this course shouldn't display the progress graph"), default=False, scope=Scope.settings)
     pdf_textbooks = List(help=_("List of dictionaries containing pdf_textbook configuration"), scope=Scope.settings)
     html_textbooks = List(help=_("List of dictionaries containing html_textbook configuration"), scope=Scope.settings)
-=======
-    show_calculator = Boolean(help="Whether to show the calculator in this course", default=False, scope=Scope.settings)
-    display_name = String(help="Display name for this module", default="Empty", display_name="Display Name", scope=Scope.settings)
-    show_chat = Boolean(help="Whether to show the chat widget in this course", default=False, scope=Scope.settings)
-    tabs = List(help="List of tabs to enable in this course", scope=Scope.settings)
-    end_of_course_survey_url = String(help="Url for the end-of-course survey", scope=Scope.settings)
-    discussion_blackouts = List(help="List of pairs of start/end dates for discussion blackouts", scope=Scope.settings)
-    discussion_topics = Dict(help="Map of topics names to ids", scope=Scope.settings)
-    discussion_sort_alpha = Boolean(scope=Scope.settings, default=False, help="Sort forum categories and subcategories alphabetically.")
-    announcement = Date(help="Date this course is announced", scope=Scope.settings)
-    cohort_config = Dict(help="Dictionary defining cohort configuration", scope=Scope.settings)
-    is_new = Boolean(help="Whether this course should be flagged as new", scope=Scope.settings)
-    no_grade = Boolean(help="True if this course isn't graded", default=False, scope=Scope.settings)
-    disable_progress_graph = Boolean(help="True if this course shouldn't display the progress graph", default=False, scope=Scope.settings)
-    pdf_textbooks = List(help="List of dictionaries containing pdf_textbook configuration", scope=Scope.settings)
-    html_textbooks = List(help="List of dictionaries containing html_textbook configuration", scope=Scope.settings)
->>>>>>> 9d0e9f67
     remote_gradebook = Dict(scope=Scope.settings)
     allow_anonymous = Boolean(scope=Scope.settings, default=True)
     allow_anonymous_to_peers = Boolean(scope=Scope.settings, default=False)
