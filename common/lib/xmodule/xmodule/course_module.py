# -*- coding: utf-8 -*-
import logging
from cStringIO import StringIO
from math import exp
from lxml import etree
from path import path  # NOTE (THK): Only used for detecting presence of syllabus
import requests
from datetime import datetime
import dateutil.parser
from lazy import lazy

from xmodule.modulestore import Location
from xmodule.partitions.partitions import UserPartition
from xmodule.seq_module import SequenceDescriptor, SequenceModule
from xmodule.graders import grader_from_conf
from xmodule.tabs import CourseTabList
import json

from xblock.fields import Scope, List, String, Dict, Boolean, Integer
from .fields import Date
from xmodule.modulestore.locator import CourseLocator
from django.utils.timezone import UTC
from django.template.defaultfilters import date as _date

<<<<<<< HEAD
from django.utils.translation import ugettext as _

=======
>>>>>>> 5c94a3d1
log = logging.getLogger(__name__)


class StringOrDate(Date):
    def from_json(self, value):
        """
        Parse an optional metadata key containing a time or a string:
        if present, assume it's a string if it doesn't parse.
        """
        try:
            result = super(StringOrDate, self).from_json(value)
        except ValueError:
            return value
        if result is None:
            return value
        else:
            return result

    def to_json(self, value):
        """
        Convert a time struct or string to a string.
        """
        try:
            result = super(StringOrDate, self).to_json(value)
        except:
            return value
        if result is None:
            return value
        else:
            return result


edx_xml_parser = etree.XMLParser(dtd_validation=False, load_dtd=False,
                                 remove_comments=True, remove_blank_text=True)

_cached_toc = {}


class Textbook(object):
    def __init__(self, title, book_url):
        self.title = title
        self.book_url = book_url

    @lazy
    def start_page(self):
        return int(self.table_of_contents[0].attrib['page'])

    @lazy
    def end_page(self):
        # The last page should be the last element in the table of contents,
        # but it may be nested. So recurse all the way down the last element
        last_el = self.table_of_contents[-1]
        while last_el.getchildren():
            last_el = last_el[-1]

        return int(last_el.attrib['page'])

    @lazy
    def table_of_contents(self):
        """
        Accesses the textbook's table of contents (default name "toc.xml") at the URL self.book_url

        Returns XML tree representation of the table of contents
        """
        toc_url = self.book_url + 'toc.xml'

        # cdodge: I've added this caching of TOC because in Mongo-backed instances (but not Filesystem stores)
        # course modules have a very short lifespan and are constantly being created and torn down.
        # Since this module in the __init__() method does a synchronous call to AWS to get the TOC
        # this is causing a big performance problem. So let's be a bit smarter about this and cache
        # each fetch and store in-mem for 10 minutes.
        # NOTE: I have to get this onto sandbox ASAP as we're having runtime failures. I'd like to swing back and
        # rewrite to use the traditional Django in-memory cache.
        try:
            # see if we already fetched this
            if toc_url in _cached_toc:
                (table_of_contents, timestamp) = _cached_toc[toc_url]
                age = datetime.now(UTC) - timestamp
                # expire every 10 minutes
                if age.seconds < 600:
                    return table_of_contents
        except Exception as err:
            pass

        # Get the table of contents from S3
        log.info("Retrieving textbook table of contents from %s" % toc_url)
        try:
            r = requests.get(toc_url)
        except Exception as err:
            msg = 'Error %s: Unable to retrieve textbook table of contents at %s' % (err, toc_url)
            log.error(msg)
            raise Exception(msg)

        # TOC is XML. Parse it
        try:
            table_of_contents = etree.fromstring(r.text)
        except Exception as err:
            msg = 'Error %s: Unable to parse XML for textbook table of contents at %s' % (err, toc_url)
            log.error(msg)
            raise Exception(msg)

        return table_of_contents

    def __eq__(self, other):
        return (self.title == other.title and
                self.book_url == other.book_url)

    def __ne__(self, other):
        return not self == other


class TextbookList(List):
    def from_json(self, values):
        textbooks = []
        for title, book_url in values:
            try:
                textbooks.append(Textbook(title, book_url))
            except:
                # If we can't get to S3 (e.g. on a train with no internet), don't break
                # the rest of the courseware.
                log.exception("Couldn't load textbook ({0}, {1})".format(title, book_url))
                continue

        return textbooks

    def to_json(self, values):
        json_data = []
        for val in values:
            if isinstance(val, Textbook):
                json_data.append((val.title, val.book_url))
            elif isinstance(val, tuple):
                json_data.append(val)
            else:
                continue
        return json_data


class UserPartitionList(List):
    """Special List class for listing UserPartitions"""
    def from_json(self, values):
        return [UserPartition.from_json(v) for v in values]

    def to_json(self, values):
        return [user_partition.to_json()
                for user_partition in values]


class CourseFields(object):
    lti_passports = List(help=_("LTI tools passports as id:client_key:client_secret"), scope=Scope.settings)
    textbooks = TextbookList(help=_("List of pairs of (title, url) for textbooks used in this course"),
                             default=[], scope=Scope.content)

    # This is should be scoped to content, but since it's defined in the policy
    # file, it is currently scoped to settings.
    user_partitions = UserPartitionList(
        help=_("List of user partitions of this course into groups, used e.g. for experiments"),
        default=[],
        scope=Scope.settings
    )

    wiki_slug = String(help=_("Slug that points to the wiki for this course"), scope=Scope.content)
    enrollment_start = Date(help=_("Date that enrollment for this class is opened"), scope=Scope.settings)
    enrollment_end = Date(help=_("Date that enrollment for this class is closed"), scope=Scope.settings)
    start = Date(help=_("Start time when this module is visible"),
                 default=datetime(2030, 1, 1, tzinfo=UTC()),
                 scope=Scope.settings)
    end = Date(help=_("Date that this class ends"), scope=Scope.settings)
    advertised_start = String(help=_("Date that this course is advertised to start"), scope=Scope.settings)
    grading_policy = Dict(help=_("Grading policy definition for this class"),
                          default={"GRADER": [
                              {
                                  "type": u"Домашняя работа",
                                  "min_count": 12,
                                  "drop_count": 2,
                                  "short_label": "HW",
                                  "weight": 0.15
                              }
                          ],
                              "GRADE_CUTOFFS": {
                                  u"Зачет": 0.5
                              }},
                          scope=Scope.content)
<<<<<<< HEAD
    show_calculator = Boolean(help=_("Whether to show the calculator in this course"), default=False, scope=Scope.settings)
    display_name = String(help=_("Display name for this module"), default="Empty", display_name="Display Name", scope=Scope.settings)
    show_chat = Boolean(help=_("Whether to show the chat widget in this course"), default=False, scope=Scope.settings)
    tabs = List(help=_("List of tabs to enable in this course"), scope=Scope.settings)
    end_of_course_survey_url = String(help=_("Url for the end-of-course survey"), scope=Scope.settings)
    discussion_blackouts = List(help=_("List of pairs of start/end dates for discussion blackouts"), scope=Scope.settings)
    discussion_topics = Dict(help=_("Map of topics names to ids"), scope=Scope.settings)
    discussion_sort_alpha = Boolean(scope=Scope.settings, default=False, help=_("Sort forum categories and subcategories alphabetically."))
    max_enrollment_instr_buttons = Integer(scope=Scope.settings, default=1000000, help="Disable instructor dash buttons for downloading course data when enrollment exceeds this number")
    announcement = Date(help=_("Date this course is announced"), scope=Scope.settings)
    cohort_config = Dict(help=_("Dictionary defining cohort configuration"), scope=Scope.settings)
    is_new = Boolean(help=_("Whether this course should be flagged as new"), scope=Scope.settings)
    no_grade = Boolean(help=_("True if this course isn't graded"), default=False, scope=Scope.settings)
    disable_progress_graph = Boolean(help=_("True if this course shouldn't display the progress graph"), default=False, scope=Scope.settings)
    pdf_textbooks = List(help=_("List of dictionaries containing pdf_textbook configuration"), scope=Scope.settings)
    html_textbooks = List(help=_("List of dictionaries containing html_textbook configuration"), scope=Scope.settings)
=======
    show_calculator = Boolean(help="Whether to show the calculator in this course", default=False, scope=Scope.settings)
    display_name = String(help="Display name for this module", default="Empty", display_name="Display Name", scope=Scope.settings)
    course_edit_method = String(help="Method with which this course is edited.", default="Studio", scope=Scope.settings)
    show_chat = Boolean(help="Whether to show the chat widget in this course", default=False, scope=Scope.settings)
    tabs = CourseTabList(help="List of tabs to enable in this course", scope=Scope.settings, default=[])
    end_of_course_survey_url = String(help="Url for the end-of-course survey", scope=Scope.settings)
    discussion_blackouts = List(help="List of pairs of start/end dates for discussion blackouts", scope=Scope.settings)
    discussion_topics = Dict(help="Map of topics names to ids", scope=Scope.settings)
    discussion_sort_alpha = Boolean(scope=Scope.settings, default=False, help="Sort forum categories and subcategories alphabetically.")
    announcement = Date(help="Date this course is announced", scope=Scope.settings)
    cohort_config = Dict(help="Dictionary defining cohort configuration", scope=Scope.settings)
    is_new = Boolean(help="Whether this course should be flagged as new", scope=Scope.settings)
    no_grade = Boolean(help="True if this course isn't graded", default=False, scope=Scope.settings)
    disable_progress_graph = Boolean(help="True if this course shouldn't display the progress graph", default=False, scope=Scope.settings)
    pdf_textbooks = List(help="List of dictionaries containing pdf_textbook configuration", scope=Scope.settings)
    html_textbooks = List(help="List of dictionaries containing html_textbook configuration", scope=Scope.settings)
>>>>>>> 5c94a3d1
    remote_gradebook = Dict(scope=Scope.settings)
    allow_anonymous = Boolean(scope=Scope.settings, default=True)
    allow_anonymous_to_peers = Boolean(scope=Scope.settings, default=False)
    advanced_modules = List(help=_("Beta modules used in your course"), scope=Scope.settings)
    has_children = True
    checklists = List(scope=Scope.settings,
                      default=[
                          {"short_description": _("Getting Started With Studio"),
                           "items": [{"short_description": _("Add Course Team Members"),
                                      "long_description": _("Grant your collaborators permission to edit your course so you can work together."),
                                      "is_checked": False,
                                      "action_url": "ManageUsers",
                                      "action_text": _("Edit Course Team"),
                                      "action_external": False},
                                     {"short_description": _("Set Important Dates for Your Course"),
                                      "long_description": _("Establish your course's student enrollment and launch dates on the Schedule and Details page."),
                                      "is_checked": False,
                                      "action_url": "SettingsDetails",
                                      "action_text": _("Edit Course Details &amp; Schedule"),
                                      "action_external": False},
                                     {"short_description": _("Draft Your Course's Grading Policy"),
                                      "long_description": _("Set up your assignment types and grading policy even if you haven't created all your assignments."),
                                      "is_checked": False,
                                      "action_url": "SettingsGrading",
                                      "action_text": _("Edit Grading Settings"),
                                      "action_external": False},
                                     {"short_description": _("Explore the Other Studio Checklists"),
                                      "long_description": _("Discover other available course authoring tools, and find help when you need it."),
                                      "is_checked": False,
                                      "action_url": "",
                                      "action_text": "",
                                      "action_external": False}]},
                          {"short_description": _("Draft a Rough Course Outline"),
                           "items": [{"short_description": _("Create Your First Section and Subsection"),
                                      "long_description": _("Use your course outline to build your first Section and Subsection."),
                                      "is_checked": False,
                                      "action_url": "CourseOutline",
                                      "action_text": _("Edit Course Outline"),
                                      "action_external": False},
                                     {"short_description": _("Set Section Release Dates"),
                                      "long_description": _("Specify the release dates for each Section in your course. Sections become visible to students on their release dates."),
                                      "is_checked": False,
                                      "action_url": "CourseOutline",
                                      "action_text": _("Edit Course Outline"),
                                      "action_external": False},
                                     {"short_description": _("Designate a Subsection as Graded"),
                                      "long_description": _("Set a Subsection to be graded as a specific assignment type. Assignments within graded Subsections count toward a student's final grade."),
                                      "is_checked": False,
                                      "action_url": "CourseOutline",
                                      "action_text": _("Edit Course Outline"),
                                      "action_external": False},
                                     {"short_description": _("Reordering Course Content"),
                                      "long_description": _("Use drag and drop to reorder the content in your course."),
                                      "is_checked": False,
                                      "action_url": "CourseOutline",
                                      "action_text": _("Edit Course Outline"),
                                      "action_external": False},
                                     {"short_description": _("Renaming Sections"),
                                      "long_description": _("Rename Sections by clicking the Section name from the Course Outline."),
                                      "is_checked": False,
                                      "action_url": "CourseOutline",
                                      "action_text": _("Edit Course Outline"),
                                      "action_external": False},
                                     {"short_description": _("Deleting Course Content"),
                                      "long_description": _("Delete Sections, Subsections, or Units you don't need anymore. Be careful, as there is no Undo function."),
                                      "is_checked": False,
                                      "action_url": "CourseOutline",
                                      "action_text": _("Edit Course Outline"),
                                      "action_external": False},
                                     {"short_description": _("Add an Instructor-Only Section to Your Outline"),
                                      "long_description": _("Some course authors find using a section for unsorted, in-progress work useful. To do this, create a section and set the release date to the distant future."),
                                      "is_checked": False,
                                      "action_url": "CourseOutline",
                                      "action_text": _("Edit Course Outline"),
                                      "action_external": False}]},
                          {"short_description": _("Explore edX's Support Tools"),
                           "items": [{"short_description": _("Explore the Studio Help Forum"),
                                      "long_description": _("Access the Studio Help forum from the menu that appears when you click your user name in the top right corner of Studio."),
                                      "is_checked": False,
                                      "action_url": "http://help.edge.edx.org/",
                                      "action_text": _("Visit Studio Help"),
                                      "action_external": True},
                                     {"short_description": _("Enroll in edX 101"),
                                      "long_description": _("Register for edX 101, edX's primer for course creation."),
                                      "is_checked": False,
                                      "action_url": "https://edge.edx.org/courses/edX/edX101/How_to_Create_an_edX_Course/about",
                                      "action_text": _("Register for edX 101"),
                                      "action_external": True},
                                     {"short_description": _("Download the Studio Documentation"),
                                      "long_description": _("Download the searchable Studio reference documentation in PDF form."),
                                      "is_checked": False,
                                      "action_url": "http://files.edx.org/Getting_Started_with_Studio.pdf",
                                      "action_text": _("Download Documentation"),
                                      "action_external": True}]},
                          {"short_description": _("Draft Your Course About Page"),
                           "items": [{"short_description": _("Draft a Course Description"),
                                      "long_description": _("Courses on edX have an About page that includes a course video, description, and more. Draft the text students will read before deciding to enroll in your course."),
                                      "is_checked": False,
                                      "action_url": "SettingsDetails",
                                      "action_text": _("Edit Course Schedule &amp; Details"),
                                      "action_external": False},
                                     {"short_description": _("Add Staff Bios"),
                                      "long_description": _("Showing prospective students who their instructor will be is helpful. Include staff bios on the course About page."),
                                      "is_checked": False,
                                      "action_url": "SettingsDetails",
                                      "action_text": _("Edit Course Schedule &amp; Details"),
                                      "action_external": False},
                                     {"short_description": _("Add Course FAQs"),
                                      "long_description": _("Include a short list of frequently asked questions about your course."),
                                      "is_checked": False,
                                      "action_url": "SettingsDetails",
                                      "action_text": _("Edit Course Schedule &amp; Details"),
                                      "action_external": False},
                                     {"short_description": _("Add Course Prerequisites"),
                                      "long_description": _("Let students know what knowledge and/or skills they should have before they enroll in your course."),
                                      "is_checked": False,
                                      "action_url": "SettingsDetails",
                                      "action_text": _("Edit Course Schedule &amp; Details"),
                                      "action_external": False}]}
        ])
    info_sidebar_name = String(scope=Scope.settings, default=_('Course Handouts'))
    show_timezone = Boolean(
        help=_("True if timezones should be shown on dates in the courseware. Deprecated in favor of due_date_display_format."),
        scope=Scope.settings, default=True
    )
    due_date_display_format = String(
        help=_("Format supported by strftime for displaying due dates. Takes precedence over show_timezone."),
        scope=Scope.settings, default=None
    )
    enrollment_domain = String(help=_("External login method associated with user accounts allowed to register in course"),
                               scope=Scope.settings)
    course_image = String(
        help=_("Filename of the course image"),
        scope=Scope.settings,
        # Ensure that courses imported from XML keep their image
        default="images_course_image.jpg"
    )

    ## Course level Certificate Name overrides.
    cert_name_short = String(
        help="Sitewide name of completion statements given to students (short).",
        scope=Scope.settings,
        default=""
    )
    cert_name_long = String(
        help="Sitewide name of completion statements given to students (long).",
        scope=Scope.settings,
        default=""
    )

    # An extra property is used rather than the wiki_slug/number because
    # there are courses that change the number for different runs. This allows
    # courses to share the same css_class across runs even if they have
    # different numbers.
    #
    # TODO get rid of this as soon as possible or potentially build in a robust
    # way to add in course-specific styling. There needs to be a discussion
    # about the right way to do this, but arjun will address this ASAP. Also
    # note that the courseware template needs to change when this is removed.
    css_class = String(help=_("DO NOT USE THIS"), scope=Scope.settings, default="")

    # TODO: This is a quick kludge to allow CS50 (and other courses) to
    # specify their own discussion forums as external links by specifying a
    # "discussion_link" in their policy JSON file. This should later get
    # folded in with Syllabus, Course Info, and additional Custom tabs in a
    # more sensible framework later.
    discussion_link = String(help=_("DO NOT USE THIS"), scope=Scope.settings)

    # TODO: same as above, intended to let internal CS50 hide the progress tab
    # until we get grade integration set up.
    # Explicit comparison to True because we always want to return a bool.
    hide_progress_tab = Boolean(help=_("DO NOT USE THIS"), scope=Scope.settings)

    hide_wiki_tab = Boolean(help=_("DO NOT USE THISE"), scope=Scope.settings)

    display_organization = String(help=_("An optional display string for the course organization that will get rendered in the LMS"),
                                  scope=Scope.settings)

    display_coursenumber = String(help=_("An optional display string for the course number that will get rendered in the LMS"),
                                  scope=Scope.settings)

    max_student_enrollments_allowed = Integer(help=_("Limit the number of students allowed to enroll in this course."),
                                              scope=Scope.settings)
    new_progress = Boolean(help=_("Use new chapter based progress render"), scope=Scope.settings, default=True)

    duplicate_courses = List(help=_("List of course_id of courses which this course duplicates"),
                                  scope=Scope.settings)

    allow_public_wiki_access = Boolean(help="Whether to allow an unenrolled user to view the Wiki",
                                       default=False,
                                       scope=Scope.settings)

class CourseDescriptor(CourseFields, SequenceDescriptor):
    module_class = SequenceModule

    def __init__(self, *args, **kwargs):
        """
        Expects the same arguments as XModuleDescriptor.__init__
        """
        super(CourseDescriptor, self).__init__(*args, **kwargs)
        _ = self.runtime.service(self, "i18n").ugettext

        if self.wiki_slug is None:
            if isinstance(self.location, Location):
                self.wiki_slug = self.location.course
            elif isinstance(self.location, CourseLocator):
                self.wiki_slug = self.location.package_id or self.display_name

        if self.due_date_display_format is None and self.show_timezone is False:
            # For existing courses with show_timezone set to False (and no due_date_display_format specified),
            # set the due_date_display_format to what would have been shown previously (with no timezone).
            # Then remove show_timezone so that if the user clears out the due_date_display_format,
            # they get the default date display.
            self.due_date_display_format = "DATE_TIME"
            delattr(self, 'show_timezone')

        # NOTE: relies on the modulestore to call set_grading_policy() right after
        # init.  (Modulestore is in charge of figuring out where to load the policy from)

        # NOTE (THK): This is a last-minute addition for Fall 2012 launch to dynamically
        #   disable the syllabus content for courses that do not provide a syllabus
        if self.system.resources_fs is None:
            self.syllabus_present = False
        else:
            self.syllabus_present = self.system.resources_fs.exists(path('syllabus'))

        self._grading_policy = {}
        self.set_grading_policy(self.grading_policy)

        if self.discussion_topics == {}:
            self.discussion_topics = {_('General'): {'id': self.location.html_id()}}

<<<<<<< HEAD
        # TODO check that this is still needed here and can't be by defaults.
        if not self.tabs:
            # When calling the various _tab methods, can omit the 'type':'blah' from the
            # first arg, since that's only used for dispatch
            tabs = []
            tabs.append({'type': 'courseware'})
            # Translators: "Course Info" is the name of the course's information and updates page
            tabs.append({'type': 'course_info', 'name': _('Course Info')})

            if self.syllabus_present:
                tabs.append({'type': 'syllabus'})

            tabs.append({'type': 'textbooks'})

            # # If they have a discussion link specified, use that even if we feature
            # # flag discussions off. Disabling that is mostly a server safety feature
            # # at this point, and we don't need to worry about external sites.
            if self.discussion_link:
                tabs.append({'type': 'external_discussion', 'link': self.discussion_link})
            else:
                # Translators: "Discussion" is the title of the course forum page
                tabs.append({'type': 'discussion', 'name': _('Discussion')})

            if not self.hide_wiki_tab:
                # Translators: "Wiki" is the title of the course's wiki page
                tabs.append({'type': 'wiki', 'name': 'Wiki'})

            if not self.hide_progress_tab:
                # Translators: "Progress" is the title of the student's grade information page
                tabs.append({'type': 'progress', 'name': _('Progress')})

            self.tabs = tabs
=======
        if not getattr(self, "tabs", []):
            CourseTabList.initialize_default(self)
>>>>>>> 5c94a3d1

    def set_grading_policy(self, course_policy):
        """
        The JSON object can have the keys GRADER and GRADE_CUTOFFS. If either is
        missing, it reverts to the default.
        """
        if course_policy is None:
            course_policy = {}

        # Load the global settings as a dictionary
        grading_policy = self.grading_policy
        # BOY DO I HATE THIS grading_policy CODE ACROBATICS YET HERE I ADD MORE (dhm)--this fixes things persisted w/
        # defective grading policy values (but not None)
        if 'GRADER' not in grading_policy:
            grading_policy['GRADER'] = CourseFields.grading_policy.default['GRADER']
        if 'GRADE_CUTOFFS' not in grading_policy:
            grading_policy['GRADE_CUTOFFS'] = CourseFields.grading_policy.default['GRADE_CUTOFFS']

        # Override any global settings with the course settings
        grading_policy.update(course_policy)

        # Here is where we should parse any configurations, so that we can fail early
        # Use setters so that side effecting to .definitions works
        self.raw_grader = grading_policy['GRADER']  # used for cms access
        self.grade_cutoffs = grading_policy['GRADE_CUTOFFS']

    @classmethod
    def read_grading_policy(cls, paths, system):
        """Load a grading policy from the specified paths, in order, if it exists."""
        # Default to a blank policy dict
        policy_str = '{}'

        for policy_path in paths:
            if not system.resources_fs.exists(policy_path):
                continue
            log.debug("Loading grading policy from {0}".format(policy_path))
            try:
                with system.resources_fs.open(policy_path) as grading_policy_file:
                    policy_str = grading_policy_file.read()
                    # if we successfully read the file, stop looking at backups
                    break
            except (IOError):
                msg = "Unable to load course settings file from '{0}'".format(policy_path)
                log.warning(msg)

        return policy_str

    @classmethod
    def from_xml(cls, xml_data, system, id_generator):
        instance = super(CourseDescriptor, cls).from_xml(xml_data, system, id_generator)

        # bleh, have to parse the XML here to just pull out the url_name attribute
        # I don't think it's stored anywhere in the instance.
        course_file = StringIO(xml_data.encode('ascii', 'ignore'))
        xml_obj = etree.parse(course_file, parser=edx_xml_parser).getroot()

        policy_dir = None
        url_name = xml_obj.get('url_name', xml_obj.get('slug'))
        if url_name:
            policy_dir = 'policies/' + url_name

        # Try to load grading policy
        paths = ['grading_policy.json']
        if policy_dir:
            paths = [policy_dir + '/grading_policy.json'] + paths

        try:
            policy = json.loads(cls.read_grading_policy(paths, system))
        except ValueError:
            system.error_tracker("Unable to decode grading policy as json")
            policy = {}

        # now set the current instance. set_grading_policy() will apply some inheritance rules
        instance.set_grading_policy(policy)

        return instance

    @classmethod
    def definition_from_xml(cls, xml_object, system):
        textbooks = []
        for textbook in xml_object.findall("textbook"):
            textbooks.append((textbook.get('title'), textbook.get('book_url')))
            xml_object.remove(textbook)

        # Load the wiki tag if it exists
        wiki_slug = None
        wiki_tag = xml_object.find("wiki")
        if wiki_tag is not None:
            wiki_slug = wiki_tag.attrib.get("slug", default=None)
            xml_object.remove(wiki_tag)

        definition, children = super(CourseDescriptor, cls).definition_from_xml(xml_object, system)

        definition['textbooks'] = textbooks
        definition['wiki_slug'] = wiki_slug

        return definition, children

    def definition_to_xml(self, resource_fs):
        xml_object = super(CourseDescriptor, self).definition_to_xml(resource_fs)

        if len(self.textbooks) > 0:
            textbook_xml_object = etree.Element('textbook')
            for textbook in self.textbooks:
                textbook_xml_object.set('title', textbook.title)
                textbook_xml_object.set('book_url', textbook.book_url)

            xml_object.append(textbook_xml_object)

        if self.wiki_slug is not None:
            wiki_xml_object = etree.Element('wiki')
            wiki_xml_object.set('slug', self.wiki_slug)
            xml_object.append(wiki_xml_object)

        return xml_object

    def has_ended(self):
        """
        Returns True if the current time is after the specified course end date.
        Returns False if there is no end date specified.
        """
        if self.end is None:
            return False

        return datetime.now(UTC()) > self.end

    def has_started(self):
        return datetime.now(UTC()) > self.start

    @property
    def grader(self):
        return grader_from_conf(self.raw_grader)

    @property
    def raw_grader(self):
        # force the caching of the xblock value so that it can detect the change
        # pylint: disable=pointless-statement
        self.grading_policy['GRADER']
        return self._grading_policy['RAW_GRADER']

    @raw_grader.setter
    def raw_grader(self, value):
        # NOTE WELL: this change will not update the processed graders. If we need that, this needs to call grader_from_conf
        self._grading_policy['RAW_GRADER'] = value
        self.grading_policy['GRADER'] = value

    @property
    def grade_cutoffs(self):
        return self._grading_policy['GRADE_CUTOFFS']

    @grade_cutoffs.setter
    def grade_cutoffs(self, value):
        self._grading_policy['GRADE_CUTOFFS'] = value

        # XBlock fields don't update after mutation
        policy = self.grading_policy
        policy['GRADE_CUTOFFS'] = value
        self.grading_policy = policy

    @property
    def lowest_passing_grade(self):
        return min(self._grading_policy['GRADE_CUTOFFS'].values())

    @property
    def is_cohorted(self):
        """
        Return whether the course is cohorted.
        """
        config = self.cohort_config
        if config is None:
            return False

        return bool(config.get("cohorted"))

    @property
    def auto_cohort(self):
        """
        Return whether the course is auto-cohorted.
        """
        if not self.is_cohorted:
            return False

        return bool(self.cohort_config.get(
            "auto_cohort", False))

    @property
    def auto_cohort_groups(self):
        """
        Return the list of groups to put students into.  Returns [] if not
        specified. Returns specified list even if is_cohorted and/or auto_cohort are
        false.
        """
        if self.cohort_config is None:
            return []
        else:
            return self.cohort_config.get("auto_cohort_groups", [])

    @property
    def top_level_discussion_topic_ids(self):
        """
        Return list of topic ids defined in course policy.
        """
        topics = self.discussion_topics
        return [d["id"] for d in topics.values()]

    @property
    def cohorted_discussions(self):
        """
        Return the set of discussions that is explicitly cohorted.  It may be
        the empty set.  Note that all inline discussions are automatically
        cohorted based on the course's is_cohorted setting.
        """
        config = self.cohort_config
        if config is None:
            return set()

        return set(config.get("cohorted_discussions", []))

    @property
    def is_newish(self):
        """
        Returns if the course has been flagged as new. If
        there is no flag, return a heuristic value considering the
        announcement and the start dates.
        """
        flag = self.is_new
        if flag is None:
            # Use a heuristic if the course has not been flagged
            announcement, start, now = self._sorting_dates()
            if announcement and (now - announcement).days < 30:
                # The course has been announced for less that month
                return True
            elif (now - start).days < 30:
                # The course has not started yet
                return True
            else:
                return False
        elif isinstance(flag, basestring):
            return flag.lower() in ['true', 'yes', 'y']
        else:
            return bool(flag)

    @property
    def sorting_score(self):
        """
        Returns a tuple that can be used to sort the courses according
        the how "new" they are. The "newness" score is computed using a
        heuristic that takes into account the announcement and
        (advertized) start dates of the course if available.

        The lower the number the "newer" the course.
        """
        # Make courses that have an announcement date shave a lower
        # score than courses than don't, older courses should have a
        # higher score.
        announcement, start, now = self._sorting_dates()
        scale = 300.0  # about a year
        if announcement:
            days = (now - announcement).days
            score = -exp(-days / scale)
        else:
            days = (now - start).days
            score = exp(days / scale)
        return score

    def _sorting_dates(self):
        # utility function to get datetime objects for dates used to
        # compute the is_new flag and the sorting_score

        announcement = self.announcement
        if announcement is not None:
            announcement = announcement

        try:
            start = dateutil.parser.parse(self.advertised_start)
            if start.tzinfo is None:
                start = start.replace(tzinfo=UTC())
        except (ValueError, AttributeError):
            start = self.start

        now = datetime.now(UTC())

        return announcement, start, now

    @lazy
    def grading_context(self):
        """
        This returns a dictionary with keys necessary for quickly grading
        a student. They are used by grades.grade()

        The grading context has two keys:
        graded_sections - This contains the sections that are graded, as
            well as all possible children modules that can affect the
            grading. This allows some sections to be skipped if the student
            hasn't seen any part of it.

            The format is a dictionary keyed by section-type. The values are
            arrays of dictionaries containing
                "section_descriptor" : The section descriptor
                "xmoduledescriptors" : An array of xmoduledescriptors that
                    could possibly be in the section, for any student

        all_descriptors - This contains a list of all xmodules that can
            effect grading a student. This is used to efficiently fetch
            all the xmodule state for a FieldDataCache without walking
            the descriptor tree again.


        """

        all_descriptors = []
        graded_sections = {}

        def yield_descriptor_descendents(module_descriptor):
            for child in module_descriptor.get_children():
                yield child
                for module_descriptor in yield_descriptor_descendents(child):
                    yield module_descriptor

        for c in self.get_children():
            for s in c.get_children():
                if s.graded:
                    xmoduledescriptors = list(yield_descriptor_descendents(s))
                    xmoduledescriptors.append(s)

                    # The xmoduledescriptors included here are only the ones that have scores.
                    section_description = {
                        'section_descriptor': s,
                        'xmoduledescriptors': filter(lambda child: child.has_score, xmoduledescriptors)
                    }

                    section_format = s.format if s.format is not None else ''
                    graded_sections[section_format] = graded_sections.get(section_format, []) + [section_description]

                    all_descriptors.extend(xmoduledescriptors)
                    all_descriptors.append(s)

        return {'graded_sections': graded_sections,
                'all_descriptors': all_descriptors, }

    @staticmethod
    def make_id(org, course, url_name):
        return '/'.join([org, course, url_name])

    @staticmethod
    def id_to_location(course_id):
        '''Convert the given course_id (org/course/name) to a location object.
        Throws ValueError if course_id is of the wrong format.
        '''
        course_id_dict = Location.parse_course_id(course_id)
        course_id_dict['tag'] = 'i4x'
        course_id_dict['category'] = 'course'
        return Location(course_id_dict)

    @staticmethod
    def location_to_id(location):
        '''Convert a location of a course to a course_id.  If location category
        is not "course", raise a ValueError.

        location: something that can be passed to Location
        '''
        loc = Location(location)
        if loc.category != "course":
            raise ValueError("{0} is not a course location".format(loc))
        return "/".join([loc.org, loc.course, loc.name])

    @property
    def id(self):
        """Return the course_id for this course"""
        return self.location_to_id(self.location)

    @property
    def start_date_text(self):
        """
        Returns the desired text corresponding the course's start date.  Prefers .advertised_start,
        then falls back to .start
        """
        i18n = self.runtime.service(self, "i18n")
        _ = i18n.ugettext
        strftime = i18n.strftime

        def try_parse_iso_8601(text):
            try:
                result = Date().from_json(text)
                if result is None:
                    result = text.title()
                else:
                    result = strftime(result, "SHORT_DATE")
            except ValueError:
                result = text.title()

            return result

        if isinstance(self.advertised_start, basestring):
            return try_parse_iso_8601(self.advertised_start)
        elif self.start_date_is_still_default:
            # Translators: TBD stands for 'To Be Determined' and is used when a course
            # does not yet have an announced start date.
            return _('TBD')
        else:
            when = self.advertised_start or self.start
            return strftime(when, "SHORT_DATE")

    @property
    def start_date_is_still_default(self):
        """
        Checks if the start date set for the course is still default, i.e. .start has not been modified,
        and .advertised_start has not been set.
        """
        return self.advertised_start is None and self.start == CourseFields.start.default

    @property
    def end_date_text(self):
        """
        Returns the end date for the course formatted as a string.

        If the course does not have an end date set (course.end is None), an empty string will be returned.
        """
        if self.end is None:
            return ''
        else:
            strftime = self.runtime.service(self, "i18n").strftime
            return strftime(self.end, "SHORT_DATE")

    @property
    def forum_posts_allowed(self):
        date_proxy = Date()
        try:
            blackout_periods = [(date_proxy.from_json(start),
                                 date_proxy.from_json(end))
                                for start, end
                                in self.discussion_blackouts]
            now = datetime.now(UTC())
            for start, end in blackout_periods:
                if start <= now <= end:
                    return False
        except:
            log.exception("Error parsing discussion_blackouts for course {0}".format(self.id))

        return True

    @property
    def number(self):
        return self.location.course

    @property
    def display_number_with_default(self):
        """
        Return a display course number if it has been specified, otherwise return the 'course' that is in the location
        """
        if self.display_coursenumber:
            return self.display_coursenumber

        return self.number

    @property
    def org(self):
        return self.location.org

    @property
    def display_org_with_default(self):
        """
        Return a display organization if it has been specified, otherwise return the 'org' that is in the location
        """
        if self.display_organization:
            return self.display_organization

        return self.org<|MERGE_RESOLUTION|>--- conflicted
+++ resolved
@@ -22,11 +22,8 @@
 from django.utils.timezone import UTC
 from django.template.defaultfilters import date as _date
 
-<<<<<<< HEAD
 from django.utils.translation import ugettext as _
 
-=======
->>>>>>> 5c94a3d1
 log = logging.getLogger(__name__)
 
 
@@ -209,11 +206,11 @@
                                   u"Зачет": 0.5
                               }},
                           scope=Scope.content)
-<<<<<<< HEAD
     show_calculator = Boolean(help=_("Whether to show the calculator in this course"), default=False, scope=Scope.settings)
     display_name = String(help=_("Display name for this module"), default="Empty", display_name="Display Name", scope=Scope.settings)
+    course_edit_method = String(help=_("Method with which this course is edited."), default="Studio", scope=Scope.settings)
     show_chat = Boolean(help=_("Whether to show the chat widget in this course"), default=False, scope=Scope.settings)
-    tabs = List(help=_("List of tabs to enable in this course"), scope=Scope.settings)
+    tabs = CourseTabList(help=_("List of tabs to enable in this course"), scope=Scope.settings, default=[])
     end_of_course_survey_url = String(help=_("Url for the end-of-course survey"), scope=Scope.settings)
     discussion_blackouts = List(help=_("List of pairs of start/end dates for discussion blackouts"), scope=Scope.settings)
     discussion_topics = Dict(help=_("Map of topics names to ids"), scope=Scope.settings)
@@ -226,24 +223,6 @@
     disable_progress_graph = Boolean(help=_("True if this course shouldn't display the progress graph"), default=False, scope=Scope.settings)
     pdf_textbooks = List(help=_("List of dictionaries containing pdf_textbook configuration"), scope=Scope.settings)
     html_textbooks = List(help=_("List of dictionaries containing html_textbook configuration"), scope=Scope.settings)
-=======
-    show_calculator = Boolean(help="Whether to show the calculator in this course", default=False, scope=Scope.settings)
-    display_name = String(help="Display name for this module", default="Empty", display_name="Display Name", scope=Scope.settings)
-    course_edit_method = String(help="Method with which this course is edited.", default="Studio", scope=Scope.settings)
-    show_chat = Boolean(help="Whether to show the chat widget in this course", default=False, scope=Scope.settings)
-    tabs = CourseTabList(help="List of tabs to enable in this course", scope=Scope.settings, default=[])
-    end_of_course_survey_url = String(help="Url for the end-of-course survey", scope=Scope.settings)
-    discussion_blackouts = List(help="List of pairs of start/end dates for discussion blackouts", scope=Scope.settings)
-    discussion_topics = Dict(help="Map of topics names to ids", scope=Scope.settings)
-    discussion_sort_alpha = Boolean(scope=Scope.settings, default=False, help="Sort forum categories and subcategories alphabetically.")
-    announcement = Date(help="Date this course is announced", scope=Scope.settings)
-    cohort_config = Dict(help="Dictionary defining cohort configuration", scope=Scope.settings)
-    is_new = Boolean(help="Whether this course should be flagged as new", scope=Scope.settings)
-    no_grade = Boolean(help="True if this course isn't graded", default=False, scope=Scope.settings)
-    disable_progress_graph = Boolean(help="True if this course shouldn't display the progress graph", default=False, scope=Scope.settings)
-    pdf_textbooks = List(help="List of dictionaries containing pdf_textbook configuration", scope=Scope.settings)
-    html_textbooks = List(help="List of dictionaries containing html_textbook configuration", scope=Scope.settings)
->>>>>>> 5c94a3d1
     remote_gradebook = Dict(scope=Scope.settings)
     allow_anonymous = Boolean(scope=Scope.settings, default=True)
     allow_anonymous_to_peers = Boolean(scope=Scope.settings, default=False)
@@ -476,43 +455,8 @@
         if self.discussion_topics == {}:
             self.discussion_topics = {_('General'): {'id': self.location.html_id()}}
 
-<<<<<<< HEAD
-        # TODO check that this is still needed here and can't be by defaults.
-        if not self.tabs:
-            # When calling the various _tab methods, can omit the 'type':'blah' from the
-            # first arg, since that's only used for dispatch
-            tabs = []
-            tabs.append({'type': 'courseware'})
-            # Translators: "Course Info" is the name of the course's information and updates page
-            tabs.append({'type': 'course_info', 'name': _('Course Info')})
-
-            if self.syllabus_present:
-                tabs.append({'type': 'syllabus'})
-
-            tabs.append({'type': 'textbooks'})
-
-            # # If they have a discussion link specified, use that even if we feature
-            # # flag discussions off. Disabling that is mostly a server safety feature
-            # # at this point, and we don't need to worry about external sites.
-            if self.discussion_link:
-                tabs.append({'type': 'external_discussion', 'link': self.discussion_link})
-            else:
-                # Translators: "Discussion" is the title of the course forum page
-                tabs.append({'type': 'discussion', 'name': _('Discussion')})
-
-            if not self.hide_wiki_tab:
-                # Translators: "Wiki" is the title of the course's wiki page
-                tabs.append({'type': 'wiki', 'name': 'Wiki'})
-
-            if not self.hide_progress_tab:
-                # Translators: "Progress" is the title of the student's grade information page
-                tabs.append({'type': 'progress', 'name': _('Progress')})
-
-            self.tabs = tabs
-=======
         if not getattr(self, "tabs", []):
             CourseTabList.initialize_default(self)
->>>>>>> 5c94a3d1
 
     def set_grading_policy(self, course_policy):
         """
