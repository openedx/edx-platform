--- conflicted
+++ resolved
@@ -7,11 +7,6 @@
 from config_models.models import ConfigurationModel
 from django.conf import settings
 
-<<<<<<< HEAD
-import types
-
-=======
->>>>>>> 75068967
 from xmodule.modulestore.django import modulestore
 
 
@@ -74,8 +69,6 @@
         return xblock_settings.get(xblock_settings_bucket, actual_default)
 
 
-<<<<<<< HEAD
-=======
 # TODO: ConfigurationService and its usage will be removed as a part of EDUCATOR-121
 # reference: https://openedx.atlassian.net/browse/EDUCATOR-121
 class ConfigurationService(object):
@@ -105,7 +98,6 @@
         self.configuration = configuration_model
 
 
->>>>>>> 75068967
 class NotificationsService(object):
     """
     An xBlock service for xBlocks to talk to the Notification subsystem. This class basically introspects
