"""Implements basics of Capa, including class CapaModule."""
import cgi
import copy
import datetime
import hashlib
import json
import logging
import os
import traceback
import struct
import sys
import re

# We don't want to force a dependency on datadog, so make the import conditional
try:
    from dogapi import dog_stats_api
except ImportError:
    # pylint: disable=invalid-name
    dog_stats_api = None

from pkg_resources import resource_string
from lxml import etree

from capa.capa_problem import LoncapaProblem, LoncapaSystem
from capa.responsetypes import StudentInputError, \
    ResponseError, LoncapaProblemError
from capa.util import convert_files_to_filenames
from .progress import Progress
from xmodule.exceptions import NotFoundError, ProcessingError
from xblock.fields import Scope, String, Boolean, Dict, Integer, Float
from .fields import Timedelta, Date
from django.utils.timezone import UTC
from .util.duedate import get_extended_due_date

log = logging.getLogger("edx.courseware")

# Make '_' a no-op so we can scrape strings
_ = lambda text: text


# Generate this many different variants of problems with rerandomize=per_student
NUM_RANDOMIZATION_BINS = 20
# Never produce more than this many different seeds, no matter what.
MAX_RANDOMIZATION_BINS = 1000


def randomization_bin(seed, problem_id):
    """
    Pick a randomization bin for the problem given the user's seed and a problem id.

    We do this because we only want e.g. 20 randomizations of a problem to make analytics
    interesting.  To avoid having sets of students that always get the same problems,
    we'll combine the system's per-student seed with the problem id in picking the bin.
    """
    r_hash = hashlib.sha1()
    r_hash.update(str(seed))
    r_hash.update(str(problem_id))
    # get the first few digits of the hash, convert to an int, then mod.
    return int(r_hash.hexdigest()[:7], 16) % NUM_RANDOMIZATION_BINS


class Randomization(String):
    """
    Define a field to store how to randomize a problem.
    """
    def from_json(self, value):
        if value in ("", "true"):
            return "always"
        elif value == "false":
            return "per_student"
        return value

    to_json = from_json


class ComplexEncoder(json.JSONEncoder):
    """
    Extend the JSON encoder to correctly handle complex numbers
    """
    def default(self, obj):
        """
        Print a nicely formatted complex number, or default to the JSON encoder
        """
        if isinstance(obj, complex):
            return u"{real:.7g}{imag:+.7g}*j".format(real=obj.real, imag=obj.imag)
        return json.JSONEncoder.default(self, obj)


class CapaFields(object):
    """
    Define the possible fields for a Capa problem
    """
    display_name = String(
        display_name=_("Display Name"),
        help=_("This name appears in the horizontal navigation at the top of the page."),
        scope=Scope.settings,
        # it'd be nice to have a useful default but it screws up other things; so,
        # use display_name_with_default for those
        default="Blank Advanced Problem"
    )
    attempts = Integer(
        help=_("Number of attempts taken by the student on this problem"),
        default=0,
        scope=Scope.user_state)
    max_attempts = Integer(
        display_name=_("Maximum Attempts"),
        help=_("Defines the number of times a student can try to answer this problem. "
              "If the value is not set, infinite attempts are allowed."),
        values={"min": 0}, scope=Scope.settings
    )
    due = Date(help=_("Date that this problem is due by"), scope=Scope.settings)
    extended_due = Date(
        help=_("Date that this problem is due by for a particular student. This "
             "can be set by an instructor, and will override the global due "
             "date if it is set to a date that is later than the global due "
             "date."),
        default=None,
        scope=Scope.user_state,
    )
    graceperiod = Timedelta(
        help=_("Amount of time after the due date that submissions will be accepted"),
        scope=Scope.settings
    )
    showanswer = String(
        display_name=_("Show Answer"),
        help=_("Defines when to show the answer to the problem. "
              "A default value can be set in Advanced Settings."),
        scope=Scope.settings,
        default="finished",
        values=[
            {"display_name": _("Always"), "value": "always"},
            {"display_name": _("Answered"), "value": "answered"},
            {"display_name": _("Attempted"), "value": "attempted"},
            {"display_name": _("Closed"), "value": "closed"},
            {"display_name": _("Finished"), "value": "finished"},
            {"display_name": _("Past Due"), "value": "past_due"},
            {"display_name": _("Never"), "value": "never"}]
    )
    force_save_button = Boolean(
        help=_("Whether to force the save button to appear on the page"),
        scope=Scope.settings,
        default=False
    )
    rerandomize = Randomization(
        display_name=_("Randomization"),
        help=_("Defines how often inputs are randomized when a student loads the problem. "
             "This setting only applies to problems that can have randomly generated numeric values. "
             "A default value can be set in Advanced Settings."),
        default="never",
        scope=Scope.settings,
        values=[
            {"display_name": _("Always"), "value": "always"},
            {"display_name": _("On Reset"), "value": "onreset"},
            {"display_name": _("Never"), "value": "never"},
            {"display_name": _("Per Student"), "value": "per_student"}
        ]
    )
    data = String(help=_("XML data for the problem"), scope=Scope.content, default="<problem></problem>")
    correct_map = Dict(help=_("Dictionary with the correctness of current student answers"),
                       scope=Scope.user_state, default={})
    input_state = Dict(help=_("Dictionary for maintaining the state of inputtypes"), scope=Scope.user_state)
    student_answers = Dict(help=_("Dictionary with the current student responses"), scope=Scope.user_state)
    done = Boolean(help=_("Whether the student has answered the problem"), scope=Scope.user_state)
    seed = Integer(help=_("Random seed for this student"), scope=Scope.user_state)
    minutes_allowed = Integer(help=_("EXPERIMENTAL FEATURE: DO NOT USE.  Number of minutes allowed to finish this assessment. Set 0 for no time-limit"),
                              default=0, scope=Scope.settings)
    time_started = Date(help=_("time student started this assessment"), scope=Scope.user_state)
    last_submission_time = Date(help=_("Last submission time"), scope=Scope.user_state)
    submission_wait_seconds = Integer(
        display_name=_("Timer Between Attempts"),
        help=_("Seconds a student must wait between submissions for a problem with multiple attempts."),
        scope=Scope.settings,
        default=0)
    weight = Float(
        display_name=_("Problem Weight"),
        help=_("Defines the number of points each problem is worth. "
              "If the value is not set, each response field in the problem is worth one point."),
        values={"min": 0, "step": .1},
        scope=Scope.settings
    )
    markdown = String(help=_("Markdown source of this module"), default=None, scope=Scope.settings)
    source_code = String(
        help=_("Source code for LaTeX and Word problems. This feature is not well-supported."),
        scope=Scope.settings
    )
    text_customization = Dict(
        help=_("String customization substitutions for particular locations"),
        scope=Scope.settings
        # TODO: someday it should be possible to not duplicate this definition here
        # and in inheritance.py
    )
    use_latex_compiler = Boolean(
        help=_("Enable LaTeX templates?"),
        default=False,
        scope=Scope.settings
    )
    matlab_api_key = String(
        display_name="Matlab API key",
        help="Enter the API key provided by MathWorks for accessing the MATLAB Hosted Service. "
             "This key is granted for exclusive use by this course for the specified duration. "
             "Please do not share the API key with other courses and notify MathWorks immediately "
             "if you believe the key is exposed or compromised. To obtain a key for your course, "
             "or to report an issue, please contact moocsupport@mathworks.com",
        scope=Scope.settings
    )


class CapaMixin(CapaFields):
    """
        Core logic for Capa Problem, which can be used by XModules or XBlocks.
    """

    show_hint_button = False
    next_hint_index = 0

    def __init__(self, *args, **kwargs):
        super(CapaMixin, self).__init__(*args, **kwargs)

        due_date = get_extended_due_date(self)

        if self.graceperiod is not None and due_date:
            self.close_date = due_date + self.graceperiod
        else:
            self.close_date = due_date

        if self.seed is None:
            self.choose_new_seed()

        # Need the problem location in openendedresponse to send out.  Adding
        # it to the system here seems like the least clunky way to get it
        # there.
        self.runtime.set('location', self.location.to_deprecated_string())

        try:
            # TODO (vshnayder): move as much as possible of this work and error
            # checking to descriptor load time
            self.lcp = self.new_lcp(self.get_state_for_lcp())

            # At this point, we need to persist the randomization seed
            # so that when the problem is re-loaded (to check/view/save)
            # it stays the same.
            # However, we do not want to write to the database
            # every time the module is loaded.
            # So we set the seed ONLY when there is not one set already
            if self.seed is None:
                self.seed = self.lcp.seed

        except Exception as err:  # pylint: disable=broad-except
            msg = u'cannot create LoncapaProblem {loc}: {err}'.format(
                loc=self.location.to_deprecated_string(), err=err)
            # TODO (vshnayder): do modules need error handlers too?
            # We shouldn't be switching on DEBUG.
            if self.runtime.DEBUG:
                log.warning(msg)
                # TODO (vshnayder): This logic should be general, not here--and may
                # want to preserve the data instead of replacing it.
                # e.g. in the CMS
                msg = u'<p>{msg}</p>'.format(msg=cgi.escape(msg))
                msg += u'<p><pre>{tb}</pre></p>'.format(
                    # just the traceback, no message - it is already present above
                    tb=cgi.escape(
                        u''.join(['Traceback (most recent call last):\n'] +
                        traceback.format_tb(sys.exc_info()[2])))
                    )
                # create a dummy problem with error message instead of failing
                problem_text = (u'<problem><text><span class="inline-error">'
                                u'Problem {url} has an error:</span>{msg}</text></problem>'.format(
                                    url=self.location.to_deprecated_string(),
                                    msg=msg)
                                )
                self.lcp = self.new_lcp(self.get_state_for_lcp(), text=problem_text)
            else:
                # add extra info and raise
                raise Exception(msg), None, sys.exc_info()[2]

            self.set_state_from_lcp()

        assert self.seed is not None

    def choose_new_seed(self):
        """
        Choose a new seed.
        """
        if self.rerandomize == 'never':
            self.seed = 1
        elif self.rerandomize == "per_student" and hasattr(self.runtime, 'seed'):
            # see comment on randomization_bin
            self.seed = randomization_bin(self.runtime.seed, unicode(self.location).encode('utf-8'))
        else:
            self.seed = struct.unpack('i', os.urandom(4))[0]

            # So that sandboxed code execution can be cached, but still have an interesting
            # number of possibilities, cap the number of different random seeds.
            self.seed %= MAX_RANDOMIZATION_BINS

    def new_lcp(self, state, text=None):
        """
        Generate a new Loncapa Problem
        """
        if text is None:
            text = self.data

        capa_system = LoncapaSystem(
            ajax_url=self.runtime.ajax_url,
            anonymous_student_id=self.runtime.anonymous_student_id,
            cache=self.runtime.cache,
            can_execute_unsafe_code=self.runtime.can_execute_unsafe_code,
            DEBUG=self.runtime.DEBUG,
            filestore=self.runtime.filestore,
            i18n=self.runtime.service(self, "i18n"),
            node_path=self.runtime.node_path,
            render_template=self.runtime.render_template,
            seed=self.runtime.seed,      # Why do we do this if we have self.seed?
            STATIC_URL=self.runtime.STATIC_URL,
            xqueue=self.runtime.xqueue,
            matlab_api_key=self.matlab_api_key
        )

        ### @jbau 2-21-14 edx-west HACK for deanonymized email HERE ###
        if hasattr(self.runtime, 'send_users_emailaddr_with_coderesponse'):
            capa_system.send_users_emailaddr_with_coderesponse = self.runtime.send_users_emailaddr_with_coderesponse
        if hasattr(self.runtime, 'deanonymized_user_email'):
            capa_system.deanonymized_user_email = self.runtime.deanonymized_user_email
        ###############################################################

        return LoncapaProblem(
            problem_text=text,
            id=self.location.html_id(),
            state=state,
            seed=self.seed,
            capa_system=capa_system,
        )

    def get_state_for_lcp(self):
        """
        Give a dictionary holding the state of the module
        """
        return {
            'done': self.done,
            'correct_map': self.correct_map,
            'student_answers': self.student_answers,
            'input_state': self.input_state,
            'seed': self.seed,
        }

    def set_state_from_lcp(self):
        """
        Set the module's state from the settings in `self.lcp`
        """
        lcp_state = self.lcp.get_state()
        self.done = lcp_state['done']
        self.correct_map = lcp_state['correct_map']
        self.input_state = lcp_state['input_state']
        self.student_answers = lcp_state['student_answers']
        self.seed = lcp_state['seed']

    def set_time_started(self):
        """
        Sets the time when the student started the module.
        """
        self.time_started = datetime.datetime.now(UTC())

    def set_last_submission_time(self):
        """
        Set the module's last submission time (when the problem was checked)
        """
        self.last_submission_time = datetime.datetime.now(UTC())

    def get_score(self):
        """
        Access the problem's score
        """
        return self.lcp.get_score()

    def max_score(self):
        """
        Access the problem's max score
        """
        return self.lcp.get_max_score()

    def get_progress(self):
        """
        For now, just return score / max_score
        """
        score_dict = self.get_score()
        score = score_dict['score']
        total = score_dict['total']

        if total > 0:
            if self.weight is not None:
                # Progress objects expect total > 0
                if self.weight == 0:
                    return None

                # scale score and total by weight/total:
                score = score * self.weight / total
                total = self.weight

            try:
                return Progress(score, total)
            except (TypeError, ValueError):
                log.exception("Got bad progress")
                return None
        return None

    def get_html(self):
        """
        Return some html with data about the module
        """
        progress = self.get_progress()
        return self.runtime.render_template('problem_ajax.html', {
            'element_id': self.location.html_id(),
            'id': self.location.to_deprecated_string(),
            'ajax_url': self.runtime.ajax_url,
            'progress_status': Progress.to_js_status_str(progress),
            'progress_detail': Progress.to_js_detail_str(progress),
        })

    def check_button_name(self):
        """
        Determine the name for the "check" button.

        Usually it is just "Check", but if this is the student's
        final attempt, change the name to "Final Check".
        The text can be customized by the text_customization setting.
        """
        # The logic flow is a little odd so that _('xxx') strings can be found for
        # translation while also running _() just once for each string.
        _ = self.runtime.service(self, "i18n").ugettext
        check = _('Submit')
        final_check = _('Final Submit')

        # Apply customizations if present
        if 'custom_check' in self.text_customization:
            check = _(self.text_customization.get('custom_check'))
        if 'custom_final_check' in self.text_customization:
            final_check = _(self.text_customization.get('custom_final_check'))
        # TODO: need a way to get the customized words into the list of
        # words to be translated

        if self.max_attempts is not None and self.attempts >= self.max_attempts - 1:
            return final_check
        else:
            return check

    def check_button_checking_name(self):
        """
        Return the "checking..." text for the "check" button.

        After the user presses the "check" button, the button will briefly
        display the value returned by this function until a response is
        received by the server.

        The text can be customized by the text_customization setting.

        """
        # Apply customizations if present
        if 'custom_checking' in self.text_customization:
            return self.text_customization.get('custom_checking')

        _ = self.runtime.service(self, "i18n").ugettext
        return _('Checking...')

    def should_show_check_button(self):
        """
        Return True/False to indicate whether to show the "Check" button.
        """
        submitted_without_reset = (self.is_submitted() and self.rerandomize == "always")

        # If the problem is closed (past due / too many attempts)
        # then we do NOT show the "check" button
        # Also, do not show the "check" button if we're waiting
        # for the user to reset a randomized problem
        if self.closed() or submitted_without_reset:
            return False
        else:
            return True

    def should_show_reset_button(self):
        """
        Return True/False to indicate whether to show the "Reset" button.
        """
        is_survey_question = (self.max_attempts == 0)

        if self.rerandomize in ["always", "onreset"]:

            # If the problem is closed (and not a survey question with max_attempts==0),
            # then do NOT show the reset button.
            # If the problem hasn't been submitted yet, then do NOT show
            # the reset button.
            if (self.closed() and not is_survey_question) or not self.is_submitted():
                return False
            else:
                return True
        # Only randomized problems need a "reset" button
        else:
            return False

    def should_show_save_button(self):
        """
        Return True/False to indicate whether to show the "Save" button.
        """

        # If the user has forced the save button to display,
        # then show it as long as the problem is not closed
        # (past due / too many attempts)
        if self.force_save_button:
            return not self.closed()
        else:
            is_survey_question = (self.max_attempts == 0)
            needs_reset = self.is_submitted() and self.rerandomize == "always"

            # If the student has unlimited attempts, and their answers
            # are not randomized, then we do not need a save button
            # because they can use the "Check" button without consequences.
            #
            # The consequences we want to avoid are:
            # * Using up an attempt (if max_attempts is set)
            # * Changing the current problem, and no longer being
            #   able to view it (if rerandomize is "always")
            #
            # In those cases. the if statement below is false,
            # and the save button can still be displayed.
            #
            if self.max_attempts is None and self.rerandomize != "always":
                return False

            # If the problem is closed (and not a survey question with max_attempts==0),
            # then do NOT show the save button
            # If we're waiting for the user to reset a randomized problem
            # then do NOT show the save button
            elif (self.closed() and not is_survey_question) or needs_reset:
                return False
            else:
                return True

    def handle_problem_html_error(self, err):
        """
        Create a dummy problem to represent any errors.

        Change our problem to a dummy problem containing a warning message to
        display to users. Returns the HTML to show to users

        `err` is the Exception encountered while rendering the problem HTML.
        """
        log.exception(err.message)

        # TODO (vshnayder): another switch on DEBUG.
        if self.runtime.DEBUG:
            msg = (
                u'[courseware.capa.capa_module] <font size="+1" color="red">'
                u'Failed to generate HTML for problem {url}</font>'.format(
                    url=cgi.escape(self.location.to_deprecated_string()))
            )
            msg += u'<p>Error:</p><p><pre>{msg}</pre></p>'.format(msg=cgi.escape(err.message))
            msg += u'<p><pre>{tb}</pre></p>'.format(tb=cgi.escape(traceback.format_exc()))
            html = msg

        else:
            # We're in non-debug mode, and possibly even in production. We want
            #   to avoid bricking of problem as much as possible

            # Presumably, student submission has corrupted LoncapaProblem HTML.
            #   First, pull down all student answers
            student_answers = self.lcp.student_answers
            answer_ids = student_answers.keys()

            # Some inputtypes, such as dynamath, have additional "hidden" state that
            #   is not exposed to the student. Keep those hidden
            # TODO: Use regex, e.g. 'dynamath' is suffix at end of answer_id
            hidden_state_keywords = ['dynamath']
            for answer_id in answer_ids:
                for hidden_state_keyword in hidden_state_keywords:
                    if answer_id.find(hidden_state_keyword) >= 0:
                        student_answers.pop(answer_id)

            # Next, generate a fresh LoncapaProblem
            self.lcp = self.new_lcp(None)
            self.set_state_from_lcp()

            # Prepend a scary warning to the student
            _ = self.runtime.service(self, "i18n").ugettext
            warning_msg = _("Warning: The problem has been reset to its initial state!")
            warning = '<div class="capa_reset"> <h2> ' + warning_msg + '</h2>'

            # Translators: Following this message, there will be a bulleted list of items.
            warning_msg = _("The problem's state was corrupted by an invalid submission. The submission consisted of:")
            warning += warning_msg + '<ul>'

            for student_answer in student_answers.values():
                if student_answer != '':
                    warning += '<li>' + cgi.escape(student_answer) + '</li>'

            warning_msg = _('If this error persists, please contact the course staff.')
            warning += '</ul>' + warning_msg + '</div>'

            html = warning
            try:
                html += self.lcp.get_html()
            except Exception:  # pylint: disable=broad-except
                # Couldn't do it. Give up.
                log.exception("Unable to generate html from LoncapaProblem")
                raise

        return html

    def _tally_problem_hints(self):
        '''
        Count the number of problem hints specified in the problem XML, saving
        that value in self.problem_hints_counts
        :return: Number of problem hints found
        '''
        hint_elements_list = self.lcp.tree.xpath("//problem/demandhint/hint")
        self.problem_hints_count = len(hint_elements_list)
        self.show_hint_button = (self.problem_hints_count > 0)
        return self.problem_hints_count

    def _replace_div_text(self, hint_text, html):
        """
        This is a clumsy way of inserting the text of a problem hint into the html stream.
        We're relying here on a very specific pattern appearing in the html. That pattern is
        replaced by the new hint text embedded in some of the html that was in the match pattern.

        If the magic pattern is not found in the html string, an exception is thrown.

        There is probably a better way to do this but I couldn't think anything better this far
        downstream.
        :param hint_text:   the text of the hint to be inserted
        :param html:        the existing html string to be modified
        :return:            the modified version of the html string
        """
        MARKER_PATTERN = '<div hidden class="problem_hint">MARKER</div>'  # this appears verbatim in problem.html
        REPLACEMENT_STRING = '<div        class="problem_hint">' + hint_text + '</div>'
        if str(html).__contains__(MARKER_PATTERN):
            html = html.replace(MARKER_PATTERN, REPLACEMENT_STRING)  # replace the marker pattern (see problem.html)
        else:
            raise NotFoundError('Marker pattern not found')
        return html

    def get_problem_html(self, encapsulate=True, show_problem_hint=False):
        '''
        Return html for the problem.
        Displays check, reset, save, and hint buttons as necessary.

        :param encapsulate:         true -- embed the html in a problem <div>
        :param show_problem_hint:   true -- present the next sequential problem hint to the student
        :return:                    the updated html string
        '''

        try:
            self._tally_problem_hints()
            html = self.lcp.get_html()

        # If we cannot construct the problem HTML,
        # then generate an error message instead.
        except Exception as err:  # pylint: disable=broad-except
            html = self.handle_problem_html_error(err)

        # The convention is to pass the name of the check button if we want
        # to show a check button, and False otherwise This works because
        # non-empty strings evaluate to True.  We use the same convention
        # for the "checking" state text.
        if self.should_show_check_button():
            check_button = self.check_button_name()
            check_button_checking = self.check_button_checking_name()
        else:
            check_button = False
            check_button_checking = False

        problem_is_timed = self.minutes_allowed > 0

        if problem_is_timed and not self.time_started:
            self.set_time_started()

        end_time_to_display = (self.time_started + datetime.timedelta(minutes=self.minutes_allowed)
                               if problem_is_timed
                               else None)

        # because we use self.due and not self.close_date below, this is not the actual end_time, but the
        # end_time we want to display to the user
        if self.due and end_time_to_display:
            end_time_to_display = min(self.due, end_time_to_display)


        content = {
            'name': self.display_name_with_default,
            'html': html,
            'weight': self.weight,
        }

        hint_text = ''
        if show_problem_hint:                       # if the student has requested a problem hint
            hint_element = self.lcp.tree.xpath("//problem/demandhint/hint")[ self.next_hint_index ]
            hint_text = hint_element.text.strip()
            self.next_hint_index += 1                               # increment the index
            if self.next_hint_index == self.problem_hints_count:    # if all hints have been shown
                self.next_hint_index = 0                            # reset back to the first hint again

        context = {
            'problem': content,
            'id': self.location.to_deprecated_string(),
            'problem_is_timed': problem_is_timed,
            'start_time': self.time_started,
            'end_time_to_display': end_time_to_display,
            'check_button': check_button,
            'check_button_checking': check_button_checking,
            'reset_button': self.should_show_reset_button(),
            'save_button': self.should_show_save_button(),
            'answer_available': self.answer_available(),
            'attempts_used': self.attempts,
            'attempts_allowed': self.max_attempts,
            'show_hint_button': self.show_hint_button,
            'next_hint_index':self.next_hint_index,
        }

        html = self.runtime.render_template('problem.html', context)

        if hint_text != '':
            html = self._replace_div_text(hint_text, html)

        if encapsulate:
            html = u'<div id="problem_{id}" class="problem" data-url="{ajax_url}">'.format(
                id=self.location.html_id(), ajax_url=self.runtime.ajax_url
            ) + html + "</div>"

        # Now do all the substitutions which the LMS module_render normally does, but
        # we need to do here explicitly since we can get called for our HTML via AJAX
        html = self.runtime.replace_urls(html)
        if self.runtime.replace_course_urls:
            html = self.runtime.replace_course_urls(html)

        if self.runtime.replace_jump_to_id_urls:
            html = self.runtime.replace_jump_to_id_urls(html)

        html = self._strip_hints_from_xml(html)

        return html

<<<<<<< HEAD
    def exceeded_time_limit(self):
        """
        Has student used up allotted time, if set
        """
        if self.minutes_allowed <= 0 or not self.time_started:
            return False
        now = datetime.datetime.now(UTC())
        # built in hardcoded grace period of 5 min
        time_limit_end = self.time_started + datetime.timedelta(minutes=(self.minutes_allowed + 5))
        return now > time_limit_end
=======
    def _strip_element(self, element_name, html):
        """
        Using a bit of regex magic, strip out of an html string an entire XML element. How this
        works is a bit obscure but it does work. Suppose our html has this element in it somewhere:
                    <foo/>
                    <demandhint>
                        <hint> blah blah </hint>
                    </demandhint>
                    <bar/>
        will be reduced to this:
                    <foo/>
                    <bar/>
        when this funtion is called with element_name = 'demandhint'
        :param element_name: the name of the element to excise
        :param html:         the string representation of the XML to operate on
        :return:             a potentially modified string representation of the XML
        """
        length_start = len(html)
        html = re.sub(r'</' + element_name + '>','~', html)
        html = re.sub(r'<' + element_name + '[^~]+~', '', html)
        return html

    def _strip_hints_from_xml(self, html):
        html = self._strip_element('demandhint', html)
        html = self._strip_element('choicehint', html)
        html = self._strip_element('optionhint', html)
        html = self._strip_element('stringhint', html)
        html = self._strip_element('numerichint', html)
        html = self._strip_element('optionhint', html)
        html = self._strip_element('correcthint', html)
        html = self._strip_element('regexphint', html)
        html = self._strip_element('additional_answer', html)
        html = self._strip_element('stringequalhint', html)
        html = self._strip_element('booleanhint', html)
        html = self._strip_element('stringequalhint', html)
        return html

    def hint_button(self, data):
        self.next_hint_index = int(data['next_hint_index'])
        html = self.get_problem_html(encapsulate=False, show_problem_hint=True)

        return {
            'success': True,
            'contents': html,
        }
>>>>>>> a51b0fff

    def is_past_due(self):
        """
        Is it now past this problem's due date, including grace period?
        """
        return (self.close_date is not None and
                datetime.datetime.now(UTC()) > self.close_date)

    def closed(self):
        """
        Is the student still allowed to submit answers?
        """
        if self.max_attempts is not None and self.attempts >= self.max_attempts:
            return True
        if self.is_past_due():
            return True
        if self.exceeded_time_limit():
            return True

        return False

    def is_submitted(self):
        """
        Used to decide to show or hide RESET or CHECK buttons.

        Means that student submitted problem and nothing more.
        Problem can be completely wrong.
        Pressing RESET button makes this function to return False.
        """
        # used by conditional module
        return self.lcp.done

    def is_attempted(self):
        """
        Has the problem been attempted?

        used by conditional module
        """
        return self.attempts > 0

    def is_correct(self):
        """
        True iff full points
        """
        score_dict = self.get_score()
        return score_dict['score'] == score_dict['total']

    def answer_available(self):
        """
        Is the user allowed to see an answer?
        """
        if self.showanswer == '':
            return False
        elif self.showanswer == "never":
            return False
        elif self.runtime.user_is_staff:
            # This is after the 'never' check because admins can see the answer
            # unless the problem explicitly prevents it
            return True
        elif self.showanswer == 'attempted':
            return self.attempts > 0
        elif self.showanswer == 'answered':
            # NOTE: this is slightly different from 'attempted' -- resetting the problems
            # makes lcp.done False, but leaves attempts unchanged.
            return self.lcp.done
        elif self.showanswer == 'closed':
            return self.closed()
        elif self.showanswer == 'finished':
            return self.closed() or self.is_correct()

        elif self.showanswer == 'past_due':
            return self.is_past_due()
        elif self.showanswer == 'always':
            return True

        return False

    def update_score(self, data):
        """
        Delivers grading response (e.g. from asynchronous code checking) to
            the capa problem, so its score can be updated

        'data' must have a key 'response' which is a string that contains the
            grader's response

        No ajax return is needed. Return empty dict.
        """
        queuekey = data['queuekey']
        score_msg = data['xqueue_body']
        self.lcp.update_score(score_msg, queuekey)
        self.set_state_from_lcp()
        self.publish_grade()

        return dict()  # No AJAX return is needed

    def handle_ungraded_response(self, data):
        """
        Delivers a response from the XQueue to the capa problem

        The score of the problem will not be updated

        Args:
            - data (dict) must contain keys:
                            queuekey - a key specific to this response
                            xqueue_body - the body of the response
        Returns:
            empty dictionary

        No ajax return is needed, so an empty dict is returned
        """
        queuekey = data['queuekey']
        score_msg = data['xqueue_body']

        # pass along the xqueue message to the problem
        self.lcp.ungraded_response(score_msg, queuekey)
        self.set_state_from_lcp()
        return dict()

    def handle_input_ajax(self, data):
        """
        Handle ajax calls meant for a particular input in the problem

        Args:
            - data (dict) - data that should be passed to the input
        Returns:
            - dict containing the response from the input
        """
        response = self.lcp.handle_input_ajax(data)

        # save any state changes that may occur
        self.set_state_from_lcp()
        return response

    def get_answer(self, _data):
        """
        For the "show answer" button.

        Returns the answers: {'answers' : answers}
        """
        event_info = dict()
        event_info['problem_id'] = self.location.to_deprecated_string()
        self.track_function_unmask('showanswer', event_info)
        if not self.answer_available():
            raise NotFoundError('Answer is not available')
        else:
            answers = self.lcp.get_question_answers()
            self.set_state_from_lcp()

        # answers (eg <solution>) may have embedded images
        #   but be careful, some problems are using non-string answer dicts
        new_answers = dict()
        for answer_id in answers:
            try:
                new_answer = {answer_id: self.runtime.replace_urls(answers[answer_id])}
            except TypeError:
                log.debug(u'Unable to perform URL substitution on answers[%s]: %s',
                          answer_id, answers[answer_id])
                new_answer = {answer_id: answers[answer_id]}
            new_answers.update(new_answer)

        return {'answers': new_answers}

    # Figure out if we should move these to capa_problem?
    def get_problem(self, _data):
        """
        Return results of get_problem_html, as a simple dict for json-ing.
        { 'html': <the-html> }

        Used if we want to reconfirm we have the right thing e.g. after
        several AJAX calls.
        """
        return {'html': self.get_problem_html(encapsulate=False)}

    @staticmethod
    def make_dict_of_responses(data):
        """
        Make dictionary of student responses (aka "answers")

        `data` is POST dictionary (webob.multidict.MultiDict).

        The `data` dict has keys of the form 'x_y', which are mapped
        to key 'y' in the returned dict.  For example,
        'input_1_2_3' would be mapped to '1_2_3' in the returned dict.

        Some inputs always expect a list in the returned dict
        (e.g. checkbox inputs).  The convention is that
        keys in the `data` dict that end with '[]' will always
        have list values in the returned dict.
        For example, if the `data` dict contains {'input_1[]': 'test' }
        then the output dict would contain {'1': ['test'] }
        (the value is a list).

        Some other inputs such as ChoiceTextInput expect a dict of values in the returned
        dict  If the key ends with '{}' then we will assume that the value is a json
        encoded dict and deserialize it.
        For example, if the `data` dict contains {'input_1{}': '{"1_2_1": 1}'}
        then the output dict would contain {'1': {"1_2_1": 1} }
        (the value is a dictionary)

        Raises an exception if:

        -A key in the `data` dictionary does not contain at least one underscore
          (e.g. "input" is invalid, but "input_1" is valid)

        -Two keys end up with the same name in the returned dict.
          (e.g. 'input_1' and 'input_1[]', which both get mapped to 'input_1'
           in the returned dict)
        """
        answers = dict()

        # webob.multidict.MultiDict is a view of a list of tuples,
        # so it will return a multi-value key once for each value.
        # We only want to consider each key a single time, so we use set(data.keys())
        for key in set(data.keys()):
            # e.g. input_resistor_1 ==> resistor_1
            _, _, name = key.partition('_')  # pylint: disable=redefined-outer-name

            # If key has no underscores, then partition
            # will return (key, '', '')
            # We detect this and raise an error
            if not name:
                raise ValueError(u"{key} must contain at least one underscore".format(key=key))

            else:
                # This allows for answers which require more than one value for
                # the same form input (e.g. checkbox inputs). The convention is that
                # if the name ends with '[]' (which looks like an array), then the
                # answer will be an array.
                # if the name ends with '{}' (Which looks like a dict),
                # then the answer will be a dict
                is_list_key = name.endswith('[]')
                is_dict_key = name.endswith('{}')
                name = name[:-2] if is_list_key or is_dict_key else name

                if is_list_key:
                    val = data.getall(key)
                elif is_dict_key:
                    try:
                        val = json.loads(data[key])
                    # If the submission wasn't deserializable, raise an error.
                    except(KeyError, ValueError):
                        raise ValueError(
                            u"Invalid submission: {val} for {key}".format(val=data[key], key=key)
                        )
                else:
                    val = data[key]

                # If the name already exists, then we don't want
                # to override it.  Raise an error instead
                if name in answers:
                    raise ValueError(u"Key {name} already exists in answers dict".format(name=name))
                else:
                    answers[name] = val

        return answers

    def publish_grade(self):
        """
        Publishes the student's current grade to the system as an event
        """
        score = self.lcp.get_score()
        self.runtime.publish(
            self,
            'grade',
            {
                'value': score['score'],
                'max_value': score['total'],
            }
        )

        return {'grade': score['score'], 'max_grade': score['total']}

    # pylint: disable=too-many-statements
    def check_problem(self, data, override_time=False):
        """
        Checks whether answers to a problem are correct

        Returns a map of correct/incorrect answers:
          {'success' : 'correct' | 'incorrect' | AJAX alert msg string,
           'contents' : html}
        """
        event_info = dict()
        event_info['state'] = self.lcp.get_state()
        event_info['problem_id'] = self.location.to_deprecated_string()

        answers = self.make_dict_of_responses(data)
        answers_without_files = convert_files_to_filenames(answers)
        event_info['answers'] = answers_without_files

        metric_name = u'capa.check_problem.{}'.format
        # Can override current time
        current_time = datetime.datetime.now(UTC())
        if override_time is not False:
            current_time = override_time

        _ = self.runtime.service(self, "i18n").ugettext

        # Too late. Cannot submit
        if self.closed():
            event_info['failure'] = 'closed'
            self.track_function_unmask('problem_check_fail', event_info)
            if dog_stats_api:
                dog_stats_api.increment(metric_name('checks'), tags=[u'result:failed', u'failure:closed'])
            raise NotFoundError(_("Problem is closed."))

        # Problem submitted. Student should reset before checking again
        if self.done and self.rerandomize == "always":
            event_info['failure'] = 'unreset'
            self.track_function_unmask('problem_check_fail', event_info)
            if dog_stats_api:
                dog_stats_api.increment(metric_name('checks'), tags=[u'result:failed', u'failure:unreset'])
            raise NotFoundError(_("Problem must be reset before it can be checked again."))

        # Problem queued. Students must wait a specified waittime before they are allowed to submit
        # IDEA: consider stealing code from below: pretty-print of seconds, cueing of time remaining
        if self.lcp.is_queued():
            prev_submit_time = self.lcp.get_recentmost_queuetime()

            waittime_between_requests = self.runtime.xqueue['waittime']
            if (current_time - prev_submit_time).total_seconds() < waittime_between_requests:
                msg = _(u"You must wait at least {wait} seconds between submissions.").format(
                    wait=waittime_between_requests)
                return {'success': msg, 'html': ''}

        # Wait time between resets: check if is too soon for submission.
        if self.last_submission_time is not None and self.submission_wait_seconds != 0:
             # pylint: disable=maybe-no-member
             # pylint is unable to verify that .total_seconds() exists
            if (current_time - self.last_submission_time).total_seconds() < self.submission_wait_seconds:
                remaining_secs = int(self.submission_wait_seconds - (current_time - self.last_submission_time).total_seconds())
                msg = _(u'You must wait at least {wait_secs} between submissions. {remaining_secs} remaining.').format(
                    wait_secs=self.pretty_print_seconds(self.submission_wait_seconds),
                    remaining_secs=self.pretty_print_seconds(remaining_secs))
                return {
                    'success': msg,
                    'html': ''
                }

        try:
            correct_map = self.lcp.grade_answers(answers)
            self.attempts = self.attempts + 1
            self.lcp.done = True
            self.set_state_from_lcp()
            self.set_last_submission_time()

        except (StudentInputError, ResponseError, LoncapaProblemError) as inst:
            log.warning("StudentInputError in capa_module:problem_check",
                        exc_info=True)

            # Save the user's state before failing
            self.set_state_from_lcp()

            # If the user is a staff member, include
            # the full exception, including traceback,
            # in the response
            if self.runtime.user_is_staff:
                msg = u"Staff debug info: {tb}".format(tb=cgi.escape(traceback.format_exc()))

            # Otherwise, display just an error message,
            # without a stack trace
            else:
                # Translators: {msg} will be replaced with a problem's error message.
                msg = _(u"Error: {msg}").format(msg=inst.message)

            return {'success': msg}

        except Exception as err:
            # Save the user's state before failing
            self.set_state_from_lcp()

            if self.runtime.DEBUG:
                msg = u"Error checking problem: {}".format(err.message)
                msg += u'\nTraceback:\n{}'.format(traceback.format_exc())
                return {'success': msg}
            raise

        published_grade = self.publish_grade()

        # success = correct if ALL questions in this problem are correct
        success = 'correct'
        for answer_id in correct_map:
            if not correct_map.is_correct(answer_id):
                success = 'incorrect'

        # NOTE: We are logging both full grading and queued-grading submissions. In the latter,
        #       'success' will always be incorrect
        event_info['grade'] = published_grade['grade']
        event_info['max_grade'] = published_grade['max_grade']
        event_info['correct_map'] = correct_map.get_dict()
        event_info['success'] = success
        event_info['attempts'] = self.attempts
        event_info['submission'] = self.get_submission_metadata_safe(answers_without_files, correct_map)
        self.track_function_unmask('problem_check', event_info)

        if dog_stats_api:
            dog_stats_api.increment(metric_name('checks'), tags=[u'result:success'])
            dog_stats_api.histogram(
                metric_name('correct_pct'),
                float(published_grade['grade']) / published_grade['max_grade'],
            )
            dog_stats_api.histogram(
                metric_name('attempts'),
                self.attempts,
            )

        if hasattr(self.runtime, 'psychometrics_handler'):  # update PsychometricsData using callback
            self.runtime.psychometrics_handler(self.get_state_for_lcp())

        # render problem into HTML
        html = self.get_problem_html(encapsulate=False)

        return {
            'success': success,
            'contents': html
        }
    # pylint: enable=too-many-statements

    def track_function_unmask(self, title, event_info):
        """
        All calls to runtime.track_function route through here so that the
        choice names can be unmasked.
        """
        # Do the unmask translates on a copy of event_info,
        # avoiding problems where an event_info is unmasked twice.
        event_unmasked = copy.deepcopy(event_info)
        self.unmask_event(event_unmasked)
        self.runtime.track_function(title, event_unmasked)

    def unmask_event(self, event_info):
        """
        Translates in-place the event_info to account for masking
        and adds information about permutation options in force.
        """
        # answers is like: {u'i4x-Stanford-CS99-problem-dada976e76f34c24bc8415039dee1300_2_1': u'mask_0'}
        # Each response values has an answer_id which matches the key in answers.
        for response in self.lcp.responders.values():
            # Un-mask choice names in event_info for masked responses.
            if response.has_mask():
                # We don't assume much about the structure of event_info,
                # but check for the existence of the things we need to un-mask.

                # Look for answers/id
                answer = event_info.get('answers', {}).get(response.answer_id)
                if answer is not None:
                    event_info['answers'][response.answer_id] = response.unmask_name(answer)

                # Look for state/student_answers/id
                answer = event_info.get('state', {}).get('student_answers', {}).get(response.answer_id)
                if answer is not None:
                    event_info['state']['student_answers'][response.answer_id] = response.unmask_name(answer)

                # Look for old_state/student_answers/id  -- parallel to the above case, happens on reset
                answer = event_info.get('old_state', {}).get('student_answers', {}).get(response.answer_id)
                if answer is not None:
                    event_info['old_state']['student_answers'][response.answer_id] = response.unmask_name(answer)

            # Add 'permutation' to event_info for permuted responses.
            permutation_option = None
            if response.has_shuffle():
                permutation_option = 'shuffle'
            elif response.has_answerpool():
                permutation_option = 'answerpool'

            if permutation_option is not None:
                # Add permutation record tuple: (one of:'shuffle'/'answerpool', [as-displayed list])
                if not 'permutation' in event_info:
                    event_info['permutation'] = {}
                event_info['permutation'][response.answer_id] = (permutation_option, response.unmask_order())

    def pretty_print_seconds(self, num_seconds):
        """
        Returns time duration nicely formated, e.g. "3 minutes 4 seconds"
        """
        # Here _ is the N variant ungettext that does pluralization with a 3-arg call
        _ = self.runtime.service(self, "i18n").ungettext
        hours = num_seconds // 3600
        sub_hour = num_seconds % 3600
        minutes = sub_hour // 60
        seconds = sub_hour % 60
        display = ""
        if hours > 0:
            display += _("{num_hour} hour", "{num_hour} hours", hours).format(num_hour=hours)
        if minutes > 0:
            if display != "":
                display += " "
            # translators: "minute" refers to a minute of time
            display += _("{num_minute} minute", "{num_minute} minutes", minutes).format(num_minute=minutes)
        # Taking care to make "0 seconds" instead of "" for 0 time
        if seconds > 0 or (hours == 0 and minutes == 0):
            if display != "":
                display += " "
            # translators: "second" refers to a second of time
            display += _("{num_second} second", "{num_second} seconds", seconds).format(num_second=seconds)
        return display

    def get_submission_metadata_safe(self, answers, correct_map):
        """
        Ensures that no exceptions are thrown while generating input metadata summaries.  Returns the
        summary if it is successfully created, otherwise an empty dictionary.
        """
        try:
            return self.get_submission_metadata(answers, correct_map)
        except Exception:  # pylint: disable=broad-except
            # NOTE: The above process requires deep inspection of capa structures that may break for some
            # uncommon problem types.  Ensure that it does not prevent answer submission in those
            # cases.  Any occurrences of errors in this block should be investigated and resolved.
            log.exception('Unable to gather submission metadata, it will not be included in the event.')

        return {}

    def get_submission_metadata(self, answers, correct_map):
        """
        Return a map of inputs to their corresponding summarized metadata.

        Returns:
            A map whose keys are a unique identifier for the input (in this case a capa input_id) and
            whose values are:

                question (str): Is the prompt that was presented to the student.  It corresponds to the
                    label of the input.
                answer (mixed): Is the answer the student provided.  This may be a rich structure,
                    however it must be json serializable.
                response_type (str): The XML tag of the capa response type.
                input_type (str): The XML tag of the capa input type.
                correct (bool): Whether or not the provided answer is correct.  Will be an empty
                    string if correctness could not be determined.
                variant (str): In some cases the same question can have several different variants.
                    This string should uniquely identify the variant of the question that was answered.
                    In the capa context this corresponds to the `seed`.

        This function attempts to be very conservative and make very few assumptions about the structure
        of the problem.  If problem related metadata cannot be located it should be replaced with empty
        strings ''.
        """

        input_metadata = {}
        for input_id, internal_answer in answers.iteritems():
            answer_input = self.lcp.inputs.get(input_id)

            if answer_input is None:
                log.warning('Input id %s is not mapped to an input type.', input_id)

            answer_response = None
            for response, responder in self.lcp.responders.iteritems():
                for other_input_id in self.lcp.responder_answers[response]:
                    if other_input_id == input_id:
                        answer_response = responder

            if answer_response is None:
                log.warning('Answer responder could not be found for input_id %s.', input_id)

            user_visible_answer = internal_answer
            if hasattr(answer_input, 'get_user_visible_answer'):
                user_visible_answer = answer_input.get_user_visible_answer(internal_answer)

            # If this problem has rerandomize enabled, then it will generate N variants of the
            # question, one per unique seed value.  In this case we would like to know which
            # variant was selected.  Ideally it would be nice to have the exact question that
            # was presented to the user, with values interpolated etc, but that can be done
            # later if necessary.
            variant = ''
            if self.rerandomize != 'never':
                variant = self.seed

            is_correct = correct_map.is_correct(input_id)
            if is_correct is None:
                is_correct = ''

            input_metadata[input_id] = {
                'question': getattr(answer_input, 'loaded_attributes', {}).get('label', ''),
                'answer': user_visible_answer,
                'response_type': getattr(getattr(answer_response, 'xml', None), 'tag', ''),
                'input_type': getattr(answer_input, 'tag', ''),
                'correct': is_correct,
                'variant': variant,
            }

        return input_metadata

    def rescore_problem(self):
        """
        Checks whether the existing answers to a problem are correct.

        This is called when the correct answer to a problem has been changed,
        and the grade should be re-evaluated.

        Returns a dict with one key:
            {'success' : 'correct' | 'incorrect' | AJAX alert msg string }

        Raises NotFoundError if called on a problem that has not yet been
        answered, or NotImplementedError if it's a problem that cannot be rescored.

        Returns the error messages for exceptions occurring while performing
        the rescoring, rather than throwing them.
        """
        event_info = {'state': self.lcp.get_state(), 'problem_id': self.location.to_deprecated_string()}

        _ = self.runtime.service(self, "i18n").ugettext

        if not self.lcp.supports_rescoring():
            event_info['failure'] = 'unsupported'
            self.track_function_unmask('problem_rescore_fail', event_info)
            # Translators: 'rescoring' refers to the act of re-submitting a student's solution so it can get a new score.
            raise NotImplementedError(_("Problem's definition does not support rescoring."))

        if not self.done:
            event_info['failure'] = 'unanswered'
            self.track_function_unmask('problem_rescore_fail', event_info)
            raise NotFoundError(_("Problem must be answered before it can be graded again."))

        # get old score, for comparison:
        orig_score = self.lcp.get_score()
        event_info['orig_score'] = orig_score['score']
        event_info['orig_total'] = orig_score['total']

        try:
            correct_map = self.lcp.rescore_existing_answers()

        except (StudentInputError, ResponseError, LoncapaProblemError) as inst:
            log.warning("Input error in capa_module:problem_rescore", exc_info=True)
            event_info['failure'] = 'input_error'
            self.track_function_unmask('problem_rescore_fail', event_info)
            return {'success': u"Error: {0}".format(inst.message)}

        except Exception as err:
            event_info['failure'] = 'unexpected'
            self.track_function_unmask('problem_rescore_fail', event_info)
            if self.runtime.DEBUG:
                msg = u"Error checking problem: {0}".format(err.message)
                msg += u'\nTraceback:\n' + traceback.format_exc()
                return {'success': msg}
            raise

        # rescoring should have no effect on attempts, so don't
        # need to increment here, or mark done.  Just save.
        self.set_state_from_lcp()

        self.publish_grade()

        new_score = self.lcp.get_score()
        event_info['new_score'] = new_score['score']
        event_info['new_total'] = new_score['total']

        # success = correct if ALL questions in this problem are correct
        success = 'correct'
        for answer_id in correct_map:
            if not correct_map.is_correct(answer_id):
                success = 'incorrect'

        # NOTE: We are logging both full grading and queued-grading submissions. In the latter,
        #       'success' will always be incorrect
        event_info['correct_map'] = correct_map.get_dict()
        event_info['success'] = success
        event_info['attempts'] = self.attempts
        self.track_function_unmask('problem_rescore', event_info)

        # psychometrics should be called on rescoring requests in the same way as check-problem
        if hasattr(self.runtime, 'psychometrics_handler'):  # update PsychometricsData using callback
            self.runtime.psychometrics_handler(self.get_state_for_lcp())

        return {'success': success}

    def save_problem(self, data):
        """
        Save the passed in answers.
        Returns a dict { 'success' : bool, 'msg' : message }
        The message is informative on success, and an error message on failure.
        """
        event_info = dict()
        event_info['state'] = self.lcp.get_state()
        event_info['problem_id'] = self.location.to_deprecated_string()

        answers = self.make_dict_of_responses(data)
        event_info['answers'] = answers
        _ = self.runtime.service(self, "i18n").ugettext

        # Too late. Cannot submit
        if self.closed() and not self.max_attempts == 0:
            event_info['failure'] = 'closed'
            self.track_function_unmask('save_problem_fail', event_info)
            return {
                'success': False,
                # Translators: 'closed' means the problem's due date has passed. You may no longer attempt to solve the problem.
                'msg': _("Problem is closed.")
            }

        # Problem submitted. Student should reset before saving
        # again.
        if self.done and self.rerandomize == "always":
            event_info['failure'] = 'done'
            self.track_function_unmask('save_problem_fail', event_info)
            return {
                'success': False,
                'msg': _("Problem needs to be reset prior to save.")
            }

        self.lcp.student_answers = answers

        self.set_state_from_lcp()

        self.track_function_unmask('save_problem_success', event_info)
        msg = _("Your answers have been saved.")
        if not self.max_attempts == 0:
            msg = _("Your answers have been saved but not graded. Click 'Submit' to grade them.")
        return {
            'success': True,
            'msg': msg,
        }

    def reset_problem(self, _data):
        """
        Changes problem state to unfinished -- removes student answers,
        and causes problem to rerender itself.

        Returns a dictionary of the form:
          {'success': True/False,
           'html': Problem HTML string }

        If an error occurs, the dictionary will also have an
        `error` key containing an error message.
        """
        event_info = dict()
        event_info['old_state'] = self.lcp.get_state()
        event_info['problem_id'] = self.location.to_deprecated_string()
        _ = self.runtime.service(self, "i18n").ugettext

        if self.closed():
            event_info['failure'] = 'closed'
            self.track_function_unmask('reset_problem_fail', event_info)
            return {
                'success': False,
                # Translators: 'closed' means the problem's due date has passed. You may no longer attempt to solve the problem.
                'error': _("Problem is closed."),
            }

        if not self.done:
            event_info['failure'] = 'not_done'
            self.track_function_unmask('reset_problem_fail', event_info)
            return {
                'success': False,
                'error': _("Refresh the page and make an attempt before resetting."),
            }

        if self.rerandomize in ["always", "onreset"]:
            # Reset random number generator seed.
            self.choose_new_seed()

        # Generate a new problem with either the previous seed or a new seed
        self.lcp = self.new_lcp(None)

        # Pull in the new problem seed
        self.set_state_from_lcp()

        event_info['new_state'] = self.lcp.get_state()
        self.track_function_unmask('reset_problem', event_info)

        return {
            'success': True,
            'html': self.get_problem_html(encapsulate=False),
        }<|MERGE_RESOLUTION|>--- conflicted
+++ resolved
@@ -736,18 +736,6 @@
 
         return html
 
-<<<<<<< HEAD
-    def exceeded_time_limit(self):
-        """
-        Has student used up allotted time, if set
-        """
-        if self.minutes_allowed <= 0 or not self.time_started:
-            return False
-        now = datetime.datetime.now(UTC())
-        # built in hardcoded grace period of 5 min
-        time_limit_end = self.time_started + datetime.timedelta(minutes=(self.minutes_allowed + 5))
-        return now > time_limit_end
-=======
     def _strip_element(self, element_name, html):
         """
         Using a bit of regex magic, strip out of an html string an entire XML element. How this
@@ -793,7 +781,17 @@
             'success': True,
             'contents': html,
         }
->>>>>>> a51b0fff
+
+    def exceeded_time_limit(self):
+        """
+        Has student used up allotted time, if set
+        """
+        if self.minutes_allowed <= 0 or not self.time_started:
+            return False
+        now = datetime.datetime.now(UTC())
+        # built in hardcoded grace period of 5 min
+        time_limit_end = self.time_started + datetime.timedelta(minutes=(self.minutes_allowed + 5))
+        return now > time_limit_end
 
     def is_past_due(self):
         """
