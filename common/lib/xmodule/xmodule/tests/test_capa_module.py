# -*- coding: utf-8 -*-
"""
Tests of the Capa XModule
"""
#pylint: disable=C0111
#pylint: disable=R0904
#pylint: disable=C0103
#pylint: disable=C0302

import datetime
from mock import Mock, patch
import unittest
import random
import json

import xmodule
from capa.responsetypes import (StudentInputError, LoncapaProblemError,
                                ResponseError)
from xmodule.capa_module import CapaModule, ComplexEncoder
from xmodule.modulestore import Location
from xblock.field_data import DictFieldData
from xblock.fields import ScopeIds

from django.http import QueryDict

from . import get_test_system
from pytz import UTC
from capa.correctmap import CorrectMap


class CapaFactory(object):
    """
    A helper class to create problem modules with various parameters for testing.
    """

    sample_problem_xml = """<?xml version="1.0"?>
<problem>
  <text>
    <p>What is pi, to two decimal placs?</p>
  </text>
<numericalresponse answer="3.14">
<textline math="1" size="30"/>
</numericalresponse>
</problem>
"""

    num = 0

    @staticmethod
    def next_num():
        CapaFactory.num += 1
        return CapaFactory.num

    @staticmethod
    def input_key():
        """
        Return the input key to use when passing GET parameters
        """
        return ("input_" + CapaFactory.answer_key())

    @staticmethod
    def answer_key():
        """
        Return the key stored in the capa problem answer dict
        """
        return ("-".join(['i4x', 'edX', 'capa_test', 'problem',
                         'SampleProblem%d' % CapaFactory.num]) +
                "_2_1")

    @staticmethod
    def create(attempts=None,
               problem_state=None,
               correct=False,
<<<<<<< HEAD
               done=None,
               text_customization=None
=======
               **kwargs
>>>>>>> 94ea0f9e
               ):
        """
        All parameters are optional, and are added to the created problem if specified.

        Arguments:
            graceperiod:
            due:
            max_attempts:
            showanswer:
            force_save_button:
            rerandomize: all strings, as specified in the policy for the problem

            problem_state: a dict to to be serialized into the instance_state of the
                module.

            attempts: also added to instance state.  Will be converted to an int.
        """
        location = Location(["i4x", "edX", "capa_test", "problem",
                             "SampleProblem{0}".format(CapaFactory.next_num())])
        field_data = {'data': CapaFactory.sample_problem_xml}

<<<<<<< HEAD
        if graceperiod is not None:
            field_data['graceperiod'] = graceperiod
        if due is not None:
            field_data['due'] = due
        if max_attempts is not None:
            field_data['max_attempts'] = max_attempts
        if showanswer is not None:
            field_data['showanswer'] = showanswer
        if force_save_button is not None:
            field_data['force_save_button'] = force_save_button
        if rerandomize is not None:
            field_data['rerandomize'] = rerandomize
        if done is not None:
            field_data['done'] = done
        if text_customization is not None:
            field_data['text_customization'] = text_customization

=======
        model_data.update(kwargs)
>>>>>>> 94ea0f9e
        descriptor = Mock(weight="1")
        if problem_state is not None:
            field_data.update(problem_state)
        if attempts is not None:
            # converting to int here because I keep putting "0" and "1" in the tests
            # since everything else is a string.
            field_data['attempts'] = int(attempts)

        system = get_test_system()
        system.render_template = Mock(return_value="<div>Test Template HTML</div>")
        module = CapaModule(
            descriptor,
            system,
            DictFieldData(field_data),
            ScopeIds(None, None, location, location),
        )

        if correct:
            # TODO: probably better to actually set the internal state properly, but...
            module.get_score = lambda: {'score': 1, 'total': 1}
        else:
            module.get_score = lambda: {'score': 0, 'total': 1}

        return module


class CapaModuleTest(unittest.TestCase):

    def setUp(self):
        now = datetime.datetime.now(UTC)
        day_delta = datetime.timedelta(days=1)
        self.yesterday_str = str(now - day_delta)
        self.today_str = str(now)
        self.tomorrow_str = str(now + day_delta)

        # in the capa grace period format, not in time delta format
        self.two_day_delta_str = "2 days"

    def test_import(self):
        module = CapaFactory.create()
        self.assertEqual(module.get_score()['score'], 0)

        other_module = CapaFactory.create()
        self.assertEqual(module.get_score()['score'], 0)
        self.assertNotEqual(module.url_name, other_module.url_name,
                            "Factory should be creating unique names for each problem")

    def test_correct(self):
        """
        Check that the factory creates correct and incorrect problems properly.
        """
        module = CapaFactory.create()
        self.assertEqual(module.get_score()['score'], 0)

        other_module = CapaFactory.create(correct=True)
        self.assertEqual(other_module.get_score()['score'], 1)

    def test_showanswer_default(self):
        """
        Make sure the show answer logic does the right thing.
        """
        # default, no due date, showanswer 'closed', so problem is open, and show_answer
        # not visible.
        problem = CapaFactory.create()
        self.assertFalse(problem.answer_available())

    def test_showanswer_attempted(self):
        problem = CapaFactory.create(showanswer='attempted')
        self.assertFalse(problem.answer_available())
        problem.attempts = 1
        self.assertTrue(problem.answer_available())

    def test_showanswer_closed(self):

        # can see after attempts used up, even with due date in the future
        used_all_attempts = CapaFactory.create(showanswer='closed',
                                               max_attempts="1",
                                               attempts="1",
                                               due=self.tomorrow_str)
        self.assertTrue(used_all_attempts.answer_available())

        # can see after due date
        after_due_date = CapaFactory.create(showanswer='closed',
                                            max_attempts="1",
                                            attempts="0",
                                            due=self.yesterday_str)

        self.assertTrue(after_due_date.answer_available())

        # can't see because attempts left
        attempts_left_open = CapaFactory.create(showanswer='closed',
                                                max_attempts="1",
                                                attempts="0",
                                                due=self.tomorrow_str)
        self.assertFalse(attempts_left_open.answer_available())

        # Can't see because grace period hasn't expired
        still_in_grace = CapaFactory.create(showanswer='closed',
                                            max_attempts="1",
                                            attempts="0",
                                            due=self.yesterday_str,
                                            graceperiod=self.two_day_delta_str)
        self.assertFalse(still_in_grace.answer_available())

    def test_showanswer_past_due(self):
        """
        With showanswer="past_due" should only show answer after the problem is closed
        for everyone--e.g. after due date + grace period.
        """

        # can't see after attempts used up, even with due date in the future
        used_all_attempts = CapaFactory.create(showanswer='past_due',
                                               max_attempts="1",
                                               attempts="1",
                                               due=self.tomorrow_str)
        self.assertFalse(used_all_attempts.answer_available())

        # can see after due date
        past_due_date = CapaFactory.create(showanswer='past_due',
                                           max_attempts="1",
                                           attempts="0",
                                           due=self.yesterday_str)
        self.assertTrue(past_due_date.answer_available())

        # can't see because attempts left
        attempts_left_open = CapaFactory.create(showanswer='past_due',
                                                max_attempts="1",
                                                attempts="0",
                                                due=self.tomorrow_str)
        self.assertFalse(attempts_left_open.answer_available())

        # Can't see because grace period hasn't expired, even though have no more
        # attempts.
        still_in_grace = CapaFactory.create(showanswer='past_due',
                                            max_attempts="1",
                                            attempts="1",
                                            due=self.yesterday_str,
                                            graceperiod=self.two_day_delta_str)
        self.assertFalse(still_in_grace.answer_available())

    def test_showanswer_finished(self):
        """
        With showanswer="finished" should show answer after the problem is closed,
        or after the answer is correct.
        """

        # can see after attempts used up, even with due date in the future
        used_all_attempts = CapaFactory.create(showanswer='finished',
                                               max_attempts="1",
                                               attempts="1",
                                               due=self.tomorrow_str)
        self.assertTrue(used_all_attempts.answer_available())

        # can see after due date
        past_due_date = CapaFactory.create(showanswer='finished',
                                           max_attempts="1",
                                           attempts="0",
                                           due=self.yesterday_str)
        self.assertTrue(past_due_date.answer_available())

        # can't see because attempts left and wrong
        attempts_left_open = CapaFactory.create(showanswer='finished',
                                                max_attempts="1",
                                                attempts="0",
                                                due=self.tomorrow_str)
        self.assertFalse(attempts_left_open.answer_available())

        # _can_ see because attempts left and right
        correct_ans = CapaFactory.create(showanswer='finished',
                                         max_attempts="1",
                                         attempts="0",
                                         due=self.tomorrow_str,
                                         correct=True)
        self.assertTrue(correct_ans.answer_available())

        # Can see even though grace period hasn't expired, because have no more
        # attempts.
        still_in_grace = CapaFactory.create(showanswer='finished',
                                            max_attempts="1",
                                            attempts="1",
                                            due=self.yesterday_str,
                                            graceperiod=self.two_day_delta_str)
        self.assertTrue(still_in_grace.answer_available())

    def test_closed(self):

        # Attempts < Max attempts --> NOT closed
        module = CapaFactory.create(max_attempts="1", attempts="0")
        self.assertFalse(module.closed())

        # Attempts < Max attempts --> NOT closed
        module = CapaFactory.create(max_attempts="2", attempts="1")
        self.assertFalse(module.closed())

        # Attempts = Max attempts --> closed
        module = CapaFactory.create(max_attempts="1", attempts="1")
        self.assertTrue(module.closed())

        # Attempts > Max attempts --> closed
        module = CapaFactory.create(max_attempts="1", attempts="2")
        self.assertTrue(module.closed())

        # Max attempts = 0 --> closed
        module = CapaFactory.create(max_attempts="0", attempts="2")
        self.assertTrue(module.closed())

        # Past due --> closed
        module = CapaFactory.create(max_attempts="1", attempts="0",
                                    due=self.yesterday_str)
        self.assertTrue(module.closed())

    def test_due_date_extension(self):

        module = CapaFactory.create(
            max_attempts="1", attempts="0", due=self.yesterday_str,
            extended_due=self.tomorrow_str)
        self.assertFalse(module.closed())

    def test_parse_get_params(self):

        # We have to set up Django settings in order to use QueryDict
        from django.conf import settings
        if not settings.configured:
            settings.configure()

        # Valid GET param dict
        valid_get_dict = self._querydict_from_dict({'input_1': 'test',
                                                    'input_1_2': 'test',
                                                    'input_1_2_3': 'test',
                                                    'input_[]_3': 'test',
                                                    'input_4': None,
                                                    'input_5': [],
                                                    'input_6': 5})

        result = CapaModule.make_dict_of_responses(valid_get_dict)

        # Expect that we get a dict with "input" stripped from key names
        # and that we get the same values back
        for key in result.keys():
            original_key = "input_" + key
            self.assertTrue(original_key in valid_get_dict,
                            "Output dict should have key %s" % original_key)
            self.assertEqual(valid_get_dict[original_key], result[key])

        # Valid GET param dict with list keys
        valid_get_dict = self._querydict_from_dict({'input_2[]': ['test1', 'test2']})
        result = CapaModule.make_dict_of_responses(valid_get_dict)
        self.assertTrue('2' in result)
        self.assertEqual(['test1', 'test2'], result['2'])

        # If we use [] at the end of a key name, we should always
        # get a list, even if there's just one value
        valid_get_dict = self._querydict_from_dict({'input_1[]': 'test'})
        result = CapaModule.make_dict_of_responses(valid_get_dict)
        self.assertEqual(result['1'], ['test'])

        # If we have no underscores in the name, then the key is invalid
        invalid_get_dict = self._querydict_from_dict({'input': 'test'})
        with self.assertRaises(ValueError):
            result = CapaModule.make_dict_of_responses(invalid_get_dict)

        # Two equivalent names (one list, one non-list)
        # One of the values would overwrite the other, so detect this
        # and raise an exception
        invalid_get_dict = self._querydict_from_dict({'input_1[]': 'test 1',
                                                      'input_1': 'test 2'})
        with self.assertRaises(ValueError):
            result = CapaModule.make_dict_of_responses(invalid_get_dict)

    def _querydict_from_dict(self, param_dict):
        """
        Create a Django QueryDict from a Python dictionary
        """

        # QueryDict objects are immutable by default, so we make
        # a copy that we can update.
        querydict = QueryDict('')
        copyDict = querydict.copy()

        for (key, val) in param_dict.items():

            # QueryDicts handle lists differently from ordinary values,
            # so we have to specifically tell the QueryDict that
            # this is a list
            if type(val) is list:
                copyDict.setlist(key, val)
            else:
                copyDict[key] = val

        return copyDict

    def test_check_problem_correct(self):

        module = CapaFactory.create(attempts=1)

        # Simulate that all answers are marked correct, no matter
        # what the input is, by patching CorrectMap.is_correct()
        # Also simulate rendering the HTML
        # TODO: pep8 thinks the following line has invalid syntax
        with patch('capa.correctmap.CorrectMap.is_correct') as mock_is_correct, \
                patch('xmodule.capa_module.CapaModule.get_problem_html') as mock_html:
            mock_is_correct.return_value = True
            mock_html.return_value = "Test HTML"

            # Check the problem
            get_request_dict = {CapaFactory.input_key(): '3.14'}
            result = module.check_problem(get_request_dict)

        # Expect that the problem is marked correct
        self.assertEqual(result['success'], 'correct')

        # Expect that we get the (mocked) HTML
        self.assertEqual(result['contents'], 'Test HTML')

        # Expect that the number of attempts is incremented by 1
        self.assertEqual(module.attempts, 2)

    def test_check_problem_incorrect(self):

        module = CapaFactory.create(attempts=0)

        # Simulate marking the input incorrect
        with patch('capa.correctmap.CorrectMap.is_correct') as mock_is_correct:
            mock_is_correct.return_value = False

            # Check the problem
            get_request_dict = {CapaFactory.input_key(): '0'}
            result = module.check_problem(get_request_dict)

        # Expect that the problem is marked correct
        self.assertEqual(result['success'], 'incorrect')

        # Expect that the number of attempts is incremented by 1
        self.assertEqual(module.attempts, 1)

    def test_check_problem_closed(self):
        module = CapaFactory.create(attempts=3)

        # Problem closed -- cannot submit
        # Simulate that CapaModule.closed() always returns True
        with patch('xmodule.capa_module.CapaModule.closed') as mock_closed:
            mock_closed.return_value = True
            with self.assertRaises(xmodule.exceptions.NotFoundError):
                get_request_dict = {CapaFactory.input_key(): '3.14'}
                module.check_problem(get_request_dict)

        # Expect that number of attempts NOT incremented
        self.assertEqual(module.attempts, 3)

    def test_check_problem_resubmitted_with_randomize(self):
        rerandomize_values = ['always', 'true']

        for rerandomize in rerandomize_values:
            # Randomize turned on
            module = CapaFactory.create(rerandomize=rerandomize, attempts=0)

            # Simulate that the problem is completed
            module.done = True

            # Expect that we cannot submit
            with self.assertRaises(xmodule.exceptions.NotFoundError):
                get_request_dict = {CapaFactory.input_key(): '3.14'}
                module.check_problem(get_request_dict)

            # Expect that number of attempts NOT incremented
            self.assertEqual(module.attempts, 0)

    def test_check_problem_resubmitted_no_randomize(self):
        rerandomize_values = ['never', 'false', 'per_student']

        for rerandomize in rerandomize_values:
            # Randomize turned off
            module = CapaFactory.create(rerandomize=rerandomize, attempts=0, done=True)

            # Expect that we can submit successfully
            get_request_dict = {CapaFactory.input_key(): '3.14'}
            result = module.check_problem(get_request_dict)

            self.assertEqual(result['success'], 'correct')

            # Expect that number of attempts IS incremented
            self.assertEqual(module.attempts, 1)

    def test_check_problem_queued(self):
        module = CapaFactory.create(attempts=1)

        # Simulate that the problem is queued
        with patch('capa.capa_problem.LoncapaProblem.is_queued') \
                as mock_is_queued, \
            patch('capa.capa_problem.LoncapaProblem.get_recentmost_queuetime') \
                as mock_get_queuetime:

            mock_is_queued.return_value = True
            mock_get_queuetime.return_value = datetime.datetime.now(UTC)

            get_request_dict = {CapaFactory.input_key(): '3.14'}
            result = module.check_problem(get_request_dict)

            # Expect an AJAX alert message in 'success'
            self.assertTrue('You must wait' in result['success'])

        # Expect that the number of attempts is NOT incremented
        self.assertEqual(module.attempts, 1)

    def test_check_problem_error(self):

        # Try each exception that capa_module should handle
        exception_classes = [StudentInputError,
                             LoncapaProblemError,
                             ResponseError]
        for exception_class in exception_classes:

            # Create the module
            module = CapaFactory.create(attempts=1)

            # Ensure that the user is NOT staff
            module.system.user_is_staff = False

            # Simulate answering a problem that raises the exception
            with patch('capa.capa_problem.LoncapaProblem.grade_answers') as mock_grade:
                mock_grade.side_effect = exception_class('test error')

                get_request_dict = {CapaFactory.input_key(): '3.14'}
                result = module.check_problem(get_request_dict)

            # Expect an AJAX alert message in 'success'
            expected_msg = 'Error: test error'
            self.assertEqual(expected_msg, result['success'])

            # Expect that the number of attempts is NOT incremented
            self.assertEqual(module.attempts, 1)

    def test_check_problem_other_errors(self):
        """
        Test that errors other than the expected kinds give an appropriate message.

        See also `test_check_problem_error` for the "expected kinds" or errors.
        """
        # Create the module
        module = CapaFactory.create(attempts=1)

        # Ensure that the user is NOT staff
        module.system.user_is_staff = False

        # Ensure that DEBUG is on
        module.system.DEBUG = True

        # Simulate answering a problem that raises the exception
        with patch('capa.capa_problem.LoncapaProblem.grade_answers') as mock_grade:
            error_msg = u"Superterrible error happened: ☠"
            mock_grade.side_effect = Exception(error_msg)

            get_request_dict = {CapaFactory.input_key(): '3.14'}
            result = module.check_problem(get_request_dict)

        # Expect an AJAX alert message in 'success'
        self.assertTrue(error_msg in result['success'])

    def test_check_problem_error_nonascii(self):

        # Try each exception that capa_module should handle
        exception_classes = [StudentInputError,
                             LoncapaProblemError,
                             ResponseError]
        for exception_class in exception_classes:

            # Create the module
            module = CapaFactory.create(attempts=1)

            # Ensure that the user is NOT staff
            module.system.user_is_staff = False

            # Simulate answering a problem that raises the exception
            with patch('capa.capa_problem.LoncapaProblem.grade_answers') as mock_grade:
                mock_grade.side_effect = exception_class(u"ȧƈƈḗƞŧḗḓ ŧḗẋŧ ƒǿř ŧḗşŧīƞɠ")

                get_request_dict = {CapaFactory.input_key(): '3.14'}
                result = module.check_problem(get_request_dict)

            # Expect an AJAX alert message in 'success'
            expected_msg = u'Error: ȧƈƈḗƞŧḗḓ ŧḗẋŧ ƒǿř ŧḗşŧīƞɠ'
            self.assertEqual(expected_msg, result['success'])

            # Expect that the number of attempts is NOT incremented
            self.assertEqual(module.attempts, 1)

    def test_check_problem_error_with_staff_user(self):

        # Try each exception that capa module should handle
        for exception_class in [StudentInputError,
                                LoncapaProblemError,
                                ResponseError]:

            # Create the module
            module = CapaFactory.create(attempts=1)

            # Ensure that the user IS staff
            module.system.user_is_staff = True

            # Simulate answering a problem that raises an exception
            with patch('capa.capa_problem.LoncapaProblem.grade_answers') as mock_grade:
                mock_grade.side_effect = exception_class('test error')

                get_request_dict = {CapaFactory.input_key(): '3.14'}
                result = module.check_problem(get_request_dict)

            # Expect an AJAX alert message in 'success'
            self.assertTrue('test error' in result['success'])

            # We DO include traceback information for staff users
            self.assertTrue('Traceback' in result['success'])

            # Expect that the number of attempts is NOT incremented
            self.assertEqual(module.attempts, 1)

    def test_reset_problem(self):
        module = CapaFactory.create(done=True)
        module.new_lcp = Mock(wraps=module.new_lcp)
        module.choose_new_seed = Mock(wraps=module.choose_new_seed)

        # Stub out HTML rendering
        with patch('xmodule.capa_module.CapaModule.get_problem_html') as mock_html:
            mock_html.return_value = "<div>Test HTML</div>"

            # Reset the problem
            get_request_dict = {}
            result = module.reset_problem(get_request_dict)

        # Expect that the request was successful
        self.assertTrue('success' in result and result['success'])

        # Expect that the problem HTML is retrieved
        self.assertTrue('html' in result)
        self.assertEqual(result['html'], "<div>Test HTML</div>")

        # Expect that the problem was reset
        module.new_lcp.assert_called_once_with(None)

    def test_reset_problem_closed(self):
        # pre studio default
        module = CapaFactory.create(rerandomize="always")

        # Simulate that the problem is closed
        with patch('xmodule.capa_module.CapaModule.closed') as mock_closed:
            mock_closed.return_value = True

            # Try to reset the problem
            get_request_dict = {}
            result = module.reset_problem(get_request_dict)

        # Expect that the problem was NOT reset
        self.assertTrue('success' in result and not result['success'])

    def test_reset_problem_not_done(self):
        # Simulate that the problem is NOT done
        module = CapaFactory.create(done=False)

        # Try to reset the problem
        get_request_dict = {}
        result = module.reset_problem(get_request_dict)

        # Expect that the problem was NOT reset
        self.assertTrue('success' in result and not result['success'])

    def test_rescore_problem_correct(self):

        module = CapaFactory.create(attempts=1, done=True)

        # Simulate that all answers are marked correct, no matter
        # what the input is, by patching LoncapaResponse.evaluate_answers()
        with patch('capa.responsetypes.LoncapaResponse.evaluate_answers') as mock_evaluate_answers:
            mock_evaluate_answers.return_value = CorrectMap(CapaFactory.answer_key(), 'correct')
            result = module.rescore_problem()

        # Expect that the problem is marked correct
        self.assertEqual(result['success'], 'correct')

        # Expect that we get no HTML
        self.assertFalse('contents' in result)

        # Expect that the number of attempts is not incremented
        self.assertEqual(module.attempts, 1)

    def test_rescore_problem_incorrect(self):
        # make sure it also works when attempts have been reset,
        # so add this to the test:
        module = CapaFactory.create(attempts=0, done=True)

        # Simulate that all answers are marked incorrect, no matter
        # what the input is, by patching LoncapaResponse.evaluate_answers()
        with patch('capa.responsetypes.LoncapaResponse.evaluate_answers') as mock_evaluate_answers:
            mock_evaluate_answers.return_value = CorrectMap(CapaFactory.answer_key(), 'incorrect')
            result = module.rescore_problem()

        # Expect that the problem is marked incorrect
        self.assertEqual(result['success'], 'incorrect')

        # Expect that the number of attempts is not incremented
        self.assertEqual(module.attempts, 0)

    def test_rescore_problem_not_done(self):
        # Simulate that the problem is NOT done
        module = CapaFactory.create(done=False)

        # Try to rescore the problem, and get exception
        with self.assertRaises(xmodule.exceptions.NotFoundError):
            module.rescore_problem()

    def test_rescore_problem_not_supported(self):
        module = CapaFactory.create(done=True)

        # Try to rescore the problem, and get exception
        with patch('capa.capa_problem.LoncapaProblem.supports_rescoring') as mock_supports_rescoring:
            mock_supports_rescoring.return_value = False
            with self.assertRaises(NotImplementedError):
                module.rescore_problem()

    def _rescore_problem_error_helper(self, exception_class):
        """Helper to allow testing all errors that rescoring might return."""
        # Create the module
        module = CapaFactory.create(attempts=1, done=True)

        # Simulate answering a problem that raises the exception
        with patch('capa.capa_problem.LoncapaProblem.rescore_existing_answers') as mock_rescore:
            mock_rescore.side_effect = exception_class(u'test error \u03a9')
            result = module.rescore_problem()

        # Expect an AJAX alert message in 'success'
        expected_msg = u'Error: test error \u03a9'
        self.assertEqual(result['success'], expected_msg)

        # Expect that the number of attempts is NOT incremented
        self.assertEqual(module.attempts, 1)

    def test_rescore_problem_student_input_error(self):
        self._rescore_problem_error_helper(StudentInputError)

    def test_rescore_problem_problem_error(self):
        self._rescore_problem_error_helper(LoncapaProblemError)

    def test_rescore_problem_response_error(self):
        self._rescore_problem_error_helper(ResponseError)

    def test_save_problem(self):
        module = CapaFactory.create(done=False)

        # Save the problem
        get_request_dict = {CapaFactory.input_key(): '3.14'}
        result = module.save_problem(get_request_dict)

        # Expect that answers are saved to the problem
        expected_answers = {CapaFactory.answer_key(): '3.14'}
        self.assertEqual(module.lcp.student_answers, expected_answers)

        # Expect that the result is success
        self.assertTrue('success' in result and result['success'])

    def test_save_problem_closed(self):
        module = CapaFactory.create(done=False)

        # Simulate that the problem is closed
        with patch('xmodule.capa_module.CapaModule.closed') as mock_closed:
            mock_closed.return_value = True

            # Try to save the problem
            get_request_dict = {CapaFactory.input_key(): '3.14'}
            result = module.save_problem(get_request_dict)

        # Expect that the result is failure
        self.assertTrue('success' in result and not result['success'])

    def test_save_problem_submitted_with_randomize(self):

        # Capa XModule treats 'always' and 'true' equivalently
        rerandomize_values = ['always', 'true']

        for rerandomize in rerandomize_values:
            module = CapaFactory.create(rerandomize=rerandomize, done=True)

            # Try to save
            get_request_dict = {CapaFactory.input_key(): '3.14'}
            result = module.save_problem(get_request_dict)

            # Expect that we cannot save
            self.assertTrue('success' in result and not result['success'])

    def test_save_problem_submitted_no_randomize(self):

        # Capa XModule treats 'false' and 'per_student' equivalently
        rerandomize_values = ['never', 'false', 'per_student']

        for rerandomize in rerandomize_values:
            module = CapaFactory.create(rerandomize=rerandomize, done=True)

            # Try to save
            get_request_dict = {CapaFactory.input_key(): '3.14'}
            result = module.save_problem(get_request_dict)

            # Expect that we succeed
            self.assertTrue('success' in result and result['success'])

    def test_check_button_name(self):

        # If last attempt, button name changes to "Final Check"
        # Just in case, we also check what happens if we have
        # more attempts than allowed.
        attempts = random.randint(1, 10)
        module = CapaFactory.create(attempts=attempts - 1, max_attempts=attempts)
        self.assertEqual(module.check_button_name(), "Final Check")

        module = CapaFactory.create(attempts=attempts, max_attempts=attempts)
        self.assertEqual(module.check_button_name(), "Final Check")

        module = CapaFactory.create(attempts=attempts + 1, max_attempts=attempts)
        self.assertEqual(module.check_button_name(), "Final Check")

        # Otherwise, button name is "Check"
        module = CapaFactory.create(attempts=attempts - 2, max_attempts=attempts)
        self.assertEqual(module.check_button_name(), "Check")

        module = CapaFactory.create(attempts=attempts - 3, max_attempts=attempts)
        self.assertEqual(module.check_button_name(), "Check")

        # If no limit on attempts, then always show "Check"
        module = CapaFactory.create(attempts=attempts - 3)
        self.assertEqual(module.check_button_name(), "Check")

        module = CapaFactory.create(attempts=0)
        self.assertEqual(module.check_button_name(), "Check")

    def test_check_button_name_customization(self):
        module = CapaFactory.create(attempts=1,
                                    max_attempts=10,
                                    text_customization={"custom_check": "Submit", "custom_final_check": "Final Submit"}
                                    )
        self.assertEqual(module.check_button_name(), "Submit")

        module = CapaFactory.create(attempts=9,
                                    max_attempts=10,
                                    text_customization={"custom_check": "Submit", "custom_final_check": "Final Submit"}
                                    )
        self.assertEqual(module.check_button_name(), "Final Submit")

    def test_should_show_check_button(self):

        attempts = random.randint(1, 10)

        # If we're after the deadline, do NOT show check button
        module = CapaFactory.create(due=self.yesterday_str)
        self.assertFalse(module.should_show_check_button())

        # If user is out of attempts, do NOT show the check button
        module = CapaFactory.create(attempts=attempts, max_attempts=attempts)
        self.assertFalse(module.should_show_check_button())

        # If survey question (max_attempts = 0), do NOT show the check button
        module = CapaFactory.create(max_attempts=0)
        self.assertFalse(module.should_show_check_button())

        # If user submitted a problem but hasn't reset,
        # do NOT show the check button
        # Note:  we can only reset when rerandomize="always" or "true"
        module = CapaFactory.create(rerandomize="always", done=True)
        self.assertFalse(module.should_show_check_button())

        module = CapaFactory.create(rerandomize="true", done=True)
        self.assertFalse(module.should_show_check_button())

        # Otherwise, DO show the check button
        module = CapaFactory.create()
        self.assertTrue(module.should_show_check_button())

        # If the user has submitted the problem
        # and we do NOT have a reset button, then we can show the check button
        # Setting rerandomize to "never" or "false" ensures that the reset button
        # is not shown
        module = CapaFactory.create(rerandomize="never", done=True)
        self.assertTrue(module.should_show_check_button())

        module = CapaFactory.create(rerandomize="false", done=True)
        self.assertTrue(module.should_show_check_button())

        module = CapaFactory.create(rerandomize="per_student", done=True)
        self.assertTrue(module.should_show_check_button())

    def test_should_show_reset_button(self):

        attempts = random.randint(1, 10)

        # If we're after the deadline, do NOT show the reset button
        module = CapaFactory.create(due=self.yesterday_str, done=True)
        self.assertFalse(module.should_show_reset_button())

        # If the user is out of attempts, do NOT show the reset button
        module = CapaFactory.create(attempts=attempts, max_attempts=attempts, done=True)
        self.assertFalse(module.should_show_reset_button())

        # If we're NOT randomizing, then do NOT show the reset button
        module = CapaFactory.create(rerandomize="never", done=True)
        self.assertFalse(module.should_show_reset_button())

        # If we're NOT randomizing, then do NOT show the reset button
        module = CapaFactory.create(rerandomize="per_student", done=True)
        self.assertFalse(module.should_show_reset_button())

        # If we're NOT randomizing, then do NOT show the reset button
        module = CapaFactory.create(rerandomize="false", done=True)
        self.assertFalse(module.should_show_reset_button())

        # If the user hasn't submitted an answer yet,
        # then do NOT show the reset button
        module = CapaFactory.create(done=False)
        self.assertFalse(module.should_show_reset_button())

        # pre studio default value, DO show the reset button
        module = CapaFactory.create(rerandomize="always", done=True)
        self.assertTrue(module.should_show_reset_button())

        # If survey question for capa (max_attempts = 0),
        # DO show the reset button
        module = CapaFactory.create(rerandomize="always", max_attempts=0, done=True)
        self.assertTrue(module.should_show_reset_button())

    def test_should_show_save_button(self):

        attempts = random.randint(1, 10)

        # If we're after the deadline, do NOT show the save button
        module = CapaFactory.create(due=self.yesterday_str, done=True)
        self.assertFalse(module.should_show_save_button())

        # If the user is out of attempts, do NOT show the save button
        module = CapaFactory.create(attempts=attempts, max_attempts=attempts, done=True)
        self.assertFalse(module.should_show_save_button())

        # If user submitted a problem but hasn't reset, do NOT show the save button
        module = CapaFactory.create(rerandomize="always", done=True)
        self.assertFalse(module.should_show_save_button())

        module = CapaFactory.create(rerandomize="true", done=True)
        self.assertFalse(module.should_show_save_button())

        # If the user has unlimited attempts and we are not randomizing,
        # then do NOT show a save button
        # because they can keep using "Check"
        module = CapaFactory.create(max_attempts=None, rerandomize="never", done=False)
        self.assertFalse(module.should_show_save_button())

        module = CapaFactory.create(max_attempts=None, rerandomize="false", done=True)
        self.assertFalse(module.should_show_save_button())

        module = CapaFactory.create(max_attempts=None, rerandomize="per_student", done=True)
        self.assertFalse(module.should_show_save_button())

        # pre-studio default, DO show the save button
        module = CapaFactory.create(rerandomize="always", done=False)
        self.assertTrue(module.should_show_save_button())

        # If we're not randomizing and we have limited attempts,  then we can save
        module = CapaFactory.create(rerandomize="never", max_attempts=2, done=True)
        self.assertTrue(module.should_show_save_button())

        module = CapaFactory.create(rerandomize="false", max_attempts=2, done=True)
        self.assertTrue(module.should_show_save_button())

        module = CapaFactory.create(rerandomize="per_student", max_attempts=2, done=True)
        self.assertTrue(module.should_show_save_button())

        # If survey question for capa (max_attempts = 0),
        # DO show the save button
        module = CapaFactory.create(max_attempts=0, done=False)
        self.assertTrue(module.should_show_save_button())

    def test_should_show_save_button_force_save_button(self):
        # If we're after the deadline, do NOT show the save button
        # even though we're forcing a save
        module = CapaFactory.create(due=self.yesterday_str,
                                    force_save_button="true",
                                    done=True)
        self.assertFalse(module.should_show_save_button())

        # If the user is out of attempts, do NOT show the save button
        attempts = random.randint(1, 10)
        module = CapaFactory.create(attempts=attempts,
                                    max_attempts=attempts,
                                    force_save_button="true",
                                    done=True)
        self.assertFalse(module.should_show_save_button())

        # Otherwise, if we force the save button,
        # then show it even if we would ordinarily
        # require a reset first
        module = CapaFactory.create(force_save_button="true",
                                    rerandomize="always",
                                    done=True)
        self.assertTrue(module.should_show_save_button())

        module = CapaFactory.create(force_save_button="true",
                                    rerandomize="true",
                                    done=True)
        self.assertTrue(module.should_show_save_button())

    def test_no_max_attempts(self):
        module = CapaFactory.create(max_attempts='')
        html = module.get_problem_html()
        self.assertTrue(html is not None)
        # assert that we got here without exploding

    def test_get_problem_html(self):
        module = CapaFactory.create()

        # We've tested the show/hide button logic in other tests,
        # so here we hard-wire the values
        show_check_button = bool(random.randint(0, 1) % 2)
        show_reset_button = bool(random.randint(0, 1) % 2)
        show_save_button = bool(random.randint(0, 1) % 2)

        module.should_show_check_button = Mock(return_value=show_check_button)
        module.should_show_reset_button = Mock(return_value=show_reset_button)
        module.should_show_save_button = Mock(return_value=show_save_button)

        # Mock the system rendering function
        module.system.render_template = Mock(return_value="<div>Test Template HTML</div>")

        # Patch the capa problem's HTML rendering
        with patch('capa.capa_problem.LoncapaProblem.get_html') as mock_html:
            mock_html.return_value = "<div>Test Problem HTML</div>"

            # Render the problem HTML
            html = module.get_problem_html(encapsulate=False)

            # Also render the problem encapsulated in a <div>
            html_encapsulated = module.get_problem_html(encapsulate=True)

        # Expect that we get the rendered template back
        self.assertEqual(html, "<div>Test Template HTML</div>")

        # Check the rendering context
        render_args, _ = module.system.render_template.call_args
        self.assertEqual(len(render_args), 2)

        template_name = render_args[0]
        self.assertEqual(template_name, "problem.html")

        context = render_args[1]
        self.assertEqual(context['problem']['html'], "<div>Test Problem HTML</div>")
        self.assertEqual(bool(context['check_button']), show_check_button)
        self.assertEqual(bool(context['reset_button']), show_reset_button)
        self.assertEqual(bool(context['save_button']), show_save_button)

        # Assert that the encapsulated html contains the original html
        self.assertTrue(html in html_encapsulated)

    def test_input_state_consistency(self):
        module1 = CapaFactory.create()
        module2 = CapaFactory.create()

        # check to make sure that the input_state and the keys have the same values
        module1.set_state_from_lcp()
        self.assertEqual(module1.lcp.inputs.keys(), module1.input_state.keys())

        module2.set_state_from_lcp()

        intersection = set(module2.input_state.keys()).intersection(set(module1.input_state.keys()))
        self.assertEqual(len(intersection), 0)

    def test_get_problem_html_error(self):
        """
        In production, when an error occurs with the problem HTML
        rendering, a "dummy" problem is created with an error
        message to display to the user.
        """
        module = CapaFactory.create()

        # Save the original problem so we can compare it later
        original_problem = module.lcp

        # Simulate throwing an exception when the capa problem
        # is asked to render itself as HTML
        module.lcp.get_html = Mock(side_effect=Exception("Test"))

        # Stub out the get_test_system rendering function
        module.system.render_template = Mock(return_value="<div>Test Template HTML</div>")

        # Turn off DEBUG
        module.system.DEBUG = False

        # Try to render the module with DEBUG turned off
        html = module.get_problem_html()

        self.assertTrue(html is not None)

        # Check the rendering context
        render_args, _ = module.system.render_template.call_args
        context = render_args[1]
        self.assertTrue("error" in context['problem']['html'])

        # Expect that the module has created a new dummy problem with the error
        self.assertNotEqual(original_problem, module.lcp)

    def test_get_problem_html_error_w_debug(self):
        """
        Test the html response when an error occurs with DEBUG on
        """
        module = CapaFactory.create()

        # Simulate throwing an exception when the capa problem
        # is asked to render itself as HTML
        error_msg = u"Superterrible error happened: ☠"
        module.lcp.get_html = Mock(side_effect=Exception(error_msg))

        # Stub out the get_test_system rendering function
        module.system.render_template = Mock(return_value="<div>Test Template HTML</div>")

        # Make sure DEBUG is on
        module.system.DEBUG = True

        # Try to render the module with DEBUG turned on
        html = module.get_problem_html()

        self.assertTrue(html is not None)

        # Check the rendering context
        render_args, _ = module.system.render_template.call_args
        context = render_args[1]
        self.assertTrue(error_msg in context['problem']['html'])

    def test_random_seed_no_change(self):

        # Run the test for each possible rerandomize value
        for rerandomize in ['false', 'never',
                            'per_student', 'always',
                            'true', 'onreset']:
            module = CapaFactory.create(rerandomize=rerandomize)

            # Get the seed
            # By this point, the module should have persisted the seed
            seed = module.seed
            self.assertTrue(seed is not None)

            # If we're not rerandomizing, the seed is always set
            # to the same value (1)
            if rerandomize in ['never']:
                self.assertEqual(seed, 1,
                                 msg="Seed should always be 1 when rerandomize='%s'" % rerandomize)

            # Check the problem
            get_request_dict = {CapaFactory.input_key(): '3.14'}
            module.check_problem(get_request_dict)

            # Expect that the seed is the same
            self.assertEqual(seed, module.seed)

            # Save the problem
            module.save_problem(get_request_dict)

            # Expect that the seed is the same
            self.assertEqual(seed, module.seed)

    def test_random_seed_with_reset(self):

        def _reset_and_get_seed(module):
            '''
            Reset the XModule and return the module's seed
            '''

            # Simulate submitting an attempt
            # We need to do this, or reset_problem() will
            # fail with a complaint that we haven't submitted
            # the problem yet.
            module.done = True

            # Reset the problem
            module.reset_problem({})

            # Return the seed
            return module.seed

        def _retry_and_check(num_tries, test_func):
            '''
            Returns True if *test_func* was successful
            (returned True) within *num_tries* attempts

            *test_func* must be a function
            of the form test_func() -> bool
            '''
            success = False
            for i in range(num_tries):
                if test_func() is True:
                    success = True
                    break
            return success

        # Run the test for each possible rerandomize value
        for rerandomize in ['never', 'false', 'per_student',
                            'always', 'true', 'onreset']:
            module = CapaFactory.create(rerandomize=rerandomize)

            # Get the seed
            # By this point, the module should have persisted the seed
            seed = module.seed
            self.assertTrue(seed is not None)

            # We do NOT want the seed to reset if rerandomize
            # is set to 'never' -- it should still be 1
            # The seed also stays the same if we're randomizing
            # 'per_student': the same student should see the same problem
            if rerandomize in ['never', 'false', 'per_student']:
                self.assertEqual(seed, _reset_and_get_seed(module))

            # Otherwise, we expect the seed to change
            # to another valid seed
            else:

                # Since there's a small chance we might get the
                # same seed again, give it 5 chances
                # to generate a different seed
                success = _retry_and_check(5, lambda: _reset_and_get_seed(module) != seed)

                self.assertTrue(module.seed is not None)
                msg = 'Could not get a new seed from reset after 5 tries'
                self.assertTrue(success, msg)

    def test_random_seed_bins(self):
        # Assert that we are limiting the number of possible seeds.

        # Check the conditions that generate random seeds
        for rerandomize in ['always', 'per_student', 'true', 'onreset']:
            # Get a bunch of seeds, they should all be in 0-999.
            for i in range(200):
                module = CapaFactory.create(rerandomize=rerandomize)
                assert 0 <= module.seed < 1000

    @patch('xmodule.capa_module.log')
    @patch('xmodule.capa_module.Progress')
    def test_get_progress_error(self, mock_progress, mock_log):
        """
        Check that an exception given in `Progress` produces a `log.exception` call.
        """
        error_types = [TypeError, ValueError]
        for error_type in error_types:
            mock_progress.side_effect = error_type
            module = CapaFactory.create()
            self.assertIsNone(module.get_progress())
            mock_log.exception.assert_called_once_with('Got bad progress')
            mock_log.reset_mock()

    @patch('xmodule.capa_module.Progress')
    def test_get_progress_calculate_progress_fraction(self, mock_progress):
        """
        Check that score and total are calculated correctly for the progress fraction.
        """
        module = CapaFactory.create()
        module.weight = 1
        module.get_progress()
        mock_progress.assert_called_with(0, 1)

        other_module = CapaFactory.create(correct=True)
        other_module.weight = 1
        other_module.get_progress()
        mock_progress.assert_called_with(1, 1)

    def test_get_html(self):
        """
        Check that get_html() calls get_progress() with no arguments.
        """
        module = CapaFactory.create()
        module.get_progress = Mock(wraps=module.get_progress)
        module.get_html()
        module.get_progress.assert_called_once_with()

    def test_get_problem(self):
        """
        Check that get_problem() returns the expected dictionary.
        """
        module = CapaFactory.create()
        self.assertEquals(module.get_problem("data"), {'html': module.get_problem_html(encapsulate=False)})


class ComplexEncoderTest(unittest.TestCase):
    def test_default(self):
        """
        Check that complex numbers can be encoded into JSON.
        """
        complex_num = 1 - 1j
        expected_str = '1-1*j'
        json_str = json.dumps(complex_num, cls=ComplexEncoder)
        self.assertEqual(expected_str, json_str[1:-1])  # ignore quotes<|MERGE_RESOLUTION|>--- conflicted
+++ resolved
@@ -71,12 +71,7 @@
     def create(attempts=None,
                problem_state=None,
                correct=False,
-<<<<<<< HEAD
-               done=None,
-               text_customization=None
-=======
                **kwargs
->>>>>>> 94ea0f9e
                ):
         """
         All parameters are optional, and are added to the created problem if specified.
@@ -97,28 +92,7 @@
         location = Location(["i4x", "edX", "capa_test", "problem",
                              "SampleProblem{0}".format(CapaFactory.next_num())])
         field_data = {'data': CapaFactory.sample_problem_xml}
-
-<<<<<<< HEAD
-        if graceperiod is not None:
-            field_data['graceperiod'] = graceperiod
-        if due is not None:
-            field_data['due'] = due
-        if max_attempts is not None:
-            field_data['max_attempts'] = max_attempts
-        if showanswer is not None:
-            field_data['showanswer'] = showanswer
-        if force_save_button is not None:
-            field_data['force_save_button'] = force_save_button
-        if rerandomize is not None:
-            field_data['rerandomize'] = rerandomize
-        if done is not None:
-            field_data['done'] = done
-        if text_customization is not None:
-            field_data['text_customization'] = text_customization
-
-=======
-        model_data.update(kwargs)
->>>>>>> 94ea0f9e
+        field_data.update(kwargs)
         descriptor = Mock(weight="1")
         if problem_state is not None:
             field_data.update(problem_state)
