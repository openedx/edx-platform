"""Tests for classes defined in fields.py."""
import datetime
import unittest
from xmodule.fields import Date, StringyFloat, StringyInteger, StringyBoolean
<<<<<<< HEAD
=======
from django.utils.timezone import UTC
>>>>>>> 64b909c5

class DateTest(unittest.TestCase):
    date = Date()

    def compare_dates(self, dt1, dt2, expected_delta):
        self.assertEqual(dt1 - dt2, expected_delta, str(dt1) + "-"
                                                    + str(dt2) + "!=" + str(expected_delta))

    def test_from_json(self):
        '''Test conversion from iso compatible date strings to struct_time'''
        self.compare_dates(
            DateTest.date.from_json("2013-01-01"),
            DateTest.date.from_json("2012-12-31"),
            datetime.timedelta(days=1))
        self.compare_dates(
            DateTest.date.from_json("2013-01-01T00"),
            DateTest.date.from_json("2012-12-31T23"),
            datetime.timedelta(hours=1))
        self.compare_dates(
            DateTest.date.from_json("2013-01-01T00:00"),
            DateTest.date.from_json("2012-12-31T23:59"),
            datetime.timedelta(minutes=1))
        self.compare_dates(
            DateTest.date.from_json("2013-01-01T00:00:00"),
            DateTest.date.from_json("2012-12-31T23:59:59"),
            datetime.timedelta(seconds=1))
        self.compare_dates(
            DateTest.date.from_json("2013-01-01T00:00:00Z"),
            DateTest.date.from_json("2012-12-31T23:59:59Z"),
            datetime.timedelta(seconds=1))
        self.compare_dates(
            DateTest.date.from_json("2012-12-31T23:00:01-01:00"),
            DateTest.date.from_json("2013-01-01T00:00:00+01:00"),
            datetime.timedelta(hours=1, seconds=1))

    def test_return_None(self):
        self.assertIsNone(DateTest.date.from_json(""))
        self.assertIsNone(DateTest.date.from_json(None))
        self.assertIsNone(DateTest.date.from_json(['unknown value']))

    def test_old_due_date_format(self):
        current = datetime.datetime.today()
        self.assertEqual(
            datetime.datetime(current.year, 3, 12, 12, tzinfo=UTC()),
            DateTest.date.from_json("March 12 12:00"))
        self.assertEqual(
            datetime.datetime(current.year, 12, 4, 16, 30, tzinfo=UTC()),
            DateTest.date.from_json("December 4 16:30"))

    def test_to_json(self):
        '''
        Test converting time reprs to iso dates
        '''
        self.assertEqual(
            DateTest.date.to_json(
                datetime.datetime.strptime("2012-12-31T23:59:59Z", "%Y-%m-%dT%H:%M:%SZ")),
            "2012-12-31T23:59:59Z")
        self.assertEqual(
            DateTest.date.to_json(
                DateTest.date.from_json("2012-12-31T23:59:59Z")),
            "2012-12-31T23:59:59Z")
        self.assertEqual(
            DateTest.date.to_json(
                DateTest.date.from_json("2012-12-31T23:00:01-01:00")),
            "2012-12-31T23:00:01-01:00")


class StringyIntegerTest(unittest.TestCase):
    def assertEquals(self, expected, arg):
        self.assertEqual(expected, StringyInteger().from_json(arg))

    def test_integer(self):
        self.assertEquals(5, '5')
        self.assertEquals(0, '0')
        self.assertEquals(-1023, '-1023')

    def test_none(self):
        self.assertEquals(None, None)
        self.assertEquals(None, 'abc')
        self.assertEquals(None, '[1]')
        self.assertEquals(None, '1.023')


class StringyFloatTest(unittest.TestCase):

    def assertEquals(self, expected, arg):
        self.assertEqual(expected, StringyFloat().from_json(arg))

    def test_float(self):
        self.assertEquals(.23, '.23')
        self.assertEquals(5, '5')
        self.assertEquals(0, '0.0')
        self.assertEquals(-1023.22, '-1023.22')

    def test_none(self):
        self.assertEquals(None, None)
        self.assertEquals(None, 'abc')
        self.assertEquals(None, '[1]')


class StringyBooleanTest(unittest.TestCase):

    def assertEquals(self, expected, arg):
        self.assertEqual(expected, StringyBoolean().from_json(arg))

    def test_false(self):
        self.assertEquals(False, "false")
        self.assertEquals(False, "False")
        self.assertEquals(False, "")
        self.assertEquals(False, "hahahahah")

    def test_true(self):
        self.assertEquals(True, "true")
        self.assertEquals(True, "TruE")

    def test_pass_through(self):
        self.assertEquals(123, 123)
<|MERGE_RESOLUTION|>--- conflicted
+++ resolved
@@ -2,10 +2,7 @@
 import datetime
 import unittest
 from xmodule.fields import Date, StringyFloat, StringyInteger, StringyBoolean
-<<<<<<< HEAD
-=======
 from django.utils.timezone import UTC
->>>>>>> 64b909c5
 
 class DateTest(unittest.TestCase):
     date = Date()
