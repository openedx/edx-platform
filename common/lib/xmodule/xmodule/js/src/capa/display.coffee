--- conflicted
+++ resolved
@@ -39,16 +39,6 @@
   renderProgressState: =>
     detail = @el.data('progress_detail')
     status = @el.data('progress_status')
-<<<<<<< HEAD
-    # i18n
-    progress = "(#{detail} " + gettext("points") + ")"
-    if status == 'none' and detail? and detail.indexOf('/') > 0
-        a = detail.split('/')
-        possible = parseFloat(a[1])
-        # i18n
-        s = ngettext("%s point possible","%s points possible", possible)
-        progress = interpolate(s, [possible])
-=======
 
     # Render 'x/y point(s)' if student has attempted question
     if status != 'none' and detail? and detail.indexOf('/') > 0
@@ -68,7 +58,6 @@
         progress_template = ngettext("(%(num_points)s point possible)", "(%(num_points)s points possible)", possible)
         progress = interpolate(progress_template, {'num_points': possible}, true)
 
->>>>>>> 14d03784
     @$('.problem-progress').html(progress)
 
   updateProgress: (response) =>
@@ -206,11 +195,7 @@
   ###
   check_fd: =>
     # If there are no file inputs in the problem, we can fall back on @check
-<<<<<<< HEAD
-    if $(@element).find("input:file").length == 0
-=======
     if @el.find('input:file').length == 0
->>>>>>> 14d03784
       @check()
       return
 
