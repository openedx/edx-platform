class @Problem

  constructor: (element) ->
    @el = $(element).find('.problems-wrapper')
    @id = @el.data('problem-id')
    @element_id = @el.attr('id')
    @url = @el.data('url')

    # has_timed_out and has_response are used to ensure that are used to
    # ensure that we wait a minimum of ~ 1s before transitioning the check
    # button from disabled to enabled
    @has_timed_out = false
    @has_response = false

    @render()

  $: (selector) ->
    $(selector, @el)

  bind: =>
    if MathJax?
      @el.find('.problem > div').each (index, element) =>
        MathJax.Hub.Queue ["Typeset", MathJax.Hub, element]

    window.update_schematics()

    problem_prefix = @element_id.replace(/problem_/,'')
    @inputs = @$("[id^='input_#{problem_prefix}_']")
    @$('div.action button').click @refreshAnswers
    @checkButton = @$('div.action button.check')
    @checkButtonLabel = @$('div.action button.check span.check-label')
    @checkButtonCheckText = @checkButtonLabel.text()
    @checkButtonCheckingText = @checkButton.data('checking')
    @checkButton.click @check_fd
    @$('div.action button.reset').click @reset
    @$('div.action button.show').click @show
<<<<<<< HEAD
    @$('div.action input.save').click @save
    @$('div.action input.start').click @start
=======
    @$('div.action button.save').click @save
    # Accessibility helper for sighted keyboard users to show <clarification> tooltips on focus:
    @$('.clarification').focus (ev) =>
      icon = $(ev.target).children "i"
      window.globalTooltipManager.openTooltip icon
    @$('.clarification').blur (ev) =>
      window.globalTooltipManager.hide()
>>>>>>> 00b75f01

    @bindResetCorrectness()

    # Collapsibles
    Collapsible.setCollapsibles(@el)

    # Dynamath
    @$('input.math').keyup(@refreshMath)
    if MathJax?
      @$('input.math').each (index, element) =>
        MathJax.Hub.Queue [@refreshMath, null, element]

  renderProgressState: =>
    detail = @el.data('progress_detail')
    status = @el.data('progress_status')

    # Render 'x/y point(s)' if student has attempted question
    if status != 'none' and detail? and detail.indexOf('/') > 0
        a = detail.split('/')
        earned = parseFloat(a[0])
        possible = parseFloat(a[1])
        # This comment needs to be on one line to be properly scraped for the translators. Sry for length.
        `// Translators: %(earned)s is the number of points earned. %(total)s is the total number of points (examples: 0/1, 1/1, 2/3, 5/10). The total number of points will always be at least 1. We pluralize based on the total number of points (example: 0/1 point; 1/2 points)`
        progress_template = ngettext('(%(earned)s/%(possible)s point)', '(%(earned)s/%(possible)s points)', possible)
        progress = interpolate(progress_template, {'earned': earned, 'possible': possible}, true)

    # Render 'x point(s) possible' if student has not yet attempted question
    if status == 'none' and detail? and detail.indexOf('/') > 0
        a = detail.split('/')
        possible = parseFloat(a[1])
        `// Translators: %(num_points)s is the number of points possible (examples: 1, 3, 10). There will always be at least 1 point possible.`
        progress_template = ngettext("(%(num_points)s point possible)", "(%(num_points)s points possible)", possible)
        progress = interpolate(progress_template, {'num_points': possible}, true)

    @$('.problem-progress').html(progress)

  updateProgress: (response) =>
    if response.progress_changed
        @el.data('progress_status', response.progress_status)
        @el.data('progress_detail', response.progress_detail)
        @el.trigger('progressChanged')
    @renderProgressState()

  forceUpdate: (response) =>
    @el.data('progress_status', response.progress_status)
    @el.data('progress_detail', response.progress_detail)
    @el.trigger('progressChanged')
    @renderProgressState()

  queueing: =>
    @queued_items = @$(".xqueue")
    @num_queued_items = @queued_items.length
    if @num_queued_items > 0
      if window.queuePollerID # Only one poller 'thread' per Problem
        window.clearTimeout(window.queuePollerID)
      queuelen = @get_queuelen()
      window.queuePollerID = window.setTimeout(@poll, queuelen*10)

  # Retrieves the minimum queue length of all queued items
  get_queuelen: =>
    minlen = Infinity
    @queued_items.each (index, qitem) ->
      len = parseInt($.text(qitem))
      if len < minlen
        minlen = len
    return minlen

  poll: =>
    $.postWithPrefix "#{@url}/problem_get", (response) =>
      # If queueing status changed, then render
      @new_queued_items = $(response.html).find(".xqueue")
      if @new_queued_items.length isnt @num_queued_items
        @el.html(response.html)
        JavascriptLoader.executeModuleScripts @el, () =>
          @setupInputTypes()
          @bind()

      @num_queued_items = @new_queued_items.length
      if @num_queued_items == 0
        @forceUpdate response
        delete window.queuePollerID
      else
        # TODO: Some logic to dynamically adjust polling rate based on queuelen
        window.queuePollerID = window.setTimeout(@poll, 1000)


  # Use this if you want to make an ajax call on the input type object
  # static method so you don't have to instantiate a Problem in order to use it
  # Input:
  #   url: the AJAX url of the problem
  #   input_id: the input_id of the input you would like to make the call on
  #     NOTE: the id is the ${id} part of "input_${id}" during rendering
  #           If this function is passed the entire prefixed id, the backend may have trouble
  #           finding the correct input
  #   dispatch: string that indicates how this data should be handled by the inputtype
  #   callback: the function that will be called once the AJAX call has been completed.
  #             It will be passed a response object
  @inputAjax: (url, input_id, dispatch, data, callback) ->
    data['dispatch'] = dispatch
    data['input_id'] = input_id
    $.postWithPrefix "#{url}/input_ajax", data, callback


  render: (content) ->
    if content
      @el.attr({'aria-busy': 'true', 'aria-live': 'off', 'aria-atomic': 'false'})
      @el.html(content)
      JavascriptLoader.executeModuleScripts @el, () =>
        @setupInputTypes()
        @bind()
        @queueing()
        @maybeSetupTimer()
      @el.attr('aria-busy', 'false')
    else
      $.postWithPrefix "#{@url}/problem_get", (response) =>
        @el.html(response.html)
        JavascriptLoader.executeModuleScripts @el, () =>
          @setupInputTypes()
          @bind()
          @queueing()
          @forceUpdate response

  # TODO add hooks for problem types here by inspecting response.html and doing
  # stuff if a div w a class is found
          if response.progress_status != "done"
            @maybeSetupTimer()

  getSecondsLeft: =>
    # Returns 
    #   a nonnegative integer representing seconds left on a timed exam.
    #   -1 on error
    if _.isUndefined(@startTime) or _.isUndefined(@totalSeconds)
      return -1
    else
      return Math.floor(Math.max(@totalSeconds - ((new Date() - @startTime) / 1000), 0))

  maybeSetupTimer: =>
    if @el.find(".problem-timer").length
      @$timer = @el.find('.problem-timer')
      @$display = @el.find('.minutes-left')
      @startTime = new Date()
      @totalSeconds = parseInt(@$timer.data('totalSecondsLeft'), 10)
      @secondsBeforeWarning = parseInt(@$timer.data('secondsBeforeWarning'), 10)
      @submittedBeforeTimeExpired = false

      # The timer is initially hidden by CSS 
      @$timer.show()

      # Clear old timers, eg. if we press the submit button
      if @timerId
        clearInterval(@timerId)

      # Sync every second
      @timerId = setInterval(@syncTimer, 1000)

      # Initialize and show timer
      @syncTimer()

  syncTimer: =>
    @secondsLeft = @getSecondsLeft()
    
    # On timer error, avoid showing the timer
    if @secondsLeft == -1
      @removeTimer()
    else
      # Update timer state to warning
      if @secondsLeft <= @secondsBeforeWarning
        @showTimerWarning()

      # Indicate that the submission went through
      if @submittedBeforeTimeExpired
        @$timer
          .removeClass("danger")
          .text(gettext("Submitted"))

      # Indicate that the student failed to submit on time
      if @secondsLeft <= 0
        if not @submittedBeforeTimeExpired
          @$timer
            .addClass("danger")
            .text(gettext("Timer has expired"))
          # If our warning procedure is triggered,
          # it inserts a cloned, second timer at
          # the bottom of the problem.
          # When the problem has expired, remove it.
          @$timer.slice(1).remove()
        clearInterval(@timerId)
      
      # Decrement the timer counter normally
      else
        @$display.text(@getDisplayText())

  removeTimer: =>
    @$(".problem-timer").remove()

  showTimerWarning: =>
    # if it's time to show a warning, show it
    # both at the top of the problem and at the
    # bottom. This is in case the user doesn't
    # remember from a long problem that the problem
    # is timed
    if @$timer.length < 2
      $clone = @el.find('.problem-timer').clone()
      @el.find('.problem').after($clone.get(0))
      # Re-find cached jQuery objects
      @$timer = @el.find('.problem-timer')
      @$display = @el.find('.minutes-left')
      @$timer.addClass('danger')

  getDisplayText: =>
    secLeft = @getSecondsLeft()
    min = Math.floor(secLeft / 60)
    sec = secLeft % 60
    if sec < 10
      sec = "0" + sec
    return "#{min}:#{sec}"

  setupInputTypes: =>
    @inputtypeDisplays = {}
    @el.find(".capa_inputtype").each (index, inputtype) =>
      classes = $(inputtype).attr('class').split(' ')
      id = $(inputtype).attr('id')
      for cls in classes
        setupMethod = @inputtypeSetupMethods[cls]
        if setupMethod?
          @inputtypeDisplays[id] = setupMethod(inputtype)

  # If some function wants to be called before sending the answer to the
  # server, give it a chance to do so.
  #
  # check_save_waitfor allows the callee to send alerts if the user's input is
  # invalid. To do so, the callee must throw an exception named "Waitfor
  # Exception". This and any other errors or exceptions that arise from the
  # callee are rethrown and abort the submission.
  #
  # In order to use this feature, add a 'data-waitfor' attribute to the input,
  # and specify the function to be called by the check button before sending
  # off @answers
  check_save_waitfor: (callback) =>
    flag = false
    for inp in @inputs
      if ($(inp).is("input[waitfor]"))
        try
          $(inp).data("waitfor")(() =>
            @refreshAnswers()
            callback()
          )
        catch e
          if e.name == "Waitfor Exception"
            alert e.message
          else
            alert "Could not grade your answer. The submission was aborted."
          throw e
        flag = true
      else
        flag = false
    return flag


  ###
  # 'check_fd' uses FormData to allow file submissions in the 'problem_check' dispatch,
  #      in addition to simple querystring-based answers
  #
  # NOTE: The dispatch 'problem_check' is being singled out for the use of FormData;
  #       maybe preferable to consolidate all dispatches to use FormData
  ###
  check_fd: =>
    # If there are no file inputs in the problem, we can fall back on @check
    if @el.find('input:file').length == 0
      @check()
      return

    @enableCheckButton false

    if not window.FormData
      alert "Submission aborted! Sorry, your browser does not support file uploads. If you can, please use Chrome or Safari which have been verified to support file uploads."
      @enableCheckButton true
      return

    timeout_id = @enableCheckButtonAfterTimeout()

    fd = new FormData()

    # Sanity checks on submission
    max_filesize = 4*1000*1000 # 4 MB
    file_too_large = false
    file_not_selected = false
    required_files_not_submitted = false
    unallowed_file_submitted = false

    errors = []

    @inputs.each (index, element) ->
      if element.type is 'file'
        required_files = $(element).data("required_files")
        allowed_files  = $(element).data("allowed_files")
        for file in element.files
          if allowed_files.length != 0 and file.name not in allowed_files
            unallowed_file_submitted = true
            errors.push "You submitted #{file.name}; only #{allowed_files} are allowed."
          if file.name in required_files
            required_files.splice(required_files.indexOf(file.name), 1)
          if file.size > max_filesize
            file_too_large = true
            max_size = max_filesize / (1000*1000)
            errors.push "Your file #{file.name} is too large (max size: {max_size}MB)"
          fd.append(element.id, file)
        if element.files.length == 0
          file_not_selected = true
          fd.append(element.id, '') # In case we want to allow submissions with no file
        if required_files.length != 0
          required_files_not_submitted = true
          errors.push "You did not submit the required files: #{required_files}."
      else
        fd.append(element.id, element.value)


    if file_not_selected
      errors.push 'You did not select any files to submit'

    error_html = '<ul>\n'
    for error in errors
      error_html += '<li>' + error + '</li>\n'
    error_html += '</ul>'
    @gentle_alert error_html

    abort_submission = file_too_large or file_not_selected or unallowed_file_submitted or required_files_not_submitted
    if abort_submission
      window.clearTimeout(timeout_id)
      @enableCheckButton true
      return

    settings =
      type: "POST"
      data: fd
      processData: false
      contentType: false
      complete: @enableCheckButtonAfterResponse
      success: (response) =>
        switch response.success
          when 'incorrect', 'correct'
            @render(response.contents)
            @updateProgress response
          else
            @gentle_alert response.success
        Logger.log 'problem_graded', [@answers, response.contents], @id

        # if the student successfully submitted before
        # time expired, remove the timer
        if @getSecondsLeft() >= 0
            @removeTimer()

    $.ajaxWithPrefix("#{@url}/problem_check", settings)

  check: =>
    if not @check_save_waitfor(@check_internal)
      @check_internal()

  check_internal: =>
    @enableCheckButton false

    timeout_id = @enableCheckButtonAfterTimeout()

    Logger.log 'problem_check', @answers

    $.postWithPrefix("#{@url}/problem_check", @answers, (response) =>
      switch response.success
        when 'incorrect', 'correct'
          window.SR.readElts($(response.contents).find('.status'))
          @render(response.contents)
          @updateProgress response
          if @el.hasClass 'showed'
            @el.removeClass 'showed'
          @$('div.action button.check').focus()
        else
          @gentle_alert response.success
      Logger.log 'problem_graded', [@answers, response.contents], @id
      # Remove timer on successful student submission
      if @getSecondsLeft() >= 0
        @removeTimer()
    ).always(@enableCheckButtonAfterResponse)

  reset: =>
    Logger.log 'problem_reset', @answers
    $.postWithPrefix "#{@url}/problem_reset", id: @id, (response) =>
        @render(response.html)
        @updateProgress response

  # TODO this needs modification to deal with javascript responses; perhaps we
  # need something where responsetypes can define their own behavior when show
  # is called.
  show: =>
    if !@el.hasClass 'showed'
      Logger.log 'problem_show', problem: @id
      answer_text = []
      $.postWithPrefix "#{@url}/problem_show", (response) =>
        answers = response.answers
        $.each answers, (key, value) =>
          if $.isArray(value)
            for choice in value
              @$("label[for='input_#{key}_#{choice}']").attr correct_answer: 'true'
              answer_text.push('<p>' + gettext('Answer:') + ' ' + value + '</p>')
          else
            answer = @$("#answer_#{key}, #solution_#{key}")
            answer.html(value)
            Collapsible.setCollapsibles(answer)

            # Sometimes, `value` is just a string containing a MathJax formula.
            # If this is the case, jQuery will throw an error in some corner cases
            # because of an incorrect selector. We setup a try..catch so that
            # the script doesn't break in such cases.
            #
            # We will fallback to the second `if statement` below, if an
            # error is thrown by jQuery.
            try
                solution = $(value).find('.detailed-solution')
            catch e
                solution = {}
            if solution.length
              answer_text.push(solution)
            else
              answer_text.push('<p>' + gettext('Answer:') + ' ' + value + '</p>')

        # TODO remove the above once everything is extracted into its own
        # inputtype functions.

        @el.find(".capa_inputtype").each (index, inputtype) =>
          classes = $(inputtype).attr('class').split(' ')
          for cls in classes
            display = @inputtypeDisplays[$(inputtype).attr('id')]
            showMethod = @inputtypeShowAnswerMethods[cls]
            showMethod(inputtype, display, answers) if showMethod?

        if MathJax?
          @el.find('.problem > div').each (index, element) =>
            MathJax.Hub.Queue ["Typeset", MathJax.Hub, element]

        `// Translators: the word Answer here refers to the answer to a problem the student must solve.`
        @$('.show-label').text gettext('Hide Answer')
        @el.addClass 'showed'
        @updateProgress response
        window.SR.readElts(answer_text)
    else
      @$('[id^=answer_], [id^=solution_]').text ''
      @$('[correct_answer]').attr correct_answer: null
      @el.removeClass 'showed'
      `// Translators: the word Answer here refers to the answer to a problem the student must solve.`
      @$('.show-label').text gettext('Show Answer')
      window.SR.readText(gettext('Answer hidden'))

      @el.find(".capa_inputtype").each (index, inputtype) =>
        display = @inputtypeDisplays[$(inputtype).attr('id')]
        classes = $(inputtype).attr('class').split(' ')
        for cls in classes
          hideMethod = @inputtypeHideAnswerMethods[cls]
          hideMethod(inputtype, display) if hideMethod?

  start: =>
    Logger.log 'problem_start', id: @id
    $.postWithPrefix "#{@url}/problem_start", id: @id, (response) =>
      @render(response.html)

  gentle_alert: (msg) =>
    if @el.find('.capa_alert').length
      @el.find('.capa_alert').remove()
    alert_elem = "<div class='capa_alert'>" + msg + "</div>"
    @el.find('.action').after(alert_elem)
    @el.find('.capa_alert').css(opacity: 0).animate(opacity: 1, 700)
    window.SR.readElts @el.find('.capa_alert')

  save: =>
    if not @check_save_waitfor(@save_internal)
      @save_internal()

  save_internal: =>
    Logger.log 'problem_save', @answers
    $.postWithPrefix "#{@url}/problem_save", @answers, (response) =>
      saveMessage = response.msg
      @gentle_alert saveMessage
      @updateProgress response

  refreshMath: (event, element) =>
    element = event.target unless element
    elid = element.id.replace(/^input_/,'')
    target = "display_" + elid

    # MathJax preprocessor is loaded by 'setupInputTypes'
    preprocessor_tag = "inputtype_" + elid
    mathjax_preprocessor = @inputtypeDisplays[preprocessor_tag]

    if MathJax? and jax = MathJax.Hub.getAllJax(target)[0]
      eqn = $(element).val()
      if mathjax_preprocessor
        eqn = mathjax_preprocessor(eqn)
      MathJax.Hub.Queue(['Text', jax, eqn], [@updateMathML, jax, element])

    return # Explicit return for CoffeeScript

  updateMathML: (jax, element) =>
    try
      $("##{element.id}_dynamath").val(jax.root.toMathML '')
    catch exception
      throw exception unless exception.restart
      if MathJax?
        MathJax.Callback.After [@refreshMath, jax], exception.restart

  refreshAnswers: =>
    @$('input.schematic').each (index, element) ->
      element.schematic.update_value()
    @$(".CodeMirror").each (index, element) ->
      element.CodeMirror.save() if element.CodeMirror.save
    @answers = @inputs.serialize()

  bindResetCorrectness: ->
    # Loop through all input types
    # Bind the reset functions at that scope.
    $inputtypes = @el.find(".capa_inputtype").add(@el.find(".inputtype"))
    $inputtypes.each (index, inputtype) =>
      classes = $(inputtype).attr('class').split(' ')
      for cls in classes
        bindMethod = @bindResetCorrectnessByInputtype[cls]
        if bindMethod?
          bindMethod(inputtype)

  # Find all places where each input type displays its correct-ness
  # Replace them with their original state--'unanswered'.
  bindResetCorrectnessByInputtype:
    # These are run at the scope of the capa inputtype
    # They should set handlers on each <input> to reset the whole.
    formulaequationinput: (element) ->
      $(element).find('input').on 'input', ->
        $p = $(element).find('p.status')
        `// Translators: the word unanswered here is about answering a problem the student must solve.`
        $p.parent().removeClass().addClass "unanswered"

    choicegroup: (element) ->
      $element = $(element)
      id = ($element.attr('id').match /^inputtype_(.*)$/)[1]
      $element.find('input').on 'change', ->
        $status = $("#status_#{id}")
        if $status[0]  # We found a status icon.
          $status.removeClass().addClass "unanswered"
          $status.empty().css 'display', 'inline-block'
        else
          # Recreate the unanswered dot on left.
          $("<span>", {"class": "unanswered", "style": "display: inline-block;", "id": "status_#{id}"})

        $element.find("label").removeClass()

    'option-input': (element) ->
      $select = $(element).find('select')
      id = ($select.attr('id').match /^input_(.*)$/)[1]
      $select.on 'change', ->
        $status = $("#status_#{id}")
          .removeClass().addClass("unanswered")
          .find('span').text(gettext('Status: unsubmitted'))

    textline: (element) ->
      $(element).find('input').on 'input', ->
        $p = $(element).find('p.status')
        `// Translators: the word unanswered here is about answering a problem the student must solve.`
        $p.parent().removeClass("correct incorrect").addClass "unanswered"

  inputtypeSetupMethods:

    'text-input-dynamath': (element) =>
      ###
      Return: function (eqn) -> eqn that preprocesses the user formula input before
                it is fed into MathJax. Return 'false' if no preprocessor specified
      ###
      data = $(element).find('.text-input-dynamath_data')

      preprocessorClassName = data.data('preprocessor')
      preprocessorClass = window[preprocessorClassName]
      if not preprocessorClass?
        return false
      else
        preprocessor = new preprocessorClass()
        return preprocessor.fn

    javascriptinput: (element) =>

      data = $(element).find(".javascriptinput_data")

      params        = data.data("params")
      submission    = data.data("submission")
      evaluation    = data.data("evaluation")
      problemState  = data.data("problem_state")
      displayClass  = window[data.data('display_class')]

      if evaluation == ''
          evaluation = null

      container = $(element).find(".javascriptinput_container")
      submissionField = $(element).find(".javascriptinput_input")

      display = new displayClass(problemState, submission, evaluation, container, submissionField, params)
      display.render()

      return display

    cminput: (container) =>
      element = $(container).find("textarea")
      tabsize = element.data("tabsize")
      mode = element.data("mode")
      linenumbers = element.data("linenums")
      spaces = Array(parseInt(tabsize) + 1).join(" ")
      CodeMirror.fromTextArea element[0], {
          lineNumbers: linenumbers
          indentUnit: tabsize
          tabSize: tabsize
          mode: mode
          matchBrackets: true
          lineWrapping: true
          indentWithTabs: false
          smartIndent: false
          extraKeys: {
            "Esc": (cm) ->
              $(".grader-status").focus()
              return false
            "Tab": (cm) ->
              cm.replaceSelection(spaces, "end")
              return false
          }
        }

  inputtypeShowAnswerMethods:
    choicegroup: (element, display, answers) =>
      element = $(element)

      input_id = element.attr('id').replace(/inputtype_/,'')
      answer = answers[input_id]
      for choice in answer
        element.find("label[for='input_#{input_id}_#{choice}']").addClass 'choicegroup_correct'

    javascriptinput: (element, display, answers) =>
      answer_id = $(element).attr('id').split("_")[1...].join("_")
      answer = JSON.parse(answers[answer_id])
      display.showAnswer(answer)

    choicetextgroup: (element, display, answers) =>
      element = $(element)

      input_id = element.attr('id').replace(/inputtype_/,'')
      answer = answers[input_id]
      for choice in answer
        element.find("section#forinput#{choice}").addClass 'choicetextgroup_show_correct'

    imageinput: (element, display, answers) =>
      # answers is a dict of (answer_id, answer_text) for each answer for this
      # question.
      # @Examples:
      # {'anwser_id': {
      #   'rectangle': '(10,10)-(20,30);(12,12)-(40,60)',
      #   'regions': '[[10,10], [30,30], [10, 30], [30, 10]]'
      # } }
      types =
        rectangle: (ctx, coords) =>
          reg = /^\(([0-9]+),([0-9]+)\)-\(([0-9]+),([0-9]+)\)$/
          rects = coords.replace(/\s*/g, '').split(/;/)

          $.each rects, (index, rect) =>
            abs = Math.abs
            points = reg.exec(rect)
            if points
              width = abs(points[3] - points[1])
              height = abs(points[4] - points[2])

              ctx.rect(points[1], points[2], width, height)

          ctx.stroke()
          ctx.fill()

        regions: (ctx, coords) =>
          parseCoords = (coords) =>
            reg = JSON.parse(coords)

            # Regions is list of lists [region1, region2, region3, ...] where regionN
            # is disordered list of points: [[1,1], [100,100], [50,50], [20, 70]].
            # If there is only one region in the list, simpler notation can be used:
            # regions="[[10,10], [30,30], [10, 30], [30, 10]]" (without explicitly
            # setting outer list)
            if typeof reg[0][0][0] == "undefined"
              # we have [[1,2],[3,4],[5,6]] - single region
              # instead of [[[1,2],[3,4],[5,6], [[1,2],[3,4],[5,6]]]
              # or [[[1,2],[3,4],[5,6]]] - multiple regions syntax
              reg = [reg]

            return reg

          $.each parseCoords(coords), (index, region) =>
            ctx.beginPath()
            $.each region, (index, point) =>
              if index is 0
                ctx.moveTo(point[0], point[1])
              else
                ctx.lineTo(point[0], point[1]);

            ctx.closePath()
            ctx.stroke()
            ctx.fill()

      element = $(element)
      id = element.attr('id').replace(/inputtype_/,'')
      container = element.find("#answer_#{id}")
      canvas = document.createElement('canvas')
      canvas.width = container.data('width')
      canvas.height = container.data('height')

      if canvas.getContext
        ctx = canvas.getContext('2d')
      else
        return console.log 'Canvas is not supported.'

      ctx.fillStyle = 'rgba(255,255,255,.3)';
      ctx.strokeStyle = "#FF0000";
      ctx.lineWidth = "2";

      if answers[id]
        $.each answers[id], (key, value) =>
          types[key](ctx, value) if types[key]? and value
        container.html(canvas)
      else
        console.log "Answer is absent for image input with id=#{id}"

  inputtypeHideAnswerMethods:
    choicegroup: (element, display) =>
      element = $(element)
      element.find('label').removeClass('choicegroup_correct')

    javascriptinput: (element, display) =>
      display.hideAnswer()

    choicetextgroup: (element, display) =>
      element = $(element)
      element.find("section[id^='forinput']").removeClass('choicetextgroup_show_correct')

  enableCheckButton: (enable) =>
    # Used to disable check button to reduce chance of accidental double-submissions.
    if enable
      @checkButton.removeClass 'is-disabled'
      @checkButton.attr({'aria-disabled': 'false'})
      @checkButtonLabel.text(@checkButtonCheckText)
    else
      @checkButton.addClass 'is-disabled'
      @checkButton.attr({'aria-disabled': 'true'})
      @checkButtonLabel.text(@checkButtonCheckingText)

  enableCheckButtonAfterResponse: =>
    @has_response = true
    if not @has_timed_out
      # Server has returned response before our timeout
      @enableCheckButton false
    else
      @enableCheckButton true

  enableCheckButtonAfterTimeout: =>
    @has_timed_out = false
    @has_response = false
    enableCheckButton = () =>
      @has_timed_out = true
      if @has_response
        @enableCheckButton true
    window.setTimeout(enableCheckButton, 750)<|MERGE_RESOLUTION|>--- conflicted
+++ resolved
@@ -34,10 +34,7 @@
     @checkButton.click @check_fd
     @$('div.action button.reset').click @reset
     @$('div.action button.show').click @show
-<<<<<<< HEAD
-    @$('div.action input.save').click @save
     @$('div.action input.start').click @start
-=======
     @$('div.action button.save').click @save
     # Accessibility helper for sighted keyboard users to show <clarification> tooltips on focus:
     @$('.clarification').focus (ev) =>
@@ -45,7 +42,6 @@
       window.globalTooltipManager.openTooltip icon
     @$('.clarification').blur (ev) =>
       window.globalTooltipManager.hide()
->>>>>>> 00b75f01
 
     @bindResetCorrectness()
 
