<<<<<<< HEAD
function setupFullScreenImage() {
=======
var setupFullScreenModal = function() {
  
  // Setup full screen image modal.
  // Executed from HTMLModule in display.js.
>>>>>>> 8323939b
  $("a.modal-content").each(function() {
    var smallImageObject = $(this).children();
    var largeImageSRC = $(this).attr('href');
    
    // if contents of zoomable link is image and large image link exists: setup modal
    if (smallImageObject.is('img') && largeImageSRC) {
      var data = {
        "smallHTML": $(this).html(),
        "largeALT": smallImageObject.attr('alt'),
        "largeSRC": largeImageSRC
      };
      var html = _.template($("#image-modal-tpl").text(), data);
      $(this).replaceWith(html);
    }
  });
  $('.wrapper-modal-image .image-wrapper img').each(function() {
    var draggie = new Draggabilly(this, {containment: true});
    draggie.disable();
    $(this).closest('.image-modal').data("draggie", draggie);
  });

  // Opening and closing image modal on clicks
  $(".wrapper-modal-image .image-link").click(function() {
    $(this).siblings(".image-modal").addClass('image-is-fit-to-screen');
    $('body').css('overflow', 'hidden');
  });
  
  // variable to detect when modal is being "hovered".
  // Done this way as jquery doesn't support the :hover psudo-selector as expected.
  var imageModalImageHover = false;
  $(".wrapper-modal-image .image-content img, .wrapper-modal-image .image-content .image-controls").hover(function() {
    imageModalImageHover = true;
  }, function() {
    imageModalImageHover = false;
  });
  
  // prevent image control button links from scrolling
  $(".modal-ui-icon").click(function(event) {
    event.preventDefault();
  });
  
  //Define function to close modal
  function closeModal(imageModal) {
    imageModal.removeClass('image-is-fit-to-screen').removeClass('image-is-zoomed');
    $(".wrapper-modal-image .image-content .image-controls .modal-ui-icon.action-zoom-in").removeClass('is-disabled');
    $(".wrapper-modal-image .image-content .image-controls .modal-ui-icon.action-zoom-out").addClass('is-disabled');
    var currentDraggie = imageModal.data("draggie");
    currentDraggie.disable();
    $('body').css('overflow', 'auto');
  }
  
  // Click outside of modal to close it.
  $(".wrapper-modal-image .image-modal").click(function() {
    if (!imageModalImageHover){
      closeModal($(this));
    }
  });
  
  // Click close icon to close modal.
  $(".wrapper-modal-image .image-content .action-remove").click(function() {
    closeModal($(this).closest(".image-modal"));
  });

  // zooming image in modal and allow it to be dragged
  // Make sure it always starts zero position for below calcs to work
  $(".wrapper-modal-image .image-content .image-controls .modal-ui-icon").click(function() {
    if (!$(this).hasClass('is-disabled')) {
      var mask = $(this).closest(".image-content");
      
      var imageModal = $(this).closest(".image-modal");
      var img = imageModal.find("img");
      var currentDraggie = imageModal.data("draggie");
      
      if ($(this).hasClass('action-zoom-in')) {
        imageModal.removeClass('image-is-fit-to-screen').addClass('image-is-zoomed');
        
        var imgWidth   = img.width();
        var imgHeight  = img.height();
        
        var imgContainerOffsetLeft = imgWidth - mask.width();
        var imgContainerOffsetTop = imgHeight - mask.height();
        var imgContainerWidth = imgWidth + imgContainerOffsetLeft;
        var imgContainerHeight = imgHeight + imgContainerOffsetTop;
        
        // Set the width and height of the image's container so that the dimensions are equal to the image dimensions + view area dimensions to limit dragging
        // Set image container top and left to center image at load.
        img.parent().css({
          left: -imgContainerOffsetLeft,
          top: -imgContainerOffsetTop,
          width: imgContainerWidth,
          height: imgContainerHeight
        });
        img.css({top: imgContainerOffsetTop / 2, left: imgContainerOffsetLeft / 2});
        
        currentDraggie.enable();
        
      } else if ($(this).hasClass('action-zoom-out')) {
        imageModal.removeClass('image-is-zoomed').addClass('image-is-fit-to-screen');
        
        currentDraggie.disable();
      }
      
      $(".wrapper-modal-image .image-content .image-controls .modal-ui-icon").toggleClass('is-disabled');
    }
  });
<<<<<<< HEAD
}
=======
};
>>>>>>> 8323939b
<|MERGE_RESOLUTION|>--- conflicted
+++ resolved
@@ -1,11 +1,7 @@
-<<<<<<< HEAD
-function setupFullScreenImage() {
-=======
 var setupFullScreenModal = function() {
   
   // Setup full screen image modal.
   // Executed from HTMLModule in display.js.
->>>>>>> 8323939b
   $("a.modal-content").each(function() {
     var smallImageObject = $(this).children();
     var largeImageSRC = $(this).attr('href');
@@ -111,8 +107,4 @@
       $(".wrapper-modal-image .image-content .image-controls .modal-ui-icon").toggleClass('is-disabled');
     }
   });
-<<<<<<< HEAD
-}
-=======
-};
->>>>>>> 8323939b
+};