--- conflicted
+++ resolved
@@ -1,707 +1,686 @@
-class @Rubric
-
-  rubric_category_sel: '.rubric-category'
-  rubric_sel: '.rubric'
-
-  constructor: (el) ->
-    @el = el
-
-  initialize: (location) =>
-    @$(@rubric_sel).data("location", location)
-    @$('input[class="score-selection"]').change @tracking_callback
-    # set up the hotkeys
-    $(window).unbind('keydown', @keypress_callback)
-    $(window).keydown @keypress_callback
-    # display the 'current' carat
-    @categories = @$(@rubric_category_sel)
-    @category = @$(@categories.first())
-    @category_index = 0
-
-  # locally scoped jquery.
-  $: (selector) ->
-    $(selector, @el)
-
-  keypress_callback: (event) =>
-    # don't try to do this when user is typing in a text input
-    if @$(event.target).is('input, textarea')
-      return
-    # for when we select via top row
-    if event.which >= 48 and event.which <= 57
-      selected = event.which - 48
-    # for when we select via numpad
-    else if event.which >= 96 and event.which <= 105
-      selected = event.which - 96
-    # we don't want to do anything since we haven't pressed a number
-    else
-      return
-
-    # if we actually have a current category (not past the end)
-    if(@category_index <= @categories.length)
-      # find the valid selections for this category
-      inputs = @$("input[name='score-selection-#{@category_index}']")
-      max_score = inputs.length - 1
-
-      if selected > max_score or selected < 0
-        return
-      inputs.filter("input[value=#{selected}]").click()
-
-      @category_index++
-      @category = @$(@categories[@category_index])
-    
-  tracking_callback: (event) =>
-    target_selection = @$(event.target).val()
-    # chop off the beginning of the name so that we can get the number of the category
-    category = @$(event.target).data("category")
-    location = @$(@rubric_sel).data('location')
-    # probably want the original problem location as well
-
-    data = {location: location, selection: target_selection, category: category}
-    Logger.log 'rubric_select', data
-
-  # finds the scores for each rubric category
-  get_score_list: () =>
-    # find the number of categories:
-    num_categories = @$(@rubric_category_sel).length
-
-    score_lst = []
-    # get the score for each one
-    for i in [0..(num_categories-1)]
-      score = @$("input[name='score-selection-#{i}']:checked").val()
-      score_lst.push(score)
-
-    return score_lst
-
-  get_total_score: () =>
-    score_lst = @get_score_list()
-    tot = 0
-    for score in score_lst
-      tot += parseInt(score)
-    return tot
-
-  check_complete: () =>
-     # check to see whether or not any categories have not been scored
-    num_categories = @$(@rubric_category_sel).length
-    for i in [0..(num_categories-1)]
-      score = @$("input[name='score-selection-#{i}']:checked").val()
-      if score == undefined
-        return false
-    return true
-
-class @CombinedOpenEnded
-
-  wrapper_sel: 'section.xmodule_CombinedOpenEndedModule'
-  coe_sel: 'section.combined-open-ended'
-  reset_button_sel: '.reset-button'
-  next_step_sel: '.next-step-button'
-  question_header_sel: '.question-header'
-  submit_evaluation_sel: '.submit-evaluation-button'
-  result_container_sel: 'div.result-container'
-  combined_rubric_sel: '.combined-rubric-container'
-  open_ended_child_sel: 'section.open-ended-child'
-  error_sel: '.error'
-  answer_area_sel: 'textarea.answer'
-  answer_area_div_sel : 'div.answer'
-  prompt_sel: '.prompt'
-  rubric_wrapper_sel: '.rubric-wrapper'
-  hint_wrapper_sel: '.hint-wrapper'
-  message_wrapper_sel: '.message-wrapper'
-  submit_button_sel: '.submit-button'
-  skip_button_sel: '.skip-button'
-  file_upload_sel: '.file-upload'
-  file_upload_box_sel: '.file-upload-box'
-  file_upload_preview_sel: '.file-upload-preview'
-  fof_sel: 'textarea.feedback-on-feedback'
-  sub_id_sel: 'input.submission_id'
-  grader_id_sel: 'input.grader_id'
-  grader_status_sel: '.grader-status'
-  info_rubric_elements_sel: '.rubric-info-item'
-  rubric_collapse_sel: '.rubric-collapse'
-  next_rubric_sel: '.rubric-next-button'
-  previous_rubric_sel: '.rubric-previous-button'
-  oe_alert_sel: '.open-ended-alert'
-  save_button_sel: '.save-button'
-
-  constructor: (el) ->
-    @el=el
-    @$el = $(el)
-    @reinitialize(el)
-    $(window).keydown @keydown_handler
-    $(window).keyup @keyup_handler
-
-  # locally scoped jquery.
-  $: (selector) ->
-    $(selector, @el)
-
-  reinitialize: () ->
-    @has_been_reset = false
-    @wrapper=@$(@wrapper_sel)
-    @coe = @$(@coe_sel)
-
-    @ajax_url = @coe.data('ajax-url')
-    @get_html()
-    @coe = @$(@coe_sel)
-
-    #Get data from combinedopenended
-    @allow_reset = @coe.data('allow_reset')
-    @id = @coe.data('id')
-    @state = @coe.data('state')
-    @task_count = @coe.data('task-count')
-    @task_number = @coe.data('task-number')
-    @accept_file_upload = @coe.data('accept-file-upload')
-    @location = @coe.data('location')
-
-    # set up handlers for click tracking
-    @rub = new Rubric(@coe)
-    @rub.initialize(@location)
-    @is_ctrl = false
-
-    #Setup reset
-    @reset_button = @$(@reset_button_sel)
-    @reset_button.click @confirm_reset
-    
-    #Setup next problem
-    @next_problem_button = @$(@next_step_sel)
-    @next_problem_button.click @next_problem
-
-    @question_header = @$(@question_header_sel)
-    @question_header.click @collapse_question
-
-    # valid states: 'initial', 'assessing', 'post_assessment', 'done'
-    Collapsible.setCollapsibles(@$el)
-    @submit_evaluation_button = @$(@submit_evaluation_sel)
-    @submit_evaluation_button.click @message_post
-
-    @results_container = @$(@result_container_sel)
-    @combined_rubric_container = @$(@combined_rubric_sel)
-
-    # Where to put the rubric once we load it
-    @oe = @$(@open_ended_child_sel)
-
-    @errors_area = @$(@oe).find(@error_sel)
-    @answer_area = @$(@oe).find(@answer_area_sel)
-    @prompt_container = @$(@oe).find(@prompt_sel)
-    @rubric_wrapper = @$(@oe).find(@rubric_wrapper_sel)
-    @hint_wrapper = @$(@oe).find(@hint_wrapper_sel)
-    @message_wrapper = @$(@oe).find(@message_wrapper_sel)
-    @submit_button = @$(@oe).find(@submit_button_sel)
-    @save_button = @$(@oe).find(@save_button_sel)
-    @child_state = @oe.data('state')
-    @child_type = @oe.data('child-type')
-    if @child_type=="openended"
-      @skip_button = @$(@oe).find(@skip_button_sel)
-      @skip_button.click @skip_post_assessment
-
-    @file_upload_area = @$(@oe).find(@file_upload_sel)
-    @can_upload_files = false
-    @open_ended_child= @$(@oe).find(@open_ended_child_sel)
-
-    @out_of_sync_message = gettext('The problem state got out of sync.  Try reloading the page.')
-
-    if @task_number>1
-      @prompt_hide()
-    else if @task_number==1 and @child_state!='initial'
-      @prompt_hide()
-
-    @find_assessment_elements()
-    @find_hint_elements()
-
-    @rebind()
-
-  get_html_callback: (response) =>
-    @coe.replaceWith(response.html)
-
-  get_html: () =>
-    url = "#{@ajax_url}/get_html"
-    $.ajaxWithPrefix({
-                   type: 'POST',
-                   url: url,
-                   data: {},
-                   success: @get_html_callback,
-                   async:false
-                   });
-
-  show_combined_rubric_current: () =>
-    data = {}
-    $.postWithPrefix "#{@ajax_url}/get_combined_rubric", data, (response) =>
-      if response.success
-        @combined_rubric_container.after(response.html).remove()
-        @combined_rubric_container= @$(@combined_rubric_sel)
-        @toggle_rubric("")
-        @rubric_collapse = @$(@rubric_collapse_sel)
-        @rubric_collapse.click @toggle_rubric
-        @hide_rubrics()
-        @$(@previous_rubric_sel).click @previous_rubric
-        @$(@next_rubric_sel).click @next_rubric
-        if response.hide_reset
-          @reset_button.hide()
-
-  message_post: (event)=>
-    external_grader_message=$(event.target).parent().parent().parent()
-    evaluation_scoring = $(event.target).parent()
-
-    fd = new FormData()
-    feedback = @$(evaluation_scoring).find(@fof_sel)[0].value
-    submission_id = @$(external_grader_message).find(@sub_id_sel)[0].value
-    grader_id = @$(external_grader_message).find(@grader_id_sel)[0].value
-    score = @$(evaluation_scoring).find("input:radio[name='evaluation-score']:checked").val()
-
-    fd.append('feedback', feedback)
-    fd.append('submission_id', submission_id)
-    fd.append('grader_id', grader_id)
-    if(!score)
-      @gentle_alert gettext("You need to pick a rating before you can submit.")
-      return
-    else
-      fd.append('score', score)
-
-    settings =
-      type: "POST"
-      data: fd
-      processData: false
-      contentType: false
-      success: (response) =>
-        @gentle_alert response.msg
-        @$('section.evaluation').slideToggle()
-        @message_wrapper.html(response.message_html)
-
-
-    $.ajaxWithPrefix("#{@ajax_url}/save_post_assessment", settings)
-
-
-  rebind: () =>
-    # rebind to the appropriate function for the current state
-    @submit_button.unbind('click')
-    @submit_button.show()
-    @save_button.unbind('click')
-    @save_button.hide()
-    @reset_button.hide()
-    @hide_file_upload()
-    @next_problem_button.hide()
-    @hint_area.attr('disabled', false)
-
-    if @task_number==1 and @child_state=='assessing'
-      @prompt_hide()
-    if @child_state == 'done'
-      @rubric_wrapper.hide()
-    if @child_type=="openended"
-      @skip_button.hide()
-    if @allow_reset=="True"
-      @show_combined_rubric_current()
-      @reset_button.show()
-      @submit_button.hide()
-      @answer_area.attr("disabled", true)
-      @replace_text_inputs()
-      @hint_area.attr('disabled', true)
-      if @task_number<@task_count
-        @gentle_alert gettext("Your score did not meet the criteria to move to the next step.")
-    else if @child_state == 'initial'
-      @answer_area.attr("disabled", false)
-      @submit_button.prop('value', gettext('Submit'))
-      @submit_button.click @confirm_save_answer
-      @setup_file_upload()
-      @save_button.click @store_answer
-      @save_button.show()
-    else if @child_state == 'assessing'
-      @answer_area.attr("disabled", true)
-      @replace_text_inputs()
-      @hide_file_upload()
-      @submit_button.prop('value', gettext('Submit assessment'))
-      @submit_button.click @save_assessment
-      @submit_button.attr("disabled",true)
-      if @child_type == "openended"
-        @submit_button.hide()
-        @queueing()
-        @grader_status = @$(@grader_status_sel)
-        @grader_status.html("<span class='grading'>" + gettext('Your response has been submitted.  Please check back later for your grade.') + "</span>")
-      else if @child_type == "selfassessment"
-        @setup_score_selection()
-    else if @child_state == 'post_assessment'
-      if @child_type=="openended"
-        @skip_button.show()
-        @skip_post_assessment()
-      @answer_area.attr("disabled", true)
-      @replace_text_inputs()
-      @submit_button.prop('value', gettext('Submit post-assessment'))
-      if @child_type=="selfassessment"
-         @submit_button.click @save_hint
-      else
-        @submit_button.click @message_post
-    else if @child_state == 'done'
-      @show_combined_rubric_current()
-      @rubric_wrapper.hide()
-      @answer_area.attr("disabled", true)
-      @replace_text_inputs()
-      @hint_area.attr('disabled', true)
-      @submit_button.hide()
-      if @child_type=="openended"
-        @skip_button.hide()
-      if @task_number<@task_count
-        @next_problem_button.show()
-      else
-        @reset_button.show()
-
-  find_assessment_elements: ->
-    @assessment = @$('input[name="grade-selection"]')
-
-  find_hint_elements: ->
-    @hint_area = @$('textarea.post_assessment')
-
-  store_answer:  (event) =>
-    event.preventDefault()
-    if @child_state == 'initial'
-      data = {'student_answer' : @answer_area.val()}
-      @save_button.attr("disabled",true)
-      $.postWithPrefix "#{@ajax_url}/store_answer", data, (response) =>
-        if response.success
-<<<<<<< HEAD
-          @gentle_alert(gettext("Answer saved."))
-=======
-          @gentle_alert("Answer saved, but not yet submitted.")
->>>>>>> e73bc906
-        else
-          @errors_area.html(response.error)
-        @save_button.attr("disabled",false)
-    else
-      @errors_area.html(@out_of_sync_message)
-
-  replace_answer: (response) =>
-    if response.success
-      @rubric_wrapper.html(response.rubric_html)
-      @rubric_wrapper.show()
-      @rub = new Rubric(@coe)
-      @rub.initialize(@location)
-      @child_state = 'assessing'
-      @find_assessment_elements()
-      @rebind()
-      answer_area_div = @$(@answer_area_div_sel)
-      answer_area_div.html(response.student_response)
-    else
-      @submit_button.show()
-      @submit_button.attr('disabled', false)
-      @gentle_alert response.error
-
-  confirm_save_answer: (event) =>
-    @save_answer(event) if confirm(gettext('Please confirm that you wish to submit your work. You will not be able to make any changes after submitting.'))
-
-  save_answer: (event) =>
-    @$el.find(@oe_alert_sel).remove()
-    @submit_button.attr("disabled",true)
-    @submit_button.hide()
-    event.preventDefault()
-    @answer_area.attr("disabled", true)
-    max_filesize = 2*1000*1000 #2MB
-    if @child_state == 'initial'
-      files = ""
-      valid_files_attached = false
-      if @can_upload_files == true
-        files = @$(@file_upload_box_sel)[0].files[0]
-        if files != undefined
-          valid_files_attached = true
-          if files.size > max_filesize
-            files = ""
-            # Don't submit the file in the case of it being too large, deal with the error locally.
-            @submit_button.show()
-            @submit_button.attr('disabled', false)
-            @gentle_alert "You are trying to upload a file that is too large for our system.  Please choose a file under 2MB or paste a link to it into the answer box."
-            return
-
-      fd = new FormData()
-      fd.append('student_answer', @answer_area.val())
-      fd.append('student_file', files)
-      fd.append('valid_files_attached', valid_files_attached)
-
-      that=this
-      settings =
-        type: "POST"
-        data: fd
-        processData: false
-        contentType: false
-        async: false
-        success: (response) =>
-          @replace_answer(response)
-
-      $.ajaxWithPrefix("#{@ajax_url}/save_answer",settings)
-    else
-      @errors_area.html(@out_of_sync_message)
-
-  keydown_handler: (event) =>
-    #Previously, responses were submitted when hitting enter.  Add in a modifier that ensures that ctrl+enter is needed.
-    if event.which == 17 && @is_ctrl==false
-      @is_ctrl=true
-    else if @is_ctrl==true && event.which == 13 && @child_state == 'assessing' && @rub.check_complete()
-      @save_assessment(event)
-
-  keyup_handler: (event) =>
-    #Handle keyup event when ctrl key is released
-    if event.which == 17 && @is_ctrl==true
-      @is_ctrl=false
-
-  save_assessment: (event) =>
-    @submit_button.attr("disabled",true)
-    @submit_button.hide()
-    event.preventDefault()
-    if @child_state == 'assessing' && @rub.check_complete()
-      checked_assessment = @rub.get_total_score()
-      score_list = @rub.get_score_list()
-      data = {'assessment' : checked_assessment, 'score_list' : score_list}
-      $.postWithPrefix "#{@ajax_url}/save_assessment", data, (response) =>
-        if response.success
-          @child_state = response.state
-
-          if @child_state == 'post_assessment'
-            @hint_wrapper.html(response.hint_html)
-            @find_hint_elements()
-          else if @child_state == 'done'
-            @rubric_wrapper.hide()
-
-          @rebind()
-        else
-          @errors_area.html(response.error)
-    else
-      @errors_area.html(@out_of_sync_message)
-
-  save_hint:  (event) =>
-    event.preventDefault()
-    if @child_state == 'post_assessment'
-      data = {'hint' : @hint_area.val()}
-
-      $.postWithPrefix "#{@ajax_url}/save_post_assessment", data, (response) =>
-        if response.success
-          @message_wrapper.html(response.message_html)
-          @child_state = 'done'
-          @rebind()
-        else
-          @errors_area.html(response.error)
-    else
-      @errors_area.html(@out_of_sync_message)
-
-  skip_post_assessment: =>
-    if @child_state == 'post_assessment'
-
-      $.postWithPrefix "#{@ajax_url}/skip_post_assessment", {}, (response) =>
-        if response.success
-          @child_state = 'done'
-          @rebind()
-        else
-          @errors_area.html(response.error)
-    else
-      @errors_area.html(@out_of_sync_message)
-
-  confirm_reset: (event) =>
-    @reset(event) if confirm(gettext('Are you sure you want to remove your previous response to this question?'))
-
-  reset: (event) =>
-    event.preventDefault()
-    if @child_state == 'done' or @allow_reset=="True"
-      $.postWithPrefix "#{@ajax_url}/reset", {}, (response) =>
-        if response.success
-          @answer_area.val('')
-          @rubric_wrapper.html('')
-          @hint_wrapper.html('')
-          @message_wrapper.html('')
-          @child_state = 'initial'
-          @coe.after(response.html).remove()
-          @allow_reset="False"
-          @reinitialize(@element)
-          @has_been_reset = true
-          @rebind()
-          @reset_button.hide()
-        else
-          @errors_area.html(response.error)
-    else
-      @errors_area.html(@out_of_sync_message)
-
-  next_problem: =>
-    if @child_state == 'done'
-      $.postWithPrefix "#{@ajax_url}/next_problem", {}, (response) =>
-        if response.success
-          @answer_area.val('')
-          @rubric_wrapper.html('')
-          @hint_wrapper.html('')
-          @message_wrapper.html('')
-          @child_state = 'initial'
-          @coe.after(response.html).remove()
-          @reinitialize(@element)
-          @rebind()
-          @next_problem_button.hide()
-          if !response.allow_reset
-            @gentle_alert gettext("Moved to next step.")
-          else
-            @gentle_alert gettext("Your score did not meet the criteria to move to the next step.")
-            @show_combined_rubric_current()
-        else
-          @errors_area.html(response.error)
-    else
-      @errors_area.html(@out_of_sync_message)
-
-  gentle_alert: (msg) =>
-    if @$el.find(@oe_alert_sel).length
-      @$el.find(@oe_alert_sel).remove()
-    alert_elem = "<div class='open-ended-alert'>" + msg + "</div>"
-    @$el.find('.open-ended-action').after(alert_elem)
-    @$el.find(@oe_alert_sel).css(opacity: 0).animate(opacity: 1, 700)
-
-  queueing: =>
-    if @child_state=="assessing" and @child_type=="openended"
-      if window.queuePollerID # Only one poller 'thread' per Problem
-        window.clearTimeout(window.queuePollerID)
-      window.queuePollerID = window.setTimeout(@poll, 10000)
-
-  poll: =>
-    $.postWithPrefix "#{@ajax_url}/check_for_score", (response) =>
-      if response.state == "done" or response.state=="post_assessment"
-        delete window.queuePollerID
-        @reload()
-      else
-        window.queuePollerID = window.setTimeout(@poll, 10000)
-
-  setup_file_upload: =>
-    if @accept_file_upload == "True"
-      if window.File and window.FileReader and window.FileList and window.Blob
-        @can_upload_files = true
-        @file_upload_area.html('<input type="file" class="file-upload-box"><img class="file-upload-preview" src="#" alt="Uploaded image" />')
-        @file_upload_area.show()
-        @$(@file_upload_preview_sel).hide()
-        @$(@file_upload_box_sel).change @preview_image
-      else
-        @gentle_alert gettext('File uploads are required for this question, but are not supported in this browser. Try the newest version of google chrome.  Alternatively, if you have uploaded the image to the web, you can paste a link to it into the answer box.')
-
-  hide_file_upload: =>
-    if @accept_file_upload == "True"
-      @file_upload_area.hide()
-
-  replace_text_inputs: =>
-    answer_class = @answer_area.attr('class')
-    answer_id = @answer_area.attr('id')
-    answer_val = @answer_area.val()
-    new_text = ''
-    new_text = "<div class='#{answer_class}' id='#{answer_id}'>#{answer_val}</div>"
-    @answer_area.replaceWith(new_text)
-
-  # wrap this so that it can be mocked
-  reload: ->
-    @reinitialize()
-
-  collapse_question: (event) =>
-    @prompt_container.slideToggle()
-    @prompt_container.toggleClass('open')
-<<<<<<< HEAD
-    if @question_header.text() == gettext("Hide Prompt")
-      new_text = gettext("Show Prompt")
-      Logger.log 'oe_hide_question', {location: @location}
-    else
-      Logger.log 'oe_show_question', {location: @location}
-      new_text = gettext("Hide Prompt")
-=======
-    if @question_header.text() == "Hide Question"
-      new_text = "Show Question"
-      Logger.log 'oe_hide_question', {location: @location}
-    else
-      Logger.log 'oe_show_question', {location: @location}
-      new_text = "Hide Question"
->>>>>>> e73bc906
-    @question_header.text(new_text)
-    return false
-
-  hide_rubrics: () =>
-    rubrics = @$(@combined_rubric_sel)
-    for rub in rubrics
-      if @$(rub).data('status')=="shown"
-        @$(rub).show()
-      else
-        @$(rub).hide()
-
-  next_rubric: =>
-    @shift_rubric(1)
-    return false
-
-  previous_rubric: =>
-    @shift_rubric(-1)
-    return false
-
-  shift_rubric: (i) =>
-    rubrics = @$(@combined_rubric_sel)
-    number = 0
-    for rub in rubrics
-      if @$(rub).data('status')=="shown"
-        number = @$(rub).data('number')
-      @$(rub).data('status','hidden')
-    if i==1 and number < rubrics.length - 1
-      number = number + i
-
-    if i==-1 and number>0
-      number = number + i
-
-    @$(rubrics[number]).data('status', 'shown')
-    @hide_rubrics()
-
-  prompt_show: () =>
-    if @prompt_container.is(":hidden")==true
-      @prompt_container.slideToggle()
-      @prompt_container.toggleClass('open')
-<<<<<<< HEAD
-      @question_header.text(gettext("Hide Prompt"))
-=======
-      @question_header.text("Hide Question")
->>>>>>> e73bc906
-
-  prompt_hide: () =>
-    if @prompt_container.is(":visible")==true
-      @prompt_container.slideToggle()
-      @prompt_container.toggleClass('open')
-<<<<<<< HEAD
-      @question_header.text(gettext("Show Prompt"))
-=======
-      @question_header.text("Show Question")
->>>>>>> e73bc906
-
-  log_feedback_click: (event) ->
-    link_text = @$(event.target).html()
-    if link_text == gettext('See full feedback')
-      Logger.log 'oe_show_full_feedback', {}
-    else if link_text == gettext('Respond to Feedback')
-      Logger.log 'oe_show_respond_to_feedback', {}
-    else
-      generated_event_type = link_text.toLowerCase().replace(" ","_")
-      Logger.log "oe_" + generated_event_type, {}
-  log_feedback_selection: (event) ->
-    target_selection = @$(event.target).val()
-    Logger.log 'oe_feedback_response_selected', {value: target_selection}
-
-  remove_attribute: (name) =>
-    if @$(@file_upload_preview_sel).attr(name)
-      @$(@file_upload_preview_sel)[0].removeAttribute(name)
-
-  preview_image: () =>
-    if @$(@file_upload_box_sel)[0].files && @$(@file_upload_box_sel)[0].files[0]
-      reader = new FileReader()
-      reader.onload = (e) =>
-        max_dim = 150
-        @remove_attribute('src')
-        @remove_attribute('height')
-        @remove_attribute('width')
-        @$(@file_upload_preview_sel).attr('src', e.target.result)
-        height_px = @$(@file_upload_preview_sel)[0].height
-        width_px = @$(@file_upload_preview_sel)[0].width
-        scale_factor = 0
-        if height_px>width_px
-          scale_factor = height_px/max_dim
-        else
-          scale_factor = width_px/max_dim
-        @$(@file_upload_preview_sel)[0].width = width_px/scale_factor
-        @$(@file_upload_preview_sel)[0].height = height_px/scale_factor
-        @$(@file_upload_preview_sel).show()
-      reader.readAsDataURL(@$(@file_upload_box_sel)[0].files[0])
-
-  toggle_rubric: (event) =>
-    info_rubric_elements = @$(@info_rubric_elements_sel)
-    info_rubric_elements.slideToggle()
-    return false
-
-  setup_score_selection: () =>
-    @$("input[class='score-selection']").change @graded_callback
-
-  graded_callback: () =>
-    if @rub.check_complete()
-      @submit_button.attr("disabled",false)
-      @submit_button.show()+class @Rubric
+
+  rubric_category_sel: '.rubric-category'
+  rubric_sel: '.rubric'
+
+  constructor: (el) ->
+    @el = el
+
+  initialize: (location) =>
+    @$(@rubric_sel).data("location", location)
+    @$('input[class="score-selection"]').change @tracking_callback
+    # set up the hotkeys
+    $(window).unbind('keydown', @keypress_callback)
+    $(window).keydown @keypress_callback
+    # display the 'current' carat
+    @categories = @$(@rubric_category_sel)
+    @category = @$(@categories.first())
+    @category_index = 0
+
+  # locally scoped jquery.
+  $: (selector) ->
+    $(selector, @el)
+
+  keypress_callback: (event) =>
+    # don't try to do this when user is typing in a text input
+    if @$(event.target).is('input, textarea')
+      return
+    # for when we select via top row
+    if event.which >= 48 and event.which <= 57
+      selected = event.which - 48
+    # for when we select via numpad
+    else if event.which >= 96 and event.which <= 105
+      selected = event.which - 96
+    # we don't want to do anything since we haven't pressed a number
+    else
+      return
+
+    # if we actually have a current category (not past the end)
+    if(@category_index <= @categories.length)
+      # find the valid selections for this category
+      inputs = @$("input[name='score-selection-#{@category_index}']")
+      max_score = inputs.length - 1
+
+      if selected > max_score or selected < 0
+        return
+      inputs.filter("input[value=#{selected}]").click()
+
+      @category_index++
+      @category = @$(@categories[@category_index])
+    
+  tracking_callback: (event) =>
+    target_selection = @$(event.target).val()
+    # chop off the beginning of the name so that we can get the number of the category
+    category = @$(event.target).data("category")
+    location = @$(@rubric_sel).data('location')
+    # probably want the original problem location as well
+
+    data = {location: location, selection: target_selection, category: category}
+    Logger.log 'rubric_select', data
+
+  # finds the scores for each rubric category
+  get_score_list: () =>
+    # find the number of categories:
+    num_categories = @$(@rubric_category_sel).length
+
+    score_lst = []
+    # get the score for each one
+    for i in [0..(num_categories-1)]
+      score = @$("input[name='score-selection-#{i}']:checked").val()
+      score_lst.push(score)
+
+    return score_lst
+
+  get_total_score: () =>
+    score_lst = @get_score_list()
+    tot = 0
+    for score in score_lst
+      tot += parseInt(score)
+    return tot
+
+  check_complete: () =>
+     # check to see whether or not any categories have not been scored
+    num_categories = @$(@rubric_category_sel).length
+    for i in [0..(num_categories-1)]
+      score = @$("input[name='score-selection-#{i}']:checked").val()
+      if score == undefined
+        return false
+    return true
+
+class @CombinedOpenEnded
+
+  wrapper_sel: 'section.xmodule_CombinedOpenEndedModule'
+  coe_sel: 'section.combined-open-ended'
+  reset_button_sel: '.reset-button'
+  next_step_sel: '.next-step-button'
+  question_header_sel: '.question-header'
+  submit_evaluation_sel: '.submit-evaluation-button'
+  result_container_sel: 'div.result-container'
+  combined_rubric_sel: '.combined-rubric-container'
+  open_ended_child_sel: 'section.open-ended-child'
+  error_sel: '.error'
+  answer_area_sel: 'textarea.answer'
+  answer_area_div_sel : 'div.answer'
+  prompt_sel: '.prompt'
+  rubric_wrapper_sel: '.rubric-wrapper'
+  hint_wrapper_sel: '.hint-wrapper'
+  message_wrapper_sel: '.message-wrapper'
+  submit_button_sel: '.submit-button'
+  skip_button_sel: '.skip-button'
+  file_upload_sel: '.file-upload'
+  file_upload_box_sel: '.file-upload-box'
+  file_upload_preview_sel: '.file-upload-preview'
+  fof_sel: 'textarea.feedback-on-feedback'
+  sub_id_sel: 'input.submission_id'
+  grader_id_sel: 'input.grader_id'
+  grader_status_sel: '.grader-status'
+  info_rubric_elements_sel: '.rubric-info-item'
+  rubric_collapse_sel: '.rubric-collapse'
+  next_rubric_sel: '.rubric-next-button'
+  previous_rubric_sel: '.rubric-previous-button'
+  oe_alert_sel: '.open-ended-alert'
+  save_button_sel: '.save-button'
+
+  constructor: (el) ->
+    @el=el
+    @$el = $(el)
+    @reinitialize(el)
+    $(window).keydown @keydown_handler
+    $(window).keyup @keyup_handler
+
+  # locally scoped jquery.
+  $: (selector) ->
+    $(selector, @el)
+
+  reinitialize: () ->
+    @has_been_reset = false
+    @wrapper=@$(@wrapper_sel)
+    @coe = @$(@coe_sel)
+
+    @ajax_url = @coe.data('ajax-url')
+    @get_html()
+    @coe = @$(@coe_sel)
+
+    #Get data from combinedopenended
+    @allow_reset = @coe.data('allow_reset')
+    @id = @coe.data('id')
+    @state = @coe.data('state')
+    @task_count = @coe.data('task-count')
+    @task_number = @coe.data('task-number')
+    @accept_file_upload = @coe.data('accept-file-upload')
+    @location = @coe.data('location')
+
+    # set up handlers for click tracking
+    @rub = new Rubric(@coe)
+    @rub.initialize(@location)
+    @is_ctrl = false
+
+    #Setup reset
+    @reset_button = @$(@reset_button_sel)
+    @reset_button.click @confirm_reset
+    
+    #Setup next problem
+    @next_problem_button = @$(@next_step_sel)
+    @next_problem_button.click @next_problem
+
+    @question_header = @$(@question_header_sel)
+    @question_header.click @collapse_question
+
+    # valid states: 'initial', 'assessing', 'post_assessment', 'done'
+    Collapsible.setCollapsibles(@$el)
+    @submit_evaluation_button = @$(@submit_evaluation_sel)
+    @submit_evaluation_button.click @message_post
+
+    @results_container = @$(@result_container_sel)
+    @combined_rubric_container = @$(@combined_rubric_sel)
+
+    # Where to put the rubric once we load it
+    @oe = @$(@open_ended_child_sel)
+
+    @errors_area = @$(@oe).find(@error_sel)
+    @answer_area = @$(@oe).find(@answer_area_sel)
+    @prompt_container = @$(@oe).find(@prompt_sel)
+    @rubric_wrapper = @$(@oe).find(@rubric_wrapper_sel)
+    @hint_wrapper = @$(@oe).find(@hint_wrapper_sel)
+    @message_wrapper = @$(@oe).find(@message_wrapper_sel)
+    @submit_button = @$(@oe).find(@submit_button_sel)
+    @save_button = @$(@oe).find(@save_button_sel)
+    @child_state = @oe.data('state')
+    @child_type = @oe.data('child-type')
+    if @child_type=="openended"
+      @skip_button = @$(@oe).find(@skip_button_sel)
+      @skip_button.click @skip_post_assessment
+
+    @file_upload_area = @$(@oe).find(@file_upload_sel)
+    @can_upload_files = false
+    @open_ended_child= @$(@oe).find(@open_ended_child_sel)
+
+    @out_of_sync_message = gettext('The problem state got out of sync.  Try reloading the page.')
+
+    if @task_number>1
+      @prompt_hide()
+    else if @task_number==1 and @child_state!='initial'
+      @prompt_hide()
+
+    @find_assessment_elements()
+    @find_hint_elements()
+
+    @rebind()
+
+  get_html_callback: (response) =>
+    @coe.replaceWith(response.html)
+
+  get_html: () =>
+    url = "#{@ajax_url}/get_html"
+    $.ajaxWithPrefix({
+                   type: 'POST',
+                   url: url,
+                   data: {},
+                   success: @get_html_callback,
+                   async:false
+                   });
+
+  show_combined_rubric_current: () =>
+    data = {}
+    $.postWithPrefix "#{@ajax_url}/get_combined_rubric", data, (response) =>
+      if response.success
+        @combined_rubric_container.after(response.html).remove()
+        @combined_rubric_container= @$(@combined_rubric_sel)
+        @toggle_rubric("")
+        @rubric_collapse = @$(@rubric_collapse_sel)
+        @rubric_collapse.click @toggle_rubric
+        @hide_rubrics()
+        @$(@previous_rubric_sel).click @previous_rubric
+        @$(@next_rubric_sel).click @next_rubric
+        if response.hide_reset
+          @reset_button.hide()
+
+  message_post: (event)=>
+    external_grader_message=$(event.target).parent().parent().parent()
+    evaluation_scoring = $(event.target).parent()
+
+    fd = new FormData()
+    feedback = @$(evaluation_scoring).find(@fof_sel)[0].value
+    submission_id = @$(external_grader_message).find(@sub_id_sel)[0].value
+    grader_id = @$(external_grader_message).find(@grader_id_sel)[0].value
+    score = @$(evaluation_scoring).find("input:radio[name='evaluation-score']:checked").val()
+
+    fd.append('feedback', feedback)
+    fd.append('submission_id', submission_id)
+    fd.append('grader_id', grader_id)
+    if(!score)
+      @gentle_alert gettext("You need to pick a rating before you can submit.")
+      return
+    else
+      fd.append('score', score)
+
+    settings =
+      type: "POST"
+      data: fd
+      processData: false
+      contentType: false
+      success: (response) =>
+        @gentle_alert response.msg
+        @$('section.evaluation').slideToggle()
+        @message_wrapper.html(response.message_html)
+
+
+    $.ajaxWithPrefix("#{@ajax_url}/save_post_assessment", settings)
+
+
+  rebind: () =>
+    # rebind to the appropriate function for the current state
+    @submit_button.unbind('click')
+    @submit_button.show()
+    @save_button.unbind('click')
+    @save_button.hide()
+    @reset_button.hide()
+    @hide_file_upload()
+    @next_problem_button.hide()
+    @hint_area.attr('disabled', false)
+
+    if @task_number==1 and @child_state=='assessing'
+      @prompt_hide()
+    if @child_state == 'done'
+      @rubric_wrapper.hide()
+    if @child_type=="openended"
+      @skip_button.hide()
+    if @allow_reset=="True"
+      @show_combined_rubric_current()
+      @reset_button.show()
+      @submit_button.hide()
+      @answer_area.attr("disabled", true)
+      @replace_text_inputs()
+      @hint_area.attr('disabled', true)
+      if @task_number<@task_count
+        @gentle_alert gettext("Your score did not meet the criteria to move to the next step.")
+    else if @child_state == 'initial'
+      @answer_area.attr("disabled", false)
+      @submit_button.prop('value', gettext('Submit'))
+      @submit_button.click @confirm_save_answer
+      @setup_file_upload()
+      @save_button.click @store_answer
+      @save_button.show()
+    else if @child_state == 'assessing'
+      @answer_area.attr("disabled", true)
+      @replace_text_inputs()
+      @hide_file_upload()
+      @submit_button.prop('value', gettext('Submit assessment'))
+      @submit_button.click @save_assessment
+      @submit_button.attr("disabled",true)
+      if @child_type == "openended"
+        @submit_button.hide()
+        @queueing()
+        @grader_status = @$(@grader_status_sel)
+        @grader_status.html("<span class='grading'>" + gettext('Your response has been submitted.  Please check back later for your grade.') + "</span>")
+      else if @child_type == "selfassessment"
+        @setup_score_selection()
+    else if @child_state == 'post_assessment'
+      if @child_type=="openended"
+        @skip_button.show()
+        @skip_post_assessment()
+      @answer_area.attr("disabled", true)
+      @replace_text_inputs()
+      @submit_button.prop('value', gettext('Submit post-assessment'))
+      if @child_type=="selfassessment"
+         @submit_button.click @save_hint
+      else
+        @submit_button.click @message_post
+    else if @child_state == 'done'
+      @show_combined_rubric_current()
+      @rubric_wrapper.hide()
+      @answer_area.attr("disabled", true)
+      @replace_text_inputs()
+      @hint_area.attr('disabled', true)
+      @submit_button.hide()
+      if @child_type=="openended"
+        @skip_button.hide()
+      if @task_number<@task_count
+        @next_problem_button.show()
+      else
+        @reset_button.show()
+
+  find_assessment_elements: ->
+    @assessment = @$('input[name="grade-selection"]')
+
+  find_hint_elements: ->
+    @hint_area = @$('textarea.post_assessment')
+
+  store_answer:  (event) =>
+    event.preventDefault()
+    if @child_state == 'initial'
+      data = {'student_answer' : @answer_area.val()}
+      @save_button.attr("disabled",true)
+      $.postWithPrefix "#{@ajax_url}/store_answer", data, (response) =>
+        if response.success
+          @gentle_alert(gettext("Answer saved, but not yet submitted."))
+        else
+          @errors_area.html(response.error)
+        @save_button.attr("disabled",false)
+    else
+      @errors_area.html(@out_of_sync_message)
+
+  replace_answer: (response) =>
+    if response.success
+      @rubric_wrapper.html(response.rubric_html)
+      @rubric_wrapper.show()
+      @rub = new Rubric(@coe)
+      @rub.initialize(@location)
+      @child_state = 'assessing'
+      @find_assessment_elements()
+      @rebind()
+      answer_area_div = @$(@answer_area_div_sel)
+      answer_area_div.html(response.student_response)
+    else
+      @submit_button.show()
+      @submit_button.attr('disabled', false)
+      @gentle_alert response.error
+
+  confirm_save_answer: (event) =>
+    @save_answer(event) if confirm(gettext('Please confirm that you wish to submit your work. You will not be able to make any changes after submitting.'))
+
+  save_answer: (event) =>
+    @$el.find(@oe_alert_sel).remove()
+    @submit_button.attr("disabled",true)
+    @submit_button.hide()
+    event.preventDefault()
+    @answer_area.attr("disabled", true)
+    max_filesize = 2*1000*1000 #2MB
+    if @child_state == 'initial'
+      files = ""
+      valid_files_attached = false
+      if @can_upload_files == true
+        files = @$(@file_upload_box_sel)[0].files[0]
+        if files != undefined
+          valid_files_attached = true
+          if files.size > max_filesize
+            files = ""
+            # Don't submit the file in the case of it being too large, deal with the error locally.
+            @submit_button.show()
+            @submit_button.attr('disabled', false)
+            @gentle_alert gettext("You are trying to upload a file that is too large for our system.  Please choose a file under 2MB or paste a link to it into the answer box.")
+            return
+
+      fd = new FormData()
+      fd.append('student_answer', @answer_area.val())
+      fd.append('student_file', files)
+      fd.append('valid_files_attached', valid_files_attached)
+
+      that=this
+      settings =
+        type: "POST"
+        data: fd
+        processData: false
+        contentType: false
+        async: false
+        success: (response) =>
+          @replace_answer(response)
+
+      $.ajaxWithPrefix("#{@ajax_url}/save_answer",settings)
+    else
+      @errors_area.html(@out_of_sync_message)
+
+  keydown_handler: (event) =>
+    #Previously, responses were submitted when hitting enter.  Add in a modifier that ensures that ctrl+enter is needed.
+    if event.which == 17 && @is_ctrl==false
+      @is_ctrl=true
+    else if @is_ctrl==true && event.which == 13 && @child_state == 'assessing' && @rub.check_complete()
+      @save_assessment(event)
+
+  keyup_handler: (event) =>
+    #Handle keyup event when ctrl key is released
+    if event.which == 17 && @is_ctrl==true
+      @is_ctrl=false
+
+  save_assessment: (event) =>
+    @submit_button.attr("disabled",true)
+    @submit_button.hide()
+    event.preventDefault()
+    if @child_state == 'assessing' && @rub.check_complete()
+      checked_assessment = @rub.get_total_score()
+      score_list = @rub.get_score_list()
+      data = {'assessment' : checked_assessment, 'score_list' : score_list}
+      $.postWithPrefix "#{@ajax_url}/save_assessment", data, (response) =>
+        if response.success
+          @child_state = response.state
+
+          if @child_state == 'post_assessment'
+            @hint_wrapper.html(response.hint_html)
+            @find_hint_elements()
+          else if @child_state == 'done'
+            @rubric_wrapper.hide()
+
+          @rebind()
+        else
+          @errors_area.html(response.error)
+    else
+      @errors_area.html(@out_of_sync_message)
+
+  save_hint:  (event) =>
+    event.preventDefault()
+    if @child_state == 'post_assessment'
+      data = {'hint' : @hint_area.val()}
+
+      $.postWithPrefix "#{@ajax_url}/save_post_assessment", data, (response) =>
+        if response.success
+          @message_wrapper.html(response.message_html)
+          @child_state = 'done'
+          @rebind()
+        else
+          @errors_area.html(response.error)
+    else
+      @errors_area.html(@out_of_sync_message)
+
+  skip_post_assessment: =>
+    if @child_state == 'post_assessment'
+
+      $.postWithPrefix "#{@ajax_url}/skip_post_assessment", {}, (response) =>
+        if response.success
+          @child_state = 'done'
+          @rebind()
+        else
+          @errors_area.html(response.error)
+    else
+      @errors_area.html(@out_of_sync_message)
+
+  confirm_reset: (event) =>
+    @reset(event) if confirm(gettext('Are you sure you want to remove your previous response to this question?'))
+
+  reset: (event) =>
+    event.preventDefault()
+    if @child_state == 'done' or @allow_reset=="True"
+      $.postWithPrefix "#{@ajax_url}/reset", {}, (response) =>
+        if response.success
+          @answer_area.val('')
+          @rubric_wrapper.html('')
+          @hint_wrapper.html('')
+          @message_wrapper.html('')
+          @child_state = 'initial'
+          @coe.after(response.html).remove()
+          @allow_reset="False"
+          @reinitialize(@element)
+          @has_been_reset = true
+          @rebind()
+          @reset_button.hide()
+        else
+          @errors_area.html(response.error)
+    else
+      @errors_area.html(@out_of_sync_message)
+
+  next_problem: =>
+    if @child_state == 'done'
+      $.postWithPrefix "#{@ajax_url}/next_problem", {}, (response) =>
+        if response.success
+          @answer_area.val('')
+          @rubric_wrapper.html('')
+          @hint_wrapper.html('')
+          @message_wrapper.html('')
+          @child_state = 'initial'
+          @coe.after(response.html).remove()
+          @reinitialize(@element)
+          @rebind()
+          @next_problem_button.hide()
+          if !response.allow_reset
+            @gentle_alert gettext("Moved to next step.")
+          else
+            @gentle_alert gettext("Your score did not meet the criteria to move to the next step.")
+            @show_combined_rubric_current()
+        else
+          @errors_area.html(response.error)
+    else
+      @errors_area.html(@out_of_sync_message)
+
+  gentle_alert: (msg) =>
+    if @$el.find(@oe_alert_sel).length
+      @$el.find(@oe_alert_sel).remove()
+    alert_elem = "<div class='open-ended-alert'>" + msg + "</div>"
+    @$el.find('.open-ended-action').after(alert_elem)
+    @$el.find(@oe_alert_sel).css(opacity: 0).animate(opacity: 1, 700)
+
+  queueing: =>
+    if @child_state=="assessing" and @child_type=="openended"
+      if window.queuePollerID # Only one poller 'thread' per Problem
+        window.clearTimeout(window.queuePollerID)
+      window.queuePollerID = window.setTimeout(@poll, 10000)
+
+  poll: =>
+    $.postWithPrefix "#{@ajax_url}/check_for_score", (response) =>
+      if response.state == "done" or response.state=="post_assessment"
+        delete window.queuePollerID
+        @reload()
+      else
+        window.queuePollerID = window.setTimeout(@poll, 10000)
+
+  setup_file_upload: =>
+    if @accept_file_upload == "True"
+      if window.File and window.FileReader and window.FileList and window.Blob
+        @can_upload_files = true
+        @file_upload_area.html('<input type="file" class="file-upload-box"><img class="file-upload-preview" src="#" alt="Uploaded image" />')
+        @file_upload_area.show()
+        @$(@file_upload_preview_sel).hide()
+        @$(@file_upload_box_sel).change @preview_image
+      else
+        @gentle_alert gettext('File uploads are required for this question, but are not supported in this browser. Try the newest version of google chrome.  Alternatively, if you have uploaded the image to the web, you can paste a link to it into the answer box.')
+
+  hide_file_upload: =>
+    if @accept_file_upload == "True"
+      @file_upload_area.hide()
+
+  replace_text_inputs: =>
+    answer_class = @answer_area.attr('class')
+    answer_id = @answer_area.attr('id')
+    answer_val = @answer_area.val()
+    new_text = ''
+    new_text = "<div class='#{answer_class}' id='#{answer_id}'>#{answer_val}</div>"
+    @answer_area.replaceWith(new_text)
+
+  # wrap this so that it can be mocked
+  reload: ->
+    @reinitialize()
+
+  collapse_question: (event) =>
+    @prompt_container.slideToggle()
+    @prompt_container.toggleClass('open')
+    if @question_header.text() == gettext("Hide Question")
+      new_text = gettext("Show Question")
+      Logger.log 'oe_hide_question', {location: @location}
+    else
+      Logger.log 'oe_show_question', {location: @location}
+      new_text = gettext("Hide Question")
+    @question_header.text(new_text)
+    return false
+
+  hide_rubrics: () =>
+    rubrics = @$(@combined_rubric_sel)
+    for rub in rubrics
+      if @$(rub).data('status')=="shown"
+        @$(rub).show()
+      else
+        @$(rub).hide()
+
+  next_rubric: =>
+    @shift_rubric(1)
+    return false
+
+  previous_rubric: =>
+    @shift_rubric(-1)
+    return false
+
+  shift_rubric: (i) =>
+    rubrics = @$(@combined_rubric_sel)
+    number = 0
+    for rub in rubrics
+      if @$(rub).data('status')=="shown"
+        number = @$(rub).data('number')
+      @$(rub).data('status','hidden')
+    if i==1 and number < rubrics.length - 1
+      number = number + i
+
+    if i==-1 and number>0
+      number = number + i
+
+    @$(rubrics[number]).data('status', 'shown')
+    @hide_rubrics()
+
+  prompt_show: () =>
+    if @prompt_container.is(":hidden")==true
+      @prompt_container.slideToggle()
+      @prompt_container.toggleClass('open')
+      @question_header.text(gettext("Hide Question"))
+
+  prompt_hide: () =>
+    if @prompt_container.is(":visible")==true
+      @prompt_container.slideToggle()
+      @prompt_container.toggleClass('open')
+      @question_header.text(gettext("Show Question"))
+
+  log_feedback_click: (event) ->
+    link_text = @$(event.target).html()
+    if link_text == gettext('See full feedback')
+      Logger.log 'oe_show_full_feedback', {}
+    else if link_text == gettext('Respond to Feedback')
+      Logger.log 'oe_show_respond_to_feedback', {}
+    else
+      generated_event_type = link_text.toLowerCase().replace(" ","_")
+      Logger.log "oe_" + generated_event_type, {}
+  log_feedback_selection: (event) ->
+    target_selection = @$(event.target).val()
+    Logger.log 'oe_feedback_response_selected', {value: target_selection}
+
+  remove_attribute: (name) =>
+    if @$(@file_upload_preview_sel).attr(name)
+      @$(@file_upload_preview_sel)[0].removeAttribute(name)
+
+  preview_image: () =>
+    if @$(@file_upload_box_sel)[0].files && @$(@file_upload_box_sel)[0].files[0]
+      reader = new FileReader()
+      reader.onload = (e) =>
+        max_dim = 150
+        @remove_attribute('src')
+        @remove_attribute('height')
+        @remove_attribute('width')
+        @$(@file_upload_preview_sel).attr('src', e.target.result)
+        height_px = @$(@file_upload_preview_sel)[0].height
+        width_px = @$(@file_upload_preview_sel)[0].width
+        scale_factor = 0
+        if height_px>width_px
+          scale_factor = height_px/max_dim
+        else
+          scale_factor = width_px/max_dim
+        @$(@file_upload_preview_sel)[0].width = width_px/scale_factor
+        @$(@file_upload_preview_sel)[0].height = height_px/scale_factor
+        @$(@file_upload_preview_sel).show()
+      reader.readAsDataURL(@$(@file_upload_box_sel)[0].files[0])
+
+  toggle_rubric: (event) =>
+    info_rubric_elements = @$(@info_rubric_elements_sel)
+    info_rubric_elements.slideToggle()
+    return false
+
+  setup_score_selection: () =>
+    @$("input[class='score-selection']").change @graded_callback
+
+  graded_callback: () =>
+    if @rub.check_complete()
+      @submit_button.attr("disabled",false)
+      @submit_button.show()