--- conflicted
+++ resolved
@@ -22,7 +22,7 @@
 from .draft import DraftModuleStore
 from .exceptions import (ItemNotFoundError,
                          DuplicateItemError)
-from .inheritance import own_metadata
+from .inheritance import own_metadata, INHERITABLE_METADATA
 
 
 log = logging.getLogger(__name__)
@@ -131,7 +131,6 @@
         else:
             # load the module and apply the inherited metadata
             try:
-<<<<<<< HEAD
                 class_ = XModuleDescriptor.load_class(
                     json_data['location']['category'],
                     self.default_class
@@ -144,14 +143,11 @@
                 )
 
                 model_data = DbModel(kvs, class_, None, MongoUsage(self.course_id, location))
-                return class_(self, location, model_data)
-=======
-                module = XModuleDescriptor.load_from_json(json_data, self, self.default_class)
+                module = class_(self, location, model_data)
                 if self.metadata_inheritance_tree is not None:
-                    metadata_to_inherit = self.metadata_inheritance_tree.get('parent_metadata', {}).get(location.url(),{})
+                    metadata_to_inherit = self.metadata_inheritance_tree.get('parent_metadata', {}).get(location.url(), {})
                     module.inherit_metadata(metadata_to_inherit)
                 return module
->>>>>>> 9d2a2cbc
             except:
                 log.debug("Failed to load descriptor", exc_info=True)
                 return ErrorDescriptor.from_json(
@@ -235,16 +231,16 @@
         '''
         TODO (cdodge) This method can be deleted when the 'split module store' work has been completed
         '''
-        
+
         # get all collections in the course, this query should not return any leaf nodes
-        query = { 
+        query = {
                     '_id.org': location.org,
                     '_id.course': location.course,
-                    '$or': [ 
-                    {"_id.category":"course"}, 
-                    {"_id.category":"chapter"},    
-                    {"_id.category":"sequential"},    
-                    {"_id.category":"vertical"}   
+                    '$or': [
+                    {"_id.category":"course"},
+                    {"_id.category":"chapter"},
+                    {"_id.category":"sequential"},
+                    {"_id.category":"vertical"}
                 ]
                 }
         # we just want the Location, children, and metadata
@@ -268,7 +264,7 @@
         def _compute_inherited_metadata(url):
             my_metadata = results_by_url[url]['metadata']
             for key in my_metadata.keys():
-                if key not in XModuleDescriptor.inheritable_metadata:
+                if key not in INHERITABLE_METADATA:
                     del my_metadata[key]
             results_by_url[url]['metadata'] = my_metadata
 
@@ -284,11 +280,11 @@
                 else:
                     # this is likely a leaf node, so let's record what metadata we need to inherit
                     metadata_to_inherit[child] = my_metadata
-        
+
         if root is not None:
             _compute_inherited_metadata(root)
 
-        cache = {'parent_metadata': metadata_to_inherit, 
+        cache = {'parent_metadata': metadata_to_inherit,
             'timestamp' : datetime.now()}
 
         return cache
@@ -298,7 +294,7 @@
         TODO (cdodge) This method can be deleted when the 'split module store' work has been completed
         '''
         cache_name = '{0}/{1}'.format(location.org, location.course)
-        cache = self.metadata_inheritance_cache.get(cache_name,{'parent_metadata': {}, 
+        cache = self.metadata_inheritance_cache.get(cache_name,{'parent_metadata': {},
             'timestamp': datetime.now() - timedelta(hours=1)})
         age = (datetime.now() - cache['timestamp'])
 
@@ -495,12 +491,7 @@
         except pymongo.errors.DuplicateKeyError:
             raise DuplicateItemError(location)
 
-<<<<<<< HEAD
-    def get_course_for_item(self, location):
-=======
-
     def get_course_for_item(self, location, depth=0):
->>>>>>> 9d2a2cbc
         '''
         VS[compat]
         cdodge: for a given Xmodule, return the course that it belongs to
