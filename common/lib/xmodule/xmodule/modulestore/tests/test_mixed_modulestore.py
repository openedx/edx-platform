import pymongo
from uuid import uuid4
import ddt
from importlib import import_module
from collections import namedtuple
import unittest
import datetime
from pytz import UTC

from xmodule.tests import DATA_DIR
from opaque_keys.edx.locations import Location
from xmodule.modulestore import ModuleStoreEnum, PublishState
from xmodule.modulestore.exceptions import ItemNotFoundError
from xmodule.exceptions import InvalidVersionError

from opaque_keys.edx.locations import SlashSeparatedCourseKey
from opaque_keys.edx.locator import BlockUsageLocator, CourseLocator
# Mixed modulestore depends on django, so we'll manually configure some django settings
# before importing the module
# TODO remove this import and the configuration -- xmodule should not depend on django!
from django.conf import settings
from xmodule.modulestore.tests.factories import check_mongo_calls
from xmodule.modulestore.search import path_to_location
if not settings.configured:
    settings.configure()
from xmodule.modulestore.mixed import MixedModuleStore
from xmodule.modulestore.draft_and_published import UnsupportedRevisionError


@ddt.ddt
class TestMixedModuleStore(unittest.TestCase):
    """
    Quasi-superclass which tests Location based apps against both split and mongo dbs (Locator and
    Location-based dbs)
    """
    HOST = 'localhost'
    PORT = 27017
    DB = 'test_mongo_%s' % uuid4().hex[:5]
    COLLECTION = 'modulestore'
    FS_ROOT = DATA_DIR
    DEFAULT_CLASS = 'xmodule.raw_module.RawDescriptor'
    RENDER_TEMPLATE = lambda t_n, d, ctx = None, nsp = 'main': ''

    MONGO_COURSEID = 'MITx/999/2013_Spring'
    XML_COURSEID1 = 'edX/toy/2012_Fall'
    XML_COURSEID2 = 'edX/simple/2012_Fall'
    BAD_COURSE_ID = 'edX/simple'

    modulestore_options = {
        'default_class': DEFAULT_CLASS,
        'fs_root': DATA_DIR,
        'render_template': RENDER_TEMPLATE,
    }
    DOC_STORE_CONFIG = {
        'host': HOST,
        'db': DB,
        'collection': COLLECTION,
    }
    OPTIONS = {
        'mappings': {
            XML_COURSEID1: 'xml',
            XML_COURSEID2: 'xml',
            BAD_COURSE_ID: 'xml',
        },
        'stores': [
            {
                'NAME': 'draft',
                'ENGINE': 'xmodule.modulestore.mongo.draft.DraftModuleStore',
                'DOC_STORE_CONFIG': DOC_STORE_CONFIG,
                'OPTIONS': modulestore_options
            },
            {
                'NAME': 'split',
                'ENGINE': 'xmodule.modulestore.split_mongo.split_draft.DraftVersioningModuleStore',
                'DOC_STORE_CONFIG': DOC_STORE_CONFIG,
                'OPTIONS': modulestore_options
            },
            {
                'NAME': 'xml',
                'ENGINE': 'xmodule.modulestore.xml.XMLModuleStore',
                'OPTIONS': {
                    'data_dir': DATA_DIR,
                    'default_class': 'xmodule.hidden_module.HiddenDescriptor',
                }
            },
        ]
    }

    def _compareIgnoreVersion(self, loc1, loc2, msg=None):
        """
        AssertEqual replacement for CourseLocator
        """
        if loc1.version_agnostic() != loc2.version_agnostic():
            self.fail(self._formatMessage(msg, u"{} != {}".format(unicode(loc1), unicode(loc2))))

    def setUp(self):
        """
        Set up the database for testing
        """
        self.options = getattr(self, 'options', self.OPTIONS)
        self.connection = pymongo.MongoClient(
            host=self.HOST,
            port=self.PORT,
            tz_aware=True,
        )
        self.connection.drop_database(self.DB)
        self.addCleanup(self.connection.drop_database, self.DB)
        self.addCleanup(self.connection.close)
        super(TestMixedModuleStore, self).setUp()

        self.addTypeEqualityFunc(BlockUsageLocator, '_compareIgnoreVersion')
        self.addTypeEqualityFunc(CourseLocator, '_compareIgnoreVersion')
        # define attrs which get set in initdb to quell pylint
        self.writable_chapter_location = self.store = self.fake_location = self.xml_chapter_location = None
        self.course_locations = []

        self.user_id = ModuleStoreEnum.UserID.test

    # pylint: disable=invalid-name
    def _create_course(self, default, course_key):
        """
        Create a course w/ one item in the persistence store using the given course & item location.
        """
        # create course
        self.course = self.store.create_course(course_key.org, course_key.course, course_key.run, self.user_id)
        if isinstance(self.course.id, CourseLocator):
            self.course_locations[self.MONGO_COURSEID] = self.course.location.version_agnostic()
        else:
            self.assertEqual(self.course.id, course_key)

        # create chapter
        chapter = self.store.create_child(self.user_id, self.course.location, 'chapter', block_id='Overview')
        self.writable_chapter_location = chapter.location.version_agnostic()

    def _create_block_hierarchy(self):
        """
        Creates a hierarchy of blocks for testing
        Each block's (version_agnostic) location is assigned as a field of the class and can be easily accessed
        """
        BlockInfo = namedtuple('BlockInfo', 'field_name, category, display_name, sub_tree')

        trees = [
            BlockInfo(
                'chapter_x', 'chapter', 'Chapter_x', [
                    BlockInfo(
                        'sequential_x1', 'sequential', 'Sequential_x1', [
                            BlockInfo(
                                'vertical_x1a', 'vertical', 'Vertical_x1a', [
                                    BlockInfo('problem_x1a_1', 'problem', 'Problem_x1a_1', []),
                                    BlockInfo('problem_x1a_2', 'problem', 'Problem_x1a_2', []),
                                    BlockInfo('problem_x1a_3', 'problem', 'Problem_x1a_3', []),
                                    BlockInfo('html_x1a_1', 'html', 'HTML_x1a_1', []),
                                ]
                            )
                        ]
                    )
                ]
            ),
            BlockInfo(
                'chapter_y', 'chapter', 'Chapter_y', [
                    BlockInfo(
                        'sequential_y1', 'sequential', 'Sequential_y1', [
                            BlockInfo(
                                'vertical_y1a', 'vertical', 'Vertical_y1a', [
                                    BlockInfo('problem_y1a_1', 'problem', 'Problem_y1a_1', []),
                                    BlockInfo('problem_y1a_2', 'problem', 'Problem_y1a_2', []),
                                    BlockInfo('problem_y1a_3', 'problem', 'Problem_y1a_3', []),
                                ]
                            )
                        ]
                    )
                ]
            )
        ]

        def create_sub_tree(parent, block_info):
            block = self.store.create_child(
                self.user_id, parent.location.version_agnostic(),
                block_info.category, block_id=block_info.display_name,
                fields={'display_name': block_info.display_name},
            )
            for tree in block_info.sub_tree:
                create_sub_tree(block, tree)
            setattr(self, block_info.field_name, block.location.version_agnostic())

        for tree in trees:
            create_sub_tree(self.course, tree)

    def _course_key_from_string(self, string):
        """
        Get the course key for the given course string
        """
        return self.course_locations[string].course_key

    def initdb(self, default):
        """
        Initialize the database and create one test course in it
        """
        # set the default modulestore
        store_configs = self.options['stores']
        for index in range(len(store_configs)):
            if store_configs[index]['NAME'] == default:
                if index > 0:
                    store_configs[index], store_configs[0] = store_configs[0], store_configs[index]
                break
        self.store = MixedModuleStore(None, create_modulestore_instance=create_modulestore_instance, **self.options)
        self.addCleanup(self.store.close_all_connections)

        # convert to CourseKeys
        self.course_locations = {
            course_id: CourseLocator.from_string(course_id)
            for course_id in [self.MONGO_COURSEID, self.XML_COURSEID1, self.XML_COURSEID2]
        }
        # and then to the root UsageKey
        self.course_locations = {
            course_id: course_key.make_usage_key('course', course_key.run)
            for course_id, course_key in self.course_locations.iteritems()  # pylint: disable=maybe-no-member
        }
        if default == 'split':
            self.fake_location = CourseLocator(
                'foo', 'bar', 'slowly', branch=ModuleStoreEnum.BranchName.draft
            ).make_usage_key('vertical', 'baz')
        else:
            self.fake_location = Location('foo', 'bar', 'slowly', 'vertical', 'baz')
        self.xml_chapter_location = self.course_locations[self.XML_COURSEID1].replace(
            category='chapter', name='Overview'
        )
        self._create_course(default, self.course_locations[self.MONGO_COURSEID].course_key)

    @ddt.data('draft', 'split')
    def test_get_modulestore_type(self, default_ms):
        """
        Make sure we get back the store type we expect for given mappings
        """
        self.initdb(default_ms)
        self.assertEqual(self.store.get_modulestore_type(
            self._course_key_from_string(self.XML_COURSEID1)), ModuleStoreEnum.Type.xml
        )
        self.assertEqual(self.store.get_modulestore_type(
            self._course_key_from_string(self.XML_COURSEID2)), ModuleStoreEnum.Type.xml
        )
        mongo_ms_type = ModuleStoreEnum.Type.mongo if default_ms == 'draft' else ModuleStoreEnum.Type.split
        self.assertEqual(self.store.get_modulestore_type(
            self._course_key_from_string(self.MONGO_COURSEID)), mongo_ms_type
        )
        # try an unknown mapping, it should be the 'default' store
        self.assertEqual(self.store.get_modulestore_type(
            SlashSeparatedCourseKey('foo', 'bar', '2012_Fall')), mongo_ms_type
        )

    # split has one lookup for the course and then one for the course items
    @ddt.data(('draft', 1, 0), ('split', 2, 0))
    @ddt.unpack
    def test_has_item(self, default_ms, max_find, max_send):
        self.initdb(default_ms)
        self._create_block_hierarchy()

        self.assertTrue(self.store.has_item(self.course_locations[self.XML_COURSEID1]))

        mongo_store = self.store._get_modulestore_for_courseid(self._course_key_from_string(self.MONGO_COURSEID))
        with check_mongo_calls(mongo_store, max_find, max_send):
            self.assertTrue(self.store.has_item(self.problem_x1a_1))

        # try negative cases
        self.assertFalse(self.store.has_item(
            self.course_locations[self.XML_COURSEID1].replace(name='not_findable', category='problem')
        ))
        with check_mongo_calls(mongo_store, max_find, max_send):
            self.assertFalse(self.store.has_item(self.fake_location))

        # verify that an error is raised when the revision is not valid
        with self.assertRaises(UnsupportedRevisionError):
            self.store.has_item(self.fake_location, revision=ModuleStoreEnum.RevisionOption.draft_preferred)

    # draft is 2 to compute inheritance
    # split is 2 (would be 3 on course b/c it looks up the wiki_slug in definitions)
    @ddt.data(('draft', 2, 0), ('split', 2, 0))
    @ddt.unpack
    def test_get_item(self, default_ms, max_find, max_send):
        self.initdb(default_ms)
        self._create_block_hierarchy()

        self.assertIsNotNone(self.store.get_item(self.course_locations[self.XML_COURSEID1]))

        mongo_store = self.store._get_modulestore_for_courseid(self._course_key_from_string(self.MONGO_COURSEID))
        with check_mongo_calls(mongo_store, max_find, max_send):
            self.assertIsNotNone(self.store.get_item(self.problem_x1a_1))

        # try negative cases
        with self.assertRaises(ItemNotFoundError):
            self.store.get_item(
                self.course_locations[self.XML_COURSEID1].replace(name='not_findable', category='problem')
            )
        with check_mongo_calls(mongo_store, max_find, max_send):
            with self.assertRaises(ItemNotFoundError):
                self.store.get_item(self.fake_location)

        # verify that an error is raised when the revision is not valid
        with self.assertRaises(UnsupportedRevisionError):
            self.store.get_item(self.fake_location, revision=ModuleStoreEnum.RevisionOption.draft_preferred)

    # compared to get_item for the course, draft asks for both draft and published
    @ddt.data(('draft', 8, 0), ('split', 2, 0))
    @ddt.unpack
    def test_get_items(self, default_ms, max_find, max_send):
        self.initdb(default_ms)
        self._create_block_hierarchy()

        course_locn = self.course_locations[self.XML_COURSEID1]
        # NOTE: use get_course if you just want the course. get_items is expensive
        modules = self.store.get_items(course_locn.course_key, category='course')
        self.assertEqual(len(modules), 1)
        self.assertEqual(modules[0].location, course_locn)

        mongo_store = self.store._get_modulestore_for_courseid(self._course_key_from_string(self.MONGO_COURSEID))
        course_locn = self.course_locations[self.MONGO_COURSEID]
        with check_mongo_calls(mongo_store, max_find, max_send):
            # NOTE: use get_course if you just want the course. get_items is expensive
            modules = self.store.get_items(course_locn.course_key, category='problem')
        self.assertEqual(len(modules), 6)

        # verify that an error is raised when the revision is not valid
        with self.assertRaises(UnsupportedRevisionError):
            self.store.get_items(
                self.course_locations[self.MONGO_COURSEID].course_key,
                revision=ModuleStoreEnum.RevisionOption.draft_preferred
            )

    # draft: 2 to look in draft and then published and then 5 for updating ancestors.
    # split: 3 to get the course structure & the course definition (show_calculator is scope content)
    #  before the change. 1 during change to refetch the definition. 3 afterward (b/c it calls get_item to return the "new" object).
    #  2 sends to update index & structure (calculator is a setting field)
    @ddt.data(('draft', 7, 5), ('split', 7, 2))
    @ddt.unpack
    def test_update_item(self, default_ms, max_find, max_send):
        """
        Update should fail for r/o dbs and succeed for r/w ones
        """
        self.initdb(default_ms)
        self._create_block_hierarchy()
        course = self.store.get_course(self.course_locations[self.XML_COURSEID1].course_key)
        # if following raised, then the test is really a noop, change it
        self.assertFalse(course.show_calculator, "Default changed making test meaningless")
        course.show_calculator = True
        with self.assertRaises(NotImplementedError):  # ensure it doesn't allow writing
            self.store.update_item(course, self.user_id)

        # now do it for a r/w db
        mongo_store = self.store._get_modulestore_for_courseid(self._course_key_from_string(self.MONGO_COURSEID))
        problem = self.store.get_item(self.problem_x1a_1)
        # if following raised, then the test is really a noop, change it
        self.assertNotEqual(problem.max_attempts, 2, "Default changed making test meaningless")
        problem.max_attempts = 2
        with check_mongo_calls(mongo_store, max_find, max_send):
            problem = self.store.update_item(problem, self.user_id)

        self.assertEqual(problem.max_attempts, 2, "Update didn't persist")

    @ddt.data('draft', 'split')
    def test_has_changes_direct_only(self, default_ms):
        """
        Tests that has_changes() returns false when a new xblock in a direct only category is checked
        """
        self.initdb(default_ms)

        test_course = self.store.create_course('testx', 'GreekHero', 'test_run', self.user_id)

        # Create dummy direct only xblocks
        chapter = self.store.create_item(
            self.user_id,
            test_course.id.version_agnostic(),
            'chapter',
            block_id='vertical_container'
        )

        # Check that neither xblock has changes
        self.assertFalse(self.store.has_changes(test_course.location))
        self.assertFalse(self.store.has_changes(chapter.location))

    @ddt.data('draft', 'split')
    def test_has_changes(self, default_ms):
        """
        Tests that has_changes() only returns true when changes are present
        """
        self.initdb(default_ms)

        test_course = self.store.create_course('testx', 'GreekHero', 'test_run', self.user_id)

        # Create a dummy component to test against
        xblock = self.store.create_item(
            self.user_id,
            test_course.id.version_agnostic(),
            'vertical',
            block_id='test_vertical'
        )

        # Not yet published, so changes are present
        self.assertTrue(self.store.has_changes(xblock.location))

        # Publish and verify that there are no unpublished changes
        self.store.publish(xblock.location, self.user_id)
        self.assertFalse(self.store.has_changes(xblock.location))

        # Change the component, then check that there now are changes
        component = self.store.get_item(xblock.location)
        component.display_name = 'Changed Display Name'

        component = self.store.update_item(component, self.user_id)
        self.assertTrue(self.store.has_changes(component.location))

        # Publish and verify again
        self.store.publish(component.location, self.user_id)
        self.assertFalse(self.store.has_changes(component.location))

    @ddt.data(('draft', 7, 2), ('split', 13, 4))
    @ddt.unpack
    def test_delete_item(self, default_ms, max_find, max_send):
        """
        Delete should reject on r/o db and work on r/w one
        """
        self.initdb(default_ms)
<<<<<<< HEAD
=======

>>>>>>> 3af43cde
        # r/o try deleting the chapter (is here to ensure it can't be deleted)
        with self.assertRaises(NotImplementedError):
            self.store.delete_item(self.xml_chapter_location, self.user_id)

        mongo_store = self.store._get_modulestore_for_courseid(self._course_key_from_string(self.MONGO_COURSEID))
        with check_mongo_calls(mongo_store, max_find, max_send):
            self.store.delete_item(self.writable_chapter_location, self.user_id)
        # verify it's gone
        with self.assertRaises(ItemNotFoundError):
            self.store.get_item(self.writable_chapter_location)

    @ddt.data(('draft', 8, 2), ('split', 13, 4))
    @ddt.unpack
    def test_delete_private_vertical(self, default_ms, max_find, max_send):
        """
        Because old mongo treated verticals as the first layer which could be draft, it has some interesting
        behavioral properties which this deletion test gets at.
        """
        self.initdb(default_ms)
        # create and delete a private vertical with private children
        private_vert = self.store.create_child(
            # don't use course_location as it may not be the repr
            self.user_id, self.course_locations[self.MONGO_COURSEID],
            'vertical', block_id='private'
        )
        private_leaf = self.store.create_child(
            # don't use course_location as it may not be the repr
            self.user_id, private_vert.location, 'html', block_id='private_leaf'
        )

        # verify pre delete state (just to verify that the test is valid)
        self.assertTrue(hasattr(private_vert, 'is_draft') or private_vert.location.branch == ModuleStoreEnum.BranchName.draft)
        if hasattr(private_vert.location, 'version_guid'):
            # change to the HEAD version
            vert_loc = private_vert.location.for_version(private_leaf.location.version_guid)
        else:
            vert_loc = private_vert.location
        self.assertTrue(self.store.has_item(vert_loc))
        self.assertTrue(self.store.has_item(private_leaf.location))
        course = self.store.get_course(self.course_locations[self.MONGO_COURSEID].course_key, 0)
        self.assertIn(vert_loc, course.children)

        # update the component to force it to draft w/o forcing the unit to draft
        # delete the vertical and ensure the course no longer points to it
        mongo_store = self.store._get_modulestore_for_courseid(self._course_key_from_string(self.MONGO_COURSEID))
        with check_mongo_calls(mongo_store, max_find, max_send):
            self.store.delete_item(vert_loc, self.user_id)
        course = self.store.get_course(self.course_locations[self.MONGO_COURSEID].course_key, 0)
        if hasattr(private_vert.location, 'version_guid'):
            # change to the HEAD version
            vert_loc = private_vert.location.for_version(course.location.version_guid)
            leaf_loc = private_leaf.location.for_version(course.location.version_guid)
        else:
            vert_loc = private_vert.location
            leaf_loc = private_leaf.location
        self.assertFalse(self.store.has_item(vert_loc))
        self.assertFalse(self.store.has_item(leaf_loc))
        self.assertNotIn(vert_loc, course.children)

<<<<<<< HEAD
        # NAATODO enable for split after your converge merge
        if default_ms == 'split':
            return

        # reproduce bug STUD-1965
        # create and delete a private vertical with private children
        private_vert = self.store.create_item(
            # don't use course_location as it may not be the repr
            self.course_locations[self.MONGO_COURSEID], 'vertical', user_id=self.user_id, block_id='publish'
        )
        private_leaf = self.store.create_item(
            private_vert.location, 'html', user_id=self.user_id, block_id='bug_leaf'
        )

        self.store.publish(private_vert.location, self.user_id)
        private_leaf.display_name = 'change me'
        private_leaf = self.store.update_item(private_leaf, self.user_id)
        # test succeeds if delete succeeds w/o error
        self.store.delete_item(private_leaf.location, self.user_id)

    @ddt.data('draft', 'split')
    def test_get_courses(self, default_ms):
=======
    @ddt.data(('draft', 4, 1), ('split', 5, 2))
    @ddt.unpack
    def test_delete_draft_vertical(self, default_ms, max_find, max_send):
        """
        Test deleting a draft vertical which has a published version.
        """
        self.initdb(default_ms)

        # reproduce bug STUD-1965
        # create and delete a private vertical with private children
        private_vert = self.store.create_child(
            # don't use course_location as it may not be the repr
             self.user_id, self.course_locations[self.MONGO_COURSEID], 'vertical', block_id='publish'
        )
        private_leaf = self.store.create_child(
            self.user_id, private_vert.location, 'html', block_id='bug_leaf'
        )

        # verify that an error is raised when the revision is not valid
        with self.assertRaises(UnsupportedRevisionError):
            self.store.delete_item(
                private_leaf.location,
                self.user_id,
                revision=ModuleStoreEnum.RevisionOption.draft_preferred
            )

        self.store.publish(private_vert.location.version_agnostic(), self.user_id)
        private_leaf.display_name = 'change me'
        private_leaf = self.store.update_item(private_leaf, self.user_id)
        mongo_store = self.store._get_modulestore_for_courseid(self._course_key_from_string(self.MONGO_COURSEID))
        # test succeeds if delete succeeds w/o error
        with check_mongo_calls(mongo_store, max_find, max_send):
            self.store.delete_item(private_leaf.location, self.user_id)

    @ddt.data(('draft', 3, 0), ('split', 6, 0))
    @ddt.unpack
    def test_get_courses(self, default_ms, max_find, max_send):
>>>>>>> 3af43cde
        self.initdb(default_ms)
        # we should have 3 total courses across all stores
        mongo_store = self.store._get_modulestore_for_courseid(self._course_key_from_string(self.MONGO_COURSEID))
        with check_mongo_calls(mongo_store, max_find, max_send):
            courses = self.store.get_courses()
        course_ids = [
            course.location.version_agnostic()
            if hasattr(course.location, 'version_agnostic') else course.location
            for course in courses
        ]
        self.assertEqual(len(courses), 3, "Not 3 courses: {}".format(course_ids))
        self.assertIn(self.course_locations[self.MONGO_COURSEID], course_ids)
        self.assertIn(self.course_locations[self.XML_COURSEID1], course_ids)
        self.assertIn(self.course_locations[self.XML_COURSEID2], course_ids)

    def test_xml_get_courses(self):
        """
        Test that the xml modulestore only loaded the courses from the maps.
        """
        self.initdb('draft')
        xml_store = self.store._get_modulestore_by_type(ModuleStoreEnum.Type.xml)
        courses = xml_store.get_courses()
        self.assertEqual(len(courses), 2)
        course_ids = [course.id for course in courses]
        self.assertIn(self.course_locations[self.XML_COURSEID1].course_key, course_ids)
        self.assertIn(self.course_locations[self.XML_COURSEID2].course_key, course_ids)
        # this course is in the directory from which we loaded courses but not in the map
        self.assertNotIn("edX/toy/TT_2012_Fall", course_ids)

    def test_xml_no_write(self):
        """
        Test that the xml modulestore doesn't allow write ops.
        """
        self.initdb('draft')
        xml_store = self.store._get_modulestore_by_type(ModuleStoreEnum.Type.xml)
        # the important thing is not which exception it raises but that it raises an exception
        with self.assertRaises(AttributeError):
            xml_store.create_course("org", "course", "run", self.user_id)

    # draft is 2 to compute inheritance
    # split is 3 b/c it gets the definition to check whether wiki is set
    @ddt.data(('draft', 2, 0), ('split', 3, 0))
    @ddt.unpack
    def test_get_course(self, default_ms, max_find, max_send):
        """
        This test is here for the performance comparison not functionality. It tests the performance
        of getting an item whose scope.content fields are looked at.
        """
        self.initdb(default_ms)
        mongo_store = self.store._get_modulestore_for_courseid(self._course_key_from_string(self.MONGO_COURSEID))
        with check_mongo_calls(mongo_store, max_find, max_send):
            course = self.store.get_item(self.course_locations[self.MONGO_COURSEID])
            self.assertEqual(course.id, self.course_locations[self.MONGO_COURSEID].course_key)

        course = self.store.get_item(self.course_locations[self.XML_COURSEID1])
        self.assertEqual(course.id, self.course_locations[self.XML_COURSEID1].course_key)

    # notice this doesn't test getting a public item via draft_preferred which draft would have 2 hits (split
    # still only 2)
    @ddt.data(('draft', 1, 0), ('split', 2, 0))
    @ddt.unpack
    def test_get_parent_locations(self, default_ms, max_find, max_send):
        """
        Test a simple get parent for a direct only category (i.e, always published)
        """
        self.initdb(default_ms)
        self._create_block_hierarchy()

        mongo_store = self.store._get_modulestore_for_courseid(self._course_key_from_string(self.MONGO_COURSEID))
        with check_mongo_calls(mongo_store, max_find, max_send):
            parent = self.store.get_parent_location(self.problem_x1a_1)
        self.assertEqual(parent, self.vertical_x1a)

        parent = self.store.get_parent_location(self.xml_chapter_location)
        self.assertEqual(parent, self.course_locations[self.XML_COURSEID1])

    def verify_get_parent_locations_results(self, expected_results):
        for child_location, parent_location, revision in expected_results:
            self.assertEqual(
                parent_location,
                self.store.get_parent_location(child_location, revision=revision)
            )

    @ddt.data('draft', 'split')
    def test_get_parent_locations_moved_child(self, default_ms):
        self.initdb(default_ms)
        self._create_block_hierarchy()

        # publish the course
        self.course = self.store.publish(self.course.location.version_agnostic(), self.user_id)

        # make drafts of verticals
        self.store.convert_to_draft(self.vertical_x1a, self.user_id)
        self.store.convert_to_draft(self.vertical_y1a, self.user_id)

        # move child problem_x1a_1 to vertical_y1a
        child_to_move_location = self.problem_x1a_1
        new_parent_location = self.vertical_y1a
        old_parent_location = self.vertical_x1a

        old_parent = self.store.get_item(old_parent_location)
        old_parent.children.remove(child_to_move_location.replace(version_guid=old_parent.location.version_guid))
        self.store.update_item(old_parent, self.user_id)

        new_parent = self.store.get_item(new_parent_location)
        new_parent.children.append(child_to_move_location.replace(version_guid=new_parent.location.version_guid))
        self.store.update_item(new_parent, self.user_id)

        self.verify_get_parent_locations_results([
            (child_to_move_location, new_parent_location, None),
            (child_to_move_location, new_parent_location, ModuleStoreEnum.RevisionOption.draft_preferred),
            (child_to_move_location, old_parent_location.for_branch(ModuleStoreEnum.BranchName.published), ModuleStoreEnum.RevisionOption.published_only),
        ])

        # publish the course again
        self.store.publish(self.course.location.version_agnostic(), self.user_id)
        self.verify_get_parent_locations_results([
            (child_to_move_location, new_parent_location, None),
            (child_to_move_location, new_parent_location, ModuleStoreEnum.RevisionOption.draft_preferred),
            (child_to_move_location, new_parent_location.for_branch(ModuleStoreEnum.BranchName.published), ModuleStoreEnum.RevisionOption.published_only),
        ])

    @ddt.data('draft')
    def test_get_parent_locations_deleted_child(self, default_ms):
        self.initdb(default_ms)
        self._create_block_hierarchy()

        # publish the course
        self.store.publish(self.course.location, self.user_id)

        # make draft of vertical
        self.store.convert_to_draft(self.vertical_y1a, self.user_id)

        # delete child problem_y1a_1
        child_to_delete_location = self.problem_y1a_1
        old_parent_location = self.vertical_y1a
        self.store.delete_item(child_to_delete_location, self.user_id)

        self.verify_get_parent_locations_results([
            (child_to_delete_location, old_parent_location, None),
            # Note: The following could be an unexpected result, but we want to avoid an extra database call
            (child_to_delete_location, old_parent_location, ModuleStoreEnum.RevisionOption.draft_preferred),
            (child_to_delete_location, old_parent_location, ModuleStoreEnum.RevisionOption.published_only),
        ])

        # publish the course again
        self.store.publish(self.course.location, self.user_id)
        self.verify_get_parent_locations_results([
            (child_to_delete_location, None, None),
            (child_to_delete_location, None, ModuleStoreEnum.RevisionOption.draft_preferred),
            (child_to_delete_location, None, ModuleStoreEnum.RevisionOption.published_only),
        ])

    @ddt.data(('draft', [10, 3], 0), ('split', [14, 6], 0))
    @ddt.unpack
    def test_path_to_location(self, default_ms, num_finds, num_sends):
        """
        Make sure that path_to_location works
        """
        self.initdb(default_ms)
        self._create_block_hierarchy()

        course_key = self.course_locations[self.MONGO_COURSEID].course_key
        should_work = (
            (self.problem_x1a_2,
             (course_key, u"Chapter_x", u"Sequential_x1", '1')),
            (self.chapter_x,
             (course_key, "Chapter_x", None, None)),
        )

        mongo_store = self.store._get_modulestore_for_courseid(self._course_key_from_string(self.MONGO_COURSEID))
        for location, expected in should_work:
            with check_mongo_calls(mongo_store, num_finds.pop(0), num_sends):
                self.assertEqual(path_to_location(self.store, location), expected)

        not_found = (
            course_key.make_usage_key('video', 'WelcomeX'),
            course_key.make_usage_key('course', 'NotHome'),
        )
        for location in not_found:
            with self.assertRaises(ItemNotFoundError):
                path_to_location(self.store, location)

    def test_xml_path_to_location(self):
        """
        Make sure that path_to_location works: should be passed a modulestore
        with the toy and simple courses loaded.
        """
        # only needs course_locations set
        self.initdb('draft')
        course_key = self.course_locations[self.XML_COURSEID1].course_key
        should_work = (
            (course_key.make_usage_key('video', 'Welcome'),
             (course_key, "Overview", "Welcome", None)),
            (course_key.make_usage_key('chapter', 'Overview'),
             (course_key, "Overview", None, None)),
        )

        for location, expected in should_work:
            self.assertEqual(path_to_location(self.store, location), expected)

        not_found = (
            course_key.make_usage_key('video', 'WelcomeX'),
            course_key.make_usage_key('course', 'NotHome'),
        )
        for location in not_found:
            with self.assertRaises(ItemNotFoundError):
                path_to_location(self.store, location)

    @ddt.data('draft')
    def test_revert_to_published_root_draft(self, default_ms):
        """
        Test calling revert_to_published on draft vertical.
        """
        self.initdb(default_ms)
        self._create_block_hierarchy()

        vertical = self.store.get_item(self.vertical_x1a)
        vertical_children_num = len(vertical.children)

        self.store.publish(self.course.location, self.user_id)

        # delete leaf problem (will make parent vertical a draft)
        self.store.delete_item(self.problem_x1a_1, self.user_id)

        draft_parent = self.store.get_item(self.vertical_x1a)
        self.assertEqual(vertical_children_num - 1, len(draft_parent.children))
        published_parent = self.store.get_item(
            self.vertical_x1a,
            revision=ModuleStoreEnum.RevisionOption.published_only
        )
        self.assertEqual(vertical_children_num, len(published_parent.children))

        self.store.revert_to_published(self.vertical_x1a, self.user_id)
        reverted_parent = self.store.get_item(self.vertical_x1a)
        self.assertEqual(vertical_children_num, len(published_parent.children))
        self.assertEqual(reverted_parent, published_parent)

    @ddt.data('draft')
    def test_revert_to_published_root_published(self, default_ms):
        """
        Test calling revert_to_published on a published vertical with a draft child.
        """
        self.initdb(default_ms)
        self._create_block_hierarchy()
        self.store.publish(self.course.location, self.user_id)

        problem = self.store.get_item(self.problem_x1a_1)
        orig_display_name = problem.display_name

        # Change display name of problem and update just it (so parent remains published)
        problem.display_name = "updated before calling revert"
        self.store.update_item(problem, self.user_id)
        self.store.revert_to_published(self.vertical_x1a, self.user_id)

        reverted_problem = self.store.get_item(self.problem_x1a_1)
        self.assertEqual(orig_display_name, reverted_problem.display_name)

    @ddt.data('draft')
    def test_revert_to_published_no_draft(self, default_ms):
        """
        Test calling revert_to_published on vertical with no draft content does nothing.
        """
        self.initdb(default_ms)
        self._create_block_hierarchy()
        self.store.publish(self.course.location, self.user_id)

        orig_vertical = self.store.get_item(self.vertical_x1a)
        self.store.revert_to_published(self.vertical_x1a, self.user_id)
        reverted_vertical = self.store.get_item(self.vertical_x1a)
        self.assertEqual(orig_vertical, reverted_vertical)

    @ddt.data('draft')
    def test_revert_to_published_no_published(self, default_ms):
        """
        Test calling revert_to_published on vertical with no published version errors.
        """
        self.initdb(default_ms)
        self._create_block_hierarchy()
        with self.assertRaises(InvalidVersionError):
            self.store.revert_to_published(self.vertical_x1a, self.user_id)

    @ddt.data('draft')
    def test_revert_to_published_direct_only(self, default_ms):
        """
        Test calling revert_to_published on a direct-only item is a no-op.
        """
        self.initdb(default_ms)
        self._create_block_hierarchy()
        self.store.revert_to_published(self.sequential_x1, self.user_id)
        reverted_parent = self.store.get_item(self.sequential_x1)
        # It does not discard the child vertical, even though that child is a draft (with no published version)
        self.assertEqual(1, len(reverted_parent.children))

    @ddt.data(('draft', 1, 0), ('split', 2, 0))
    @ddt.unpack
    def test_get_orphans(self, default_ms, max_find, max_send):
        """
        Test finding orphans.
        """
        self.initdb(default_ms)
        course_id = self.course_locations[self.MONGO_COURSEID].course_key

        # create parented children
        self._create_block_hierarchy()

        # orphans
        orphan_locations = [
            course_id.make_usage_key('chapter', 'OrphanChapter'),
            course_id.make_usage_key('vertical', 'OrphanVertical'),
            course_id.make_usage_key('problem', 'OrphanProblem'),
            course_id.make_usage_key('html', 'OrphanHTML'),
        ]

        # detached items (not considered as orphans)
        detached_locations = [
            course_id.make_usage_key('static_tab', 'StaticTab'),
            course_id.make_usage_key('about', 'overview'),
            course_id.make_usage_key('course_info', 'updates'),
        ]

        for location in (orphan_locations + detached_locations):
            self.store.create_item(
                self.user_id,
                location.course_key,
                location.block_type,
                block_id=location.block_id
            )

        mongo_store = self.store._get_modulestore_for_courseid(self._course_key_from_string(self.MONGO_COURSEID))
        with check_mongo_calls(mongo_store, max_find, max_send):
            found_orphans = self.store.get_orphans(self.course_locations[self.MONGO_COURSEID].course_key)
        self.assertEqual(set(found_orphans), set(orphan_locations))

    @ddt.data('draft')
    def test_create_item_from_parent_location(self, default_ms):
        """
        Test a code path missed by the above: passing an old-style location as parent but no
        new location for the child
        """
        self.initdb(default_ms)
        self.store.create_child(
            self.user_id,
            self.course_locations[self.MONGO_COURSEID],
            'problem',
            block_id='orphan'
        )
        orphans = self.store.get_orphans(self.course_locations[self.MONGO_COURSEID].course_key)
        self.assertEqual(len(orphans), 0, "unexpected orphans: {}".format(orphans))

    @ddt.data('draft', 'split')
    def test_create_item_populates_edited_info(self, default_ms):
        self.initdb(default_ms)
        block = self.store.create_item(
            self.user_id,
            self.course.location.version_agnostic().course_key,
            'problem'
        )
        self.assertEqual(self.user_id, block.edited_by)
        self.assertGreater(datetime.datetime.now(UTC), block.edited_on)

    @ddt.data('draft')
    def test_create_item_populates_subtree_edited_info(self, default_ms):
        self.initdb(default_ms)
        block = self.store.create_item(
            self.user_id,
            self.course.location.version_agnostic().course_key,
            'problem'
        )
        self.assertEqual(self.user_id, block.subtree_edited_by)
        self.assertGreater(datetime.datetime.now(UTC), block.subtree_edited_on)

    @ddt.data(('draft', 1, 0), ('split', 1, 0))
    @ddt.unpack
    def test_get_courses_for_wiki(self, default_ms, max_find, max_send):
        """
        Test the get_courses_for_wiki method
        """
        self.initdb(default_ms)
        # Test XML wikis
        wiki_courses = self.store.get_courses_for_wiki('toy')
        self.assertEqual(len(wiki_courses), 1)
        self.assertIn(self.course_locations[self.XML_COURSEID1].course_key, wiki_courses)

        wiki_courses = self.store.get_courses_for_wiki('simple')
        self.assertEqual(len(wiki_courses), 1)
        self.assertIn(self.course_locations[self.XML_COURSEID2].course_key, wiki_courses)

        # Test Mongo wiki
        mongo_store = self.store._get_modulestore_for_courseid(self._course_key_from_string(self.MONGO_COURSEID))
        with check_mongo_calls(mongo_store, max_find, max_send):
            wiki_courses = self.store.get_courses_for_wiki('999')
        self.assertEqual(len(wiki_courses), 1)
        self.assertIn(
            self.course_locations[self.MONGO_COURSEID].course_key.replace(branch=None),  # Branch agnostic
            wiki_courses
        )

        self.assertEqual(len(self.store.get_courses_for_wiki('edX.simple.2012_Fall')), 0)
        self.assertEqual(len(self.store.get_courses_for_wiki('no_such_wiki')), 0)

    @ddt.data(('draft', 2, 6), ('split', 7, 2))
    @ddt.unpack
    def test_unpublish(self, default_ms, max_find, max_send):
        """
        Test calling unpublish
        """
        self.initdb(default_ms)
        self._create_block_hierarchy()

        # publish
        self.store.publish(self.course.location.version_agnostic(), self.user_id)
        published_xblock = self.store.get_item(
            self.vertical_x1a,
            revision=ModuleStoreEnum.RevisionOption.published_only
        )
        self.assertIsNotNone(published_xblock)

        # unpublish
        mongo_store = self.store._get_modulestore_for_courseid(self._course_key_from_string(self.MONGO_COURSEID))
        with check_mongo_calls(mongo_store, max_find, max_send):
            self.store.unpublish(self.vertical_x1a, self.user_id)

        with self.assertRaises(ItemNotFoundError):
            self.store.get_item(
                self.vertical_x1a,
                revision=ModuleStoreEnum.RevisionOption.published_only
            )

        # make sure draft version still exists
        draft_xblock = self.store.get_item(
            self.vertical_x1a,
            revision=ModuleStoreEnum.RevisionOption.draft_only
        )
        self.assertIsNotNone(draft_xblock)

    @ddt.data(('draft', 1, 0), ('split', 4, 0))
    @ddt.unpack
    def test_compute_publish_state(self, default_ms, max_find, max_send):
        """
        Test the compute_publish_state method
        """
        self.initdb(default_ms)
        self._create_block_hierarchy()

        # start off as Private
        item = self.store.create_child(self.user_id, self.writable_chapter_location, 'problem', 'test_compute_publish_state')
        item_location = item.location.version_agnostic()
        mongo_store = self.store._get_modulestore_for_courseid(self._course_key_from_string(self.MONGO_COURSEID))
        with check_mongo_calls(mongo_store, max_find, max_send):
            self.assertEquals(self.store.compute_publish_state(item), PublishState.private)

        # Private -> Public
        self.store.publish(item_location, self.user_id)
        item = self.store.get_item(item_location)
        self.assertEquals(self.store.compute_publish_state(item), PublishState.public)

        # Public -> Private
        self.store.unpublish(item_location, self.user_id)
        item = self.store.get_item(item_location)
        self.assertEquals(self.store.compute_publish_state(item), PublishState.private)

        # Private -> Public
        self.store.publish(item_location, self.user_id)
        item = self.store.get_item(item_location)
        self.assertEquals(self.store.compute_publish_state(item), PublishState.public)

        # Public -> Draft with NO changes
        # Note: This is where Split and Mongo differ
        self.store.convert_to_draft(item_location, self.user_id)
        item = self.store.get_item(item_location)
        self.assertEquals(
            self.store.compute_publish_state(item),
            PublishState.draft if default_ms == 'draft' else PublishState.public
        )

        # Draft WITH changes
        item.display_name = 'new name'
        item = self.store.update_item(item, self.user_id)
        self.assertTrue(self.store.has_changes(item.location))
        self.assertEquals(self.store.compute_publish_state(item), PublishState.draft)

    @ddt.data('draft', 'split')
    def test_auto_publish(self, default_ms):
        """
        Test that the correct things have been published automatically
        Assumptions:
            * we auto-publish courses, chapters, sequentials
            * we don't auto-publish problems
        """

        self.initdb(default_ms)

        # test create_course to make sure we are autopublishing
        test_course = self.store.create_course('testx', 'GreekHero', 'test_run', self.user_id)
        self.assertEqual(self.store.compute_publish_state(test_course), PublishState.public)

        test_course_key = test_course.id.version_agnostic()

        # test create_item of direct-only category to make sure we are autopublishing
        chapter = self.store.create_item(self.user_id, test_course_key, 'chapter', 'Overview')
        self.assertEqual(self.store.compute_publish_state(chapter), PublishState.public)

        chapter_location = chapter.location.version_agnostic()

        # test create_child of direct-only category to make sure we are autopublishing
        sequential = self.store.create_child(self.user_id, chapter_location, 'sequential', 'Sequence')
        self.assertEqual(self.store.compute_publish_state(sequential), PublishState.public)

        # test update_item of direct-only category to make sure we are autopublishing
        sequential.display_name = 'sequential1'
        sequential = self.store.update_item(sequential, self.user_id)
        self.assertEqual(self.store.compute_publish_state(sequential), PublishState.public)

        # test delete_item of direct-only category to make sure we are autopublishing
        self.store.delete_item(sequential.location, self.user_id, revision=ModuleStoreEnum.RevisionOption.all)
        chapter = self.store.get_item(chapter.location.for_branch(None))
        self.assertEqual(self.store.compute_publish_state(chapter), PublishState.public)

        # test create_child of NOT direct-only category to make sure we aren't autopublishing
        problem_child = self.store.create_child(self.user_id, chapter_location, 'problem', 'Problem_Child')
        self.assertEqual(self.store.compute_publish_state(problem_child), PublishState.private)

        # test create_item of NOT direct-only category to make sure we aren't autopublishing
        problem_item = self.store.create_item(self.user_id, test_course_key, 'problem', 'Problem_Item')
        self.assertEqual(self.store.compute_publish_state(problem_item), PublishState.private)

        # test update_item of NOT direct-only category to make sure we aren't autopublishing
        problem_item.display_name = 'Problem_Item1'
        problem_item = self.store.update_item(problem_item, self.user_id)
        self.assertEqual(self.store.compute_publish_state(problem_item), PublishState.private)

        # test delete_item of NOT direct-only category to make sure we aren't autopublishing
        self.store.delete_item(problem_child.location, self.user_id)
        chapter = self.store.get_item(chapter.location.for_branch(None))
        self.assertEqual(self.store.compute_publish_state(chapter), PublishState.public)

    @ddt.data('draft', 'split')
    def test_get_courses_for_wiki_shared(self, default_ms):
        """
        Test two courses sharing the same wiki
        """
        self.initdb(default_ms)

        # verify initial state - initially, we should have a wiki for the Mongo course
        wiki_courses = self.store.get_courses_for_wiki('999')
        self.assertIn(
            self.course_locations[self.MONGO_COURSEID].course_key.replace(branch=None),  # Branch agnostic
            wiki_courses
        )

        # set Mongo course to share the wiki with simple course
        mongo_course = self.store.get_course(self.course_locations[self.MONGO_COURSEID].course_key)
        mongo_course.wiki_slug = 'simple'
        self.store.update_item(mongo_course, self.user_id)

        # now mongo_course should not be retrievable with old wiki_slug
        wiki_courses = self.store.get_courses_for_wiki('999')
        self.assertEqual(len(wiki_courses), 0)

        # but there should be two courses with wiki_slug 'simple'
        wiki_courses = self.store.get_courses_for_wiki('simple')
        self.assertEqual(len(wiki_courses), 2)
        self.assertIn(
            self.course_locations[self.MONGO_COURSEID].course_key.replace(branch=None),
            wiki_courses
        )
        self.assertIn(self.course_locations[self.XML_COURSEID2].course_key, wiki_courses)

        # configure mongo course to use unique wiki_slug.
        mongo_course = self.store.get_course(self.course_locations[self.MONGO_COURSEID].course_key)
        mongo_course.wiki_slug = 'MITx.999.2013_Spring'
        self.store.update_item(mongo_course, self.user_id)
        # it should be retrievable with its new wiki_slug
        wiki_courses = self.store.get_courses_for_wiki('MITx.999.2013_Spring')
        self.assertEqual(len(wiki_courses), 1)
        self.assertIn(
            self.course_locations[self.MONGO_COURSEID].course_key.replace(branch=None),
            wiki_courses
        )
        # and NOT retriveable with its old wiki_slug
        wiki_courses = self.store.get_courses_for_wiki('simple')
        self.assertEqual(len(wiki_courses), 1)
        self.assertNotIn(
            self.course_locations[self.MONGO_COURSEID].course_key.replace(branch=None),
            wiki_courses
        )
        self.assertIn(
            self.course_locations[self.XML_COURSEID2].course_key,
            wiki_courses
        )

    @ddt.data('draft', 'split')
    def test_branch_setting(self, default_ms):
        """
        Test the branch_setting context manager
        """
        self.initdb(default_ms)
        self._create_block_hierarchy()

        problem_location = self.problem_x1a_1.for_branch(None)
        problem_original_name = 'Problem_x1a_1'

        course_key = problem_location.course_key
        problem_new_name = 'New Problem Name'

        def assertNumProblems(display_name, expected_number):
            """
            Asserts the number of problems with the given display name is the given expected number.
            """
            self.assertEquals(
                len(self.store.get_items(course_key.for_branch(None), settings={'display_name': display_name})),
                expected_number
            )

        def assertProblemNameEquals(expected_display_name):
            """
            Asserts the display_name of the xblock at problem_location matches the given expected value.
            """
            # check the display_name of the problem
            problem = self.store.get_item(problem_location)
            self.assertEquals(problem.display_name, expected_display_name)

            # there should be only 1 problem with the expected_display_name
            assertNumProblems(expected_display_name, 1)

        # verify Draft problem
        with self.store.branch_setting(ModuleStoreEnum.Branch.draft_preferred, course_key):
            self.assertTrue(self.store.has_item(problem_location))
            assertProblemNameEquals(problem_original_name)

        # verify Published problem doesn't exist
        with self.store.branch_setting(ModuleStoreEnum.Branch.published_only, course_key):
            self.assertFalse(self.store.has_item(problem_location))
            with self.assertRaises(ItemNotFoundError):
                self.store.get_item(problem_location)

        # PUBLISH the problem
        self.store.publish(self.vertical_x1a, self.user_id)
        self.store.publish(problem_location, self.user_id)

        # verify Published problem
        with self.store.branch_setting(ModuleStoreEnum.Branch.published_only, course_key):
            self.assertTrue(self.store.has_item(problem_location))
            assertProblemNameEquals(problem_original_name)

        # verify Draft-preferred
        with self.store.branch_setting(ModuleStoreEnum.Branch.draft_preferred, course_key):
            assertProblemNameEquals(problem_original_name)

        # EDIT name
        problem = self.store.get_item(problem_location)
        problem.display_name = problem_new_name
        self.store.update_item(problem, self.user_id)

        # verify Draft problem has new name
        with self.store.branch_setting(ModuleStoreEnum.Branch.draft_preferred, course_key):
            assertProblemNameEquals(problem_new_name)

        # verify Published problem still has old name
        with self.store.branch_setting(ModuleStoreEnum.Branch.published_only, course_key):
            assertProblemNameEquals(problem_original_name)
            # there should be no published problems with the new name
            assertNumProblems(problem_new_name, 0)

        # PUBLISH the problem
        self.store.publish(problem_location, self.user_id)

        # verify Published problem has new name
        with self.store.branch_setting(ModuleStoreEnum.Branch.published_only, course_key):
            assertProblemNameEquals(problem_new_name)
            # there should be no published problems with the old name
            assertNumProblems(problem_original_name, 0)


#=============================================================================================================
# General utils for not using django settings
#=============================================================================================================


def load_function(path):
    """
    Load a function by name.

    path is a string of the form "path.to.module.function"
    returns the imported python object `function` from `path.to.module`
    """
    module_path, _, name = path.rpartition('.')
    return getattr(import_module(module_path), name)


# pylint: disable=unused-argument
def create_modulestore_instance(engine, contentstore, doc_store_config, options, i18n_service=None):
    """
    This will return a new instance of a modulestore given an engine and options
    """
    class_ = load_function(engine)

    return class_(
        doc_store_config=doc_store_config,
        contentstore=contentstore,
        branch_setting_func=lambda: ModuleStoreEnum.Branch.draft_preferred,
        **options
    )<|MERGE_RESOLUTION|>--- conflicted
+++ resolved
@@ -419,10 +419,6 @@
         Delete should reject on r/o db and work on r/w one
         """
         self.initdb(default_ms)
-<<<<<<< HEAD
-=======
-
->>>>>>> 3af43cde
         # r/o try deleting the chapter (is here to ensure it can't be deleted)
         with self.assertRaises(NotImplementedError):
             self.store.delete_item(self.xml_chapter_location, self.user_id)
@@ -482,7 +478,6 @@
         self.assertFalse(self.store.has_item(leaf_loc))
         self.assertNotIn(vert_loc, course.children)
 
-<<<<<<< HEAD
         # NAATODO enable for split after your converge merge
         if default_ms == 'split':
             return
@@ -505,45 +500,6 @@
 
     @ddt.data('draft', 'split')
     def test_get_courses(self, default_ms):
-=======
-    @ddt.data(('draft', 4, 1), ('split', 5, 2))
-    @ddt.unpack
-    def test_delete_draft_vertical(self, default_ms, max_find, max_send):
-        """
-        Test deleting a draft vertical which has a published version.
-        """
-        self.initdb(default_ms)
-
-        # reproduce bug STUD-1965
-        # create and delete a private vertical with private children
-        private_vert = self.store.create_child(
-            # don't use course_location as it may not be the repr
-             self.user_id, self.course_locations[self.MONGO_COURSEID], 'vertical', block_id='publish'
-        )
-        private_leaf = self.store.create_child(
-            self.user_id, private_vert.location, 'html', block_id='bug_leaf'
-        )
-
-        # verify that an error is raised when the revision is not valid
-        with self.assertRaises(UnsupportedRevisionError):
-            self.store.delete_item(
-                private_leaf.location,
-                self.user_id,
-                revision=ModuleStoreEnum.RevisionOption.draft_preferred
-            )
-
-        self.store.publish(private_vert.location.version_agnostic(), self.user_id)
-        private_leaf.display_name = 'change me'
-        private_leaf = self.store.update_item(private_leaf, self.user_id)
-        mongo_store = self.store._get_modulestore_for_courseid(self._course_key_from_string(self.MONGO_COURSEID))
-        # test succeeds if delete succeeds w/o error
-        with check_mongo_calls(mongo_store, max_find, max_send):
-            self.store.delete_item(private_leaf.location, self.user_id)
-
-    @ddt.data(('draft', 3, 0), ('split', 6, 0))
-    @ddt.unpack
-    def test_get_courses(self, default_ms, max_find, max_send):
->>>>>>> 3af43cde
         self.initdb(default_ms)
         # we should have 3 total courses across all stores
         mongo_store = self.store._get_modulestore_for_courseid(self._course_key_from_string(self.MONGO_COURSEID))
