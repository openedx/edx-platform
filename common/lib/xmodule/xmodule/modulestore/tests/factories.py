from factory import Factory, lazy_attribute_sequence, lazy_attribute
from uuid import uuid4
import datetime

from xmodule.modulestore import Location
from xmodule.modulestore.django import modulestore
from xmodule.modulestore.inheritance import own_metadata
from xmodule.x_module import ModuleSystem
from mitxmako.shortcuts import render_to_string
from xblock.runtime import InvalidScopeError
from pytz import UTC


class XModuleCourseFactory(Factory):
    """
    Factory for XModule courses.
    """

    ABSTRACT_FACTORY = True

    @classmethod
    def _create(cls, target_class, **kwargs):

        template = Location('i4x', 'edx', 'templates', 'course', 'Empty')
        org = kwargs.pop('org', None)
        number = kwargs.pop('number', None)
        display_name = kwargs.pop('display_name', None)
        location = Location('i4x', org, number, 'course', Location.clean(display_name))

        try:
            store = modulestore('direct')
        except KeyError:
            store = modulestore()

        # Write the data to the mongo datastore
        new_course = store.clone_item(template, location)

        # This metadata code was copied from cms/djangoapps/contentstore/views.py
        if display_name is not None:
            new_course.display_name = display_name

        new_course.lms.start = datetime.datetime.now(UTC)
        new_course.tabs = kwargs.pop(
            'tabs',
            [
                {"type": "courseware"},
                {"type": "course_info", "name": "Course Info"},
                {"type": "discussion", "name": "Discussion"},
                {"type": "wiki", "name": "Wiki"},
                {"type": "progress", "name": "Progress"}
            ]
        )

<<<<<<< HEAD
        # Update the data in the mongo datastore and refetch item
        store.update_metadata(new_course.location.url(), own_metadata(new_course))
        data = kwargs.get('data')
=======
        data = kwargs.pop('data', None)
>>>>>>> b3723b1a
        if data is not None:
            store.update_item(new_course.location, data)

        # The rest of kwargs become attributes on the course:
        for k, v in kwargs.iteritems():
            setattr(new_course, k, v)

        # Update the data in the mongo datastore
        store.update_metadata(new_course.location.url(), own_metadata(new_course))

        # update_item updates the the course as it exists in the modulestore, but doesn't
        # update the instance we are working with, so have to refetch the course after updating it.
        new_course = store.get_instance(new_course.id, new_course.location)

        return new_course


class Course:
    pass


class CourseFactory(XModuleCourseFactory):
    FACTORY_FOR = Course

    template = 'i4x://edx/templates/course/Empty'
    org = 'MITx'
    number = '999'
    display_name = 'Robot Super Course'


class XModuleItemFactory(Factory):
    """
    Factory for XModule items.
    """

    ABSTRACT_FACTORY = True

    display_name = None

    @lazy_attribute
    def category(attr):
        template = Location(attr.template)
        return template.category

    @lazy_attribute
    def location(attr):
        parent = Location(attr.parent_location)
        dest_name = attr.display_name.replace(" ", "_") if attr.display_name is not None else uuid4().hex
        return parent._replace(category=attr.category, name=dest_name)

    @classmethod
    def _create(cls, target_class, **kwargs):
        """
        Uses *kwargs*:

        *parent_location* (required): the location of the parent module
            (e.g. the parent course or section)

        *template* (required): the template to create the item from
            (e.g. i4x://templates/section/Empty)

        *data* (optional): the data for the item
            (e.g. XML problem definition for a problem item)

        *display_name* (optional): the display name of the item

        *metadata* (optional): dictionary of metadata attributes

        *target_class* is ignored
        """

        DETACHED_CATEGORIES = ['about', 'static_tab', 'course_info']

        parent_location = Location(kwargs.get('parent_location'))
        template = Location(kwargs.get('template'))
        data = kwargs.get('data')
        display_name = kwargs.get('display_name')
        metadata = kwargs.get('metadata', {})

        store = modulestore('direct')

        # This code was based off that in cms/djangoapps/contentstore/views.py
        parent = store.get_item(parent_location)

        new_item = store.clone_item(template, kwargs.get('location'))

        # replace the display name with an optional parameter passed in from the caller
        if display_name is not None:
            new_item.display_name = display_name

        # Add additional metadata or override current metadata
        item_metadata = own_metadata(new_item)
        item_metadata.update(metadata)
        store.update_metadata(new_item.location.url(), item_metadata)

        # replace the data with the optional *data* parameter
        if data is not None:
            store.update_item(new_item.location, data)

        if new_item.location.category not in DETACHED_CATEGORIES:
            store.update_children(parent_location, parent.children + [new_item.location.url()])

        # update_children updates the the item as it exists in the modulestore, but doesn't
        # update the instance we are working with, so have to refetch the item after updating it.
        new_item = store.get_item(new_item.location)

        return new_item


class Item:
    pass


class ItemFactory(XModuleItemFactory):
    FACTORY_FOR = Item

    parent_location = 'i4x://MITx/999/course/Robot_Super_Course'
    template = 'i4x://edx/templates/chapter/Empty'

    @lazy_attribute_sequence
    def display_name(attr, n):
        return "{} {}".format(attr.category.title(), n)


def get_test_xmodule_for_descriptor(descriptor):
    """
    Attempts to create an xmodule which responds usually correctly from the descriptor. Not guaranteed.

    :param descriptor:
    """
    module_sys = ModuleSystem(
        ajax_url='',
        track_function=None,
        get_module=None,
        render_template=render_to_string,
        replace_urls=None,
        xblock_model_data=_test_xblock_model_data_accessor(descriptor)
    )
    return descriptor.xmodule(module_sys)


def _test_xblock_model_data_accessor(descriptor):
    simple_map = {}
    for field in descriptor.fields:
        try:
            simple_map[field.name] = getattr(descriptor, field.name)
        except InvalidScopeError:
            simple_map[field.name] = field.default
    for field in descriptor.module_class.fields:
        if field.name not in simple_map:
            simple_map[field.name] = field.default
    return lambda o: simple_map<|MERGE_RESOLUTION|>--- conflicted
+++ resolved
@@ -51,13 +51,7 @@
             ]
         )
 
-<<<<<<< HEAD
-        # Update the data in the mongo datastore and refetch item
-        store.update_metadata(new_course.location.url(), own_metadata(new_course))
-        data = kwargs.get('data')
-=======
         data = kwargs.pop('data', None)
->>>>>>> b3723b1a
         if data is not None:
             store.update_item(new_course.location, data)
 
