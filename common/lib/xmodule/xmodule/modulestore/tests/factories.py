--- conflicted
+++ resolved
@@ -59,11 +59,8 @@
         if data is not None:
             store.update_item(new_course.location, data)
 
-<<<<<<< HEAD
-=======
         #update_item updates the the course as it exists in the modulestore, but doesn't
         #update the instance we are working with, so have to refetch the course after updating it.
->>>>>>> c4c68f51
         new_course = store.get_instance(new_course.id, new_course.location)
 
         return new_course
@@ -154,11 +151,8 @@
         if new_item.location.category not in DETACHED_CATEGORIES:
             store.update_children(parent_location, parent.children + [new_item.location.url()])
 
-<<<<<<< HEAD
-=======
         #update_children updates the the item as it exists in the modulestore, but doesn't
         #update the instance we are working with, so have to refetch the item after updating it.
->>>>>>> c4c68f51
         new_item = store.get_item(new_item.location)
 
         return new_item
