--- conflicted
+++ resolved
@@ -576,14 +576,10 @@
 
     # Structures and definitions are only supported in MongoDB for now.
     # Course indexes are read from MySQL and written to both MongoDB and MySQL
-<<<<<<< HEAD
     # Course indexes are cached within the process using their key and ignore_case atrributes as keys.
     @request_cached(
         "course_index_cache",
         arg_map_function=lambda arg: str(arg) if not isinstance(arg,DjangoFlexPersistenceBackend) else "")
-=======
-
->>>>>>> 41fec1c5
     def get_course_index(self, key, ignore_case=False):
         """
         Get the course_index from the persistence mechanism whose id is the given key
@@ -592,21 +588,13 @@
         # TEMP: as we migrate, we are currently reading from MongoDB only, but writing to both MySQL + MongoDB
         return super().get_course_index(key, ignore_case=ignore_case)
         #######################
-<<<<<<< HEAD
-        if key.version_guid and not key.org:
-=======
         if key.version_guid and not key.org:  # pylint: disable=unreachable
->>>>>>> 41fec1c5
             # I don't think it was intentional, but with the MongoPersistenceBackend, using a key with only a version
             # guid and no org/course/run value would not raise an error, but would always return None. So we need to be
             # compatible with that.
             # e.g. test_split_modulestore.py:SplitModuleCourseTests.test_get_course -> get_course(key with only version)
             #      > _load_items > cache_items > begin bulk operations > get_course_index > results in this situation.
-<<<<<<< HEAD
-            log.info("DjangoFlexPersistenceBackend: get_course_index without org/course/run will always return None")
-=======
             log.warning("DjangoFlexPersistenceBackend: get_course_index without org/course/run will always return None")
->>>>>>> 41fec1c5
             return None
         # We never include the branch or the version in the course key in the SplitModulestoreCourseIndex table:
         key = key.for_branch(None).version_agnostic()
@@ -670,10 +658,8 @@
         """
         Create the course_index in the db
         """
-<<<<<<< HEAD
         RequestCache(namespace="course_index_cache").clear()
-=======
->>>>>>> 41fec1c5
+
         course_index['last_update'] = datetime.datetime.now(pytz.utc)
         new_index = SplitModulestoreCourseIndex(**SplitModulestoreCourseIndex.fields_from_v1_schema(course_index))
         new_index.save()
@@ -693,10 +679,7 @@
         # "last_update not only tells us when this course was last updated but also helps prevent collisions"
         # This code is just copying the behavior of the existing MongoPersistenceBackend
         # See https://github.com/edx/edx-platform/pull/5200 for context
-<<<<<<< HEAD
         RequestCache(namespace="course_index_cache").clear()
-=======
->>>>>>> 41fec1c5
         course_index['last_update'] = datetime.datetime.now(pytz.utc)
         # Find the SplitModulestoreCourseIndex entry that we'll be updating:
         try:
@@ -747,13 +730,9 @@
             index_obj._change_reason = f'Updated {" and ".join(changed_branches)} branch'  # pylint: disable=protected-access
 
         # TEMP: Also write to MongoDB, so we can switch back to using it if this new MySQL version doesn't work well:
-<<<<<<< HEAD
-        mongo_updated = super().update_course_index(course_index, from_index, course_context, last_update_already_set=True)
-=======
         mongo_updated = super().update_course_index(
             course_index, from_index, course_context, last_update_already_set=True
         )
->>>>>>> 41fec1c5
         if mongo_updated:
             # Save the course index entry and create a historical record:
             index_obj.save()
@@ -762,10 +741,7 @@
         """
         Delete the course_index from the persistence mechanism whose id is the given course_index
         """
-<<<<<<< HEAD
         RequestCache(namespace="course_index_cache").clear()
-=======
->>>>>>> 41fec1c5
         SplitModulestoreCourseIndex.objects.filter(course_id=course_key).delete()
         # TEMP: Also write to MongoDB, so we can switch back to using it if this new MySQL version doesn't work well:
         super().delete_course_index(course_key)
@@ -774,10 +750,7 @@
         """
         Reset data for testing.
         """
-<<<<<<< HEAD
         RequestCache(namespace="course_index_cache").clear()
-=======
->>>>>>> 41fec1c5
         try:
             SplitModulestoreCourseIndex.objects.all().delete()
         except TransactionManagementError as err:
