--- conflicted
+++ resolved
@@ -173,11 +173,7 @@
         try:
             self.static_content_store.save(content)
         except Exception as err:  # lint-amnesty, pylint: disable=broad-except
-<<<<<<< HEAD
             msg = f"Error importing {file_subpath}, error={err}"
-=======
-            msg = f"Course import {self.target_id}: Error importing {file_subpath}, error={err}"
->>>>>>> 5d7cd3d2
             log.exception(msg)
             set_custom_attribute('course_import_failure', f"Static Content Save Failure: {msg}")
 
@@ -360,19 +356,10 @@
                     asset_md.from_xml(asset)
                     all_assets.append(asset_md)
         except OSError:
-<<<<<<< HEAD
             logging.info('No %s file is present with asset metadata.', assets_filename)
             return
         except Exception:  # pylint: disable=W0703
             logging.exception('Error while parsing asset xml.')
-=======
-            logging.error(
-                f'Course import {self.target_id}: No {assets_filename} file is present with asset metadata.'
-            )
-            return
-        except Exception:  # pylint: disable=W0703
-            logging.exception(f'Course import {self.target_id}: Error while parsing asset xml.')
->>>>>>> 5d7cd3d2
             if self.raise_on_failure:  # lint-amnesty, pylint: disable=no-else-raise
                 raise
             else:
@@ -512,11 +499,7 @@
                     runtime=courselike.runtime,
                 )
             except Exception:
-<<<<<<< HEAD
                 msg = f'failed to import module location {leftover}'
-=======
-                msg = f'Course import {self.target_id}: failed to import module location {leftover}'
->>>>>>> 5d7cd3d2
                 log.error(msg)
                 set_custom_attribute('course_import_failure', f"Module Load failure: {msg}")
                 raise
