--- conflicted
+++ resolved
@@ -3,13 +3,9 @@
 from . import Location, namedtuple_to_son
 from .exceptions import ItemNotFoundError
 from .inheritance import own_metadata
-<<<<<<< HEAD
 from xmodule.modulestore.mongo import location_to_query, get_course_id_no_run, MongoModuleStore
 import pymongo
-from xmodule.modulestore.exceptions import DuplicateItemError
-=======
-from xmodule.exceptions import InvalidVersionError
->>>>>>> 64b909c5
+from xmodule.modulestore.exceptions import DuplicateItemError, InvalidVersionError
 from pytz import UTC
 
 DRAFT = 'draft'
@@ -134,8 +130,9 @@
 
         :param source: the location of the source (its revision must be None)
         """
-<<<<<<< HEAD
         original = self.collection.find_one(location_to_query(source_location))
+        if original.location.category in DIRECT_ONLY_CATEGORIES:
+            raise InvalidVersionError(source_location)
         draft_location = as_draft(source_location)
         original['_id'] = draft_location.dict()
         try:
@@ -147,11 +144,6 @@
         self.fire_updated_modulestore_signal(get_course_id_no_run(draft_location), draft_location)
 
         return self._load_items([original])[0]
-=======
-        if Location(location).category in DIRECT_ONLY_CATEGORIES:
-            raise InvalidVersionError(location)
-        return wrap_draft(super(DraftModuleStore, self).clone_item(source, as_draft(location)))
->>>>>>> 64b909c5
 
     def update_item(self, location, data, allow_not_found=False):
         """
@@ -243,13 +235,7 @@
         """
         Turn the published version into a draft, removing the published version
         """
-<<<<<<< HEAD
         super(DraftModuleStore, self).convert_to_draft(location)
-=======
-        if Location(location).category in DIRECT_ONLY_CATEGORIES:
-            raise InvalidVersionError(location)
-        super(DraftModuleStore, self).clone_item(location, as_draft(location))
->>>>>>> 64b909c5
         super(DraftModuleStore, self).delete_item(location)
 
     def _query_children_for_cache_children(self, items):
