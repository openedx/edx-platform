"""
Common MongoDB connection functions.
"""
<<<<<<< HEAD
import ssl
=======
from __future__ import absolute_import

>>>>>>> 221dc99d
import logging

import pymongo
from mongodb_proxy import MongoProxy
<<<<<<< HEAD
from pymongo.read_preferences import (
    ReadPreference,
    read_pref_mode_from_name,
    _MONGOS_MODES,
    _MODES
)

=======
from pymongo import ReadPreference
>>>>>>> 221dc99d

logger = logging.getLogger(__name__)  # pylint: disable=invalid-name

# This will yeld a map of all available Mongo modes and their name
MONGO_READ_PREFERENCE_MAP = dict(zip(_MONGOS_MODES, _MODES))


# pylint: disable=bad-continuation
def connect_to_mongodb(
    db, host,
    port=27017, tz_aware=True, user=None, password=None,
    retry_wait_time=0.1, proxy=True, **kwargs
):
    """
    Returns a MongoDB Database connection, optionally wrapped in a proxy. The proxy
    handles AutoReconnect errors by retrying read operations, since these exceptions
    typically indicate a temporary step-down condition for MongoDB.
    """
    # The MongoReplicaSetClient class is deprecated in Mongo 3.x, in favor of using
    # the MongoClient class for all connections. Update/simplify this code when using
    # PyMongo 3.x.
    if kwargs.get('replicaSet'):
        # Enable reading from secondary nodes in the MongoDB replicaset by using the
        # MongoReplicaSetClient class.
        # The 'replicaSet' parameter in kwargs is required for secondary reads.
        # The read_preference should be set to a proper value, like SECONDARY_PREFERRED.
        mongo_client_class = pymongo.MongoReplicaSetClient
    else:
        # No 'replicaSet' in kwargs - so no secondary reads.
        mongo_client_class = pymongo.MongoClient

    # If the MongoDB server uses a separate authentication database that should be specified here
    auth_source = kwargs.pop('auth_source', '') or None

    # If read_preference is given as a name of a valid ReadPreference.<NAME>
    # constant such as "SECONDARY_PREFERRED" or a mongo mode such as
    # "secondaryPreferred", convert it. Otherwise pass it through unchanged.
    if 'read_preference' in kwargs:
        read_preference = MONGO_READ_PREFERENCE_MAP.get(
            kwargs['read_preference'],
            kwargs['read_preference']
        )

        read_preference = getattr(ReadPreference, read_preference, None)
        if read_preference is not None:
            kwargs['read_preference'] = read_preference

    mongo_conn = pymongo.database.Database(
        mongo_client_class(
            host=host,
            port=port,
            tz_aware=tz_aware,
            document_class=dict,
            ssl_cert_reqs=ssl.CERT_NONE,
            **kwargs
        ),
        db
    )

    if proxy:
        mongo_conn = MongoProxy(
            mongo_conn,
            wait_time=retry_wait_time
        )

    # default the authSource to be whatever db we are connecting to (for backwards compatiblity)
    authSource = db
    if kwargs.get('authSource'):
        authSource = kwargs.get('authSource')

    # If credentials were provided, authenticate the user.
    if user is not None and password is not None:
        mongo_conn.authenticate(user, password, authSource)

    return mongo_conn


def create_collection_index(
    collection, keys,
    ignore_created=True, ignore_created_opts=True, **kwargs
):
    """
    Create a MongoDB index in a collection. Optionally,
    ignore errors related to the index already existing.
    """
    # For an explanation of the error codes:
    # https://github.com/mongodb/mongo/blob/v3.0/src/mongo/db/catalog/index_catalog.cpp#L542-L583
    # https://github.com/mongodb/mongo/blob/v3.0/src/mongo/base/error_codes.err#L70-L87
    # pylint: disable=invalid-name
    INDEX_ALREADY_EXISTS = 68
    INDEX_OPTIONS_CONFLICT = 85
    try:
        collection.create_index(keys, **kwargs)
    except pymongo.errors.OperationFailure as exc:
        errors_to_ignore = []
        if ignore_created:
            errors_to_ignore.append(INDEX_ALREADY_EXISTS)
        if ignore_created_opts:
            errors_to_ignore.append(INDEX_OPTIONS_CONFLICT)
        if exc.code in errors_to_ignore:
            logger.warning("Existing index in collection '{}' remained unchanged!: {}".format(
                collection.full_name, exc.details['errmsg'])
            )
        else:
            raise exc<|MERGE_RESOLUTION|>--- conflicted
+++ resolved
@@ -1,17 +1,13 @@
 """
 Common MongoDB connection functions.
 """
-<<<<<<< HEAD
-import ssl
-=======
 from __future__ import absolute_import
 
->>>>>>> 221dc99d
+import ssl
 import logging
 
 import pymongo
 from mongodb_proxy import MongoProxy
-<<<<<<< HEAD
 from pymongo.read_preferences import (
     ReadPreference,
     read_pref_mode_from_name,
@@ -19,9 +15,6 @@
     _MODES
 )
 
-=======
-from pymongo import ReadPreference
->>>>>>> 221dc99d
 
 logger = logging.getLogger(__name__)  # pylint: disable=invalid-name
 
