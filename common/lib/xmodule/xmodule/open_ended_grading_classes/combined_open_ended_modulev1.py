import json
import logging
import traceback
from lxml import etree
from xmodule.timeinfo import TimeInfo
from xmodule.capa_module import ComplexEncoder
from xmodule.progress import Progress
from xmodule.stringify import stringify_children
from xmodule.open_ended_grading_classes import self_assessment_module
from xmodule.open_ended_grading_classes import open_ended_module
from xmodule.util.duedate import get_extended_due_date
from .combined_open_ended_rubric import CombinedOpenEndedRubric, GRADER_TYPE_IMAGE_DICT, HUMAN_GRADER_TYPE, LEGEND_LIST
from xmodule.open_ended_grading_classes.peer_grading_service import PeerGradingService, MockPeerGradingService, GradingServiceError
from xmodule.open_ended_grading_classes.openendedchild import OpenEndedChild
from django.utils.translation import ugettext as _

log = logging.getLogger("edx.courseware")

# Set the default number of max attempts.  Should be 1 for production
# Set higher for debugging/testing
# attempts specified in xml definition overrides this.
MAX_ATTEMPTS = 1

# The highest score allowed for the overall xmodule and for each rubric point
MAX_SCORE_ALLOWED = 50

# If true, default behavior is to score module as a practice problem.  Otherwise, no grade at all is shown in progress
# Metadata overrides this.
IS_SCORED = False

# If true, then default behavior is to require a file upload or pasted link from a student for this problem.
# Metadata overrides this.
ACCEPT_FILE_UPLOAD = False

# Contains all reasonable bool and case combinations of True
TRUE_DICT = ["True", True, "TRUE", "true"]

_ = lambda text: text

HUMAN_TASK_TYPE = {
    # Translators: "Self" is used to denote an openended response that is self-graded
    'selfassessment': _("Self"),
    'openended': "edX",
    # Translators: "AI" is used to denote an openended response that is machine-graded
    'ml_grading.conf': _("AI"),
    # Translators: "Peer" is used to denote an openended response that is peer-graded
    'peer_grading.conf': _("Peer"),
}

HUMAN_STATES = {
    # Translators: "Not started" is used to communicate to a student that their response
    # has not yet been graded
    'intitial': _("Not started."),
    # Translators: "Being scored." is used to communicate to a student that their response
    # are in the process of being scored
    'assessing': _("Being scored."),
    # Translators: "Scoring finished" is used to communicate to a student that their response
    # have been scored, but the full scoring process is not yet complete
    'intermediate_done': _("Scoring finished."),
    # Translators: "Complete" is used to communicate to a student that their
    # openended response has been fully scored
    'done': _("Complete."),
}

# Default value that controls whether or not to skip basic spelling checks in the controller
# Metadata overrides this
SKIP_BASIC_CHECKS = False


class CombinedOpenEndedV1Module():
    """
    This is a module that encapsulates all open ended grading (self assessment, peer assessment, etc).
    It transitions between problems, and support arbitrary ordering.
    Each combined open ended module contains one or multiple "child" modules.
    Child modules track their own state, and can transition between states.  They also implement get_html and
    handle_ajax.
    The combined open ended module transitions between child modules as appropriate, tracks its own state, and passess
    ajax requests from the browser to the child module or handles them itself (in the cases of reset and next problem)
    ajax actions implemented by all children are:
        'save_answer' -- Saves the student answer
        'save_assessment' -- Saves the student assessment (or external grader assessment)
        'save_post_assessment' -- saves a post assessment (hint, feedback on feedback, etc)
    ajax actions implemented by combined open ended module are:
        'reset' -- resets the whole combined open ended module and returns to the first child moduleresource_string
        'next_problem' -- moves to the next child module

    Types of children. Task is synonymous with child module, so each combined open ended module
    incorporates multiple children (tasks):
        openendedmodule
        selfassessmentmodule
    """
    STATE_VERSION = 1

    # states
    INITIAL = 'initial'
    ASSESSING = 'assessing'
    INTERMEDIATE_DONE = 'intermediate_done'
    DONE = 'done'

    # Where the templates live for this problem
    TEMPLATE_DIR = "combinedopenended"

    # hack: included to make this class act enough like an xblock to get i18n
    _services_requested = {"i18n": "need"}
    _combined_services = _services_requested

    def __init__(self, system, location, definition, descriptor,
                 instance_state=None, shared_state=None, metadata=None, static_data=None, **kwargs):

        """
        Definition file should have one or many task blocks, a rubric block, and a prompt block.  See DEFAULT_DATA in combined_open_ended_module for a sample.

        """
        self.instance_state = instance_state
        self.display_name = instance_state.get('display_name', "Open Ended")

        # We need to set the location here so the child modules can use it
        system.set('location', location)
        self.system = system

        # Tells the system which xml definition to load
        self.current_task_number = instance_state.get('current_task_number', 0)
        # This loads the states of the individual children
        self.task_states = instance_state.get('task_states', [])
        #This gets any old task states that have been persisted after the instructor changed the tasks.
        self.old_task_states = instance_state.get('old_task_states', [])
        # Overall state of the combined open ended module
        self.state = instance_state.get('state', self.INITIAL)

        self.student_attempts = instance_state.get('student_attempts', 0)
        self.weight = instance_state.get('weight', 1)

        # Allow reset is true if student has failed the criteria to move to the next child task
        self.ready_to_reset = instance_state.get('ready_to_reset', False)
        self.max_attempts = instance_state.get('max_attempts', MAX_ATTEMPTS)
        self.is_scored = instance_state.get('graded', IS_SCORED) in TRUE_DICT
        self.accept_file_upload = instance_state.get('accept_file_upload', ACCEPT_FILE_UPLOAD) in TRUE_DICT
        self.skip_basic_checks = instance_state.get('skip_spelling_checks', SKIP_BASIC_CHECKS) in TRUE_DICT

        if system.open_ended_grading_interface:
            self.peer_gs = PeerGradingService(system.open_ended_grading_interface, system)
        else:
            self.peer_gs = MockPeerGradingService()

        self.required_peer_grading = instance_state.get('required_peer_grading', 3)
        self.peer_grader_count = instance_state.get('peer_grader_count', 3)
        self.min_to_calibrate = instance_state.get('min_to_calibrate', 3)
        self.max_to_calibrate = instance_state.get('max_to_calibrate', 6)
        self.peer_grade_finished_submissions_when_none_pending = instance_state.get(
            'peer_grade_finished_submissions_when_none_pending', False
        )

        due_date = get_extended_due_date(instance_state)
        grace_period_string = instance_state.get('graceperiod', None)
        try:
            self.timeinfo = TimeInfo(due_date, grace_period_string)
        except Exception:
            log.error("Error parsing due date information in location {0}".format(location))
            raise
        self.display_due_date = self.timeinfo.display_due_date

        self.rubric_renderer = CombinedOpenEndedRubric(system, True)
        rubric_string = stringify_children(definition['rubric'])
        self._max_score = self.rubric_renderer.check_if_rubric_is_parseable(rubric_string, location, MAX_SCORE_ALLOWED)

        # Static data is passed to the child modules to render
        self.static_data = {
            'max_score': self._max_score,
            'max_attempts': self.max_attempts,
            'prompt': definition['prompt'],
            'rubric': definition['rubric'],
            'display_name': self.display_name,
            'accept_file_upload': self.accept_file_upload,
            'close_date': self.timeinfo.close_date,
            's3_interface': self.system.s3_interface,
            'skip_basic_checks': self.skip_basic_checks,
            'control': {
                'required_peer_grading': self.required_peer_grading,
                'peer_grader_count': self.peer_grader_count,
                'min_to_calibrate': self.min_to_calibrate,
                'max_to_calibrate': self.max_to_calibrate,
                'peer_grade_finished_submissions_when_none_pending': (
                    self.peer_grade_finished_submissions_when_none_pending
                ),
            }
        }

        self.task_xml = definition['task_xml']
        self.location = location
        self.fix_invalid_state()
        self.setup_next_task()

    def validate_task_states(self, tasks_xml, task_states):
        """
        Check whether the provided task_states are valid for the supplied task_xml.

        Returns a list of messages indicating what is invalid about the state.
        If the list is empty, then the state is valid
        """
        msgs = []
        #Loop through each task state and make sure it matches the xml definition
        for task_xml, task_state in zip(tasks_xml, task_states):
            tag_name = self.get_tag_name(task_xml)
            children = self.child_modules()
            task_descriptor = children['descriptors'][tag_name](self.system)
            task_parsed_xml = task_descriptor.definition_from_xml(etree.fromstring(task_xml), self.system)
            try:
                task = children['modules'][tag_name](
                    self.system,
                    self.location,
                    task_parsed_xml,
                    task_descriptor,
                    self.static_data,
                    instance_state=task_state,
                )
                #Loop through each attempt of the task and see if it is valid.
                for attempt in task.child_history:
                    if "post_assessment" not in attempt:
                        continue
                    post_assessment = attempt['post_assessment']
                    try:
                        post_assessment = json.loads(post_assessment)
                    except ValueError:
                        #This is okay, the value may or may not be json encoded.
                        pass
                    if tag_name == "openended" and isinstance(post_assessment, list):
                        msgs.append("Type is open ended and post assessment is a list.")
                        break
                    elif tag_name == "selfassessment" and not isinstance(post_assessment, list):
                        msgs.append("Type is self assessment and post assessment is not a list.")
                        break
                #See if we can properly render the task.  Will go into the exception clause below if not.
                task.get_html(self.system)
            except Exception:
                #If one task doesn't match, the state is invalid.
                msgs.append("Could not parse task with xml {xml!r} and states {state!r}: {err}".format(
                    xml=task_xml,
                    state=task_state,
                    err=traceback.format_exc()
                ))
                break
        return msgs

    def is_initial_child_state(self, task_child):
        """
        Returns true if this is a child task in an initial configuration
        """
        task_child = json.loads(task_child)
        return (
            task_child['child_state'] == self.INITIAL and
            task_child['child_history'] == []
        )

    def is_reset_task_states(self, task_state):
        """
        Returns True if this task_state is from something that was just reset
        """
        return all(self.is_initial_child_state(child) for child in task_state)


    def states_sort_key(self, idx_task_states):
        """
        Return a key for sorting a list of indexed task_states, by how far the student got
        through the tasks, what their highest score was, and then the index of the submission.
        """
        idx, task_states = idx_task_states

        state_values = {
            OpenEndedChild.INITIAL: 0,
            OpenEndedChild.ASSESSING: 1,
            OpenEndedChild.POST_ASSESSMENT: 2,
            OpenEndedChild.DONE: 3
        }

        if not task_states:
            return (0, 0, state_values[OpenEndedChild.INITIAL], idx)

        final_task_xml = self.task_xml[-1]
        final_child_state_json = task_states[-1]
        final_child_state = json.loads(final_child_state_json)

        tag_name = self.get_tag_name(final_task_xml)
        children = self.child_modules()
        task_descriptor = children['descriptors'][tag_name](self.system)
        task_parsed_xml = task_descriptor.definition_from_xml(etree.fromstring(final_task_xml), self.system)
        task = children['modules'][tag_name](
            self.system,
            self.location,
            task_parsed_xml,
            task_descriptor,
            self.static_data,
            instance_state=final_child_state_json,
        )
        scores = task.all_scores()
        if scores:
            best_score = max(scores)
        else:
            best_score = 0
        return (
            len(task_states),
            best_score,
            state_values.get(final_child_state.get('child_state', OpenEndedChild.INITIAL), 0),
            idx
        )

    def fix_invalid_state(self):
        """
        Sometimes a teacher will change the xml definition of a problem in Studio.
        This means that the state passed to the module is invalid.
        If that is the case, moved it to old_task_states and delete task_states.
        """

        # If we are on a task that is greater than the number of available tasks,
        # it is an invalid state. If the current task number is greater than the number of tasks
        # we have in the definition, our state is invalid.
        if self.current_task_number > len(self.task_states) or self.current_task_number > len(self.task_xml):
            self.current_task_number = max(min(len(self.task_states), len(self.task_xml)) - 1, 0)
        #If the length of the task xml is less than the length of the task states, state is invalid
        if len(self.task_xml) < len(self.task_states):
            self.current_task_number = len(self.task_xml) - 1
            self.task_states = self.task_states[:len(self.task_xml)]

        if not self.old_task_states and not self.task_states:
            # No validation needed when a student first looks at the problem
            return

        # Pick out of self.task_states and self.old_task_states the state that is
        # a) valid for the current task definition
        # b) not the result of a reset due to not having a valid task state
        # c) has the highest total score
        # d) is the most recent (if the other two conditions are met)

        valid_states = [
            task_states
            for task_states
            in self.old_task_states + [self.task_states]
            if (
                len(self.validate_task_states(self.task_xml, task_states)) == 0 and
                not self.is_reset_task_states(task_states)
            )
        ]

        # If there are no valid states, don't try and use an old state
        if len(valid_states) == 0:
            # If this isn't an initial task state, then reset to an initial state
            if not self.is_reset_task_states(self.task_states):
                self.reset_task_state('\n'.join(self.validate_task_states(self.task_xml, self.task_states)))

            return

        sorted_states = sorted(enumerate(valid_states), key=self.states_sort_key, reverse=True)
        idx, best_task_states = sorted_states[0]

        if best_task_states == self.task_states:
            return

        log.warning(
            "Updating current task state for %s to %r for student with anonymous id %r",
            self.system.location,
            best_task_states,
            self.system.anonymous_student_id
        )

        self.old_task_states.remove(best_task_states)
        self.old_task_states.append(self.task_states)
        self.task_states = best_task_states

        # The state is ASSESSING unless all of the children are done, or all
        # of the children haven't been started yet
        children = [json.loads(child) for child in best_task_states]
        if all(child['child_state'] == self.DONE for child in children):
            self.state = self.DONE
        elif all(child['child_state'] == self.INITIAL for child in children):
            self.state = self.INITIAL
        else:
            self.state = self.ASSESSING

        # The current task number is the index of the last completed child + 1,
        # limited by the number of tasks
        last_completed_child = next((i for i, child in reversed(list(enumerate(children))) if child['child_state'] == self.DONE), 0)
        self.current_task_number = min(last_completed_child + 1, len(best_task_states) - 1)

    def create_task(self, task_state, task_xml):
        """Create task object for given task state and task xml."""

        tag_name = self.get_tag_name(task_xml)
        children = self.child_modules()
        task_descriptor = children['descriptors'][tag_name](self.system)
        task_parsed_xml = task_descriptor.definition_from_xml(etree.fromstring(task_xml), self.system)
        task = children['modules'][tag_name](
            self.system,
            self.location,
            task_parsed_xml,
            task_descriptor,
            self.static_data,
            instance_state=task_state,
        )
        return task

    def get_task_number(self, task_number):
        """Return task object at task_index."""

        task_states_count = len(self.task_states)
        if task_states_count > 0 and task_number < task_states_count:
            task_state = self.task_states[task_number]
            task_xml = self.task_xml[task_number]
            return self.create_task(task_state, task_xml)
        return None

    def reset_task_state(self, message=""):
        """
        Resets the task states.  Moves current task state to an old_state variable, and then makes the task number 0.
        :param message: A message to put in the log.
        :return: None
        """
        info_message = "Combined open ended user state for user {0} in location {1} was invalid.  It has been reset, and you now have a new attempt. {2}".format(self.system.anonymous_student_id, self.location.url(), message)
        self.current_task_number = 0
        self.student_attempts = 0
        self.old_task_states.append(self.task_states)
        self.task_states = []
        log.info(info_message)

    def get_tag_name(self, xml):
        """
        Gets the tag name of a given xml block.
        Input: XML string
        Output: The name of the root tag
        """
        tag = etree.fromstring(xml).tag
        return tag

    def overwrite_state(self, current_task_state):
        """
        Overwrites an instance state and sets the latest response to the current response.  This is used
        to ensure that the student response is carried over from the first child to the rest.
        Input: Task state json string
        Output: Task state json string
        """
        last_response_data = self.get_last_response(self.current_task_number - 1)
        last_response = last_response_data['response']

        loaded_task_state = json.loads(current_task_state)
        if loaded_task_state['child_state'] == self.INITIAL:
            loaded_task_state['child_state'] = self.ASSESSING
            loaded_task_state['child_created'] = True
            loaded_task_state['child_history'].append({'answer': last_response})
            current_task_state = json.dumps(loaded_task_state)
        return current_task_state

    def child_modules(self):
        """
        Returns the constructors associated with the child modules in a dictionary.  This makes writing functions
        simpler (saves code duplication)
        Input: None
        Output: A dictionary of dictionaries containing the descriptor functions and module functions
        """
        child_modules = {
            'openended': open_ended_module.OpenEndedModule,
            'selfassessment': self_assessment_module.SelfAssessmentModule,
        }
        child_descriptors = {
            'openended': open_ended_module.OpenEndedDescriptor,
            'selfassessment': self_assessment_module.SelfAssessmentDescriptor,
        }
        children = {
            'modules': child_modules,
            'descriptors': child_descriptors,
        }
        return children

    def setup_next_task(self, reset=False):
        """
        Sets up the next task for the module.  Creates an instance state if none exists, carries over the answer
        from the last instance state to the next if needed.
        Input: A boolean indicating whether or not the reset function is calling.
        Output: Boolean True (not useful right now)
        """
        current_task_state = None
        if len(self.task_states) > self.current_task_number:
            current_task_state = self.task_states[self.current_task_number]

        self.current_task_xml = self.task_xml[self.current_task_number]

        if self.current_task_number > 0:
            self.ready_to_reset = self.check_allow_reset()
            if self.ready_to_reset:
                self.current_task_number = self.current_task_number - 1

        current_task_type = self.get_tag_name(self.current_task_xml)

        children = self.child_modules()
        child_task_module = children['modules'][current_task_type]

        self.current_task_descriptor = children['descriptors'][current_task_type](self.system)

        # This is the xml object created from the xml definition of the current task
        etree_xml = etree.fromstring(self.current_task_xml)

        # This sends the etree_xml object through the descriptor module of the current task, and
        # returns the xml parsed by the descriptor
        self.current_task_parsed_xml = self.current_task_descriptor.definition_from_xml(etree_xml, self.system)
        if current_task_state is None and self.current_task_number == 0:
            self.current_task = child_task_module(self.system, self.location,
                                                  self.current_task_parsed_xml, self.current_task_descriptor,
                                                  self.static_data)
            self.task_states.append(self.current_task.get_instance_state())
            self.state = self.ASSESSING
        elif current_task_state is None and self.current_task_number > 0:
            last_response_data = self.get_last_response(self.current_task_number - 1)
            last_response = last_response_data['response']
            current_task_state = json.dumps({
                'child_state': self.ASSESSING,
                'version': self.STATE_VERSION,
                'max_score': self._max_score,
                'child_attempts': 0,
                'child_created': True,
                'child_history': [{'answer': last_response}],
            })
            self.current_task = child_task_module(self.system, self.location,
                                                  self.current_task_parsed_xml, self.current_task_descriptor,
                                                  self.static_data,
                                                  instance_state=current_task_state)
            self.task_states.append(self.current_task.get_instance_state())
            self.state = self.ASSESSING
        else:
            if self.current_task_number > 0 and not reset:
                current_task_state = self.overwrite_state(current_task_state)
            self.current_task = child_task_module(self.system, self.location,
                                                  self.current_task_parsed_xml, self.current_task_descriptor,
                                                  self.static_data,
                                                  instance_state=current_task_state)

        return True

    def check_allow_reset(self):
        """
        Checks to see if the student has passed the criteria to move to the next module.  If not, sets
        allow_reset to true and halts the student progress through the tasks.
        Input: None
        Output: the allow_reset attribute of the current module.
        """
        if not self.ready_to_reset:
            if self.current_task_number > 0:
                last_response_data = self.get_last_response(self.current_task_number - 1)
                current_response_data = self.get_current_attributes(self.current_task_number)

                if (current_response_data['min_score_to_attempt'] > last_response_data['score']
                    or current_response_data['max_score_to_attempt'] < last_response_data['score']):
                    self.state = self.DONE
                    self.ready_to_reset = True

        return self.ready_to_reset

    def get_context(self):
        """
        Generates a context dictionary that is used to render html.
        Input: None
        Output: A dictionary that can be rendered into the combined open ended template.
        """
        task_html = self.get_html_base()
        # set context variables and render template
        ugettext = self.system.service(self, "i18n").ugettext

        context = {
            'items': [{'content': task_html}],
            'ajax_url': self.system.ajax_url,
            'allow_reset': self.ready_to_reset,
            'state': self.state,
            'task_count': len(self.task_xml),
            'task_number': self.current_task_number + 1,
            'status': ugettext(self.get_status(False)),
            'display_name': self.display_name,
            'accept_file_upload': self.accept_file_upload,
            'location': self.location,
            'legend_list': LEGEND_LIST,
            'human_state': ugettext(HUMAN_STATES.get(self.state, "Not started.")),
            'is_staff': self.system.user_is_staff,
        }

        return context

    def get_html(self):
        """
        Gets HTML for rendering.
        Input: None
        Output: rendered html
        """
        context = self.get_context()
        html = self.system.render_template(
            '{0}/combined_open_ended.html'.format(self.TEMPLATE_DIR), context
        )
        return html

    def get_html_nonsystem(self):
        """
        Gets HTML for rendering via AJAX.  Does not use system, because system contains some additional
        html, which is not appropriate for returning via ajax calls.
        Input: None
        Output: HTML rendered directly via Mako
        """
        context = self.get_context()
        html = self.system.render_template(
            '{0}/combined_open_ended.html'.format(self.TEMPLATE_DIR), context
        )
        return html

    def get_html_base(self):
        """
        Gets the HTML associated with the current child task
        Input: None
        Output: Child task HTML
        """
        self.update_task_states()
        return self.current_task.get_html(self.system)

    def get_html_ajax(self, data):
        """
        Get HTML in AJAX callback
        data - Needed to preserve AJAX structure
        Output: Dictionary with html attribute
        """
        return {'html': self.get_html()}

    def get_current_attributes(self, task_number):
        """
        Gets the min and max score to attempt attributes of the specified task.
        Input: The number of the task.
        Output: The minimum and maximum scores needed to move on to the specified task.
        """
        task_xml = self.task_xml[task_number]
        etree_xml = etree.fromstring(task_xml)
        min_score_to_attempt = int(etree_xml.attrib.get('min_score_to_attempt', 0))
        max_score_to_attempt = int(etree_xml.attrib.get('max_score_to_attempt', self._max_score))
        return {'min_score_to_attempt': min_score_to_attempt, 'max_score_to_attempt': max_score_to_attempt}

    def get_last_response(self, task_number):
        """
        Returns data associated with the specified task number, such as the last response, score, etc.
        Input: The number of the task.
        Output: A dictionary that contains information about the specified task.
        """
        last_response = ""
        task_state = self.task_states[task_number]
        task_xml = self.task_xml[task_number]
        task_type = self.get_tag_name(task_xml)

        children = self.child_modules()

        task_descriptor = children['descriptors'][task_type](self.system)
        etree_xml = etree.fromstring(task_xml)

        min_score_to_attempt = int(etree_xml.attrib.get('min_score_to_attempt', 0))
        max_score_to_attempt = int(etree_xml.attrib.get('max_score_to_attempt', self._max_score))

        task_parsed_xml = task_descriptor.definition_from_xml(etree_xml, self.system)
        task = children['modules'][task_type](self.system, self.location, task_parsed_xml, task_descriptor,
                                              self.static_data, instance_state=task_state)
        last_response = task.latest_answer()
        last_score = task.latest_score()
        all_scores = task.all_scores()
        last_post_assessment = task.latest_post_assessment(self.system)
        last_post_feedback = ""
        feedback_dicts = [{}]
        grader_ids = [0]
        submission_ids = [0]
        if task_type == "openended":
            last_post_assessment = task.latest_post_assessment(self.system, short_feedback=False, join_feedback=False)
            if isinstance(last_post_assessment, list):
                eval_list = []
                for i in xrange(0, len(last_post_assessment)):
                    eval_list.append(task.format_feedback_with_evaluation(self.system, last_post_assessment[i]))
                last_post_evaluation = "".join(eval_list)
            else:
                last_post_evaluation = task.format_feedback_with_evaluation(self.system, last_post_assessment)
            last_post_assessment = last_post_evaluation
            try:
                rubric_data = task._parse_score_msg(task.child_history[-1].get('post_assessment', "{}"), self.system)
            except Exception:
                log.debug("Could not parse rubric data from child history.  "
                          "Likely we have not yet initialized a previous step, so this is perfectly fine.")
                rubric_data = {}
            rubric_scores = rubric_data.get('rubric_scores')
            grader_types = rubric_data.get('grader_types')
            feedback_items = rubric_data.get('feedback_items')
            feedback_dicts = rubric_data.get('feedback_dicts')
            grader_ids = rubric_data.get('grader_ids')
            submission_ids = rubric_data.get('submission_ids')
        elif task_type == "selfassessment":
            rubric_scores = last_post_assessment
            grader_types = ['SA']
            feedback_items = ['']
            last_post_assessment = ""
        last_correctness = task.is_last_response_correct()
        max_score = task.max_score()
        state = task.child_state
        if task_type in HUMAN_TASK_TYPE:
            human_task_name = HUMAN_TASK_TYPE[task_type]
        else:
            human_task_name = task_type

        if state in task.HUMAN_NAMES:
            human_state = task.HUMAN_NAMES[state]
        else:
            human_state = state
        if grader_types is not None and len(grader_types) > 0:
            grader_type = grader_types[0]
        else:
            grader_type = "IN"
            grader_types = ["IN"]

        if grader_type in HUMAN_GRADER_TYPE:
            human_grader_name = HUMAN_GRADER_TYPE[grader_type]
        else:
            human_grader_name = grader_type

        last_response_dict = {
            'response': last_response,
            'score': last_score,
            'all_scores': all_scores,
            'post_assessment': last_post_assessment,
            'type': task_type,
            'max_score': max_score,
            'state': state,
            'human_state': human_state,
            'human_task': human_task_name,
            'correct': last_correctness,
            'min_score_to_attempt': min_score_to_attempt,
            'max_score_to_attempt': max_score_to_attempt,
            'rubric_scores': rubric_scores,
            'grader_types': grader_types,
            'feedback_items': feedback_items,
            'grader_type': grader_type,
            'human_grader_type': human_grader_name,
            'feedback_dicts': feedback_dicts,
            'grader_ids': grader_ids,
            'submission_ids': submission_ids,
            'success': True
        }
        return last_response_dict

    def extract_human_name_from_task(self, task_xml):
        """
        Given the xml for a task, pull out the human name for it.
        Input: xml string
        Output: a human readable task name (ie Self Assessment)
        """
        tree = etree.fromstring(task_xml)
        payload = tree.xpath("/openended/openendedparam/grader_payload")
        if len(payload) == 0:
            task_name = "selfassessment"
        else:
            inner_payload = json.loads(payload[0].text)
            task_name = inner_payload['grader_settings']

        human_task = HUMAN_TASK_TYPE[task_name]
        return human_task

    def update_task_states(self):
        """
        Updates the task state of the combined open ended module with the task state of the current child module.
        Input: None
        Output: boolean indicating whether or not the task state changed.
        """
        changed = False
        if not self.ready_to_reset:
            self.task_states[self.current_task_number] = self.current_task.get_instance_state()
            current_task_state = json.loads(self.task_states[self.current_task_number])
            if current_task_state['child_state'] == self.DONE:
                self.current_task_number += 1
                if self.current_task_number >= (len(self.task_xml)):
                    self.state = self.DONE
                    self.current_task_number = len(self.task_xml) - 1
                else:
                    self.state = self.INITIAL
                changed = True
                self.setup_next_task()
        return changed

    def update_task_states_ajax(self, return_html):
        """
        Runs the update task states function for ajax calls.  Currently the same as update_task_states
        Input: The html returned by the handle_ajax function of the child
        Output: New html that should be rendered
        """
        changed = self.update_task_states()
        if changed:
            pass
        return return_html

    def check_if_student_has_done_needed_grading(self):
        """
        Checks with the ORA server to see if the student has completed the needed peer grading to be shown their grade.
        For example, if a student submits one response, and three peers grade their response, the student
        cannot see their grades and feedback unless they reciprocate.
        Output:
        success - boolean indicator of success
        allowed_to_submit - boolean indicator of whether student has done their needed grading or not
        error_message - If not success, explains why
        """
        student_id = self.system.anonymous_student_id
        success = False
        allowed_to_submit = True
        try:
            response = self.peer_gs.get_data_for_location(self.location.url(), student_id)
            count_graded = response['count_graded']
            count_required = response['count_required']
            student_sub_count = response['student_sub_count']
            count_available = response['count_available']
            success = True
        except GradingServiceError:
            # This is a dev_facing_error
            log.error("Could not contact external open ended graders for location {0} and student {1}".format(
                self.location, student_id))
            # This is a student_facing_error
            error_message = _("Could not contact the graders.  Please notify course staff.")
            return success, allowed_to_submit, error_message
        except KeyError:
            log.error("Invalid response from grading server for location {0} and student {1}".format(self.location, student_id))
            error_message = _("Received invalid response from the graders.  Please notify course staff.")
            return success, allowed_to_submit, error_message
        if count_graded >= count_required or count_available==0:
            error_message = ""
            return success, allowed_to_submit, error_message
        else:
            allowed_to_submit = False
            # This is a student_facing_error
            error_string = ("<h4>" + _("Feedback not available yet") + "</h4>"
                            "<p>" + _("You need to peer grade {moresub} more submissions in order to see your feedback.") + "</p>"
                            "<p>" + _("You have graded responses from {graded} students, and {beengraded} students have graded your submissions.") + "</p>"
                            "<p>" + _("You have made {sub} submissions.") + "</p>")
            error_message = error_string.format(moresub = count_required - count_graded, graded = count_graded, beengraded = count_required,
                                                sub = student_sub_count)
            return success, allowed_to_submit, error_message

    def get_rubric(self, _data):
        """
        Gets the results of a given grader via ajax.
        Input: AJAX data dictionary
        Output: Dictionary to be rendered via ajax that contains the result html.
        """
        ugettext = self.system.service(self, "i18n").ugettext
        all_responses = []
        success, can_see_rubric, error = self.check_if_student_has_done_needed_grading()
        if not can_see_rubric:
            return {
                'html': self.system.render_template(
                    '{0}/combined_open_ended_hidden_results.html'.format(self.TEMPLATE_DIR),
                    {'error': error}),
                'success': True,
                'hide_reset': True
            }

        contexts = []
        rubric_number = self.current_task_number
        if self.ready_to_reset:
            rubric_number+=1
        response = self.get_last_response(rubric_number)
        score_length = len(response['grader_types'])
        for z in xrange(score_length):
            if response['grader_types'][z] in HUMAN_GRADER_TYPE:
                try:
                    feedback = response['feedback_dicts'][z].get('feedback', '')
                except TypeError:
                    return {'success' : False}
                rubric_scores = [[response['rubric_scores'][z]]]
                grader_types = [[response['grader_types'][z]]]
                feedback_items = [[response['feedback_items'][z]]]
                rubric_html = self.rubric_renderer.render_combined_rubric(
                    stringify_children(self.static_data['rubric']),
                    rubric_scores,
                    grader_types,
                    feedback_items
                )
                contexts.append({
                    'result': rubric_html,
                    # Translators: "Scored rubric" appears to a user as part of a longer
                    # string that looks something like: "Scored rubric from grader 1".
                    # "Scored" is an adjective that modifies the noun "rubric".
                    # That longer string appears when a user is viewing a graded rubric
                    # returned from one of the graders of their openended response problem.
                    'task_name': ugettext('Scored rubric'),
                    'feedback' : feedback
                })

        context = {
            'results': contexts,
        }
        html = self.system.render_template('{0}/combined_open_ended_results.html'.format(self.TEMPLATE_DIR), context)
        return {'html': html, 'success': True, 'hide_reset' : False}

    def get_legend(self, _data):
        """
        Gets the results of a given grader via ajax.
        Input: AJAX data dictionary
        Output: Dictionary to be rendered via ajax that contains the result html.
        """
        context = {
            'legend_list': LEGEND_LIST,
        }
        html = self.system.render_template('{0}/combined_open_ended_legend.html'.format(self.TEMPLATE_DIR), context)
        return {'html': html, 'success': True}

    def handle_ajax(self, dispatch, data):
        """
        This is called by courseware.module_render, to handle an AJAX call.
        "data" is request.POST.

        Returns a json dictionary:
        { 'progress_changed' : True/False,
        'progress': 'none'/'in_progress'/'done',
        <other request-specific values here > }
        """

        handlers = {
            'next_problem': self.next_problem,
            'reset': self.reset,
            'get_combined_rubric': self.get_rubric,
            'get_legend': self.get_legend,
            'get_last_response': self.get_last_response_ajax,
            'get_current_state': self.get_current_state,
            'get_html': self.get_html_ajax,
        }

        if dispatch not in handlers:
            return_html = self.current_task.handle_ajax(dispatch, data, self.system)
            return self.update_task_states_ajax(return_html)

        d = handlers[dispatch](data)
        return json.dumps(d, cls=ComplexEncoder)

    def get_current_state(self, data):
        """
        Gets the current state of the module.
        """
        return self.get_context()

    def get_last_response_ajax(self, data):
        """
        Get the last response via ajax callback
        data - Needed to preserve ajax callback structure
        Output: Last response dictionary
        """
        return self.get_last_response(self.current_task_number)

    def next_problem(self, _data):
        """
        Called via ajax to advance to the next problem.
        Input: AJAX data request.
        Output: Dictionary to be rendered
        """
        self.update_task_states()
        return {'success': True, 'html': self.get_html_nonsystem(), 'allow_reset': self.ready_to_reset}

    def reset(self, data):
        """
        If resetting is allowed, reset the state of the combined open ended module.
        Input: AJAX data dictionary
        Output: AJAX dictionary to tbe rendered
        """
        ugettext = self.system.service(self, "i18n").ugettext
        if self.state != self.DONE:
            if not self.ready_to_reset:
                return self.out_of_sync_error(data)
        success, can_reset, error = self.check_if_student_has_done_needed_grading()
        if not can_reset:
            return {'error': error, 'success': False}
        if self.student_attempts >= self.max_attempts:
            return {
                'success': False,
                # This is a student_facing_error
<<<<<<< HEAD
                'error': 
                    _('You have attempted this question {your} times. You are only allowed to attempt it {allowed} times.')
                .format(your = self.student_attempts, allowed = self.max_attempts)
=======
                'error': ugettext(
                    'You have attempted this question {number_of_student_attempts} times. '
                    'You are only allowed to attempt it {max_number_of_attempts} times.'
                ).format(
                    number_of_student_attempts=self.student_attempts,
                    max_number_of_attempts=self.max_attempts
                )
>>>>>>> 14d03784
            }
        self.student_attempts +=1
        self.state = self.INITIAL
        self.ready_to_reset = False
        for i in xrange(len(self.task_xml)):
            self.current_task_number = i
            self.setup_next_task(reset=True)
            self.current_task.reset(self.system)
            self.task_states[self.current_task_number] = self.current_task.get_instance_state()
        self.current_task_number = 0
        self.ready_to_reset = False

        self.setup_next_task()
        return {'success': True, 'html': self.get_html_nonsystem()}

    def get_instance_state(self):
        """
        Returns the current instance state.  The module can be recreated from the instance state.
        Input: None
        Output: A dictionary containing the instance state.
        """

        state = {
            'version': self.STATE_VERSION,
            'current_task_number': self.current_task_number,
            'state': self.state,
            'task_states': self.task_states,
            'student_attempts': self.student_attempts,
            'ready_to_reset': self.ready_to_reset,
        }

        return json.dumps(state)

    def get_status(self, render_via_ajax):
        """
        Gets the status panel to be displayed at the top right.
        Input: None
        Output: The status html to be rendered
        """
        ugettext = self.system.service(self, "i18n").ugettext
        status_list = []
        current_task_human_name = ""
        for i in xrange(0, len(self.task_xml)):
            human_task_name = self.extract_human_name_from_task(self.task_xml[i])
            human_task_name = ugettext(human_task_name)
            # Extract the name of the current task for screen readers.
            if self.current_task_number == i:
                current_task_human_name = human_task_name
            task_data = {
                'task_number': i + 1,
                'human_task': human_task_name,
                'current': self.current_task_number == i
            }
            status_list.append(task_data)

        context = {
            'status_list': status_list,
            'grader_type_image_dict': GRADER_TYPE_IMAGE_DICT,
            'legend_list': LEGEND_LIST,
            'render_via_ajax': render_via_ajax,
            'current_task_human_name': current_task_human_name,
        }
        status_html = self.system.render_template(
            "{0}/combined_open_ended_status.html".format(self.TEMPLATE_DIR), context
        )

        return status_html

    def check_if_done_and_scored(self):
        """
        Checks if the object is currently in a finished state (either student didn't meet criteria to move
        to next step, in which case they are in the allow_reset state, or they are done with the question
        entirely, in which case they will be in the self.DONE state), and if it is scored or not.
        @return: Boolean corresponding to the above.
        """
        return (self.state == self.DONE or self.ready_to_reset) and self.is_scored

    def get_weight(self):
        """
        Return the weight of the problem.  The old default weight was None, so set to 1 in that case.
        Output - int weight
        """
        weight = self.weight
        if weight is None:
            weight = 1
        return weight

    def get_score(self):
        """
        Score the student received on the problem, or None if there is no
        score.

        Returns:
          dictionary
             {'score': integer, from 0 to get_max_score(),
              'total': get_max_score()}
        """
        max_score = None
        score = None

        #The old default was None, so set to 1 if it is the old default weight
        weight = self.get_weight()
        if self.is_scored:
            # Finds the maximum score of all student attempts and keeps it.
            score_mat = []
            for i in xrange(0, len(self.task_states)):
                # For each task, extract all student scores on that task (each attempt for each task)
                last_response = self.get_last_response(i)
                score = last_response.get('all_scores', None)
                if score is not None:
                    # Convert none scores and weight scores properly
                    for z in xrange(0, len(score)):
                        if score[z] is None:
                            score[z] = 0
                        score[z] *= float(weight)
                    score_mat.append(score)

            if len(score_mat) > 0:
                # Currently, assume that the final step is the correct one, and that those are the final scores.
                # This will change in the future, which is why the machinery above exists to extract all scores on all steps
                scores = score_mat[-1]
                score = max(scores)
            else:
                score = 0

            if self._max_score is not None:
                # Weight the max score if it is not None
                max_score = self._max_score * float(weight)
            else:
                # Without a max_score, we cannot have a score!
                score = None

        score_dict = {
            'score': score,
            'total': max_score,
        }

        return score_dict

    def max_score(self):
        """
        Maximum score possible in this module.  Returns the max score if finished, None if not.
        """
        max_score = None
        if self.check_if_done_and_scored():
            max_score = self._max_score
        return max_score

    def get_progress(self):
        """
        Generate a progress object. Progress objects represent how far the
        student has gone in this module.  Must be implemented to get correct
        progress tracking behavior in nested modules like sequence and
        vertical.  This behavior is consistent with capa.

        If the module is unscored, return None (consistent with capa).
        """

        d = self.get_score()

        if d['total'] > 0 and self.is_scored:

            try:
                return Progress(d['score'], d['total'])
            except (TypeError, ValueError):
                log.exception("Got bad progress")
                return None

        return None

    def out_of_sync_error(self, data, msg=''):
        """
        return dict out-of-sync error message, and also log.
        """
        ugettext = self.system.service(self, "i18n").ugettext
        #This is a dev_facing_error
        log.warning(
            "Combined module state out sync. state: %r, data: %r. %s",
            self.state,
            data,
            msg
        )
        #This is a student_facing_error
<<<<<<< HEAD
        return {'success': False,
                'error': _('The problem state got out-of-sync.  Please try reloading the page.')}
=======
        return {
            'success': False,
            'error': ugettext('The problem state got out-of-sync. Please try reloading the page.')
        }

    @classmethod
    def service_declaration(cls, service_name):
        """
        This classmethod is copied from XBlock's service_declaration.
        It is included to make this class act enough like an XBlock
        to get i18n working on it.

        This is currently only used for i18n, and will return "need"
        in that case.

        Arguments:
            service_name (string): the name of the service requested.

        Returns:
            One of "need", "want", or None.

        """
        declaration = cls._combined_services.get(service_name)
        return declaration
>>>>>>> 14d03784


class CombinedOpenEndedV1Descriptor():
    """
    Module for adding combined open ended questions
    """
    mako_template = "widgets/html-edit.html"
    module_class = CombinedOpenEndedV1Module
    filename_extension = "xml"

    has_score = True

    def __init__(self, system):
        self.system = system

    @classmethod
    def definition_from_xml(cls, xml_object, system):
        """
        Pull out the individual tasks, the rubric, and the prompt, and parse

        Returns:
        {
        'rubric': 'some-html',
        'prompt': 'some-html',
        'task_xml': dictionary of xml strings,
        }
        """
        expected_children = ['task', 'rubric', 'prompt']
        for child in expected_children:
            if len(xml_object.xpath(child)) == 0:
                # This is a staff_facing_error
                raise ValueError(
                    u"Combined Open Ended definition must include at least one '{0}' tag. Contact the learning sciences group for assistance. {1}".format(
                        child, xml_object))

        def parse_task(k):
            """Assumes that xml_object has child k"""
            return [stringify_children(xml_object.xpath(k)[i]) for i in xrange(0, len(xml_object.xpath(k)))]

        def parse(k):
            """Assumes that xml_object has child k"""
            return xml_object.xpath(k)[0]

        return {'task_xml': parse_task('task'), 'prompt': parse('prompt'), 'rubric': parse('rubric')}


    def definition_to_xml(self, resource_fs):
        '''Return an xml element representing this definition.'''
        elt = etree.Element('combinedopenended')

        def add_child(k):
            child_str = u'<{tag}>{body}</{tag}>'.format(tag=k, body=self.definition[k])
            child_node = etree.fromstring(child_str)
            elt.append(child_node)

        for child in ['task']:
            add_child(child)

        return elt<|MERGE_RESOLUTION|>--- conflicted
+++ resolved
@@ -968,11 +968,6 @@
             return {
                 'success': False,
                 # This is a student_facing_error
-<<<<<<< HEAD
-                'error': 
-                    _('You have attempted this question {your} times. You are only allowed to attempt it {allowed} times.')
-                .format(your = self.student_attempts, allowed = self.max_attempts)
-=======
                 'error': ugettext(
                     'You have attempted this question {number_of_student_attempts} times. '
                     'You are only allowed to attempt it {max_number_of_attempts} times.'
@@ -980,7 +975,6 @@
                     number_of_student_attempts=self.student_attempts,
                     max_number_of_attempts=self.max_attempts
                 )
->>>>>>> 14d03784
             }
         self.student_attempts +=1
         self.state = self.INITIAL
@@ -1164,10 +1158,6 @@
             msg
         )
         #This is a student_facing_error
-<<<<<<< HEAD
-        return {'success': False,
-                'error': _('The problem state got out-of-sync.  Please try reloading the page.')}
-=======
         return {
             'success': False,
             'error': ugettext('The problem state got out-of-sync. Please try reloading the page.')
@@ -1192,7 +1182,6 @@
         """
         declaration = cls._combined_services.get(service_name)
         return declaration
->>>>>>> 14d03784
 
 
 class CombinedOpenEndedV1Descriptor():
