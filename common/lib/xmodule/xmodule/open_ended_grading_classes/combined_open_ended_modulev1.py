import json
import logging
from lxml import etree
from xmodule.timeinfo import TimeInfo
from xmodule.capa_module import ComplexEncoder
from xmodule.progress import Progress
from xmodule.stringify import stringify_children
from  xmodule.open_ended_grading_classes import self_assessment_module
from  xmodule.open_ended_grading_classes import open_ended_module
from functools import partial
from .combined_open_ended_rubric import CombinedOpenEndedRubric, GRADER_TYPE_IMAGE_DICT, HUMAN_GRADER_TYPE, LEGEND_LIST
from xmodule.open_ended_grading_classes.peer_grading_service import PeerGradingService, MockPeerGradingService, GradingServiceError

log = logging.getLogger("mitx.courseware")

# Set the default number of max attempts.  Should be 1 for production
# Set higher for debugging/testing
# attempts specified in xml definition overrides this.
MAX_ATTEMPTS = 1

# The highest score allowed for the overall xmodule and for each rubric point
MAX_SCORE_ALLOWED = 50

# If true, default behavior is to score module as a practice problem.  Otherwise, no grade at all is shown in progress
# Metadata overrides this.
IS_SCORED = False

# If true, then default behavior is to require a file upload or pasted link from a student for this problem.
# Metadata overrides this.
ACCEPT_FILE_UPLOAD = False

# Contains all reasonable bool and case combinations of True
TRUE_DICT = ["True", True, "TRUE", "true"]

HUMAN_TASK_TYPE = {
    'selfassessment': "Self",
    'openended': "edX",
    'ml_grading.conf': "AI",
    'peer_grading.conf': "Peer",
}

HUMAN_STATES = {
    'intitial': "Not started.",
    'assessing': "Being scored.",
    'intermediate_done': "Scoring finished.",
    'done': "Complete.",
}

# Default value that controls whether or not to skip basic spelling checks in the controller
# Metadata overrides this
SKIP_BASIC_CHECKS = False


class CombinedOpenEndedV1Module():
    """
    This is a module that encapsulates all open ended grading (self assessment, peer assessment, etc).
    It transitions between problems, and support arbitrary ordering.
    Each combined open ended module contains one or multiple "child" modules.
    Child modules track their own state, and can transition between states.  They also implement get_html and
    handle_ajax.
    The combined open ended module transitions between child modules as appropriate, tracks its own state, and passess
    ajax requests from the browser to the child module or handles them itself (in the cases of reset and next problem)
    ajax actions implemented by all children are:
        'save_answer' -- Saves the student answer
        'save_assessment' -- Saves the student assessment (or external grader assessment)
        'save_post_assessment' -- saves a post assessment (hint, feedback on feedback, etc)
    ajax actions implemented by combined open ended module are:
        'reset' -- resets the whole combined open ended module and returns to the first child moduleresource_string
        'next_problem' -- moves to the next child module

    Types of children. Task is synonymous with child module, so each combined open ended module
    incorporates multiple children (tasks):
        openendedmodule
        selfassessmentmodule
    """
    STATE_VERSION = 1

    # states
    INITIAL = 'initial'
    ASSESSING = 'assessing'
    INTERMEDIATE_DONE = 'intermediate_done'
    DONE = 'done'

    # Where the templates live for this problem
    TEMPLATE_DIR = "combinedopenended"

    def __init__(self, system, location, definition, descriptor,
                 instance_state=None, shared_state=None, metadata=None, static_data=None, **kwargs):

        """
        Definition file should have one or many task blocks, a rubric block, and a prompt block.  See DEFAULT_DATA in combined_open_ended_module for a sample.

        """

        self.instance_state = instance_state
        self.display_name = instance_state.get('display_name', "Open Ended")

        # We need to set the location here so the child modules can use it
        system.set('location', location)
        self.system = system

        # Tells the system which xml definition to load
        self.current_task_number = instance_state.get('current_task_number', 0)
        # This loads the states of the individual children
        self.task_states = instance_state.get('task_states', [])
        #This gets any old task states that have been persisted after the instructor changed the tasks.
        self.old_task_states = instance_state.get('old_task_states', [])
        # Overall state of the combined open ended module
        self.state = instance_state.get('state', self.INITIAL)

        self.student_attempts = instance_state.get('student_attempts', 0)
        self.weight = instance_state.get('weight', 1)

        # Allow reset is true if student has failed the criteria to move to the next child task
        self.ready_to_reset = instance_state.get('ready_to_reset', False)
        self.max_attempts = instance_state.get('max_attempts', MAX_ATTEMPTS)
        self.is_scored = instance_state.get('graded', IS_SCORED) in TRUE_DICT
        self.accept_file_upload = instance_state.get('accept_file_upload', ACCEPT_FILE_UPLOAD) in TRUE_DICT
        self.skip_basic_checks = instance_state.get('skip_spelling_checks', SKIP_BASIC_CHECKS) in TRUE_DICT

<<<<<<< HEAD
        if system.open_ended_grading_interface:
            self.peer_gs = PeerGradingService(system.open_ended_grading_interface, system)
        else:
            self.peer_gs = MockPeerGradingService()

        self.required_peer_grading = instance_state.get('required_peer_grading', 3)
        self.peer_grader_count = instance_state.get('peer_grader_count', 3)
        self.min_to_calibrate = instance_state.get('min_to_calibrate', 3)
        self.max_to_calibrate = instance_state.get('max_to_calibrate', 6)
        self.peer_grade_finished_submissions_when_none_pending = instance_state.get(
            'peer_grade_finished_submissions_when_none_pending', False
        )

        due_date = instance_state.get('due', None)
=======
        due_date = instance_state.get('extended_due', None)
        if due_date is None:
            due_date = instance_state.get('due', None)
>>>>>>> 94ea0f9e

        grace_period_string = instance_state.get('graceperiod', None)
        try:
            self.timeinfo = TimeInfo(due_date, grace_period_string)
        except Exception:
            log.error("Error parsing due date information in location {0}".format(location))
            raise
        self.display_due_date = self.timeinfo.display_due_date

        self.rubric_renderer = CombinedOpenEndedRubric(system, True)
        rubric_string = stringify_children(definition['rubric'])
        self._max_score = self.rubric_renderer.check_if_rubric_is_parseable(rubric_string, location, MAX_SCORE_ALLOWED)

        # Static data is passed to the child modules to render
        self.static_data = {
            'max_score': self._max_score,
            'max_attempts': self.max_attempts,
            'prompt': definition['prompt'],
            'rubric': definition['rubric'],
            'display_name': self.display_name,
            'accept_file_upload': self.accept_file_upload,
            'close_date': self.timeinfo.close_date,
            's3_interface': self.system.s3_interface,
            'skip_basic_checks': self.skip_basic_checks,
            'control': {
                'required_peer_grading': self.required_peer_grading,
                'peer_grader_count': self.peer_grader_count,
                'min_to_calibrate': self.min_to_calibrate,
                'max_to_calibrate': self.max_to_calibrate,
                'peer_grade_finished_submissions_when_none_pending': (
                    self.peer_grade_finished_submissions_when_none_pending
                ),
            }
        }

        self.task_xml = definition['task_xml']
        self.location = location
        self.fix_invalid_state()
        self.setup_next_task()

    def fix_invalid_state(self):
        """
        Sometimes a teacher will change the xml definition of a problem in Studio.
        This means that the state passed to the module is invalid.
        If that is the case, moved it to old_task_states and delete task_states.
        """

        # If we are on a task that is greater than the number of available tasks,
        # it is an invalid state. If the current task number is greater than the number of tasks
        # we have in the definition, our state is invalid.
        if self.current_task_number > len(self.task_states) or self.current_task_number > len(self.task_xml):
            self.current_task_number = max(min(len(self.task_states), len(self.task_xml)) - 1, 0)
        #If the length of the task xml is less than the length of the task states, state is invalid
        if len(self.task_xml) < len(self.task_states):
            self.current_task_number = len(self.task_xml) - 1
            self.task_states = self.task_states[:len(self.task_xml)]
        #Loop through each task state and make sure it matches the xml definition
        for (i, t) in enumerate(self.task_states):
            tag_name = self.get_tag_name(self.task_xml[i])
            children = self.child_modules()
            task_xml = self.task_xml[i]
            task_descriptor = children['descriptors'][tag_name](self.system)
            task_parsed_xml = task_descriptor.definition_from_xml(etree.fromstring(task_xml), self.system)
            try:
                task = children['modules'][tag_name](
                    self.system,
                    self.location,
                    task_parsed_xml,
                    task_descriptor,
                    self.static_data,
                    instance_state=t,
                )
                #Loop through each attempt of the task and see if it is valid.
                for att in task.child_history:
                    if "post_assessment" not in att:
                        continue
                    pa = att['post_assessment']
                    try:
                        pa = json.loads(pa)
                    except ValueError:
                        #This is okay, the value may or may not be json encoded.
                        pass
                    if tag_name == "openended" and isinstance(pa, list):
                        self.reset_task_state("Type is open ended and post assessment is a list.")
                        break
                    elif tag_name == "selfassessment" and not isinstance(pa, list):
                        self.reset_task_state("Type is self assessment and post assessment is not a list.")
                        break
                #See if we can properly render the task.  Will go into the exception clause below if not.
                task.get_html(self.system)
            except Exception as err:
                #If one task doesn't match, the state is invalid.
                self.reset_task_state("Could not parse task. {0}".format(err))
                break

    def reset_task_state(self, message=""):
        """
        Resets the task states.  Moves current task state to an old_state variable, and then makes the task number 0.
        :param message: A message to put in the log.
        :return: None
        """
        info_message = "Combined open ended user state for user {0} in location {1} was invalid.  It has been reset, and you now have a new attempt. {2}".format(self.system.anonymous_student_id, self.location.url(), message)
        self.current_task_number = 0
        self.student_attempts = 0
        self.old_task_states.append(self.task_states)
        self.task_states = []
        log.info(info_message)

    def get_tag_name(self, xml):
        """
        Gets the tag name of a given xml block.
        Input: XML string
        Output: The name of the root tag
        """
        tag = etree.fromstring(xml).tag
        return tag

    def overwrite_state(self, current_task_state):
        """
        Overwrites an instance state and sets the latest response to the current response.  This is used
        to ensure that the student response is carried over from the first child to the rest.
        Input: Task state json string
        Output: Task state json string
        """
        last_response_data = self.get_last_response(self.current_task_number - 1)
        last_response = last_response_data['response']

        loaded_task_state = json.loads(current_task_state)
        if loaded_task_state['child_state'] == self.INITIAL:
            loaded_task_state['child_state'] = self.ASSESSING
            loaded_task_state['child_created'] = True
            loaded_task_state['child_history'].append({'answer': last_response})
            current_task_state = json.dumps(loaded_task_state)
        return current_task_state

    def child_modules(self):
        """
        Returns the constructors associated with the child modules in a dictionary.  This makes writing functions
        simpler (saves code duplication)
        Input: None
        Output: A dictionary of dictionaries containing the descriptor functions and module functions
        """
        child_modules = {
            'openended': open_ended_module.OpenEndedModule,
            'selfassessment': self_assessment_module.SelfAssessmentModule,
        }
        child_descriptors = {
            'openended': open_ended_module.OpenEndedDescriptor,
            'selfassessment': self_assessment_module.SelfAssessmentDescriptor,
        }
        children = {
            'modules': child_modules,
            'descriptors': child_descriptors,
        }
        return children

    def setup_next_task(self, reset=False):
        """
        Sets up the next task for the module.  Creates an instance state if none exists, carries over the answer
        from the last instance state to the next if needed.
        Input: A boolean indicating whether or not the reset function is calling.
        Output: Boolean True (not useful right now)
        """
        current_task_state = None
        if len(self.task_states) > self.current_task_number:
            current_task_state = self.task_states[self.current_task_number]

        self.current_task_xml = self.task_xml[self.current_task_number]

        if self.current_task_number > 0:
            self.ready_to_reset = self.check_allow_reset()
            if self.ready_to_reset:
                self.current_task_number = self.current_task_number - 1

        current_task_type = self.get_tag_name(self.current_task_xml)

        children = self.child_modules()
        child_task_module = children['modules'][current_task_type]

        self.current_task_descriptor = children['descriptors'][current_task_type](self.system)

        # This is the xml object created from the xml definition of the current task
        etree_xml = etree.fromstring(self.current_task_xml)

        # This sends the etree_xml object through the descriptor module of the current task, and
        # returns the xml parsed by the descriptor
        self.current_task_parsed_xml = self.current_task_descriptor.definition_from_xml(etree_xml, self.system)
        if current_task_state is None and self.current_task_number == 0:
            self.current_task = child_task_module(self.system, self.location,
                                                  self.current_task_parsed_xml, self.current_task_descriptor,
                                                  self.static_data)
            self.task_states.append(self.current_task.get_instance_state())
            self.state = self.ASSESSING
        elif current_task_state is None and self.current_task_number > 0:
            last_response_data = self.get_last_response(self.current_task_number - 1)
            last_response = last_response_data['response']
            current_task_state = json.dumps({
                'child_state': self.ASSESSING,
                'version': self.STATE_VERSION,
                'max_score': self._max_score,
                'child_attempts': 0,
                'child_created': True,
                'child_history': [{'answer': last_response}],
            })
            self.current_task = child_task_module(self.system, self.location,
                                                  self.current_task_parsed_xml, self.current_task_descriptor,
                                                  self.static_data,
                                                  instance_state=current_task_state)
            self.task_states.append(self.current_task.get_instance_state())
            self.state = self.ASSESSING
        else:
            if self.current_task_number > 0 and not reset:
                current_task_state = self.overwrite_state(current_task_state)
            self.current_task = child_task_module(self.system, self.location,
                                                  self.current_task_parsed_xml, self.current_task_descriptor,
                                                  self.static_data,
                                                  instance_state=current_task_state)

        return True

    def check_allow_reset(self):
        """
        Checks to see if the student has passed the criteria to move to the next module.  If not, sets
        allow_reset to true and halts the student progress through the tasks.
        Input: None
        Output: the allow_reset attribute of the current module.
        """
        if not self.ready_to_reset:
            if self.current_task_number > 0:
                last_response_data = self.get_last_response(self.current_task_number - 1)
                current_response_data = self.get_current_attributes(self.current_task_number)

                if (current_response_data['min_score_to_attempt'] > last_response_data['score']
                    or current_response_data['max_score_to_attempt'] < last_response_data['score']):
                    self.state = self.DONE
                    self.ready_to_reset = True

        return self.ready_to_reset

    def get_context(self):
        """
        Generates a context dictionary that is used to render html.
        Input: None
        Output: A dictionary that can be rendered into the combined open ended template.
        """
        task_html = self.get_html_base()
        # set context variables and render template

        context = {
            'items': [{'content': task_html}],
            'ajax_url': self.system.ajax_url,
            'allow_reset': self.ready_to_reset,
            'state': self.state,
            'task_count': len(self.task_xml),
            'task_number': self.current_task_number + 1,
            'status': self.get_status(False),
            'display_name': self.display_name,
            'accept_file_upload': self.accept_file_upload,
            'location': self.location,
            'legend_list': LEGEND_LIST,
            'human_state': HUMAN_STATES.get(self.state, "Not started."),
            'is_staff': self.system.user_is_staff,
        }

        return context

    def get_html(self):
        """
        Gets HTML for rendering.
        Input: None
        Output: rendered html
        """
        context = self.get_context()
        html = self.system.render_template('{0}/combined_open_ended.html'.format(self.TEMPLATE_DIR), context)
        return html

    def get_html_nonsystem(self):
        """
        Gets HTML for rendering via AJAX.  Does not use system, because system contains some additional
        html, which is not appropriate for returning via ajax calls.
        Input: None
        Output: HTML rendered directly via Mako
        """
        context = self.get_context()
        html = self.system.render_template('{0}/combined_open_ended.html'.format(self.TEMPLATE_DIR), context)
        return html

    def get_html_base(self):
        """
        Gets the HTML associated with the current child task
        Input: None
        Output: Child task HTML
        """
        self.update_task_states()
        return self.current_task.get_html(self.system)

    def get_html_ajax(self, data):
        """
        Get HTML in AJAX callback
        data - Needed to preserve AJAX structure
        Output: Dictionary with html attribute
        """
        return {'html': self.get_html()}

    def get_current_attributes(self, task_number):
        """
        Gets the min and max score to attempt attributes of the specified task.
        Input: The number of the task.
        Output: The minimum and maximum scores needed to move on to the specified task.
        """
        task_xml = self.task_xml[task_number]
        etree_xml = etree.fromstring(task_xml)
        min_score_to_attempt = int(etree_xml.attrib.get('min_score_to_attempt', 0))
        max_score_to_attempt = int(etree_xml.attrib.get('max_score_to_attempt', self._max_score))
        return {'min_score_to_attempt': min_score_to_attempt, 'max_score_to_attempt': max_score_to_attempt}

    def get_last_response(self, task_number):
        """
        Returns data associated with the specified task number, such as the last response, score, etc.
        Input: The number of the task.
        Output: A dictionary that contains information about the specified task.
        """
        last_response = ""
        task_state = self.task_states[task_number]
        task_xml = self.task_xml[task_number]
        task_type = self.get_tag_name(task_xml)

        children = self.child_modules()

        task_descriptor = children['descriptors'][task_type](self.system)
        etree_xml = etree.fromstring(task_xml)

        min_score_to_attempt = int(etree_xml.attrib.get('min_score_to_attempt', 0))
        max_score_to_attempt = int(etree_xml.attrib.get('max_score_to_attempt', self._max_score))

        task_parsed_xml = task_descriptor.definition_from_xml(etree_xml, self.system)
        task = children['modules'][task_type](self.system, self.location, task_parsed_xml, task_descriptor,
                                              self.static_data, instance_state=task_state)
        last_response = task.latest_answer()
        last_score = task.latest_score()
        all_scores = task.all_scores()
        last_post_assessment = task.latest_post_assessment(self.system)
        last_post_feedback = ""
        feedback_dicts = [{}]
        grader_ids = [0]
        submission_ids = [0]
        if task_type == "openended":
            last_post_assessment = task.latest_post_assessment(self.system, short_feedback=False, join_feedback=False)
            if isinstance(last_post_assessment, list):
                eval_list = []
                for i in xrange(0, len(last_post_assessment)):
                    eval_list.append(task.format_feedback_with_evaluation(self.system, last_post_assessment[i]))
                last_post_evaluation = "".join(eval_list)
            else:
                last_post_evaluation = task.format_feedback_with_evaluation(self.system, last_post_assessment)
            last_post_assessment = last_post_evaluation
            try:
                rubric_data = task._parse_score_msg(task.child_history[-1].get('post_assessment', ""), self.system)
            except Exception:
                log.debug("Could not parse rubric data from child history.  "
                          "Likely we have not yet initialized a previous step, so this is perfectly fine.")
                rubric_data = {}
            rubric_scores = rubric_data.get('rubric_scores')
            grader_types = rubric_data.get('grader_types')
            feedback_items = rubric_data.get('feedback_items')
            feedback_dicts = rubric_data.get('feedback_dicts')
            grader_ids = rubric_data.get('grader_ids')
            submission_ids = rubric_data.get('submission_ids')
        elif task_type == "selfassessment":
            rubric_scores = last_post_assessment
            grader_types = ['SA']
            feedback_items = ['']
            last_post_assessment = ""
        last_correctness = task.is_last_response_correct()
        max_score = task.max_score()
        state = task.child_state
        if task_type in HUMAN_TASK_TYPE:
            human_task_name = HUMAN_TASK_TYPE[task_type]
        else:
            human_task_name = task_type

        if state in task.HUMAN_NAMES:
            human_state = task.HUMAN_NAMES[state]
        else:
            human_state = state
        if grader_types is not None and len(grader_types) > 0:
            grader_type = grader_types[0]
        else:
            grader_type = "IN"
            grader_types = ["IN"]

        if grader_type in HUMAN_GRADER_TYPE:
            human_grader_name = HUMAN_GRADER_TYPE[grader_type]
        else:
            human_grader_name = grader_type

        last_response_dict = {
            'response': last_response,
            'score': last_score,
            'all_scores': all_scores,
            'post_assessment': last_post_assessment,
            'type': task_type,
            'max_score': max_score,
            'state': state,
            'human_state': human_state,
            'human_task': human_task_name,
            'correct': last_correctness,
            'min_score_to_attempt': min_score_to_attempt,
            'max_score_to_attempt': max_score_to_attempt,
            'rubric_scores': rubric_scores,
            'grader_types': grader_types,
            'feedback_items': feedback_items,
            'grader_type': grader_type,
            'human_grader_type': human_grader_name,
            'feedback_dicts': feedback_dicts,
            'grader_ids': grader_ids,
            'submission_ids': submission_ids,
            'success': True
        }
        return last_response_dict

    def extract_human_name_from_task(self, task_xml):
        """
        Given the xml for a task, pull out the human name for it.
        Input: xml string
        Output: a human readable task name (ie Self Assessment)
        """
        tree = etree.fromstring(task_xml)
        payload = tree.xpath("/openended/openendedparam/grader_payload")
        if len(payload) == 0:
            task_name = "selfassessment"
        else:
            inner_payload = json.loads(payload[0].text)
            task_name = inner_payload['grader_settings']

        human_task = HUMAN_TASK_TYPE[task_name]
        return human_task

    def update_task_states(self):
        """
        Updates the task state of the combined open ended module with the task state of the current child module.
        Input: None
        Output: boolean indicating whether or not the task state changed.
        """
        changed = False
        if not self.ready_to_reset:
            self.task_states[self.current_task_number] = self.current_task.get_instance_state()
            current_task_state = json.loads(self.task_states[self.current_task_number])
            if current_task_state['child_state'] == self.DONE:
                self.current_task_number += 1
                if self.current_task_number >= (len(self.task_xml)):
                    self.state = self.DONE
                    self.current_task_number = len(self.task_xml) - 1
                else:
                    self.state = self.INITIAL
                changed = True
                self.setup_next_task()
        return changed

    def update_task_states_ajax(self, return_html):
        """
        Runs the update task states function for ajax calls.  Currently the same as update_task_states
        Input: The html returned by the handle_ajax function of the child
        Output: New html that should be rendered
        """
        changed = self.update_task_states()
        if changed:
            pass
        return return_html

    def check_if_student_has_done_needed_grading(self):
        """
        Checks with the ORA server to see if the student has completed the needed peer grading to be shown their grade.
        For example, if a student submits one response, and three peers grade their response, the student
        cannot see their grades and feedback unless they reciprocate.
        Output:
        success - boolean indicator of success
        allowed_to_submit - boolean indicator of whether student has done their needed grading or not
        error_message - If not success, explains why
        """
        student_id = self.system.anonymous_student_id
        success = False
        allowed_to_submit = True
        try:
            response = self.peer_gs.get_data_for_location(self.location.url(), student_id)
            count_graded = response['count_graded']
            count_required = response['count_required']
            student_sub_count = response['student_sub_count']
            count_available = response['count_available']
            success = True
        except GradingServiceError:
            # This is a dev_facing_error
            log.error("Could not contact external open ended graders for location {0} and student {1}".format(
                self.location, student_id))
            # This is a student_facing_error
            error_message = "Could not contact the graders.  Please notify course staff."
            return success, allowed_to_submit, error_message
        except KeyError:
            log.error("Invalid response from grading server for location {0} and student {1}".format(self.location, student_id))
            error_message = "Received invalid response from the graders.  Please notify course staff."
            return success, allowed_to_submit, error_message
        if count_graded >= count_required or count_available==0:
            error_message = ""
            return success, allowed_to_submit, error_message
        else:
            allowed_to_submit = False
            # This is a student_facing_error
            error_string = ("<h4>Feedback not available yet</h4>"
                            "<p>You need to peer grade {0} more submissions in order to see your feedback.</p>"
                            "<p>You have graded responses from {1} students, and {2} students have graded your submissions. </p>"
                            "<p>You have made {3} submissions.</p>")
            error_message = error_string.format(count_required - count_graded, count_graded, count_required,
                                                student_sub_count)
            return success, allowed_to_submit, error_message

    def get_rubric(self, _data):
        """
        Gets the results of a given grader via ajax.
        Input: AJAX data dictionary
        Output: Dictionary to be rendered via ajax that contains the result html.
        """
        all_responses = []
        success, can_see_rubric, error = self.check_if_student_has_done_needed_grading()
        if not can_see_rubric:
            return {
                'html': self.system.render_template(
                    '{0}/combined_open_ended_hidden_results.html'.format(self.TEMPLATE_DIR),
                    {'error': error}),
                'success': True,
                'hide_reset': True
            }

        contexts = []
        rubric_number = self.current_task_number
        if self.ready_to_reset:
            rubric_number+=1
        response = self.get_last_response(rubric_number)
        score_length = len(response['grader_types'])
        for z in xrange(score_length):
            if response['grader_types'][z] in HUMAN_GRADER_TYPE:
                try:
                    feedback = response['feedback_dicts'][z].get('feedback', '')
                except TypeError:
                    return {'success' : False}
                rubric_scores = [[response['rubric_scores'][z]]]
                grader_types = [[response['grader_types'][z]]]
                feedback_items = [[response['feedback_items'][z]]]
                rubric_html = self.rubric_renderer.render_combined_rubric(stringify_children(self.static_data['rubric']),
                                                                      rubric_scores,
                                                                      grader_types, feedback_items)
                contexts.append({
                    'result': rubric_html,
                    'task_name': 'Scored rubric',
                    'feedback' : feedback
                })

        context = {
            'results': contexts,
        }
        html = self.system.render_template('{0}/combined_open_ended_results.html'.format(self.TEMPLATE_DIR), context)
        return {'html': html, 'success': True, 'hide_reset' : False}

    def get_legend(self, _data):
        """
        Gets the results of a given grader via ajax.
        Input: AJAX data dictionary
        Output: Dictionary to be rendered via ajax that contains the result html.
        """
        context = {
            'legend_list': LEGEND_LIST,
        }
        html = self.system.render_template('{0}/combined_open_ended_legend.html'.format(self.TEMPLATE_DIR), context)
        return {'html': html, 'success': True}

    def handle_ajax(self, dispatch, data):
        """
        This is called by courseware.module_render, to handle an AJAX call.
        "data" is request.POST.

        Returns a json dictionary:
        { 'progress_changed' : True/False,
        'progress': 'none'/'in_progress'/'done',
        <other request-specific values here > }
        """

        handlers = {
            'next_problem': self.next_problem,
            'reset': self.reset,
            'get_combined_rubric': self.get_rubric,
            'get_legend': self.get_legend,
            'get_last_response': self.get_last_response_ajax,
            'get_current_state': self.get_current_state,
            'get_html': self.get_html_ajax,
        }

        if dispatch not in handlers:
            return_html = self.current_task.handle_ajax(dispatch, data, self.system)
            return self.update_task_states_ajax(return_html)

        d = handlers[dispatch](data)
        return json.dumps(d, cls=ComplexEncoder)

    def get_current_state(self, data):
        """
        Gets the current state of the module.
        """
        return self.get_context()

    def get_last_response_ajax(self, data):
        """
        Get the last response via ajax callback
        data - Needed to preserve ajax callback structure
        Output: Last response dictionary
        """
        return self.get_last_response(self.current_task_number)

    def next_problem(self, _data):
        """
        Called via ajax to advance to the next problem.
        Input: AJAX data request.
        Output: Dictionary to be rendered
        """
        self.update_task_states()
        return {'success': True, 'html': self.get_html_nonsystem(), 'allow_reset': self.ready_to_reset}

    def reset(self, data):
        """
        If resetting is allowed, reset the state of the combined open ended module.
        Input: AJAX data dictionary
        Output: AJAX dictionary to tbe rendered
        """
        if self.state != self.DONE:
            if not self.ready_to_reset:
                return self.out_of_sync_error(data)
        success, can_reset, error = self.check_if_student_has_done_needed_grading()
        if not can_reset:
            return {'error': error, 'success': False}
        if self.student_attempts >= self.max_attempts - 1:
            if self.student_attempts == self.max_attempts - 1:
                self.student_attempts += 1
            return {
                'success': False,
                # This is a student_facing_error
                'error': (
                    'You have attempted this question {0} times.  '
                    'You are only allowed to attempt it {1} times.'
                ).format(self.student_attempts, self.max_attempts)
            }
        self.student_attempts +=1
        self.state = self.INITIAL
        self.ready_to_reset = False
        for i in xrange(len(self.task_xml)):
            self.current_task_number = i
            self.setup_next_task(reset=True)
            self.current_task.reset(self.system)
            self.task_states[self.current_task_number] = self.current_task.get_instance_state()
        self.current_task_number = 0
        self.ready_to_reset = False

        self.setup_next_task()
        return {'success': True, 'html': self.get_html_nonsystem()}

    def get_instance_state(self):
        """
        Returns the current instance state.  The module can be recreated from the instance state.
        Input: None
        Output: A dictionary containing the instance state.
        """

        state = {
            'version': self.STATE_VERSION,
            'current_task_number': self.current_task_number,
            'state': self.state,
            'task_states': self.task_states,
            'student_attempts': self.student_attempts,
            'ready_to_reset': self.ready_to_reset,
        }

        return json.dumps(state)

    def get_status(self, render_via_ajax):
        """
        Gets the status panel to be displayed at the top right.
        Input: None
        Output: The status html to be rendered
        """
        status = []
        current_task_human_name = ""
        for i in xrange(0, len(self.task_xml)):
            human_task_name = self.extract_human_name_from_task(self.task_xml[i])

            # Extract the name of the current task for screen readers.
            if self.current_task_number == i:
                current_task_human_name = human_task_name
            task_data = {'task_number': i + 1, 'human_task': human_task_name, 'current': self.current_task_number==i}
            status.append(task_data)

        context = {
            'status_list': status,
            'grader_type_image_dict': GRADER_TYPE_IMAGE_DICT,
            'legend_list': LEGEND_LIST,
            'render_via_ajax': render_via_ajax,
            'current_task_human_name': current_task_human_name,
        }
        status_html = self.system.render_template("{0}/combined_open_ended_status.html".format(self.TEMPLATE_DIR),
                                                  context)

        return status_html

    def check_if_done_and_scored(self):
        """
        Checks if the object is currently in a finished state (either student didn't meet criteria to move
        to next step, in which case they are in the allow_reset state, or they are done with the question
        entirely, in which case they will be in the self.DONE state), and if it is scored or not.
        @return: Boolean corresponding to the above.
        """
        return (self.state == self.DONE or self.ready_to_reset) and self.is_scored

    def get_weight(self):
        """
        Return the weight of the problem.  The old default weight was None, so set to 1 in that case.
        Output - int weight
        """
        weight = self.weight
        if weight is None:
            weight = 1
        return weight

    def get_score(self):
        """
        Score the student received on the problem, or None if there is no
        score.

        Returns:
          dictionary
             {'score': integer, from 0 to get_max_score(),
              'total': get_max_score()}
        """
        max_score = None
        score = None

        #The old default was None, so set to 1 if it is the old default weight
        weight = self.get_weight()
        if self.is_scored:
            # Finds the maximum score of all student attempts and keeps it.
            score_mat = []
            for i in xrange(0, len(self.task_states)):
                # For each task, extract all student scores on that task (each attempt for each task)
                last_response = self.get_last_response(i)
                score = last_response.get('all_scores', None)
                if score is not None:
                    # Convert none scores and weight scores properly
                    for z in xrange(0, len(score)):
                        if score[z] is None:
                            score[z] = 0
                        score[z] *= float(weight)
                    score_mat.append(score)

            if len(score_mat) > 0:
                # Currently, assume that the final step is the correct one, and that those are the final scores.
                # This will change in the future, which is why the machinery above exists to extract all scores on all steps
                scores = score_mat[-1]
                score = max(scores)
            else:
                score = 0

            if self._max_score is not None:
                # Weight the max score if it is not None
                max_score = self._max_score * float(weight)
            else:
                # Without a max_score, we cannot have a score!
                score = None

        score_dict = {
            'score': score,
            'total': max_score,
        }

        return score_dict

    def max_score(self):
        """
        Maximum score possible in this module.  Returns the max score if finished, None if not.
        """
        max_score = None
        if self.check_if_done_and_scored():
            max_score = self._max_score
        return max_score

    def get_progress(self):
        """
        Generate a progress object. Progress objects represent how far the
        student has gone in this module.  Must be implemented to get correct
        progress tracking behavior in nested modules like sequence and
        vertical.  This behavior is consistent with capa.

        If the module is unscored, return None (consistent with capa).
        """

        d = self.get_score()

        if d['total'] > 0 and self.is_scored:

            try:
                return Progress(d['score'], d['total'])
            except (TypeError, ValueError):
                log.exception("Got bad progress")
                return None

        return None

    def out_of_sync_error(self, data, msg=''):
        """
        return dict out-of-sync error message, and also log.
        """
        #This is a dev_facing_error
        log.warning("Combined module state out sync. state: %r, data: %r. %s",
                    self.state, data, msg)
        #This is a student_facing_error
        return {'success': False,
                'error': 'The problem state got out-of-sync.  Please try reloading the page.'}


class CombinedOpenEndedV1Descriptor():
    """
    Module for adding combined open ended questions
    """
    mako_template = "widgets/html-edit.html"
    module_class = CombinedOpenEndedV1Module
    filename_extension = "xml"

    has_score = True

    def __init__(self, system):
        self.system = system

    @classmethod
    def definition_from_xml(cls, xml_object, system):
        """
        Pull out the individual tasks, the rubric, and the prompt, and parse

        Returns:
        {
        'rubric': 'some-html',
        'prompt': 'some-html',
        'task_xml': dictionary of xml strings,
        }
        """
        expected_children = ['task', 'rubric', 'prompt']
        for child in expected_children:
            if len(xml_object.xpath(child)) == 0:
                # This is a staff_facing_error
                raise ValueError(
                    "Combined Open Ended definition must include at least one '{0}' tag. Contact the learning sciences group for assistance. {1}".format(
                        child, xml_object))

        def parse_task(k):
            """Assumes that xml_object has child k"""
            return [stringify_children(xml_object.xpath(k)[i]) for i in xrange(0, len(xml_object.xpath(k)))]

        def parse(k):
            """Assumes that xml_object has child k"""
            return xml_object.xpath(k)[0]

        return {'task_xml': parse_task('task'), 'prompt': parse('prompt'), 'rubric': parse('rubric')}


    def definition_to_xml(self, resource_fs):
        '''Return an xml element representing this definition.'''
        elt = etree.Element('combinedopenended')

        def add_child(k):
            child_str = '<{tag}>{body}</{tag}>'.format(tag=k, body=self.definition[k])
            child_node = etree.fromstring(child_str)
            elt.append(child_node)

        for child in ['task']:
            add_child(child)

        return elt<|MERGE_RESOLUTION|>--- conflicted
+++ resolved
@@ -118,7 +118,6 @@
         self.accept_file_upload = instance_state.get('accept_file_upload', ACCEPT_FILE_UPLOAD) in TRUE_DICT
         self.skip_basic_checks = instance_state.get('skip_spelling_checks', SKIP_BASIC_CHECKS) in TRUE_DICT
 
-<<<<<<< HEAD
         if system.open_ended_grading_interface:
             self.peer_gs = PeerGradingService(system.open_ended_grading_interface, system)
         else:
@@ -132,12 +131,9 @@
             'peer_grade_finished_submissions_when_none_pending', False
         )
 
-        due_date = instance_state.get('due', None)
-=======
         due_date = instance_state.get('extended_due', None)
         if due_date is None:
             due_date = instance_state.get('due', None)
->>>>>>> 94ea0f9e
 
         grace_period_string = instance_state.get('graceperiod', None)
         try:
