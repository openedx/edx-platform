--- conflicted
+++ resolved
@@ -29,14 +29,6 @@
 # Overriden by max_score specified in xml.
 MAX_SCORE = 1
 
-<<<<<<< HEAD
-FILE_NOT_FOUND_IN_RESPONSE_MESSAGE = "We could not find a file in your submission.  Please try choosing a file or pasting a link to your file into the answer box."
-ERROR_SAVING_FILE_MESSAGE = "We are having trouble saving your file.  Please try another file or paste a link to your file into the answer box."
-
-FILE_NOT_FOUND_IN_RESPONSE_MESSAGE = u"Отсутствует файл для отправки. Пожалуйста, выберите файл или вставьте ссылку на файл в текст вашего сообщения."
-ERROR_SAVING_FILE_MESSAGE = u"Возникли проблемы при отправке вашего файла. Пожалуйста выберите другой файл или вставьте ссылку на файл в текст вашего сообщения."
-=======
->>>>>>> 14d03784
 
 def upload_to_s3(file_to_upload, keyname, s3_interface):
     '''
