--- conflicted
+++ resolved
@@ -306,7 +306,7 @@
 
         return (success, message)
 
-    def _update_score(self, score_msg, queuekey, system, submission = None):
+    def _update_score(self, score_msg, queuekey, system):
         """
         Called by xqueue to update the score
         @param score_msg: The message from xqueue
@@ -788,13 +788,9 @@
             score = self.latest_score()
             correct = 'correct' if self.is_submission_correct(score) else 'incorrect'
             if self.child_state == self.ASSESSING:
-<<<<<<< HEAD
-                eta_string = _("Your response has been submitted.  Please check back later for your grade.")
-=======
                 # Translators: this string appears once an openended response
                 # is submitted but before it has been graded
                 eta_string = _("Your response has been submitted. Please check back later for your grade.")
->>>>>>> 14d03784
         else:
             post_assessment = ""
             correct = ""
