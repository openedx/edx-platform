--- conflicted
+++ resolved
@@ -21,11 +21,8 @@
 from xblock.fields import Scope, String, Boolean, Dict, Integer, Float
 from .fields import Timedelta, Date
 from django.utils.timezone import UTC
-<<<<<<< HEAD
 from django.utils.translation import ugettext as _
-=======
 from .utils import get_extended_due_date
->>>>>>> 94ea0f9e
 
 log = logging.getLogger("mitx.courseware")
 
