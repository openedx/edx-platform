--- conflicted
+++ resolved
@@ -106,7 +106,6 @@
     js_module_name = "HTMLModule"
     css = {'scss': [resource_string(__name__, 'css/html/display.scss')]}
 
-<<<<<<< HEAD
     def get_html(self):
         if self.system.substitute_keywords_with_data:
             course = self.descriptor.runtime.modulestore.get_course(self.course_id)
@@ -122,8 +121,6 @@
             return self.system.substitute_keywords_with_data(self.data, context)
         return self.data
 
-=======
->>>>>>> 3bd9f95a
 
 @edxnotes
 class HtmlModule(HtmlModuleMixin):
