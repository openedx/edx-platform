import logging
import os
import sys
import yaml

from functools import partial
from lxml import etree
from collections import namedtuple
from pkg_resources import (
    resource_exists,
    resource_listdir,
    resource_string,
    resource_isdir,
)
from webob import Response
from webob.multidict import MultiDict

from xblock.core import XBlock
from xblock.fields import Scope, Integer, Float, List, XBlockMixin, String, Dict
from xblock.fragment import Fragment
from xblock.plugin import default_select
from xblock.runtime import Runtime
from xmodule.fields import RelativeTime

from xmodule.errortracker import exc_info_to_str
from xmodule.modulestore import Location
from xmodule.modulestore.exceptions import ItemNotFoundError, InsufficientSpecificationError, InvalidLocationError
from xmodule.modulestore.locator import BlockUsageLocator
from xmodule.exceptions import UndefinedContext
from dogapi import dog_stats_api


log = logging.getLogger(__name__)

<<<<<<< HEAD
def _(s): return s ##FIXME
=======
XMODULE_METRIC_NAME = 'edxapp.xmodule'

>>>>>>> 5c94a3d1

def dummy_track(_event_type, _event):
    pass


class HTMLSnippet(object):
    """
    A base class defining an interface for an object that is able to present an
    html snippet, along with associated javascript and css
    """

    js = {}
    js_module_name = None

    css = {}

    @classmethod
    def get_javascript(cls):
        """
        Return a dictionary containing some of the following keys:

            coffee: A list of coffeescript fragments that should be compiled and
                    placed on the page

            js: A list of javascript fragments that should be included on the
            page

        All of these will be loaded onto the page in the CMS
        """
        # cdodge: We've moved the xmodule.coffee script from an outside directory into the xmodule area of common
        # this means we need to make sure that all xmodules include this dependency which had been previously implicitly
        # fulfilled in a different area of code
        coffee = cls.js.setdefault('coffee', [])
        js = cls.js.setdefault('js', [])

        fragment = resource_string(__name__, 'js/src/xmodule.js')

        if fragment not in js:
            js.insert(0, fragment)

        return cls.js

    @classmethod
    def get_css(cls):
        """
        Return a dictionary containing some of the following keys:

            css: A list of css fragments that should be applied to the html
                 contents of the snippet

            sass: A list of sass fragments that should be applied to the html
                  contents of the snippet

            scss: A list of scss fragments that should be applied to the html
                  contents of the snippet
        """
        return cls.css

    def get_html(self):
        """
        Return the html used to display this snippet
        """
        raise NotImplementedError(
            "get_html() must be provided by specific modules - not present in {0}"
            .format(self.__class__))


def shim_xmodule_js(fragment):
    """
    Set up the XBlock -> XModule shim on the supplied :class:`xblock.fragment.Fragment`
    """
    if not fragment.js_init_fn:
        fragment.initialize_js('XBlockToXModuleShim')


class XModuleMixin(XBlockMixin):
    """
    Fields and methods used by XModules internally.

    Adding this Mixin to an :class:`XBlock` allows it to cooperate with old-style :class:`XModules`
    """

    # Attributes for inspection of the descriptor

    # This indicates whether the xmodule is a problem-type.
    # It should respond to max_score() and grade(). It can be graded or ungraded
    # (like a practice problem).
    has_score = False

    # Class level variable

    # True if this descriptor always requires recalculation of grades, for
    # example if the score can change via an extrnal service, not just when the
    # student interacts with the module on the page.  A specific example is
    # FoldIt, which posts grade-changing updates through a separate API.
    always_recalculate_grades = False
    # The default implementation of get_icon_class returns the icon_class
    # attribute of the class
    #
    # This attribute can be overridden by subclasses, and
    # the function can also be overridden if the icon class depends on the data
    # in the module
    icon_class = 'other'

    display_name = String(
        display_name=_("Display Name"),
        help=_("This name appears in the horizontal navigation at the top of the page."),
        scope=Scope.settings,
        # it'd be nice to have a useful default but it screws up other things; so,
        # use display_name_with_default for those
        default=None
    )

    @property
    def system(self):
        """
        Return the XBlock runtime (backwards compatibility alias provided for XModules).
        """
        return self.runtime

    @property
    def course_id(self):
        return self.runtime.course_id

    @property
    def id(self):
        return self.location.url()

    @property
    def category(self):
        return self.scope_ids.block_type

    @property
    def location(self):
        try:
            return Location(self.scope_ids.usage_id)
        except InvalidLocationError:
            if isinstance(self.scope_ids.usage_id, BlockUsageLocator):
                return self.scope_ids.usage_id
            else:
                return BlockUsageLocator(self.scope_ids.usage_id)

    @location.setter
    def location(self, value):
        self.scope_ids = self.scope_ids._replace(
            def_id=value,
            usage_id=value,
        )

    @property
    def url_name(self):
        if isinstance(self.location, Location):
            return self.location.name
        elif isinstance(self.location, BlockUsageLocator):
            return self.location.block_id
        else:
            raise InsufficientSpecificationError()

    @property
    def display_name_with_default(self):
        """
        Return a display name for the module: use display_name if defined in
        metadata, otherwise convert the url name.
        """
        name = self.display_name
        if name is None:
            name = self.url_name.replace('_', ' ')
        return name

    def get_explicitly_set_fields_by_scope(self, scope=Scope.content):
        """
        Get a dictionary of the fields for the given scope which are set explicitly on this xblock. (Including
        any set to None.)
        """
        result = {}
        for field in self.fields.values():
            if (field.scope == scope and field.is_set_on(self)):
                result[field.name] = field.read_json(self)
        return result

    @property
    def xblock_kvs(self):
        """
        Use w/ caution. Really intended for use by the persistence layer.
        """
        # if caller wants kvs, caller's assuming it's up to date; so, decache it
        self.save()
        return self._field_data._kvs  # pylint: disable=protected-access

    def get_content_titles(self):
        """
        Returns list of content titles for all of self's children.

                         SEQUENCE
                            |
                         VERTICAL
                        /        \
                 SPLIT_TEST      DISCUSSION
                /        \
           VIDEO A      VIDEO B

        Essentially, this function returns a list of display_names (e.g. content titles)
        for all of the leaf nodes.  In the diagram above, calling get_content_titles on
        SEQUENCE would return the display_names of `VIDEO A`, `VIDEO B`, and `DISCUSSION`.

        This is most obviously useful for sequence_modules, which need this list to display
        tooltips to users, though in theory this should work for any tree that needs
        the display_names of all its leaf nodes.
        """
        if self.has_children:
            return sum((child.get_content_titles() for child in self.get_children()), [])
        else:
            return [self.display_name_with_default]

    def get_children(self):
        """Returns a list of XBlock instances for the children of
        this module"""

        if not self.has_children:
            return []

        if getattr(self, '_child_instances', None) is None:
            self._child_instances = []  # pylint: disable=attribute-defined-outside-init
            for child_loc in self.children:
                try:
                    child = self.runtime.get_block(child_loc)
                    child.runtime.export_fs = self.runtime.export_fs
                except ItemNotFoundError:
                    log.exception(u'Unable to load item {loc}, skipping'.format(loc=child_loc))
                    continue
                self._child_instances.append(child)

        return self._child_instances

    def get_required_module_descriptors(self):
        """Returns a list of XModuleDescriptor instances upon which this module depends, but are
        not children of this module"""
        return []

    def get_display_items(self):
        """
        Returns a list of descendent module instances that will display
        immediately inside this module.
        """
        items = []
        for child in self.get_children():
            items.extend(child.displayable_items())

        return items

    def displayable_items(self):
        """
        Returns list of displayable modules contained by this module. If this
        module is visible, should return [self].
        """
        return [self]

    def get_child_by(self, selector):
        """
        Return a child XBlock that matches the specified selector
        """
        for child in self.get_children():
            if selector(child):
                return child
        return None

    def get_icon_class(self):
        """
        Return a css class identifying this module in the context of an icon
        """
        return self.icon_class

    def has_dynamic_children(self):
        """
        Returns True if this descriptor has dynamic children for a given
        student when the module is created.

        Returns False if the children of this descriptor are the same
        children that the module will return for any student.
        """
        return False

    # Functions used in the LMS

    def get_score(self):
        """
        Score the student received on the problem, or None if there is no
        score.

        Returns:
          dictionary
             {'score': integer, from 0 to get_max_score(),
              'total': get_max_score()}

          NOTE (vshnayder): not sure if this was the intended return value, but
          that's what it's doing now.  I suspect that we really want it to just
          return a number.  Would need to change (at least) capa to match if we did that.
        """
        return None

    def max_score(self):
        """ Maximum score. Two notes:

            * This is generic; in abstract, a problem could be 3/5 points on one
              randomization, and 5/7 on another

            * In practice, this is a Very Bad Idea, and (a) will break some code
              in place (although that code should get fixed), and (b) break some
              analytics we plan to put in place.
        """
        return None

    def get_progress(self):
        """ Return a progress.Progress object that represents how far the
        student has gone in this module.  Must be implemented to get correct
        progress tracking behavior in nesting modules like sequence and
        vertical.

        If this module has no notion of progress, return None.
        """
        return None

    def bind_for_student(self, xmodule_runtime, field_data):
        """
        Set up this XBlock to act as an XModule instead of an XModuleDescriptor.

        :param xmodule_runtime: the runtime to use when accessing student facing methods
        :type xmodule_runtime: :class:`ModuleSystem`
        :param field_data: The :class:`FieldData` to use for all subsequent data access
        :type field_data: :class:`FieldData`
        """
        # pylint: disable=attribute-defined-outside-init
        self.xmodule_runtime = xmodule_runtime
        self._field_data = field_data


class ProxyAttribute(object):
    """
    A (python) descriptor that proxies attribute access.

    For example:

    class Foo(object):
        def __init__(self, value):
            self.foo_attr = value

    class Bar(object):
        foo = Foo('x')
        foo_attr = ProxyAttribute('foo', 'foo_attr')

    bar = Bar()

    assert bar.foo_attr == 'x'
    bar.foo_attr = 'y'
    assert bar.foo.foo_attr == 'y'
    del bar.foo_attr
    assert not hasattr(bar.foo, 'foo_attr')
    """
    def __init__(self, source, name):
        """
        :param source: The name of the attribute to proxy to
        :param name: The name of the attribute to proxy
        """
        self._source = source
        self._name = name

    def __get__(self, instance, owner):
        if instance is None:
            return self

        return getattr(getattr(instance, self._source), self._name)

    def __set__(self, instance, value):
        setattr(getattr(instance, self._source), self._name, value)

    def __delete__(self, instance):
        delattr(getattr(instance, self._source), self._name)


module_attr = partial(ProxyAttribute, '_xmodule')  # pylint: disable=invalid-name
descriptor_attr = partial(ProxyAttribute, 'descriptor')  # pylint: disable=invalid-name
module_runtime_attr = partial(ProxyAttribute, 'xmodule_runtime')  # pylint: disable=invalid-name


@XBlock.needs("i18n")
class XModule(XModuleMixin, HTMLSnippet, XBlock):  # pylint: disable=abstract-method
    """ Implements a generic learning module.

        Subclasses must at a minimum provide a definition for get_html in order
        to be displayed to users.

        See the HTML module for a simple example.
    """

    has_score = descriptor_attr('has_score')
    _field_data_cache = descriptor_attr('_field_data_cache')
    _field_data = descriptor_attr('_field_data')
    _dirty_fields = descriptor_attr('_dirty_fields')

    def __init__(self, descriptor, *args, **kwargs):
        """
        Construct a new xmodule

        runtime: An XBlock runtime allowing access to external resources

        descriptor: the XModuleDescriptor that this module is an instance of.

        field_data: A dictionary-like object that maps field names to values
            for those fields.
        """
        # Set the descriptor first so that we can proxy to it
        self.descriptor = descriptor
        super(XModule, self).__init__(*args, **kwargs)
        self._loaded_children = None
        self.runtime.xmodule_instance = self

    def __unicode__(self):
        return u'<x_module(id={0})>'.format(self.id)

    def handle_ajax(self, _dispatch, _data):
        """ dispatch is last part of the URL.
            data is a dictionary-like object with the content of the request"""
        return u""

    @XBlock.handler
    def xmodule_handler(self, request, suffix=None):
        """
        XBlock handler that wraps `handle_ajax`
        """
        class FileObjForWebobFiles(object):
            """
            Turn Webob cgi.FieldStorage uploaded files into pure file objects.

            Webob represents uploaded files as cgi.FieldStorage objects, which
            have a .file attribute.  We wrap the FieldStorage object, delegating
            attribute access to the .file attribute.  But the files have no
            name, so we carry the FieldStorage .filename attribute as the .name.

            """
            def __init__(self, webob_file):
                self.file = webob_file.file
                self.name = webob_file.filename

            def __getattr__(self, name):
                return getattr(self.file, name)

        # WebOb requests have multiple entries for uploaded files.  handle_ajax
        # expects a single entry as a list.
        request_post = MultiDict(request.POST)
        for key in set(request.POST.iterkeys()):
            if hasattr(request.POST[key], "file"):
                request_post[key] = map(FileObjForWebobFiles, request.POST.getall(key))

        response_data = self.handle_ajax(suffix, request_post)
        return Response(response_data, content_type='application/json')

    def get_children(self):
        """
        Return module instances for all the children of this module.
        """
        if self._loaded_children is None:
            child_descriptors = self.get_child_descriptors()

            # This deliberately uses system.get_module, rather than runtime.get_block,
            # because we're looking at XModule children, rather than XModuleDescriptor children.
            # That means it can use the deprecated XModule apis, rather than future XBlock apis

            # TODO: Once we're in a system where this returns a mix of XModuleDescriptors
            # and XBlocks, we're likely to have to change this more
            children = [self.system.get_module(descriptor) for descriptor in child_descriptors]
            # get_module returns None if the current user doesn't have access
            # to the location.
            self._loaded_children = [c for c in children if c is not None]

        return self._loaded_children

    def get_child_descriptors(self):
        """
        Returns the descriptors of the child modules

        Overriding this changes the behavior of get_children and
        anything that uses get_children, such as get_display_items.

        This method will not instantiate the modules of the children
        unless absolutely necessary, so it is cheaper to call than get_children

        These children will be the same children returned by the
        descriptor unless descriptor.has_dynamic_children() is true.
        """
        return self.descriptor.get_children()

    def displayable_items(self):
        """
        Returns list of displayable modules contained by this module. If this
        module is visible, should return [self].
        """
        return [self.descriptor]

    # ~~~~~~~~~~~~~~~ XBlock API Wrappers ~~~~~~~~~~~~~~~~
    def student_view(self, context):
        """
        Return a fragment with the html from this XModule

        Doesn't yet add any of the javascript to the fragment, nor the css.
        Also doesn't expect any javascript binding, yet.

        Makes no use of the context parameter
        """
        return Fragment(self.get_html())


def policy_key(location):
    """
    Get the key for a location in a policy file.  (Since the policy file is
    specific to a course, it doesn't need the full location url).
    """
    return '{cat}/{name}'.format(cat=location.category, name=location.name)


Template = namedtuple("Template", "metadata data children")


class ResourceTemplates(object):
    """
    Gets the templates associated w/ a containing cls. The cls must have a 'template_dir_name' attribute.
    It finds the templates as directly in this directory under 'templates'.
    """
    template_packages = [__name__]

    @classmethod
    def templates(cls):
        """
        Returns a list of dictionary field: value objects that describe possible templates that can be used
        to seed a module of this type.

        Expects a class attribute template_dir_name that defines the directory
        inside the 'templates' resource directory to pull templates from
        """
        templates = []
        dirname = cls.get_template_dir()
        if dirname is not None:
            for pkg in cls.template_packages:
                if not resource_isdir(pkg, dirname):
                    continue
                for template_file in resource_listdir(pkg, dirname):
                    if not template_file.endswith('.yaml'):
                        log.warning("Skipping unknown template file %s", template_file)
                        continue
                    template_content = resource_string(pkg, os.path.join(dirname, template_file))
                    template = yaml.safe_load(template_content)
                    template['template_id'] = template_file
                    templates.append(template)
        return templates

    @classmethod
    def get_template_dir(cls):
        if getattr(cls, 'template_dir_name', None):
            dirname = os.path.join('templates', cls.template_dir_name)
            if not resource_isdir(__name__, dirname):
                log.warning(u"No resource directory {dir} found when loading {cls_name} templates".format(
                    dir=dirname,
                    cls_name=cls.__name__,
                ))
                return None
            else:
                return dirname
        else:
            return None

    @classmethod
    def get_template(cls, template_id):
        """
        Get a single template by the given id (which is the file name identifying it w/in the class's
        template_dir_name)

        """
        dirname = cls.get_template_dir()
        if dirname is not None:
            path = os.path.join(dirname, template_id)
            for pkg in cls.template_packages:
                if resource_exists(pkg, path):
                    template_content = resource_string(pkg, path)
                    template = yaml.safe_load(template_content)
                    template['template_id'] = template_id
                    return template


@XBlock.needs("i18n")
class XModuleDescriptor(XModuleMixin, HTMLSnippet, ResourceTemplates, XBlock):
    """
    An XModuleDescriptor is a specification for an element of a course. This
    could be a problem, an organizational element (a group of content), or a
    segment of video, for example.

    XModuleDescriptors are independent and agnostic to the current student state
    on a problem. They handle the editing interface used by instructors to
    create a problem, and can generate XModules (which do know about student
    state).
    """
    entry_point = "xmodule.v1"
    module_class = XModule


    # VS[compat].  Backwards compatibility code that can go away after
    # importing 2012 courses.
    # A set of metadata key conversions that we want to make
    metadata_translations = {
        'slug': 'url_name',
        'name': 'display_name',
    }

    # ============================= STRUCTURAL MANIPULATION ===================
    def __init__(self, *args, **kwargs):
        """
        Construct a new XModuleDescriptor. The only required arguments are the
        system, used for interaction with external resources, and the
        definition, which specifies all the data needed to edit and display the
        problem (but none of the associated metadata that handles recordkeeping
        around the problem).

        This allows for maximal flexibility to add to the interface while
        preserving backwards compatibility.

        runtime: A DescriptorSystem for interacting with external resources

        field_data: A dictionary-like object that maps field names to values
            for those fields.

        XModuleDescriptor.__init__ takes the same arguments as xblock.core:XBlock.__init__
        """
        super(XModuleDescriptor, self).__init__(*args, **kwargs)
        # update_version is the version which last updated this xblock v prev being the penultimate updater
        # leaving off original_version since it complicates creation w/o any obv value yet and is computable
        # by following previous until None
        # definition_locator is only used by mongostores which separate definitions from blocks
        self.edited_by = self.edited_on = self.previous_version = self.update_version = self.definition_locator = None
        self.xmodule_runtime = None

    @classmethod
    def _translate(cls, key):
        'VS[compat]'
        return cls.metadata_translations.get(key, key)

    # ================================= XML PARSING ============================
    @classmethod
    def parse_xml(cls, node, runtime, keys, id_generator):
        """
        Interpret the parsed XML in `node`, creating an XModuleDescriptor.
        """
        xml = etree.tostring(node)
        # TODO: change from_xml to not take org and course, it can use self.system.
        block = cls.from_xml(xml, runtime, id_generator)
        return block

    @classmethod
    def from_xml(cls, xml_data, system, id_generator):
        """
        Creates an instance of this descriptor from the supplied xml_data.
        This may be overridden by subclasses.

        Args:
            xml_data (str): A string of xml that will be translated into data and children
                for this module

            system (:class:`.XMLParsingSystem):

            id_generator (:class:`xblock.runtime.IdGenerator`): Used to generate the
                usage_ids and definition_ids when loading this xml

        """
        raise NotImplementedError('Modules must implement from_xml to be parsable from xml')

    def add_xml_to_node(self, node):
        """
        Export this :class:`XModuleDescriptor` as XML, by setting attributes on the provided
        `node`.
        """
        xml_string = self.export_to_xml(self.runtime.export_fs)
        exported_node = etree.fromstring(xml_string)
        node.tag = exported_node.tag
        node.text = exported_node.text
        node.tail = exported_node.tail
        for key, value in exported_node.items():
            node.set(key, value)

        node.extend(list(exported_node))

    def export_to_xml(self, resource_fs):
        """
        Returns an xml string representing this module, and all modules
        underneath it.  May also write required resources out to resource_fs.

        Assumes that modules have single parentage (that no module appears twice
        in the same course), and that it is thus safe to nest modules as xml
        children as appropriate.

        The returned XML should be able to be parsed back into an identical
        XModuleDescriptor using the from_xml method with the same system, org,
        and course
        """
        raise NotImplementedError('Modules must implement export_to_xml to enable xml export')

    # =============================== BUILTIN METHODS ==========================
    def __eq__(self, other):
        return (self.scope_ids == other.scope_ids and
                self.fields.keys() == other.fields.keys() and
                all(getattr(self, field.name) == getattr(other, field.name)
                    for field in self.fields.values()))

    def __repr__(self):
        return (
            "{0.__class__.__name__}("
            "{0.runtime!r}, "
            "{0._field_data!r}, "
            "{0.scope_ids!r}"
            ")".format(self)
        )

    @property
    def non_editable_metadata_fields(self):
        """
        Return the list of fields that should not be editable in Studio.

        When overriding, be sure to append to the superclasses' list.
        """
        # We are not allowing editing of xblock tag and name fields at this time (for any component).
        return [XBlock.tags, XBlock.name]


    @property
    def editable_metadata_fields(self):
        """
        Returns the metadata fields to be edited in Studio. These are fields with scope `Scope.settings`.

        Can be limited by extending `non_editable_metadata_fields`.
        """
        def jsonify_value(field, json_choice):
            if isinstance(json_choice, dict) and 'value' in json_choice:
                json_choice = dict(json_choice)  # make a copy so below doesn't change the original
                json_choice['value'] = field.to_json(json_choice['value'])
            else:
                json_choice = field.to_json(json_choice)
            return json_choice

        metadata_fields = {}

        # Only use the fields from this class, not mixins
        fields = getattr(self, 'unmixed_class', self.__class__).fields

        for field in fields.values():

            if field.scope != Scope.settings or field in self.non_editable_metadata_fields:
                continue

            # gets the 'default_value' and 'explicitly_set' attrs
            metadata_fields[field.name] = self.runtime.get_field_provenance(self, field)
            metadata_fields[field.name]['field_name'] = field.name
            metadata_fields[field.name]['display_name'] = field.display_name
            metadata_fields[field.name]['help'] = field.help
            metadata_fields[field.name]['value'] = field.read_json(self)

            # We support the following editors:
            # 1. A select editor for fields with a list of possible values (includes Booleans).
            # 2. Number editors for integers and floats.
            # 3. A generic string editor for anything else (editing JSON representation of the value).
            editor_type = "Generic"
            values = field.values
            if isinstance(values, (tuple, list)) and len(values) > 0:
                editor_type = "Select"
                values = [jsonify_value(field, json_choice) for json_choice in values]
            elif isinstance(field, Integer):
                editor_type = "Integer"
            elif isinstance(field, Float):
                editor_type = "Float"
            elif isinstance(field, List):
                editor_type = "List"
            elif isinstance(field, Dict):
                editor_type = "Dict"
            elif isinstance(field, RelativeTime):
                editor_type = "RelativeTime"
            metadata_fields[field.name]['type'] = editor_type
            metadata_fields[field.name]['options'] = [] if values is None else values

        return metadata_fields

    # ~~~~~~~~~~~~~~~ XModule Indirection ~~~~~~~~~~~~~~~~
    @property
    def _xmodule(self):
        """
        Returns the XModule corresponding to this descriptor. Expects that the system
        already supports all of the attributes needed by xmodules
        """
        if self.xmodule_runtime is None:
            raise UndefinedContext()
        assert self.xmodule_runtime.error_descriptor_class is not None
        if self.xmodule_runtime.xmodule_instance is None:
            try:
                self.xmodule_runtime.construct_xblock_from_class(
                    self.module_class,
                    descriptor=self,
                    scope_ids=self.scope_ids,
                    field_data=self._field_data,
                )
                self.xmodule_runtime.xmodule_instance.save()
            except Exception:  # pylint: disable=broad-except
                # xmodule_instance is set by the XModule.__init__. If we had an error after that,
                # we need to clean it out so that we can set up the ErrorModule instead
                self.xmodule_runtime.xmodule_instance = None

                if isinstance(self, self.xmodule_runtime.error_descriptor_class):
                    log.exception('Error creating an ErrorModule from an ErrorDescriptor')
                    raise

                log.exception('Error creating xmodule')
                descriptor = self.xmodule_runtime.error_descriptor_class.from_descriptor(
                    self,
                    error_msg=exc_info_to_str(sys.exc_info())
                )
                descriptor.xmodule_runtime = self.xmodule_runtime
                self.xmodule_runtime.xmodule_instance = descriptor._xmodule  # pylint: disable=protected-access
        return self.xmodule_runtime.xmodule_instance

    course_id = module_attr('course_id')
    displayable_items = module_attr('displayable_items')
    get_display_items = module_attr('get_display_items')
    get_icon_class = module_attr('get_icon_class')
    get_progress = module_attr('get_progress')
    get_score = module_attr('get_score')
    handle_ajax = module_attr('handle_ajax')
    max_score = module_attr('max_score')
    student_view = module_attr('student_view')
    get_child_descriptors = module_attr('get_child_descriptors')
    xmodule_handler = module_attr('xmodule_handler')

    # ~~~~~~~~~~~~~~~ XBlock API Wrappers ~~~~~~~~~~~~~~~~
    def studio_view(self, _context):
        """
        Return a fragment with the html from this XModuleDescriptor's editing view

        Doesn't yet add any of the javascript to the fragment, nor the css.
        Also doesn't expect any javascript binding, yet.

        Makes no use of the context parameter
        """
        return Fragment(self.get_html())


class ConfigurableFragmentWrapper(object):  # pylint: disable=abstract-method
    """
    Runtime mixin that allows for composition of many `wrap_child` wrappers
    """
    def __init__(self, wrappers=None, **kwargs):
        """
        :param wrappers: A list of wrappers, where each wrapper is:

            def wrapper(block, view, frag, context):
                ...
                return wrapped_frag
        """
        super(ConfigurableFragmentWrapper, self).__init__(**kwargs)
        if wrappers is not None:
            self.wrappers = wrappers
        else:
            self.wrappers = []

    def wrap_child(self, block, view, frag, context):
        """
        See :func:`Runtime.wrap_child`
        """
        for wrapper in self.wrappers:
            frag = wrapper(block, view, frag, context)

        return frag


# This function exists to give applications (LMS/CMS) a place to monkey-patch until
# we can refactor modulestore to split out the FieldData half of its interface from
# the Runtime part of its interface. This function matches the Runtime.handler_url interface
def descriptor_global_handler_url(block, handler_name, suffix='', query='', thirdparty=False):  # pylint: disable=invalid-name, unused-argument
    """
    See :meth:`xblock.runtime.Runtime.handler_url`.
    """
    raise NotImplementedError("Applications must monkey-patch this function before using handler_url for studio_view")


# This function exists to give applications (LMS/CMS) a place to monkey-patch until
# we can refactor modulestore to split out the FieldData half of its interface from
# the Runtime part of its interface. This function matches the Runtime.local_resource_url interface
def descriptor_global_local_resource_url(block, uri):  # pylint: disable=invalid-name, unused-argument
    """
    See :meth:`xblock.runtime.Runtime.local_resource_url`.
    """
    raise NotImplementedError("Applications must monkey-patch this function before using local_resource_url for studio_view")


class MetricsMixin(object):
    """
    Mixin for adding metric logging for render and handle methods in the DescriptorSystem and ModuleSystem.
    """

    def render(self, block, view_name, context=None):
        try:
            status = "success"
            return super(MetricsMixin, self).render(block, view_name, context=context)

        except:
            status = "failure"
            raise

        finally:
            course_id = getattr(self, 'course_id', '')
            dog_stats_api.increment(XMODULE_METRIC_NAME, tags=[
                u'view_name:{}'.format(view_name),
                u'action:render',
                u'action_status:{}'.format(status),
                u'course_id:{}'.format(course_id),
                u'block_type:{}'.format(block.scope_ids.block_type)
            ])

    def handle(self, block, handler_name, request, suffix=''):
        handle = None
        try:
            status = "success"
            return super(MetricsMixin, self).handle(block, handler_name, request, suffix=suffix)

        except:
            status = "failure"
            raise

        finally:
            course_id = getattr(self, 'course_id', '')
            dog_stats_api.increment(XMODULE_METRIC_NAME, tags=[
                u'handler_name:{}'.format(handler_name),
                u'action:handle',
                u'action_status:{}'.format(status),
                u'course_id:{}'.format(course_id),
                u'block_type:{}'.format(block.scope_ids.block_type)
            ])


class DescriptorSystem(MetricsMixin, ConfigurableFragmentWrapper, Runtime):  # pylint: disable=abstract-method
    """
    Base class for :class:`Runtime`s to be used with :class:`XModuleDescriptor`s
    """

    def __init__(
        self, load_item, resources_fs, error_tracker, get_policy=None, **kwargs
    ):
        """
        load_item: Takes a Location and returns an XModuleDescriptor

        resources_fs: A Filesystem object that contains all of the
            resources needed for the course

        error_tracker: A hook for tracking errors in loading the descriptor.
            Used for example to get a list of all non-fatal problems on course
            load, and display them to the user.

            A function of (error_msg). errortracker.py provides a
            handy make_error_tracker() function.

            Patterns for using the error handler:
               try:
                  x = access_some_resource()
                  check_some_format(x)
               except SomeProblem as err:
                  msg = 'Grommet {0} is broken: {1}'.format(x, str(err))
                  log.warning(msg)  # don't rely on tracker to log
                        # NOTE: we generally don't want content errors logged as errors
                  self.system.error_tracker(msg)
                  # work around
                  return 'Oops, couldn't load grommet'

               OR, if not in an exception context:

               if not check_something(thingy):
                  msg = "thingy {0} is broken".format(thingy)
                  log.critical(msg)
                  self.system.error_tracker(msg)

               NOTE: To avoid duplication, do not call the tracker on errors
               that you're about to re-raise---let the caller track them.

        get_policy: a function that takes a usage id and returns a dict of
            policy to apply.

        local_resource_url: an implementation of :meth:`xblock.runtime.Runtime.local_resource_url`

        """
        super(DescriptorSystem, self).__init__(**kwargs)

        # This is used by XModules to write out separate files during xml export
        self.export_fs = None

        self.load_item = load_item
        self.resources_fs = resources_fs
        self.error_tracker = error_tracker
        if get_policy:
            self.get_policy = get_policy
        else:
            self.get_policy = lambda u: {}

    def get_block(self, usage_id):
        """See documentation for `xblock.runtime:Runtime.get_block`"""
        return self.load_item(usage_id)

    def get_field_provenance(self, xblock, field):
        """
        For the given xblock, return a dict for the field's current state:
        {
            'default_value': what json'd value will take effect if field is unset: either the field default or
            inherited value,
            'explicitly_set': boolean for whether the current value is set v default/inherited,
        }
        :param xblock:
        :param field:
        """
        # in runtime b/c runtime contains app-specific xblock behavior. Studio's the only app
        # which needs this level of introspection right now. runtime also is 'allowed' to know
        # about the kvs, dbmodel, etc.

        result = {}
        result['explicitly_set'] = xblock._field_data.has(xblock, field.name)
        try:
            block_inherited = xblock.xblock_kvs.inherited_settings
        except AttributeError:  # if inherited_settings doesn't exist on kvs
            block_inherited = {}
        if field.name in block_inherited:
            result['default_value'] = block_inherited[field.name]
        else:
            result['default_value'] = field.to_json(field.default)
        return result

    def render(self, block, view_name, context=None):
        if view_name == 'student_view':
            assert block.xmodule_runtime is not None
            if isinstance(block, (XModule, XModuleDescriptor)):
                to_render = block._xmodule
            else:
                to_render = block
            return block.xmodule_runtime.render(to_render, view_name, context)
        else:
            return super(DescriptorSystem, self).render(block, view_name, context)

    def handler_url(self, block, handler_name, suffix='', query='', thirdparty=False):
        xmodule_runtime = getattr(block, 'xmodule_runtime', None)
        if xmodule_runtime is not None:
            return xmodule_runtime.handler_url(block, handler_name, suffix, query, thirdparty)
        else:
            # Currently, Modulestore is responsible for instantiating DescriptorSystems
            # This means that LMS/CMS don't have a way to define a subclass of DescriptorSystem
            # that implements the correct handler url. So, for now, instead, we will reference a
            # global function that the application can override.
            return descriptor_global_handler_url(block, handler_name, suffix, query, thirdparty)

    def local_resource_url(self, block, uri):
        """
        See :meth:`xblock.runtime.Runtime:local_resource_url` for documentation.
        """
        xmodule_runtime = getattr(block, 'xmodule_runtime', None)
        if xmodule_runtime is not None:
            return xmodule_runtime.local_resource_url(block, uri)
        else:
            # Currently, Modulestore is responsible for instantiating DescriptorSystems
            # This means that LMS/CMS don't have a way to define a subclass of DescriptorSystem
            # that implements the correct local_resource_url. So, for now, instead, we will reference a
            # global function that the application can override.
            return descriptor_global_local_resource_url(block, uri)

    def resource_url(self, resource):
        """
        See :meth:`xblock.runtime.Runtime:resource_url` for documentation.
        """
        raise NotImplementedError("edX Platform doesn't currently implement XBlock resource urls")

    def publish(self, block, event_type, event):
        """
        See :meth:`xblock.runtime.Runtime:publish` for documentation.
        """
        xmodule_runtime = getattr(block, 'xmodule_runtime', None)
        if xmodule_runtime is not None:
            return xmodule_runtime.publish(block, event_type, event)

    def add_block_as_child_node(self, block, node):
        child = etree.SubElement(node, "unknown")
        child.set('url_name', block.url_name)
        block.add_xml_to_node(child)


class XMLParsingSystem(DescriptorSystem):
    def __init__(self, process_xml, **kwargs):
        """
        process_xml: Takes an xml string, and returns a XModuleDescriptor
            created from that xml
        """

        super(XMLParsingSystem, self).__init__(**kwargs)
        self.process_xml = process_xml


class ModuleSystem(MetricsMixin,ConfigurableFragmentWrapper, Runtime):  # pylint: disable=abstract-method
    """
    This is an abstraction such that x_modules can function independent
    of the courseware (e.g. import into other types of courseware, LMS,
    or if we want to have a sandbox server for user-contributed content)

    ModuleSystem objects are passed to x_modules to provide access to system
    functionality.

    Note that these functions can be closures over e.g. a django request
    and user, or other environment-specific info.
    """
    def __init__(
            self, static_url, track_function, get_module, render_template,
            replace_urls, descriptor_runtime, user=None, filestore=None,
            debug=False, hostname="", xqueue=None, publish=None, node_path="",
            anonymous_student_id='', course_id=None,
            open_ended_grading_interface=None, s3_interface=None,
            cache=None, can_execute_unsafe_code=None, replace_course_urls=None,
            replace_jump_to_id_urls=None, error_descriptor_class=None, get_real_user=None,
            field_data=None, get_user_role=None, bulkmail=None,
            **kwargs):
        """
        Create a closure around the system environment.

        static_url - the base URL to static assets

        track_function - function of (event_type, event), intended for logging
                         or otherwise tracking the event.
                         TODO: Not used, and has inconsistent args in different
                         files.  Update or remove.

        get_module - function that takes a descriptor and returns a corresponding
                         module instance object.  If the current user does not have
                         access to that location, returns None.

        render_template - a function that takes (template_file, context), and
                         returns rendered html.

        user - The user to base the random number generator seed off of for this
                         request

        filestore - A filestore ojbect.  Defaults to an instance of OSFS based
                         at settings.DATA_DIR.

        xqueue - Dict containing XqueueInterface object, as well as parameters
                    for the specific StudentModule:
                    xqueue = {'interface': XQueueInterface object,
                              'callback_url': Callback into the LMS,
                              'queue_name': Target queuename in Xqueue}

        replace_urls - TEMPORARY - A function like static_replace.replace_urls
                         that capa_module can use to fix up the static urls in
                         ajax results.

        descriptor_runtime - A `DescriptorSystem` to use for loading xblocks by id

        anonymous_student_id - Used for tracking modules with student id

        course_id - the course_id containing this module

        publish(event) - A function that allows XModules to publish events (such as grade changes)

        cache - A cache object with two methods:
            .get(key) returns an object from the cache or None.
            .set(key, value, timeout_secs=None) stores a value in the cache with a timeout.

        can_execute_unsafe_code - A function returning a boolean, whether or
            not to allow the execution of unsafe, unsandboxed code.

        error_descriptor_class - The class to use to render XModules with errors

        get_real_user - function that takes `anonymous_student_id` and returns real user_id,
        associated with `anonymous_student_id`.

        get_user_role - A function that returns user role. Implementation is different
            for LMS and Studio.

        field_data - the `FieldData` to use for backing XBlock storage.

        bulkmail - cls for BulkMail
        """

        # Usage_store is unused, and field_data is often supplanted with an
        # explicit field_data during construct_xblock.
        super(ModuleSystem, self).__init__(id_reader=None, field_data=field_data, **kwargs)

        self.STATIC_URL = static_url
        self.xqueue = xqueue
        self.track_function = track_function
        self.filestore = filestore
        self.get_module = get_module
        self.render_template = render_template
        self.DEBUG = self.debug = debug
        self.HOSTNAME = self.hostname = hostname
        self.seed = user.id if user is not None else 0
        self.replace_urls = replace_urls
        self.node_path = node_path
        self.anonymous_student_id = anonymous_student_id
        self.course_id = course_id
        self.user = user
        self.user_is_staff = user is not None and user.is_staff

        if publish:
            self.publish = publish

        self.open_ended_grading_interface = open_ended_grading_interface
        self.s3_interface = s3_interface

        self.cache = cache or DoNothingCache()
        self.can_execute_unsafe_code = can_execute_unsafe_code or (lambda: False)
        self.replace_course_urls = replace_course_urls
        self.replace_jump_to_id_urls = replace_jump_to_id_urls
        self.error_descriptor_class = error_descriptor_class
        self.xmodule_instance = None

        self.get_real_user = get_real_user

        self.get_user_role = get_user_role
        self.descriptor_runtime = descriptor_runtime

        self.bulkmail = bulkmail

    def get(self, attr):
        """	provide uniform access to attributes (like etree)."""
        return self.__dict__.get(attr)

    def set(self, attr, val):
        """provide uniform access to attributes (like etree)"""
        self.__dict__[attr] = val

    def __repr__(self):
        return repr(self.__dict__)

    def __str__(self):
        return str(self.__dict__)

    @property
    def ajax_url(self):
        """
        The url prefix to be used by XModules to call into handle_ajax
        """
        assert self.xmodule_instance is not None
        return self.handler_url(self.xmodule_instance, 'xmodule_handler', '', '').rstrip('/?')

    def get_block(self, block_id):
        return self.get_module(self.descriptor_runtime.get_block(block_id))

    def resource_url(self, resource):
        raise NotImplementedError("edX Platform doesn't currently implement XBlock resource urls")

    def publish(self, block, event_type, event):
        pass


class DoNothingCache(object):
    """A duck-compatible object to use in ModuleSystem when there's no cache."""
    def get(self, _key):
        return None

    def set(self, key, value, timeout=None):
        pass<|MERGE_RESOLUTION|>--- conflicted
+++ resolved
@@ -32,12 +32,9 @@
 
 log = logging.getLogger(__name__)
 
-<<<<<<< HEAD
+XMODULE_METRIC_NAME = 'edxapp.xmodule'
+
 def _(s): return s ##FIXME
-=======
-XMODULE_METRIC_NAME = 'edxapp.xmodule'
-
->>>>>>> 5c94a3d1
 
 def dummy_track(_event_type, _event):
     pass
