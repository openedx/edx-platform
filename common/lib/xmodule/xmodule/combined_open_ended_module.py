import logging
from lxml import etree

from pkg_resources import resource_string

from xmodule.raw_module import RawDescriptor
from .x_module import XModule, module_attr
from xblock.fields import Integer, Scope, String, List, Float, Boolean
from xmodule.open_ended_grading_classes.combined_open_ended_modulev1 import CombinedOpenEndedV1Module, CombinedOpenEndedV1Descriptor
from collections import namedtuple
from .fields import Date, Timedelta
import textwrap

log = logging.getLogger("edx.courseware")

from django.utils.translation import ugettext as _

V1_SETTINGS_ATTRIBUTES = [
    "display_name",
    "max_attempts",
    "graded",
    "accept_file_upload",
    "skip_spelling_checks",
    "due",
    "extended_due",
    "graceperiod",
    "weight",
    "min_to_calibrate",
    "max_to_calibrate",
    "peer_grader_count",
    "required_peer_grading",
    "peer_grade_finished_submissions_when_none_pending",
]

V1_STUDENT_ATTRIBUTES = [
    "current_task_number",
    "task_states",
    "state",
    "student_attempts",
    "ready_to_reset",
    "old_task_states",
]

V1_ATTRIBUTES = V1_SETTINGS_ATTRIBUTES + V1_STUDENT_ATTRIBUTES

VersionTuple = namedtuple('VersionTuple', ['descriptor', 'module', 'settings_attributes', 'student_attributes'])
VERSION_TUPLES = {
    1: VersionTuple(CombinedOpenEndedV1Descriptor, CombinedOpenEndedV1Module, V1_SETTINGS_ATTRIBUTES,
                    V1_STUDENT_ATTRIBUTES),
}

DEFAULT_VERSION = 1
DEFAULT_DATA = textwrap.dedent(_("""\
<combinedopenended>
    <prompt>
        <h3>Censorship in the Libraries</h3>

        <p>'All of us can think of a book that we hope none of our children or any other children have taken off the shelf. But if I have the right to remove that book from the shelf -- that work I abhor -- then you also have exactly the same right and so does everyone else. And then we have no books left on the shelf for any of us.' --Katherine Paterson, Author
        </p>

        <p>
        Write a persuasive essay to a newspaper reflecting your views on censorship in libraries. Do you believe that certain materials, such as books, music, movies, magazines, etc., should be removed from the shelves if they are found offensive? Support your position with convincing arguments from your own experience, observations, and/or reading.
        </p>

    </prompt>
    <rubric>
        <rubric>
            <category>
                <description>
                Ideas
                </description>
                <option>
                Difficult for the reader to discern the main idea.  Too brief or too repetitive to establish or maintain a focus.
                </option>
                <option>
                Attempts a main idea.  Sometimes loses focus or ineffectively displays focus.
                </option>
                <option>
                Presents a unifying theme or main idea, but may include minor tangents.  Stays somewhat focused on topic and task.
                </option>
                <option>
                Presents a unifying theme or main idea without going off on tangents.  Stays completely focused on topic and task.
                </option>
            </category>
            <category>
                <description>
                Content
                </description>
                <option>
                Includes little information with few or no details or unrelated details.  Unsuccessful in attempts to explore any facets of the topic.
                </option>
                <option>
                Includes little information and few or no details.  Explores only one or two facets of the topic.
                </option>
                <option>
                Includes sufficient information and supporting details. (Details may not be fully developed; ideas may be listed.)  Explores some facets of the topic.
                </option>
                <option>
                Includes in-depth information and exceptional supporting details that are fully developed.  Explores all facets of the topic.
                </option>
            </category>
            <category>
            <description>
                Organization
                </description>
                <option>
                Ideas organized illogically, transitions weak, and response difficult to follow.
                </option>
                <option>
                Attempts to logically organize ideas.  Attempts to progress in an order that enhances meaning, and demonstrates use of transitions.
                </option>
                <option>
                Ideas organized logically.  Progresses in an order that enhances meaning.  Includes smooth transitions.
                </option>
            </category>
            <category>
                <description>
                Style
                </description>
                <option>
                Contains limited vocabulary, with many words used incorrectly.  Demonstrates problems with sentence patterns.
                </option>
                <option>
                Contains basic vocabulary, with words that are predictable and common.  Contains mostly simple sentences (although there may be an attempt at more varied sentence patterns).
                </option>
                <option>
                Includes vocabulary to make explanations detailed and precise.  Includes varied sentence patterns, including complex sentences.
                </option>
            </category>
            <category>
                <description>
                Voice
                </description>
                <option>
                Demonstrates language and tone that may be inappropriate to task and reader.
                </option>
                <option>
                Demonstrates an attempt to adjust language and tone to task and reader.
                </option>
                <option>
                Demonstrates effective adjustment of language and tone to task and reader.
                </option>

            </category>
        </rubric>
    </rubric>

    <task>
    <selfassessment/></task>
    <task>

        <openended min_score_to_attempt="4" max_score_to_attempt="12" >
            <openendedparam>
                <initial_display>Enter essay here.</initial_display>
                <answer_display>This is the answer.</answer_display>
                <grader_payload>{"grader_settings" : "ml_grading.conf", "problem_id" : "6.002x/Welcome/OETest"}</grader_payload>
            </openendedparam>
        </openended>
    </task>
    <task>

        <openended min_score_to_attempt="9" max_score_to_attempt="12" >
            <openendedparam>
                <initial_display>Enter essay here.</initial_display>
                <answer_display>This is the answer.</answer_display>
                <grader_payload>{"grader_settings" : "peer_grading.conf", "problem_id" : "6.002x/Welcome/OETest"}</grader_payload>
            </openendedparam>
        </openended>
    </task>

</combinedopenended>
"""))


class VersionInteger(Integer):
    """
    A model type that converts from strings to integers when reading from json.
    Also does error checking to see if version is correct or not.
    """

    def from_json(self, value):
        try:
            value = int(value)
            if value not in VERSION_TUPLES:
                version_error_string = "Could not find version {0}, using version {1} instead"
                log.error(version_error_string.format(value, DEFAULT_VERSION))
                value = DEFAULT_VERSION
        except:
            value = DEFAULT_VERSION
        return value


class CombinedOpenEndedFields(object):
    display_name = String(
        display_name=_("Display Name"),
        help=_("This name appears in the horizontal navigation at the top of the page."),
        default=_("Open Response Assessment"),
        scope=Scope.settings
    )
    current_task_number = Integer(
        help=_("Current task that the student is on."),
        default=0,
        scope=Scope.user_state
    )
    old_task_states = List(
        help=_("A list of lists of state dictionaries for student states that are saved."
               "This field is only populated if the instructor changes tasks after"
               "the module is created and students have attempted it (for example changes a self assessed problem to "
               "self and peer assessed."),
        scope = Scope.user_state
    )
    task_states = List(
        help=_("List of state dictionaries of each task within this module."),
        scope=Scope.user_state
    )
    state = String(
        help=_("Which step within the current task that the student is on."),
        default=_("initial"),
        scope=Scope.user_state
    )
    graded = Boolean(
<<<<<<< HEAD
        display_name=_("Graded"),
        help=_("Defines whether the student gets credit for grading this problem."),
=======
        display_name="Graded",
        help='Defines whether the student gets credit for this problem. Credit is based on peer grades of this problem.',
>>>>>>> 5c94a3d1
        default=False,
        scope=Scope.settings
    )
    student_attempts = Integer(
        help=_("Number of attempts taken by the student on this problem"),
        default=0,
        scope=Scope.user_state
    )
    ready_to_reset = Boolean(
        help=_("If the problem is ready to be reset or not."),
        default=False,
        scope=Scope.user_state
    )
    max_attempts = Integer(
        display_name=_("Maximum Attempts"),
        help=_("The number of times the student can try to answer this problem."),
        default=1,
        scope=Scope.settings,
        values={"min": 1 }
    )
    accept_file_upload = Boolean(
        display_name=_("Allow File Uploads"),
        help=_("Whether or not the student can submit files as a response."),
        default=False,
        scope=Scope.settings
    )
    skip_spelling_checks = Boolean(
        display_name=_("Disable Quality Filter"),
        help=_("If False, the Quality Filter is enabled and submissions with poor spelling, short length, or poor grammar will not be peer reviewed."),
        default=False,
        scope=Scope.settings
    )
    due = Date(
        help=_("Date that this problem is due by"),
        scope=Scope.settings
    )
    extended_due = Date(
        help="Date that this problem is due by for a particular student. This "
             "can be set by an instructor, and will override the global due "
             "date if it is set to a date that is later than the global due "
             "date.",
        default=None,
        scope=Scope.user_state,
    )
    graceperiod = Timedelta(
        help=_("Amount of time after the due date that submissions will be accepted"),
        scope=Scope.settings
    )
    version = VersionInteger(help=_("Current version number"), default=DEFAULT_VERSION, scope=Scope.settings)
    data = String(help=_("XML data for the problem"), scope=Scope.content,
        default=DEFAULT_DATA)
    weight = Float(
        display_name=_("Problem Weight"),
        help=_("Defines the number of points each problem is worth. If the value is not set, each problem is worth one point."),
        scope=Scope.settings,
        values={"min": 0, "step": ".1"},
        default=1
    )
    min_to_calibrate = Integer(
        display_name=_("Minimum Peer Grading Calibrations"),
        help=_("The minimum number of calibration essays each student will need to complete for peer grading."),
        default=3,
        scope=Scope.settings,
        values={"min": 1, "max": 20, "step": "1"}
    )
    max_to_calibrate = Integer(
        display_name=_("Maximum Peer Grading Calibrations"),
        help=_("The maximum number of calibration essays each student will need to complete for peer grading."),
        default=6,
        scope=Scope.settings,
        values={"min": 1, "max": 20, "step": "1"}
    )
    peer_grader_count = Integer(
        display_name=_("Peer Graders per Response"),
        help=_("The number of peers who will grade each submission."),
        default=3,
        scope=Scope.settings,
        values={"min": 1, "step": "1", "max": 5}
    )
    required_peer_grading = Integer(
        display_name=_("Required Peer Grading"),
        help=_("The number of other students each student making a submission will have to grade."),
        default=3,
        scope=Scope.settings,
        values={"min": 1, "step": "1", "max": 5}
    )
    peer_grade_finished_submissions_when_none_pending = Boolean(
        display_name=_('Allow "overgrading" of peer submissions'),
        help=_("EXPERIMENTAL FEATURE.  Allow students to peer grade submissions that already have the requisite number of graders, "
              "but ONLY WHEN all submissions they are eligible to grade already have enough graders.  "
              "This is intended for use when settings for `Required Peer Grading` > `Peer Graders per Response`"),
        default=False,
        scope=Scope.settings,
    )
    markdown = String(
        help=_("Markdown source of this module"),
        default=textwrap.dedent(_("""\
                    [prompt]
                        <h3>Censorship in the Libraries</h3>

                        <p>'All of us can think of a book that we hope none of our children or any other children have taken off the shelf. But if I have the right to remove that book from the shelf -- that work I abhor -- then you also have exactly the same right and so does everyone else. And then we have no books left on the shelf for any of us.' --Katherine Paterson, Author
                        </p>

                        <p>
                        Write a persuasive essay to a newspaper reflecting your views on censorship in libraries. Do you believe that certain materials, such as books, music, movies, magazines, etc., should be removed from the shelves if they are found offensive? Support your position with convincing arguments from your own experience, observations, and/or reading.
                        </p>
                    [prompt]
                    [rubric]
                    + Ideas
                    - Difficult for the reader to discern the main idea.  Too brief or too repetitive to establish or maintain a focus.
                    - Attempts a main idea.  Sometimes loses focus or ineffectively displays focus.
                    - Presents a unifying theme or main idea, but may include minor tangents.  Stays somewhat focused on topic and task.
                    - Presents a unifying theme or main idea without going off on tangents.  Stays completely focused on topic and task.
                    + Content
                    - Includes little information with few or no details or unrelated details.  Unsuccessful in attempts to explore any facets of the topic.
                    - Includes little information and few or no details.  Explores only one or two facets of the topic.
                    - Includes sufficient information and supporting details. (Details may not be fully developed; ideas may be listed.)  Explores some facets of the topic.
                    - Includes in-depth information and exceptional supporting details that are fully developed.  Explores all facets of the topic.
                    + Organization
                    - Ideas organized illogically, transitions weak, and response difficult to follow.
                    - Attempts to logically organize ideas.  Attempts to progress in an order that enhances meaning, and demonstrates use of transitions.
                    - Ideas organized logically.  Progresses in an order that enhances meaning.  Includes smooth transitions.
                    + Style
                    - Contains limited vocabulary, with many words used incorrectly.  Demonstrates problems with sentence patterns.
                    - Contains basic vocabulary, with words that are predictable and common.  Contains mostly simple sentences (although there may be an attempt at more varied sentence patterns).
                    - Includes vocabulary to make explanations detailed and precise.  Includes varied sentence patterns, including complex sentences.
                    + Voice
                    - Demonstrates language and tone that may be inappropriate to task and reader.
                    - Demonstrates an attempt to adjust language and tone to task and reader.
                    - Demonstrates effective adjustment of language and tone to task and reader.
                    [rubric]
                    [tasks]
                    (Self), ({4-12}AI), ({9-12}Peer)
                    [tasks]

        """)),
        scope=Scope.settings
    )


class CombinedOpenEndedModule(CombinedOpenEndedFields, XModule):
    """
    This is a module that encapsulates all open ended grading (self assessment, peer assessment, etc).
    It transitions between problems, and support arbitrary ordering.
    Each combined open ended module contains one or multiple "child" modules.
    Child modules track their own state, and can transition between states.  They also implement get_html and
    handle_ajax.
    The combined open ended module transitions between child modules as appropriate, tracks its own state, and passess
    ajax requests from the browser to the child module or handles them itself (in the cases of reset and next problem)
    ajax actions implemented by all children are:
        'save_answer' -- Saves the student answer
        'save_assessment' -- Saves the student assessment (or external grader assessment)
        'save_post_assessment' -- saves a post assessment (hint, feedback on feedback, etc)
    ajax actions implemented by combined open ended module are:
        'reset' -- resets the whole combined open ended module and returns to the first child module
        'next_problem' -- moves to the next child module
        'get_results' -- gets results from a given child module

    Types of children. Task is synonymous with child module, so each combined open ended module
    incorporates multiple children (tasks):
        openendedmodule
        selfassessmentmodule

    CombinedOpenEndedModule.__init__ takes the same arguments as xmodule.x_module:XModule.__init__
    """
    STATE_VERSION = 1

    # states
    INITIAL = 'initial'
    ASSESSING = 'assessing'
    INTERMEDIATE_DONE = 'intermediate_done'
    DONE = 'done'

    icon_class = 'problem'

    js = {
        'coffee': [
            resource_string(__name__, 'js/src/combinedopenended/display.coffee'),
            resource_string(__name__, 'js/src/javascript_loader.coffee'),
        ],
        'js': [
            resource_string(__name__, 'js/src/collapsible.js'),
        ]
    }
    js_module_name = "CombinedOpenEnded"

    css = {'scss': [resource_string(__name__, 'css/combinedopenended/display.scss')]}

    def __init__(self, *args, **kwargs):
        """
        Definition file should have one or many task blocks, a rubric block, and a prompt block.

        See DEFAULT_DATA for a sample.

        """
        super(CombinedOpenEndedModule, self).__init__(*args, **kwargs)

        self.system.set('location', self.location)

        if self.task_states is None:
            self.task_states = []

        if self.old_task_states is None:
            self.old_task_states = []

        version_tuple = VERSION_TUPLES[self.version]

        self.student_attributes = version_tuple.student_attributes
        self.settings_attributes = version_tuple.settings_attributes

        attributes = self.student_attributes + self.settings_attributes

        static_data = {}
        instance_state = {k: getattr(self, k) for k in attributes}
        self.child_descriptor = version_tuple.descriptor(self.system)
        self.child_definition = version_tuple.descriptor.definition_from_xml(etree.fromstring(self.data), self.system)
        self.child_module = version_tuple.module(self.system, self.location, self.child_definition, self.child_descriptor,
                                                 instance_state=instance_state, static_data=static_data,
                                                 attributes=attributes)
        self.save_instance_data()

    def get_html(self):
        self.save_instance_data()
        return_value = self.child_module.get_html()
        return return_value

    def handle_ajax(self, dispatch, data):
        self.save_instance_data()
        return_value = self.child_module.handle_ajax(dispatch, data)
        self.save_instance_data()
        return return_value

    def get_instance_state(self):
        return self.child_module.get_instance_state()

    def get_score(self):
        return self.child_module.get_score()

    def max_score(self):
        return self.child_module.max_score()

    def get_progress(self):
        return self.child_module.get_progress()

    @property
    def due_date(self):
        return self.child_module.due_date

    def save_instance_data(self):
        for attribute in self.student_attributes:
            setattr(self, attribute, getattr(self.child_module, attribute))


class CombinedOpenEndedDescriptor(CombinedOpenEndedFields, RawDescriptor):
    """
    Module for adding combined open ended questions
    """
    mako_template = "widgets/open-ended-edit.html"
    module_class = CombinedOpenEndedModule

    has_score = True
    always_recalculate_grades = True
    template_dir_name = "combinedopenended"

    #Specify whether or not to pass in S3 interface
    needs_s3_interface = True

    #Specify whether or not to pass in open ended interface
    needs_open_ended_interface = True

    metadata_attributes = RawDescriptor.metadata_attributes

    js = {'coffee': [resource_string(__name__, 'js/src/combinedopenended/edit.coffee')]}
    js_module_name = "OpenEndedMarkdownEditingDescriptor"
    css = {'scss': [resource_string(__name__, 'css/editor/edit.scss'), resource_string(__name__, 'css/combinedopenended/edit.scss')]}

    metadata_translations = {
        'is_graded': 'graded',
        'attempts': 'max_attempts',
    }

    def get_context(self):
        _context = RawDescriptor.get_context(self)
        _context.update({'markdown': self.markdown,
                         'enable_markdown': self.markdown is not None})
        return _context

    @property
    def non_editable_metadata_fields(self):
        non_editable_fields = super(CombinedOpenEndedDescriptor, self).non_editable_metadata_fields
        non_editable_fields.extend([CombinedOpenEndedDescriptor.due, CombinedOpenEndedDescriptor.graceperiod,
                                    CombinedOpenEndedDescriptor.markdown, CombinedOpenEndedDescriptor.version])
        return non_editable_fields

    # Proxy to CombinedOpenEndedModule so that external callers don't have to know if they're working
    # with a module or a descriptor
    child_module = module_attr('child_module')<|MERGE_RESOLUTION|>--- conflicted
+++ resolved
@@ -219,13 +219,8 @@
         scope=Scope.user_state
     )
     graded = Boolean(
-<<<<<<< HEAD
         display_name=_("Graded"),
-        help=_("Defines whether the student gets credit for grading this problem."),
-=======
-        display_name="Graded",
-        help='Defines whether the student gets credit for this problem. Credit is based on peer grades of this problem.',
->>>>>>> 5c94a3d1
+        help=_("Defines whether the student gets credit for this problem. Credit is based on peer grades of this problem."),
         default=False,
         scope=Scope.settings
     )
