--- conflicted
+++ resolved
@@ -253,17 +253,6 @@
         default=False,
         scope=Scope.settings
     )
-<<<<<<< HEAD
-    track_changes = Boolean(
-        display_name=_("Peer Track Changes"),
-        help=_("EXPERIMENTAL FEATURE FOR PEER GRADING ONLY:  "
-              "If set to 'True', peer graders will be able to make changes to the student "
-              "submission and those changes will be tracked and shown along with the graded feedback."),
-        default=False,
-        scope=Scope.settings
-    )
-=======
->>>>>>> 14d03784
     due = Date(
         help=_("Date that this problem is due by"),
         scope=Scope.settings
