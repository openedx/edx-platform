--- conflicted
+++ resolved
@@ -1,519 +1,514 @@
-import logging
-from lxml import etree
-
-from pkg_resources import resource_string
-
-from xmodule.raw_module import RawDescriptor
-from .x_module import XModule
-from xblock.fields import Integer, Scope, String, List, Float, Boolean
-from xmodule.open_ended_grading_classes.combined_open_ended_modulev1 import CombinedOpenEndedV1Module, CombinedOpenEndedV1Descriptor
-from collections import namedtuple
-from .fields import Date, Timedelta
-import textwrap
-
-from django.utils.translation import ugettext as _
-
-log = logging.getLogger("mitx.courseware")
-
-V1_SETTINGS_ATTRIBUTES = [
-    "display_name",
-    "max_attempts",
-    "graded",
-    "accept_file_upload",
-    "skip_spelling_checks",
-    "due",
-    "graceperiod",
-    "weight",
-    "min_to_calibrate",
-    "max_to_calibrate",
-    "peer_grader_count",
-    "required_peer_grading",
-    "peer_grade_finished_submissions_when_none_pending",
-]
-
-V1_STUDENT_ATTRIBUTES = [
-    "current_task_number",
-    "task_states",
-    "state",
-    "student_attempts",
-    "ready_to_reset",
-    "old_task_states",
-]
-
-V1_ATTRIBUTES = V1_SETTINGS_ATTRIBUTES + V1_STUDENT_ATTRIBUTES
-
-VersionTuple = namedtuple('VersionTuple', ['descriptor', 'module', 'settings_attributes', 'student_attributes'])
-VERSION_TUPLES = {
-    1: VersionTuple(CombinedOpenEndedV1Descriptor, CombinedOpenEndedV1Module, V1_SETTINGS_ATTRIBUTES,
-                    V1_STUDENT_ATTRIBUTES),
-}
-
-DEFAULT_VERSION = 1
-DEFAULT_DATA = textwrap.dedent("""\
-<combinedopenended>
-    <prompt>
-        <h3>Censorship in the Libraries</h3>
-
-        <p>'All of us can think of a book that we hope none of our children or any other children have taken off the shelf. But if I have the right to remove that book from the shelf -- that work I abhor -- then you also have exactly the same right and so does everyone else. And then we have no books left on the shelf for any of us.' --Katherine Paterson, Author
-        </p>
-
-        <p>
-        Write a persuasive essay to a newspaper reflecting your views on censorship in libraries. Do you believe that certain materials, such as books, music, movies, magazines, etc., should be removed from the shelves if they are found offensive? Support your position with convincing arguments from your own experience, observations, and/or reading.
-        </p>
-
-    </prompt>
-    <rubric>
-        <rubric>
-            <category>
-                <description>
-                Ideas
-                </description>
-                <option>
-                Difficult for the reader to discern the main idea.  Too brief or too repetitive to establish or maintain a focus.
-                </option>
-                <option>
-                Attempts a main idea.  Sometimes loses focus or ineffectively displays focus.
-                </option>
-                <option>
-                Presents a unifying theme or main idea, but may include minor tangents.  Stays somewhat focused on topic and task.
-                </option>
-                <option>
-                Presents a unifying theme or main idea without going off on tangents.  Stays completely focused on topic and task.
-                </option>
-            </category>
-            <category>
-                <description>
-                Content
-                </description>
-                <option>
-                Includes little information with few or no details or unrelated details.  Unsuccessful in attempts to explore any facets of the topic.
-                </option>
-                <option>
-                Includes little information and few or no details.  Explores only one or two facets of the topic.
-                </option>
-                <option>
-                Includes sufficient information and supporting details. (Details may not be fully developed; ideas may be listed.)  Explores some facets of the topic.
-                </option>
-                <option>
-                Includes in-depth information and exceptional supporting details that are fully developed.  Explores all facets of the topic.
-                </option>
-            </category>
-            <category>
-            <description>
-                Organization
-                </description>
-                <option>
-                Ideas organized illogically, transitions weak, and response difficult to follow.
-                </option>
-                <option>
-                Attempts to logically organize ideas.  Attempts to progress in an order that enhances meaning, and demonstrates use of transitions.
-                </option>
-                <option>
-                Ideas organized logically.  Progresses in an order that enhances meaning.  Includes smooth transitions.
-                </option>
-            </category>
-            <category>
-                <description>
-                Style
-                </description>
-                <option>
-                Contains limited vocabulary, with many words used incorrectly.  Demonstrates problems with sentence patterns.
-                </option>
-                <option>
-                Contains basic vocabulary, with words that are predictable and common.  Contains mostly simple sentences (although there may be an attempt at more varied sentence patterns).
-                </option>
-                <option>
-                Includes vocabulary to make explanations detailed and precise.  Includes varied sentence patterns, including complex sentences.
-                </option>
-            </category>
-            <category>
-                <description>
-                Voice
-                </description>
-                <option>
-                Demonstrates language and tone that may be inappropriate to task and reader.
-                </option>
-                <option>
-                Demonstrates an attempt to adjust language and tone to task and reader.
-                </option>
-                <option>
-                Demonstrates effective adjustment of language and tone to task and reader.
-                </option>
-
-            </category>
-        </rubric>
-    </rubric>
-
-    <task>
-    <selfassessment/></task>
-    <task>
-
-        <openended min_score_to_attempt="4" max_score_to_attempt="12" >
-            <openendedparam>
-                <initial_display>Enter essay here.</initial_display>
-                <answer_display>This is the answer.</answer_display>
-                <grader_payload>{"grader_settings" : "ml_grading.conf", "problem_id" : "6.002x/Welcome/OETest"}</grader_payload>
-            </openendedparam>
-        </openended>
-    </task>
-    <task>
-
-        <openended min_score_to_attempt="9" max_score_to_attempt="12" >
-            <openendedparam>
-                <initial_display>Enter essay here.</initial_display>
-                <answer_display>This is the answer.</answer_display>
-                <grader_payload>{"grader_settings" : "peer_grading.conf", "problem_id" : "6.002x/Welcome/OETest"}</grader_payload>
-            </openendedparam>
-        </openended>
-    </task>
-
-</combinedopenended>
-""")
-
-
-class VersionInteger(Integer):
-    """
-    A model type that converts from strings to integers when reading from json.
-    Also does error checking to see if version is correct or not.
-    """
-
-    def from_json(self, value):
-        try:
-            value = int(value)
-            if value not in VERSION_TUPLES:
-                version_error_string = "Could not find version {0}, using version {1} instead"
-                log.error(version_error_string.format(value, DEFAULT_VERSION))
-                value = DEFAULT_VERSION
-        except:
-            value = DEFAULT_VERSION
-        return value
-
-
-class CombinedOpenEndedFields(object):
-    display_name = String(
-        display_name=_("Display Name"),
-        help=_("This name appears in the horizontal navigation at the top of the page."),
-        default=_("Open Response Assessment"),
-        scope=Scope.settings
-    )
-    current_task_number = Integer(
-        help=_("Current task that the student is on."),
-        default=0,
-        scope=Scope.user_state
-    )
-    old_task_states = List(
-        help=_("A list of lists of state dictionaries for student states that are saved."
-               "This field is only populated if the instructor changes tasks after"
-               "the module is created and students have attempted it (for example changes a self assessed problem to "
-               "self and peer assessed."),
-        scope = Scope.user_state
-    )
-    task_states = List(
-        help=_("List of state dictionaries of each task within this module."),
-        scope=Scope.user_state
-    )
-    state = String(
-        help=_("Which step within the current task that the student is on."),
-        default=_("initial"),
-        scope=Scope.user_state
-    )
-    graded = Boolean(
-        display_name=_("Graded"),
-        help=_("Defines whether the student gets credit for grading this problem."),
-        default=False,
-        scope=Scope.settings
-    )
-    student_attempts = Integer(
-        help=_("Number of attempts taken by the student on this problem"),
-        default=0,
-        scope=Scope.user_state
-    )
-    ready_to_reset = Boolean(
-        help=_("If the problem is ready to be reset or not."),
-        default=False,
-        scope=Scope.user_state
-    )
-    max_attempts = Integer(
-        display_name=_("Maximum Attempts"),
-        help=_("The number of times the student can try to answer this problem."),
-        default=1,
-        scope=Scope.settings,
-        values={"min": 1 }
-    )
-    accept_file_upload = Boolean(
-        display_name=_("Allow File Uploads"),
-        help=_("Whether or not the student can submit files as a response."),
-        default=False,
-        scope=Scope.settings
-    )
-    skip_spelling_checks = Boolean(
-        display_name=_("Disable Quality Filter"),
-        help=_("If False, the Quality Filter is enabled and submissions with poor spelling, short length, or poor grammar will not be peer reviewed."),
-        default=False,
-        scope=Scope.settings
-    )
-    track_changes = Boolean(
-        display_name=_("Peer Track Changes"),
-        help=_("EXPERIMENTAL FEATURE FOR PEER GRADING ONLY:  "
-              "If set to 'True', peer graders will be able to make changes to the student "
-              "submission and those changes will be tracked and shown along with the graded feedback."),
-        default=False,
-        scope=Scope.settings
-    )
-    due = Date(
-        help=_("Date that this problem is due by"),
-        scope=Scope.settings
-    )
-    graceperiod = Timedelta(
-        help=_("Amount of time after the due date that submissions will be accepted"),
-        scope=Scope.settings
-    )
-    version = VersionInteger(help=_("Current version number"), default=DEFAULT_VERSION, scope=Scope.settings)
-    data = String(help=_("XML data for the problem"), scope=Scope.content,
-        default=DEFAULT_DATA)
-    weight = Float(
-        display_name=_("Problem Weight"),
-        help=_("Defines the number of points each problem is worth. If the value is not set, each problem is worth one point."),
-        scope=Scope.settings,
-        values={"min": 0, "step": ".1"},
-        default=1
-    )
-    min_to_calibrate = Integer(
-        display_name=_("Minimum Peer Grading Calibrations"),
-        help=_("The minimum number of calibration essays each student will need to complete for peer grading."),
-        default=3,
-        scope=Scope.settings,
-        values={"min": 1, "max": 20, "step": "1"}
-    )
-    max_to_calibrate = Integer(
-        display_name=_("Maximum Peer Grading Calibrations"),
-        help=_("The maximum number of calibration essays each student will need to complete for peer grading."),
-        default=6,
-        scope=Scope.settings,
-        values={"min": 1, "max": 20, "step": "1"}
-    )
-    peer_grader_count = Integer(
-        display_name=_("Peer Graders per Response"),
-        help=_("The number of peers who will grade each submission."),
-        default=3,
-        scope=Scope.settings,
-        values={"min": 1, "step": "1", "max": 5}
-    )
-    required_peer_grading = Integer(
-        display_name=_("Required Peer Grading"),
-        help=_("The number of other students each student making a submission will have to grade."),
-        default=3,
-        scope=Scope.settings,
-        values={"min": 1, "step": "1", "max": 5}
-    )
-    peer_grade_finished_submissions_when_none_pending = Boolean(
-<<<<<<< HEAD
-        display_name=_("Allow \"overgrading\" of peer submissions"),
-        help=_("Allow students to peer grade submissions that already have the requisite number of graders, "
-=======
-        display_name='Allow "overgrading" of peer submissions',
-        help=("EXPERIMENTAL FEATURE.  Allow students to peer grade submissions that already have the requisite number of graders, "
->>>>>>> e73bc906
-              "but ONLY WHEN all submissions they are eligible to grade already have enough graders.  "
-              "This is intended for use when settings for `Required Peer Grading` > `Peer Graders per Response`"),
-        default=False,
-        scope=Scope.settings,
-    )
-    markdown = String(
-        help=_("Markdown source of this module"),
-        default=textwrap.dedent("""\
-                    [prompt]
-                        <h3>Censorship in the Libraries</h3>
-
-                        <p>'All of us can think of a book that we hope none of our children or any other children have taken off the shelf. But if I have the right to remove that book from the shelf -- that work I abhor -- then you also have exactly the same right and so does everyone else. And then we have no books left on the shelf for any of us.' --Katherine Paterson, Author
-                        </p>
-
-                        <p>
-                        Write a persuasive essay to a newspaper reflecting your vies on censorship in libraries. Do you believe that certain materials, such as books, music, movies, magazines, etc., should be removed from the shelves if they are found offensive? Support your position with convincing arguments from your own experience, observations, and/or reading.
-                        </p>
-                    [prompt]
-                    [rubric]
-                    + Ideas
-                    - Difficult for the reader to discern the main idea.  Too brief or too repetitive to establish or maintain a focus.
-                    - Attempts a main idea.  Sometimes loses focus or ineffectively displays focus.
-                    - Presents a unifying theme or main idea, but may include minor tangents.  Stays somewhat focused on topic and task.
-                    - Presents a unifying theme or main idea without going off on tangents.  Stays completely focused on topic and task.
-                    + Content
-                    - Includes little information with few or no details or unrelated details.  Unsuccessful in attempts to explore any facets of the topic.
-                    - Includes little information and few or no details.  Explores only one or two facets of the topic.
-                    - Includes sufficient information and supporting details. (Details may not be fully developed; ideas may be listed.)  Explores some facets of the topic.
-                    - Includes in-depth information and exceptional supporting details that are fully developed.  Explores all facets of the topic.
-                    + Organization
-                    - Ideas organized illogically, transitions weak, and response difficult to follow.
-                    - Attempts to logically organize ideas.  Attempts to progress in an order that enhances meaning, and demonstrates use of transitions.
-                    - Ideas organized logically.  Progresses in an order that enhances meaning.  Includes smooth transitions.
-                    + Style
-                    - Contains limited vocabulary, with many words used incorrectly.  Demonstrates problems with sentence patterns.
-                    - Contains basic vocabulary, with words that are predictable and common.  Contains mostly simple sentences (although there may be an attempt at more varied sentence patterns).
-                    - Includes vocabulary to make explanations detailed and precise.  Includes varied sentence patterns, including complex sentences.
-                    + Voice
-                    - Demonstrates language and tone that may be inappropriate to task and reader.
-                    - Demonstrates an attempt to adjust language and tone to task and reader.
-                    - Demonstrates effective adjustment of language and tone to task and reader.
-                    [rubric]
-                    [tasks]
-                    (Self), ({4-12}AI), ({9-12}Peer)
-                    [tasks]
-
-        """),
-        scope=Scope.settings
-    )
-
-
-class CombinedOpenEndedModule(CombinedOpenEndedFields, XModule):
-    """
-    This is a module that encapsulates all open ended grading (self assessment, peer assessment, etc).
-    It transitions between problems, and support arbitrary ordering.
-    Each combined open ended module contains one or multiple "child" modules.
-    Child modules track their own state, and can transition between states.  They also implement get_html and
-    handle_ajax.
-    The combined open ended module transitions between child modules as appropriate, tracks its own state, and passess
-    ajax requests from the browser to the child module or handles them itself (in the cases of reset and next problem)
-    ajax actions implemented by all children are:
-        'save_answer' -- Saves the student answer
-        'save_assessment' -- Saves the student assessment (or external grader assessment)
-        'save_post_assessment' -- saves a post assessment (hint, feedback on feedback, etc)
-    ajax actions implemented by combined open ended module are:
-        'reset' -- resets the whole combined open ended module and returns to the first child module
-        'next_problem' -- moves to the next child module
-        'get_results' -- gets results from a given child module
-
-    Types of children. Task is synonymous with child module, so each combined open ended module
-    incorporates multiple children (tasks):
-        openendedmodule
-        selfassessmentmodule
-
-    CombinedOpenEndedModule.__init__ takes the same arguments as xmodule.x_module:XModule.__init__
-    """
-    STATE_VERSION = 1
-
-    # states
-    INITIAL = 'initial'
-    ASSESSING = 'assessing'
-    INTERMEDIATE_DONE = 'intermediate_done'
-    DONE = 'done'
-
-    icon_class = 'problem'
-
-    js = {
-            'coffee':
-            [
-                resource_string(__name__, 'js/src/combinedopenended/display.coffee'),
-                resource_string(__name__, 'js/src/collapsible.coffee'),
-                resource_string(__name__, 'js/src/javascript_loader.coffee'),
-            ]
-    }
-    js_module_name = "CombinedOpenEnded"
-
-    css = {'scss': [resource_string(__name__, 'css/combinedopenended/display.scss')]}
-
-    def __init__(self, *args, **kwargs):
-        """
-        Definition file should have one or many task blocks, a rubric block, and a prompt block.
-
-        See DEFAULT_DATA for a sample.
-
-        """
-        XModule.__init__(self, *args, **kwargs)
-
-        self.system.set('location', self.location)
-
-        if self.task_states is None:
-            self.task_states = []
-
-        if self.old_task_states is None:
-            self.old_task_states = []
-
-        version_tuple = VERSION_TUPLES[self.version]
-
-        self.student_attributes = version_tuple.student_attributes
-        self.settings_attributes = version_tuple.settings_attributes
-
-        attributes = self.student_attributes + self.settings_attributes
-
-        static_data = {}
-        instance_state = {k: getattr(self, k) for k in attributes}
-        self.child_descriptor = version_tuple.descriptor(self.system)
-        self.child_definition = version_tuple.descriptor.definition_from_xml(etree.fromstring(self.data), self.system)
-        self.child_module = version_tuple.module(self.system, self.location, self.child_definition, self.child_descriptor,
-                                                 instance_state=instance_state, static_data=static_data,
-                                                 attributes=attributes)
-        self.save_instance_data()
-
-    def get_html(self):
-        self.save_instance_data()
-        return_value = self.child_module.get_html()
-        return return_value
-
-    def handle_ajax(self, dispatch, data):
-        self.save_instance_data()
-        return_value = self.child_module.handle_ajax(dispatch, data)
-        self.save_instance_data()
-        return return_value
-
-    def get_instance_state(self):
-        return self.child_module.get_instance_state()
-
-    def get_score(self):
-        return self.child_module.get_score()
-
-    def max_score(self):
-        return self.child_module.max_score()
-
-    def get_progress(self):
-        return self.child_module.get_progress()
-
-    @property
-    def due_date(self):
-        return self.child_module.due_date
-
-    def save_instance_data(self):
-        for attribute in self.student_attributes:
-            setattr(self, attribute, getattr(self.child_module, attribute))
-
-
-class CombinedOpenEndedDescriptor(CombinedOpenEndedFields, RawDescriptor):
-    """
-    Module for adding combined open ended questions
-    """
-    mako_template = "widgets/open-ended-edit.html"
-    module_class = CombinedOpenEndedModule
-
-    has_score = True
-    always_recalculate_grades = True
-    template_dir_name = "combinedopenended"
-
-    #Specify whether or not to pass in S3 interface
-    needs_s3_interface = True
-
-    #Specify whether or not to pass in open ended interface
-    needs_open_ended_interface = True
-
-    metadata_attributes = RawDescriptor.metadata_attributes
-
-    js = {'coffee': [resource_string(__name__, 'js/src/combinedopenended/edit.coffee')]}
-    js_module_name = "OpenEndedMarkdownEditingDescriptor"
-    css = {'scss': [resource_string(__name__, 'css/editor/edit.scss'), resource_string(__name__, 'css/combinedopenended/edit.scss')]}
-
-    metadata_translations = {
-        'is_graded': 'graded',
-        'attempts': 'max_attempts',
-        }
-
-    def get_context(self):
-        _context = RawDescriptor.get_context(self)
-        _context.update({'markdown': self.markdown,
-                         'enable_markdown': self.markdown is not None})
-        return _context
-
-    @property
-    def non_editable_metadata_fields(self):
-        non_editable_fields = super(CombinedOpenEndedDescriptor, self).non_editable_metadata_fields
-        non_editable_fields.extend([CombinedOpenEndedDescriptor.due, CombinedOpenEndedDescriptor.graceperiod,
-                                    CombinedOpenEndedDescriptor.markdown, CombinedOpenEndedDescriptor.version])
-        return non_editable_fields+import logging
+from lxml import etree
+
+from pkg_resources import resource_string
+
+from xmodule.raw_module import RawDescriptor
+from .x_module import XModule
+from xblock.fields import Integer, Scope, String, List, Float, Boolean
+from xmodule.open_ended_grading_classes.combined_open_ended_modulev1 import CombinedOpenEndedV1Module, CombinedOpenEndedV1Descriptor
+from collections import namedtuple
+from .fields import Date, Timedelta
+import textwrap
+
+from django.utils.translation import ugettext as _
+
+log = logging.getLogger("mitx.courseware")
+
+V1_SETTINGS_ATTRIBUTES = [
+    "display_name",
+    "max_attempts",
+    "graded",
+    "accept_file_upload",
+    "skip_spelling_checks",
+    "due",
+    "graceperiod",
+    "weight",
+    "min_to_calibrate",
+    "max_to_calibrate",
+    "peer_grader_count",
+    "required_peer_grading",
+    "peer_grade_finished_submissions_when_none_pending",
+]
+
+V1_STUDENT_ATTRIBUTES = [
+    "current_task_number",
+    "task_states",
+    "state",
+    "student_attempts",
+    "ready_to_reset",
+    "old_task_states",
+]
+
+V1_ATTRIBUTES = V1_SETTINGS_ATTRIBUTES + V1_STUDENT_ATTRIBUTES
+
+VersionTuple = namedtuple('VersionTuple', ['descriptor', 'module', 'settings_attributes', 'student_attributes'])
+VERSION_TUPLES = {
+    1: VersionTuple(CombinedOpenEndedV1Descriptor, CombinedOpenEndedV1Module, V1_SETTINGS_ATTRIBUTES,
+                    V1_STUDENT_ATTRIBUTES),
+}
+
+DEFAULT_VERSION = 1
+DEFAULT_DATA = textwrap.dedent("""\
+<combinedopenended>
+    <prompt>
+        <h3>Censorship in the Libraries</h3>
+
+        <p>'All of us can think of a book that we hope none of our children or any other children have taken off the shelf. But if I have the right to remove that book from the shelf -- that work I abhor -- then you also have exactly the same right and so does everyone else. And then we have no books left on the shelf for any of us.' --Katherine Paterson, Author
+        </p>
+
+        <p>
+        Write a persuasive essay to a newspaper reflecting your views on censorship in libraries. Do you believe that certain materials, such as books, music, movies, magazines, etc., should be removed from the shelves if they are found offensive? Support your position with convincing arguments from your own experience, observations, and/or reading.
+        </p>
+
+    </prompt>
+    <rubric>
+        <rubric>
+            <category>
+                <description>
+                Ideas
+                </description>
+                <option>
+                Difficult for the reader to discern the main idea.  Too brief or too repetitive to establish or maintain a focus.
+                </option>
+                <option>
+                Attempts a main idea.  Sometimes loses focus or ineffectively displays focus.
+                </option>
+                <option>
+                Presents a unifying theme or main idea, but may include minor tangents.  Stays somewhat focused on topic and task.
+                </option>
+                <option>
+                Presents a unifying theme or main idea without going off on tangents.  Stays completely focused on topic and task.
+                </option>
+            </category>
+            <category>
+                <description>
+                Content
+                </description>
+                <option>
+                Includes little information with few or no details or unrelated details.  Unsuccessful in attempts to explore any facets of the topic.
+                </option>
+                <option>
+                Includes little information and few or no details.  Explores only one or two facets of the topic.
+                </option>
+                <option>
+                Includes sufficient information and supporting details. (Details may not be fully developed; ideas may be listed.)  Explores some facets of the topic.
+                </option>
+                <option>
+                Includes in-depth information and exceptional supporting details that are fully developed.  Explores all facets of the topic.
+                </option>
+            </category>
+            <category>
+            <description>
+                Organization
+                </description>
+                <option>
+                Ideas organized illogically, transitions weak, and response difficult to follow.
+                </option>
+                <option>
+                Attempts to logically organize ideas.  Attempts to progress in an order that enhances meaning, and demonstrates use of transitions.
+                </option>
+                <option>
+                Ideas organized logically.  Progresses in an order that enhances meaning.  Includes smooth transitions.
+                </option>
+            </category>
+            <category>
+                <description>
+                Style
+                </description>
+                <option>
+                Contains limited vocabulary, with many words used incorrectly.  Demonstrates problems with sentence patterns.
+                </option>
+                <option>
+                Contains basic vocabulary, with words that are predictable and common.  Contains mostly simple sentences (although there may be an attempt at more varied sentence patterns).
+                </option>
+                <option>
+                Includes vocabulary to make explanations detailed and precise.  Includes varied sentence patterns, including complex sentences.
+                </option>
+            </category>
+            <category>
+                <description>
+                Voice
+                </description>
+                <option>
+                Demonstrates language and tone that may be inappropriate to task and reader.
+                </option>
+                <option>
+                Demonstrates an attempt to adjust language and tone to task and reader.
+                </option>
+                <option>
+                Demonstrates effective adjustment of language and tone to task and reader.
+                </option>
+
+            </category>
+        </rubric>
+    </rubric>
+
+    <task>
+    <selfassessment/></task>
+    <task>
+
+        <openended min_score_to_attempt="4" max_score_to_attempt="12" >
+            <openendedparam>
+                <initial_display>Enter essay here.</initial_display>
+                <answer_display>This is the answer.</answer_display>
+                <grader_payload>{"grader_settings" : "ml_grading.conf", "problem_id" : "6.002x/Welcome/OETest"}</grader_payload>
+            </openendedparam>
+        </openended>
+    </task>
+    <task>
+
+        <openended min_score_to_attempt="9" max_score_to_attempt="12" >
+            <openendedparam>
+                <initial_display>Enter essay here.</initial_display>
+                <answer_display>This is the answer.</answer_display>
+                <grader_payload>{"grader_settings" : "peer_grading.conf", "problem_id" : "6.002x/Welcome/OETest"}</grader_payload>
+            </openendedparam>
+        </openended>
+    </task>
+
+</combinedopenended>
+""")
+
+
+class VersionInteger(Integer):
+    """
+    A model type that converts from strings to integers when reading from json.
+    Also does error checking to see if version is correct or not.
+    """
+
+    def from_json(self, value):
+        try:
+            value = int(value)
+            if value not in VERSION_TUPLES:
+                version_error_string = "Could not find version {0}, using version {1} instead"
+                log.error(version_error_string.format(value, DEFAULT_VERSION))
+                value = DEFAULT_VERSION
+        except:
+            value = DEFAULT_VERSION
+        return value
+
+
+class CombinedOpenEndedFields(object):
+    display_name = String(
+        display_name=_("Display Name"),
+        help=_("This name appears in the horizontal navigation at the top of the page."),
+        default=_("Open Response Assessment"),
+        scope=Scope.settings
+    )
+    current_task_number = Integer(
+        help=_("Current task that the student is on."),
+        default=0,
+        scope=Scope.user_state
+    )
+    old_task_states = List(
+        help=_("A list of lists of state dictionaries for student states that are saved."
+               "This field is only populated if the instructor changes tasks after"
+               "the module is created and students have attempted it (for example changes a self assessed problem to "
+               "self and peer assessed."),
+        scope = Scope.user_state
+    )
+    task_states = List(
+        help=_("List of state dictionaries of each task within this module."),
+        scope=Scope.user_state
+    )
+    state = String(
+        help=_("Which step within the current task that the student is on."),
+        default=_("initial"),
+        scope=Scope.user_state
+    )
+    graded = Boolean(
+        display_name=_("Graded"),
+        help=_("Defines whether the student gets credit for grading this problem."),
+        default=False,
+        scope=Scope.settings
+    )
+    student_attempts = Integer(
+        help=_("Number of attempts taken by the student on this problem"),
+        default=0,
+        scope=Scope.user_state
+    )
+    ready_to_reset = Boolean(
+        help=_("If the problem is ready to be reset or not."),
+        default=False,
+        scope=Scope.user_state
+    )
+    max_attempts = Integer(
+        display_name=_("Maximum Attempts"),
+        help=_("The number of times the student can try to answer this problem."),
+        default=1,
+        scope=Scope.settings,
+        values={"min": 1 }
+    )
+    accept_file_upload = Boolean(
+        display_name=_("Allow File Uploads"),
+        help=_("Whether or not the student can submit files as a response."),
+        default=False,
+        scope=Scope.settings
+    )
+    skip_spelling_checks = Boolean(
+        display_name=_("Disable Quality Filter"),
+        help=_("If False, the Quality Filter is enabled and submissions with poor spelling, short length, or poor grammar will not be peer reviewed."),
+        default=False,
+        scope=Scope.settings
+    )
+    track_changes = Boolean(
+        display_name=_("Peer Track Changes"),
+        help=_("EXPERIMENTAL FEATURE FOR PEER GRADING ONLY:  "
+              "If set to 'True', peer graders will be able to make changes to the student "
+              "submission and those changes will be tracked and shown along with the graded feedback."),
+        default=False,
+        scope=Scope.settings
+    )
+    due = Date(
+        help=_("Date that this problem is due by"),
+        scope=Scope.settings
+    )
+    graceperiod = Timedelta(
+        help=_("Amount of time after the due date that submissions will be accepted"),
+        scope=Scope.settings
+    )
+    version = VersionInteger(help=_("Current version number"), default=DEFAULT_VERSION, scope=Scope.settings)
+    data = String(help=_("XML data for the problem"), scope=Scope.content,
+        default=DEFAULT_DATA)
+    weight = Float(
+        display_name=_("Problem Weight"),
+        help=_("Defines the number of points each problem is worth. If the value is not set, each problem is worth one point."),
+        scope=Scope.settings,
+        values={"min": 0, "step": ".1"},
+        default=1
+    )
+    min_to_calibrate = Integer(
+        display_name=_("Minimum Peer Grading Calibrations"),
+        help=_("The minimum number of calibration essays each student will need to complete for peer grading."),
+        default=3,
+        scope=Scope.settings,
+        values={"min": 1, "max": 20, "step": "1"}
+    )
+    max_to_calibrate = Integer(
+        display_name=_("Maximum Peer Grading Calibrations"),
+        help=_("The maximum number of calibration essays each student will need to complete for peer grading."),
+        default=6,
+        scope=Scope.settings,
+        values={"min": 1, "max": 20, "step": "1"}
+    )
+    peer_grader_count = Integer(
+        display_name=_("Peer Graders per Response"),
+        help=_("The number of peers who will grade each submission."),
+        default=3,
+        scope=Scope.settings,
+        values={"min": 1, "step": "1", "max": 5}
+    )
+    required_peer_grading = Integer(
+        display_name=_("Required Peer Grading"),
+        help=_("The number of other students each student making a submission will have to grade."),
+        default=3,
+        scope=Scope.settings,
+        values={"min": 1, "step": "1", "max": 5}
+    )
+    peer_grade_finished_submissions_when_none_pending = Boolean(
+        display_name=_("Allow \"overgrading\" of peer submissions"),
+        help=_("EXPERIMENTAL FEATURE.  Allow students to peer grade submissions that already have the requisite number of graders, "
+              "but ONLY WHEN all submissions they are eligible to grade already have enough graders.  "
+              "This is intended for use when settings for `Required Peer Grading` > `Peer Graders per Response`"),
+        default=False,
+        scope=Scope.settings,
+    )
+    markdown = String(
+        help=_("Markdown source of this module"),
+        default=textwrap.dedent("""\
+                    [prompt]
+                        <h3>Censorship in the Libraries</h3>
+
+                        <p>'All of us can think of a book that we hope none of our children or any other children have taken off the shelf. But if I have the right to remove that book from the shelf -- that work I abhor -- then you also have exactly the same right and so does everyone else. And then we have no books left on the shelf for any of us.' --Katherine Paterson, Author
+                        </p>
+
+                        <p>
+                        Write a persuasive essay to a newspaper reflecting your vies on censorship in libraries. Do you believe that certain materials, such as books, music, movies, magazines, etc., should be removed from the shelves if they are found offensive? Support your position with convincing arguments from your own experience, observations, and/or reading.
+                        </p>
+                    [prompt]
+                    [rubric]
+                    + Ideas
+                    - Difficult for the reader to discern the main idea.  Too brief or too repetitive to establish or maintain a focus.
+                    - Attempts a main idea.  Sometimes loses focus or ineffectively displays focus.
+                    - Presents a unifying theme or main idea, but may include minor tangents.  Stays somewhat focused on topic and task.
+                    - Presents a unifying theme or main idea without going off on tangents.  Stays completely focused on topic and task.
+                    + Content
+                    - Includes little information with few or no details or unrelated details.  Unsuccessful in attempts to explore any facets of the topic.
+                    - Includes little information and few or no details.  Explores only one or two facets of the topic.
+                    - Includes sufficient information and supporting details. (Details may not be fully developed; ideas may be listed.)  Explores some facets of the topic.
+                    - Includes in-depth information and exceptional supporting details that are fully developed.  Explores all facets of the topic.
+                    + Organization
+                    - Ideas organized illogically, transitions weak, and response difficult to follow.
+                    - Attempts to logically organize ideas.  Attempts to progress in an order that enhances meaning, and demonstrates use of transitions.
+                    - Ideas organized logically.  Progresses in an order that enhances meaning.  Includes smooth transitions.
+                    + Style
+                    - Contains limited vocabulary, with many words used incorrectly.  Demonstrates problems with sentence patterns.
+                    - Contains basic vocabulary, with words that are predictable and common.  Contains mostly simple sentences (although there may be an attempt at more varied sentence patterns).
+                    - Includes vocabulary to make explanations detailed and precise.  Includes varied sentence patterns, including complex sentences.
+                    + Voice
+                    - Demonstrates language and tone that may be inappropriate to task and reader.
+                    - Demonstrates an attempt to adjust language and tone to task and reader.
+                    - Demonstrates effective adjustment of language and tone to task and reader.
+                    [rubric]
+                    [tasks]
+                    (Self), ({4-12}AI), ({9-12}Peer)
+                    [tasks]
+
+        """),
+        scope=Scope.settings
+    )
+
+
+class CombinedOpenEndedModule(CombinedOpenEndedFields, XModule):
+    """
+    This is a module that encapsulates all open ended grading (self assessment, peer assessment, etc).
+    It transitions between problems, and support arbitrary ordering.
+    Each combined open ended module contains one or multiple "child" modules.
+    Child modules track their own state, and can transition between states.  They also implement get_html and
+    handle_ajax.
+    The combined open ended module transitions between child modules as appropriate, tracks its own state, and passess
+    ajax requests from the browser to the child module or handles them itself (in the cases of reset and next problem)
+    ajax actions implemented by all children are:
+        'save_answer' -- Saves the student answer
+        'save_assessment' -- Saves the student assessment (or external grader assessment)
+        'save_post_assessment' -- saves a post assessment (hint, feedback on feedback, etc)
+    ajax actions implemented by combined open ended module are:
+        'reset' -- resets the whole combined open ended module and returns to the first child module
+        'next_problem' -- moves to the next child module
+        'get_results' -- gets results from a given child module
+
+    Types of children. Task is synonymous with child module, so each combined open ended module
+    incorporates multiple children (tasks):
+        openendedmodule
+        selfassessmentmodule
+
+    CombinedOpenEndedModule.__init__ takes the same arguments as xmodule.x_module:XModule.__init__
+    """
+    STATE_VERSION = 1
+
+    # states
+    INITIAL = 'initial'
+    ASSESSING = 'assessing'
+    INTERMEDIATE_DONE = 'intermediate_done'
+    DONE = 'done'
+
+    icon_class = 'problem'
+
+    js = {
+            'coffee':
+            [
+                resource_string(__name__, 'js/src/combinedopenended/display.coffee'),
+                resource_string(__name__, 'js/src/collapsible.coffee'),
+                resource_string(__name__, 'js/src/javascript_loader.coffee'),
+            ]
+    }
+    js_module_name = "CombinedOpenEnded"
+
+    css = {'scss': [resource_string(__name__, 'css/combinedopenended/display.scss')]}
+
+    def __init__(self, *args, **kwargs):
+        """
+        Definition file should have one or many task blocks, a rubric block, and a prompt block.
+
+        See DEFAULT_DATA for a sample.
+
+        """
+        XModule.__init__(self, *args, **kwargs)
+
+        self.system.set('location', self.location)
+
+        if self.task_states is None:
+            self.task_states = []
+
+        if self.old_task_states is None:
+            self.old_task_states = []
+
+        version_tuple = VERSION_TUPLES[self.version]
+
+        self.student_attributes = version_tuple.student_attributes
+        self.settings_attributes = version_tuple.settings_attributes
+
+        attributes = self.student_attributes + self.settings_attributes
+
+        static_data = {}
+        instance_state = {k: getattr(self, k) for k in attributes}
+        self.child_descriptor = version_tuple.descriptor(self.system)
+        self.child_definition = version_tuple.descriptor.definition_from_xml(etree.fromstring(self.data), self.system)
+        self.child_module = version_tuple.module(self.system, self.location, self.child_definition, self.child_descriptor,
+                                                 instance_state=instance_state, static_data=static_data,
+                                                 attributes=attributes)
+        self.save_instance_data()
+
+    def get_html(self):
+        self.save_instance_data()
+        return_value = self.child_module.get_html()
+        return return_value
+
+    def handle_ajax(self, dispatch, data):
+        self.save_instance_data()
+        return_value = self.child_module.handle_ajax(dispatch, data)
+        self.save_instance_data()
+        return return_value
+
+    def get_instance_state(self):
+        return self.child_module.get_instance_state()
+
+    def get_score(self):
+        return self.child_module.get_score()
+
+    def max_score(self):
+        return self.child_module.max_score()
+
+    def get_progress(self):
+        return self.child_module.get_progress()
+
+    @property
+    def due_date(self):
+        return self.child_module.due_date
+
+    def save_instance_data(self):
+        for attribute in self.student_attributes:
+            setattr(self, attribute, getattr(self.child_module, attribute))
+
+
+class CombinedOpenEndedDescriptor(CombinedOpenEndedFields, RawDescriptor):
+    """
+    Module for adding combined open ended questions
+    """
+    mako_template = "widgets/open-ended-edit.html"
+    module_class = CombinedOpenEndedModule
+
+    has_score = True
+    always_recalculate_grades = True
+    template_dir_name = "combinedopenended"
+
+    #Specify whether or not to pass in S3 interface
+    needs_s3_interface = True
+
+    #Specify whether or not to pass in open ended interface
+    needs_open_ended_interface = True
+
+    metadata_attributes = RawDescriptor.metadata_attributes
+
+    js = {'coffee': [resource_string(__name__, 'js/src/combinedopenended/edit.coffee')]}
+    js_module_name = "OpenEndedMarkdownEditingDescriptor"
+    css = {'scss': [resource_string(__name__, 'css/editor/edit.scss'), resource_string(__name__, 'css/combinedopenended/edit.scss')]}
+
+    metadata_translations = {
+        'is_graded': 'graded',
+        'attempts': 'max_attempts',
+        }
+
+    def get_context(self):
+        _context = RawDescriptor.get_context(self)
+        _context.update({'markdown': self.markdown,
+                         'enable_markdown': self.markdown is not None})
+        return _context
+
+    @property
+    def non_editable_metadata_fields(self):
+        non_editable_fields = super(CombinedOpenEndedDescriptor, self).non_editable_metadata_fields
+        non_editable_fields.extend([CombinedOpenEndedDescriptor.due, CombinedOpenEndedDescriptor.graceperiod,
+                                    CombinedOpenEndedDescriptor.markdown, CombinedOpenEndedDescriptor.version])
+        return non_editable_fields