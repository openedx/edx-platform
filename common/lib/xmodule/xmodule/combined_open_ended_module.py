--- conflicted
+++ resolved
@@ -14,11 +14,6 @@
 log = logging.getLogger("mitx.courseware")
 
 V1_SETTINGS_ATTRIBUTES = [
-<<<<<<< HEAD
-    "display_name", "video_id", "max_attempts", "graded", "accept_file_upload",
-    "skip_spelling_checks", "due", "graceperiod", "weight", "min_to_calibrate",
-    "max_to_calibrate", "peer_grader_count", "required_peer_grading",
-=======
     "display_name",
     "max_attempts",
     "graded",
@@ -32,7 +27,6 @@
     "peer_grader_count",
     "required_peer_grading",
     "peer_grade_finished_submissions_when_none_pending",
->>>>>>> 730b7c62
 ]
 
 V1_STUDENT_ATTRIBUTES = [
@@ -416,12 +410,7 @@
     }
     js_module_name = "CombinedOpenEnded"
 
-    css = {
-            'scss': 
-            [
-                resource_string(__name__, 'css/combinedopenended/display.scss')
-            ]
-          }
+    css = {'scss': [resource_string(__name__, 'css/combinedopenended/display.scss')]}
 
     def __init__(self, *args, **kwargs):
         """
