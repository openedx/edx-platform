import logging
from lxml import etree

from pkg_resources import resource_string

from xmodule.raw_module import RawDescriptor
from .x_module import XModule
from xblock.fields import Integer, Scope, String, List, Float, Boolean
from xmodule.open_ended_grading_classes.combined_open_ended_modulev1 import CombinedOpenEndedV1Module, CombinedOpenEndedV1Descriptor
from collections import namedtuple
from .fields import Date, Timedelta
import textwrap

log = logging.getLogger("mitx.courseware")

V1_SETTINGS_ATTRIBUTES = [
<<<<<<< HEAD
    "display_name",
    "max_attempts",
    "graded",
    "accept_file_upload",
    "skip_spelling_checks",
    "due",
    "graceperiod",
    "weight",
    "min_to_calibrate",
    "max_to_calibrate",
    "peer_grader_count",
    "required_peer_grading",
    "peer_grade_finished_submissions_when_none_pending",
]

V1_STUDENT_ATTRIBUTES = [
    "current_task_number",
    "task_states",
    "state",
    "student_attempts",
    "ready_to_reset",
    "old_task_states",
]
=======
    "display_name", "max_attempts", "graded", "accept_file_upload",
    "skip_spelling_checks", "due", "graceperiod", "weight", "extended_due"]

V1_STUDENT_ATTRIBUTES = [
    "current_task_number", "task_states", "state",
    "student_attempts", "ready_to_reset"]
>>>>>>> 94ea0f9e

V1_ATTRIBUTES = V1_SETTINGS_ATTRIBUTES + V1_STUDENT_ATTRIBUTES

VersionTuple = namedtuple('VersionTuple', ['descriptor', 'module', 'settings_attributes', 'student_attributes'])
VERSION_TUPLES = {
    1: VersionTuple(CombinedOpenEndedV1Descriptor, CombinedOpenEndedV1Module, V1_SETTINGS_ATTRIBUTES,
                    V1_STUDENT_ATTRIBUTES),
}

DEFAULT_VERSION = 1
DEFAULT_DATA = textwrap.dedent("""\
<combinedopenended>
    <prompt>
        <h3>Censorship in the Libraries</h3>

        <p>'All of us can think of a book that we hope none of our children or any other children have taken off the shelf. But if I have the right to remove that book from the shelf -- that work I abhor -- then you also have exactly the same right and so does everyone else. And then we have no books left on the shelf for any of us.' --Katherine Paterson, Author
        </p>

        <p>
        Write a persuasive essay to a newspaper reflecting your views on censorship in libraries. Do you believe that certain materials, such as books, music, movies, magazines, etc., should be removed from the shelves if they are found offensive? Support your position with convincing arguments from your own experience, observations, and/or reading.
        </p>

    </prompt>
    <rubric>
        <rubric>
            <category>
                <description>
                Ideas
                </description>
                <option>
                Difficult for the reader to discern the main idea.  Too brief or too repetitive to establish or maintain a focus.
                </option>
                <option>
                Attempts a main idea.  Sometimes loses focus or ineffectively displays focus.
                </option>
                <option>
                Presents a unifying theme or main idea, but may include minor tangents.  Stays somewhat focused on topic and task.
                </option>
                <option>
                Presents a unifying theme or main idea without going off on tangents.  Stays completely focused on topic and task.
                </option>
            </category>
            <category>
                <description>
                Content
                </description>
                <option>
                Includes little information with few or no details or unrelated details.  Unsuccessful in attempts to explore any facets of the topic.
                </option>
                <option>
                Includes little information and few or no details.  Explores only one or two facets of the topic.
                </option>
                <option>
                Includes sufficient information and supporting details. (Details may not be fully developed; ideas may be listed.)  Explores some facets of the topic.
                </option>
                <option>
                Includes in-depth information and exceptional supporting details that are fully developed.  Explores all facets of the topic.
                </option>
            </category>
            <category>
            <description>
                Organization
                </description>
                <option>
                Ideas organized illogically, transitions weak, and response difficult to follow.
                </option>
                <option>
                Attempts to logically organize ideas.  Attempts to progress in an order that enhances meaning, and demonstrates use of transitions.
                </option>
                <option>
                Ideas organized logically.  Progresses in an order that enhances meaning.  Includes smooth transitions.
                </option>
            </category>
            <category>
                <description>
                Style
                </description>
                <option>
                Contains limited vocabulary, with many words used incorrectly.  Demonstrates problems with sentence patterns.
                </option>
                <option>
                Contains basic vocabulary, with words that are predictable and common.  Contains mostly simple sentences (although there may be an attempt at more varied sentence patterns).
                </option>
                <option>
                Includes vocabulary to make explanations detailed and precise.  Includes varied sentence patterns, including complex sentences.
                </option>
            </category>
            <category>
                <description>
                Voice
                </description>
                <option>
                Demonstrates language and tone that may be inappropriate to task and reader.
                </option>
                <option>
                Demonstrates an attempt to adjust language and tone to task and reader.
                </option>
                <option>
                Demonstrates effective adjustment of language and tone to task and reader.
                </option>

            </category>
        </rubric>
    </rubric>

    <task>
    <selfassessment/></task>
    <task>

        <openended min_score_to_attempt="4" max_score_to_attempt="12" >
            <openendedparam>
                <initial_display>Enter essay here.</initial_display>
                <answer_display>This is the answer.</answer_display>
                <grader_payload>{"grader_settings" : "ml_grading.conf", "problem_id" : "6.002x/Welcome/OETest"}</grader_payload>
            </openendedparam>
        </openended>
    </task>
    <task>

        <openended min_score_to_attempt="9" max_score_to_attempt="12" >
            <openendedparam>
                <initial_display>Enter essay here.</initial_display>
                <answer_display>This is the answer.</answer_display>
                <grader_payload>{"grader_settings" : "peer_grading.conf", "problem_id" : "6.002x/Welcome/OETest"}</grader_payload>
            </openendedparam>
        </openended>
    </task>

</combinedopenended>
""")


class VersionInteger(Integer):
    """
    A model type that converts from strings to integers when reading from json.
    Also does error checking to see if version is correct or not.
    """

    def from_json(self, value):
        try:
            value = int(value)
            if value not in VERSION_TUPLES:
                version_error_string = "Could not find version {0}, using version {1} instead"
                log.error(version_error_string.format(value, DEFAULT_VERSION))
                value = DEFAULT_VERSION
        except:
            value = DEFAULT_VERSION
        return value


class CombinedOpenEndedFields(object):
    display_name = String(
        display_name="Display Name",
        help="This name appears in the horizontal navigation at the top of the page.",
        default="Open Response Assessment",
        scope=Scope.settings
    )
    current_task_number = Integer(
        help="Current task that the student is on.",
        default=0,
        scope=Scope.user_state
    )
    old_task_states = List(
        help=("A list of lists of state dictionaries for student states that are saved."
               "This field is only populated if the instructor changes tasks after"
               "the module is created and students have attempted it (for example changes a self assessed problem to "
               "self and peer assessed."),
        scope = Scope.user_state
    )
    task_states = List(
        help="List of state dictionaries of each task within this module.",
        scope=Scope.user_state
    )
    state = String(
        help="Which step within the current task that the student is on.",
        default="initial",
        scope=Scope.user_state
    )
    graded = Boolean(
        display_name="Graded",
        help='Defines whether the student gets credit for grading this problem.',
        default=False,
        scope=Scope.settings
    )
    student_attempts = Integer(
        help="Number of attempts taken by the student on this problem",
        default=0,
        scope=Scope.user_state
    )
    ready_to_reset = Boolean(
        help="If the problem is ready to be reset or not.",
        default=False,
        scope=Scope.user_state
    )
    max_attempts = Integer(
        display_name="Maximum Attempts",
        help="The number of times the student can try to answer this problem.",
        default=1,
        scope=Scope.settings,
        values={"min": 1 }
    )
    accept_file_upload = Boolean(
        display_name="Allow File Uploads",
        help="Whether or not the student can submit files as a response.",
        default=False,
        scope=Scope.settings
    )
    skip_spelling_checks = Boolean(
        display_name="Disable Quality Filter",
        help="If False, the Quality Filter is enabled and submissions with poor spelling, short length, or poor grammar will not be peer reviewed.",
        default=False,
        scope=Scope.settings
    )
    track_changes = Boolean(
        display_name="Peer Track Changes",
        help=("EXPERIMENTAL FEATURE FOR PEER GRADING ONLY:  "
              "If set to 'True', peer graders will be able to make changes to the student "
              "submission and those changes will be tracked and shown along with the graded feedback."),
        default=False,
        scope=Scope.settings
    )
    due = Date(
        help="Date that this problem is due by",
        scope=Scope.settings
    )
<<<<<<< HEAD
    graceperiod = Timedelta(
=======
    extended_due = Date(
        help="Date that this problem is due by for a particular student. This "
             "may differ from the global due date if an instructor has granted "
             "an extension to the student.",
        default=None,
        scope=Scope.user_state,
    )
    graceperiod = String(
>>>>>>> 94ea0f9e
        help="Amount of time after the due date that submissions will be accepted",
        scope=Scope.settings
    )
    version = VersionInteger(help="Current version number", default=DEFAULT_VERSION, scope=Scope.settings)
    data = String(help="XML data for the problem", scope=Scope.content,
        default=DEFAULT_DATA)
    weight = Float(
        display_name="Problem Weight",
        help="Defines the number of points each problem is worth. If the value is not set, each problem is worth one point.",
        scope=Scope.settings,
        values={"min": 0, "step": ".1"},
        default=1
    )
    min_to_calibrate = Integer(
        display_name="Minimum Peer Grading Calibrations",
        help="The minimum number of calibration essays each student will need to complete for peer grading.",
        default=3,
        scope=Scope.settings,
        values={"min": 1, "max": 20, "step": "1"}
    )
    max_to_calibrate = Integer(
        display_name="Maximum Peer Grading Calibrations",
        help="The maximum number of calibration essays each student will need to complete for peer grading.",
        default=6,
        scope=Scope.settings,
        values={"min": 1, "max": 20, "step": "1"}
    )
    peer_grader_count = Integer(
        display_name="Peer Graders per Response",
        help="The number of peers who will grade each submission.",
        default=3,
        scope=Scope.settings,
        values={"min": 1, "step": "1", "max": 5}
    )
    required_peer_grading = Integer(
        display_name="Required Peer Grading",
        help="The number of other students each student making a submission will have to grade.",
        default=3,
        scope=Scope.settings,
        values={"min": 1, "step": "1", "max": 5}
    )
    peer_grade_finished_submissions_when_none_pending = Boolean(
        display_name='Allow "overgrading" of peer submissions',
        help=("EXPERIMENTAL FEATURE.  Allow students to peer grade submissions that already have the requisite number of graders, "
              "but ONLY WHEN all submissions they are eligible to grade already have enough graders.  "
              "This is intended for use when settings for `Required Peer Grading` > `Peer Graders per Response`"),
        default=False,
        scope=Scope.settings,
    )
    markdown = String(
        help="Markdown source of this module",
        default=textwrap.dedent("""\
                    [prompt]
                        <h3>Censorship in the Libraries</h3>

                        <p>'All of us can think of a book that we hope none of our children or any other children have taken off the shelf. But if I have the right to remove that book from the shelf -- that work I abhor -- then you also have exactly the same right and so does everyone else. And then we have no books left on the shelf for any of us.' --Katherine Paterson, Author
                        </p>

                        <p>
                        Write a persuasive essay to a newspaper reflecting your vies on censorship in libraries. Do you believe that certain materials, such as books, music, movies, magazines, etc., should be removed from the shelves if they are found offensive? Support your position with convincing arguments from your own experience, observations, and/or reading.
                        </p>
                    [prompt]
                    [rubric]
                    + Ideas
                    - Difficult for the reader to discern the main idea.  Too brief or too repetitive to establish or maintain a focus.
                    - Attempts a main idea.  Sometimes loses focus or ineffectively displays focus.
                    - Presents a unifying theme or main idea, but may include minor tangents.  Stays somewhat focused on topic and task.
                    - Presents a unifying theme or main idea without going off on tangents.  Stays completely focused on topic and task.
                    + Content
                    - Includes little information with few or no details or unrelated details.  Unsuccessful in attempts to explore any facets of the topic.
                    - Includes little information and few or no details.  Explores only one or two facets of the topic.
                    - Includes sufficient information and supporting details. (Details may not be fully developed; ideas may be listed.)  Explores some facets of the topic.
                    - Includes in-depth information and exceptional supporting details that are fully developed.  Explores all facets of the topic.
                    + Organization
                    - Ideas organized illogically, transitions weak, and response difficult to follow.
                    - Attempts to logically organize ideas.  Attempts to progress in an order that enhances meaning, and demonstrates use of transitions.
                    - Ideas organized logically.  Progresses in an order that enhances meaning.  Includes smooth transitions.
                    + Style
                    - Contains limited vocabulary, with many words used incorrectly.  Demonstrates problems with sentence patterns.
                    - Contains basic vocabulary, with words that are predictable and common.  Contains mostly simple sentences (although there may be an attempt at more varied sentence patterns).
                    - Includes vocabulary to make explanations detailed and precise.  Includes varied sentence patterns, including complex sentences.
                    + Voice
                    - Demonstrates language and tone that may be inappropriate to task and reader.
                    - Demonstrates an attempt to adjust language and tone to task and reader.
                    - Demonstrates effective adjustment of language and tone to task and reader.
                    [rubric]
                    [tasks]
                    (Self), ({4-12}AI), ({9-12}Peer)
                    [tasks]

        """),
        scope=Scope.settings
    )


class CombinedOpenEndedModule(CombinedOpenEndedFields, XModule):
    """
    This is a module that encapsulates all open ended grading (self assessment, peer assessment, etc).
    It transitions between problems, and support arbitrary ordering.
    Each combined open ended module contains one or multiple "child" modules.
    Child modules track their own state, and can transition between states.  They also implement get_html and
    handle_ajax.
    The combined open ended module transitions between child modules as appropriate, tracks its own state, and passess
    ajax requests from the browser to the child module or handles them itself (in the cases of reset and next problem)
    ajax actions implemented by all children are:
        'save_answer' -- Saves the student answer
        'save_assessment' -- Saves the student assessment (or external grader assessment)
        'save_post_assessment' -- saves a post assessment (hint, feedback on feedback, etc)
    ajax actions implemented by combined open ended module are:
        'reset' -- resets the whole combined open ended module and returns to the first child module
        'next_problem' -- moves to the next child module
        'get_results' -- gets results from a given child module

    Types of children. Task is synonymous with child module, so each combined open ended module
    incorporates multiple children (tasks):
        openendedmodule
        selfassessmentmodule

    CombinedOpenEndedModule.__init__ takes the same arguments as xmodule.x_module:XModule.__init__
    """
    STATE_VERSION = 1

    # states
    INITIAL = 'initial'
    ASSESSING = 'assessing'
    INTERMEDIATE_DONE = 'intermediate_done'
    DONE = 'done'

    icon_class = 'problem'

    js = {
            'coffee':
            [
                resource_string(__name__, 'js/src/combinedopenended/display.coffee'),
                resource_string(__name__, 'js/src/collapsible.coffee'),
                resource_string(__name__, 'js/src/javascript_loader.coffee'),
            ]
    }
    js_module_name = "CombinedOpenEnded"

    css = {'scss': [resource_string(__name__, 'css/combinedopenended/display.scss')]}

    def __init__(self, *args, **kwargs):
        """
        Definition file should have one or many task blocks, a rubric block, and a prompt block.

        See DEFAULT_DATA for a sample.

        """
        XModule.__init__(self, *args, **kwargs)

        self.system.set('location', self.location)

        if self.task_states is None:
            self.task_states = []

        if self.old_task_states is None:
            self.old_task_states = []

        version_tuple = VERSION_TUPLES[self.version]

        self.student_attributes = version_tuple.student_attributes
        self.settings_attributes = version_tuple.settings_attributes

        attributes = self.student_attributes + self.settings_attributes

        static_data = {}
        instance_state = {k: getattr(self, k) for k in attributes}
        self.child_descriptor = version_tuple.descriptor(self.system)
        self.child_definition = version_tuple.descriptor.definition_from_xml(etree.fromstring(self.data), self.system)
        self.child_module = version_tuple.module(self.system, self.location, self.child_definition, self.child_descriptor,
                                                 instance_state=instance_state, static_data=static_data,
                                                 attributes=attributes)
        self.save_instance_data()

    def get_html(self):
        self.save_instance_data()
        return_value = self.child_module.get_html()
        return return_value

    def handle_ajax(self, dispatch, data):
        self.save_instance_data()
        return_value = self.child_module.handle_ajax(dispatch, data)
        self.save_instance_data()
        return return_value

    def get_instance_state(self):
        return self.child_module.get_instance_state()

    def get_score(self):
        return self.child_module.get_score()

    def max_score(self):
        return self.child_module.max_score()

    def get_progress(self):
        return self.child_module.get_progress()

    @property
    def due_date(self):
        return self.child_module.due_date

    def save_instance_data(self):
        for attribute in self.student_attributes:
            setattr(self, attribute, getattr(self.child_module, attribute))


class CombinedOpenEndedDescriptor(CombinedOpenEndedFields, RawDescriptor):
    """
    Module for adding combined open ended questions
    """
    mako_template = "widgets/open-ended-edit.html"
    module_class = CombinedOpenEndedModule

    has_score = True
    always_recalculate_grades = True
    template_dir_name = "combinedopenended"

    #Specify whether or not to pass in S3 interface
    needs_s3_interface = True

    #Specify whether or not to pass in open ended interface
    needs_open_ended_interface = True

    metadata_attributes = RawDescriptor.metadata_attributes

    js = {'coffee': [resource_string(__name__, 'js/src/combinedopenended/edit.coffee')]}
    js_module_name = "OpenEndedMarkdownEditingDescriptor"
    css = {'scss': [resource_string(__name__, 'css/editor/edit.scss'), resource_string(__name__, 'css/combinedopenended/edit.scss')]}

    metadata_translations = {
        'is_graded': 'graded',
        'attempts': 'max_attempts',
    }

    def get_context(self):
        _context = RawDescriptor.get_context(self)
        _context.update({'markdown': self.markdown,
                         'enable_markdown': self.markdown is not None})
        return _context

    @property
    def non_editable_metadata_fields(self):
        non_editable_fields = super(CombinedOpenEndedDescriptor, self).non_editable_metadata_fields
        non_editable_fields.extend([CombinedOpenEndedDescriptor.due, CombinedOpenEndedDescriptor.graceperiod,
                                    CombinedOpenEndedDescriptor.markdown, CombinedOpenEndedDescriptor.version])
        return non_editable_fields<|MERGE_RESOLUTION|>--- conflicted
+++ resolved
@@ -14,13 +14,13 @@
 log = logging.getLogger("mitx.courseware")
 
 V1_SETTINGS_ATTRIBUTES = [
-<<<<<<< HEAD
     "display_name",
     "max_attempts",
     "graded",
     "accept_file_upload",
     "skip_spelling_checks",
     "due",
+    "extended_due",
     "graceperiod",
     "weight",
     "min_to_calibrate",
@@ -38,14 +38,6 @@
     "ready_to_reset",
     "old_task_states",
 ]
-=======
-    "display_name", "max_attempts", "graded", "accept_file_upload",
-    "skip_spelling_checks", "due", "graceperiod", "weight", "extended_due"]
-
-V1_STUDENT_ATTRIBUTES = [
-    "current_task_number", "task_states", "state",
-    "student_attempts", "ready_to_reset"]
->>>>>>> 94ea0f9e
 
 V1_ATTRIBUTES = V1_SETTINGS_ATTRIBUTES + V1_STUDENT_ATTRIBUTES
 
@@ -271,9 +263,6 @@
         help="Date that this problem is due by",
         scope=Scope.settings
     )
-<<<<<<< HEAD
-    graceperiod = Timedelta(
-=======
     extended_due = Date(
         help="Date that this problem is due by for a particular student. This "
              "may differ from the global due date if an instructor has granted "
@@ -281,8 +270,7 @@
         default=None,
         scope=Scope.user_state,
     )
-    graceperiod = String(
->>>>>>> 94ea0f9e
+    graceperiod = Timedelta(
         help="Amount of time after the due date that submissions will be accepted",
         scope=Scope.settings
     )
