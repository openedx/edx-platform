--- conflicted
+++ resolved
@@ -82,24 +82,14 @@
         default=""
     )
     start_time = RelativeTime(  # datetime.timedelta object
-<<<<<<< HEAD
-        help=_("Start time for the video (HH:MM:SS)."),
+        help=_("Start time for the video (HH:MM:SS). Max value is 23:59:59."),
         display_name=_("Start Time"),
-=======
-        help="Start time for the video (HH:MM:SS). Max value is 23:59:59.",
-        display_name="Start Time",
->>>>>>> 9d0e9f67
         scope=Scope.settings,
         default=datetime.timedelta(seconds=0)
     )
     end_time = RelativeTime(  # datetime.timedelta object
-<<<<<<< HEAD
-        help=_("End time for the video (HH:MM:SS)."),
+        help=_("End time for the video (HH:MM:SS). Max value is 23:59:59."),
         display_name=_("End Time"),
-=======
-        help="End time for the video (HH:MM:SS). Max value is 23:59:59.",
-        display_name="End Time",
->>>>>>> 9d0e9f67
         scope=Scope.settings,
         default=datetime.timedelta(seconds=0)
     )
