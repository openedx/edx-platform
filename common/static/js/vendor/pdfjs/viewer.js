/* -*- Mode: Java; tab-width: 2; indent-tabs-mode: nil; c-basic-offset: 2 -*- */
/* vim: set shiftwidth=2 tabstop=2 autoindent cindent expandtab: */
/* Copyright 2012 Mozilla Foundation
 *
 * Licensed under the Apache License, Version 2.0 (the "License");
 * you may not use this file except in compliance with the License.
 * You may obtain a copy of the License at
 *
 *     http://www.apache.org/licenses/LICENSE-2.0
 *
 * Unless required by applicable law or agreed to in writing, software
 * distributed under the License is distributed on an "AS IS" BASIS,
 * WITHOUT WARRANTIES OR CONDITIONS OF ANY KIND, either express or implied.
 * See the License for the specific language governing permissions and
 * limitations under the License.
 */
/* globals PDFJS, PDFBug, FirefoxCom, Stats, Cache, PDFFindBar, CustomStyle,
           PDFFindController, ProgressBar, TextLayerBuilder, DownloadManager,
           getFileName, scrollIntoView, getPDFFileNameFromURL, PDFHistory,
           Preferences, Settings, PageView, ThumbnailView, noContextMenuHandler,
           SecondaryToolbar, PasswordPrompt, PresentationMode */

'use strict';

var DEFAULT_URL = 'compressed.tracemonkey-pldi-09.pdf';
var DEFAULT_SCALE = 'auto';
var DEFAULT_SCALE_DELTA = 1.1;
var UNKNOWN_SCALE = 0;
var CACHE_SIZE = 20;
var CSS_UNITS = 96.0 / 72.0;
var SCROLLBAR_PADDING = 40;
var VERTICAL_PADDING = 5;
var MAX_AUTO_SCALE = 1.25;
var MIN_SCALE = 0.25;
var MAX_SCALE = 4.0;
var SETTINGS_MEMORY = 20;
var SCALE_SELECT_CONTAINER_PADDING = 8;
var SCALE_SELECT_PADDING = 22;
var THUMBNAIL_SCROLL_MARGIN = -19;
var USE_ONLY_CSS_ZOOM = false;
var CLEANUP_TIMEOUT = 30000;
var RenderingStates = {
  INITIAL: 0,
  RUNNING: 1,
  PAUSED: 2,
  FINISHED: 3
};
var FindStates = {
  FIND_FOUND: 0,
  FIND_NOTFOUND: 1,
  FIND_WRAPPED: 2,
  FIND_PENDING: 3
};

PDFJS.imageResourcesPath = './images/';
<<<<<<< HEAD
  PDFJS.workerSrc = '../build/pdf.worker.js';
=======
  PDFJS.workerSrc = './pdf.worker.js';
>>>>>>> b0493ab3

var mozL10n = document.mozL10n || document.webL10n;


// optimised CSS custom property getter/setter
var CustomStyle = (function CustomStyleClosure() {

  // As noted on: http://www.zachstronaut.com/posts/2009/02/17/
  //              animate-css-transforms-firefox-webkit.html
  // in some versions of IE9 it is critical that ms appear in this list
  // before Moz
  var prefixes = ['ms', 'Moz', 'Webkit', 'O'];
  var _cache = { };

  function CustomStyle() {
  }

  CustomStyle.getProp = function get(propName, element) {
    // check cache only when no element is given
    if (arguments.length == 1 && typeof _cache[propName] == 'string') {
      return _cache[propName];
    }

    element = element || document.documentElement;
    var style = element.style, prefixed, uPropName;

    // test standard property first
    if (typeof style[propName] == 'string') {
      return (_cache[propName] = propName);
    }

    // capitalize
    uPropName = propName.charAt(0).toUpperCase() + propName.slice(1);

    // test vendor specific properties
    for (var i = 0, l = prefixes.length; i < l; i++) {
      prefixed = prefixes[i] + uPropName;
      if (typeof style[prefixed] == 'string') {
        return (_cache[propName] = prefixed);
      }
    }

    //if all fails then set to undefined
    return (_cache[propName] = 'undefined');
  };

  CustomStyle.setProp = function set(propName, element, str) {
    var prop = this.getProp(propName);
    if (prop != 'undefined')
      element.style[prop] = str;
  };

  return CustomStyle;
})();

function getFileName(url) {
  var anchor = url.indexOf('#');
  var query = url.indexOf('?');
  var end = Math.min(
    anchor > 0 ? anchor : url.length,
    query > 0 ? query : url.length);
  return url.substring(url.lastIndexOf('/', end) + 1, end);
}

/**
 * Returns scale factor for the canvas. It makes sense for the HiDPI displays.
 * @return {Object} The object with horizontal (sx) and vertical (sy)
                    scales. The scaled property is set to false if scaling is
                    not required, true otherwise.
 */
function getOutputScale(ctx) {
  var devicePixelRatio = window.devicePixelRatio || 1;
  var backingStoreRatio = ctx.webkitBackingStorePixelRatio ||
                          ctx.mozBackingStorePixelRatio ||
                          ctx.msBackingStorePixelRatio ||
                          ctx.oBackingStorePixelRatio ||
                          ctx.backingStorePixelRatio || 1;
  var pixelRatio = devicePixelRatio / backingStoreRatio;
  return {
    sx: pixelRatio,
    sy: pixelRatio,
    scaled: pixelRatio != 1
  };
}

/**
 * Scrolls specified element into view of its parent.
 * element {Object} The element to be visible.
 * spot {Object} The object with the top property -- offset from the top edge.
 */
function scrollIntoView(element, spot) {
  // Assuming offsetParent is available (it's not available when viewer is in
  // hidden iframe or object). We have to scroll: if the offsetParent is not set
  // producing the error. See also animationStartedClosure.
  var parent = element.offsetParent;
  var offsetY = element.offsetTop + element.clientTop;
  if (!parent) {
    console.error('offsetParent is not set -- cannot scroll');
    return;
  }
  while (parent.clientHeight == parent.scrollHeight) {
    if (parent.dataset._scaleY) {
      offsetY /= parent.dataset._scaleY;
    }
    offsetY += parent.offsetTop;
    parent = parent.offsetParent;
    if (!parent)
      return; // no need to scroll
  }
  if (spot)
    offsetY += spot.top;
  parent.scrollTop = offsetY;
}

/**
 * Event handler to suppress context menu.
 */
function noContextMenuHandler(e) {
  e.preventDefault();
}

/**
 * Returns the filename or guessed filename from the url (see issue 3455).
 * url {String} The original PDF location.
 * @return {String} Guessed PDF file name.
 */
function getPDFFileNameFromURL(url) {
  var reURI = /^(?:([^:]+:)?\/\/[^\/]+)?([^?#]*)(\?[^#]*)?(#.*)?$/;
  //            SCHEME      HOST         1.PATH  2.QUERY   3.REF
  // Pattern to get last matching NAME.pdf
  var reFilename = /[^\/?#=]+\.pdf\b(?!.*\.pdf\b)/i;
  var splitURI = reURI.exec(url);
  var suggestedFilename = reFilename.exec(splitURI[1]) ||
                           reFilename.exec(splitURI[2]) ||
                           reFilename.exec(splitURI[3]);
  if (suggestedFilename) {
    suggestedFilename = suggestedFilename[0];
    if (suggestedFilename.indexOf('%') != -1) {
      // URL-encoded %2Fpath%2Fto%2Ffile.pdf should be file.pdf
      try {
        suggestedFilename =
          reFilename.exec(decodeURIComponent(suggestedFilename))[0];
      } catch(e) { // Possible (extremely rare) errors:
        // URIError "Malformed URI", e.g. for "%AA.pdf"
        // TypeError "null has no properties", e.g. for "%2F.pdf"
      }
    }
  }
  return suggestedFilename || 'document.pdf';
}

var ProgressBar = (function ProgressBarClosure() {

  function clamp(v, min, max) {
    return Math.min(Math.max(v, min), max);
  }

  function ProgressBar(id, opts) {

    // Fetch the sub-elements for later.
    this.div = document.querySelector(id + ' .progress');

    // Get the loading bar element, so it can be resized to fit the viewer.
    this.bar = this.div.parentNode;

    // Get options, with sensible defaults.
    this.height = opts.height || 100;
    this.width = opts.width || 100;
    this.units = opts.units || '%';

    // Initialize heights.
    this.div.style.height = this.height + this.units;
    this.percent = 0;
  }

  ProgressBar.prototype = {

    updateBar: function ProgressBar_updateBar() {
      if (this._indeterminate) {
        this.div.classList.add('indeterminate');
        this.div.style.width = this.width + this.units;
        return;
      }

      this.div.classList.remove('indeterminate');
      var progressSize = this.width * this._percent / 100;
      this.div.style.width = progressSize + this.units;
    },

    get percent() {
      return this._percent;
    },

    set percent(val) {
      this._indeterminate = isNaN(val);
      this._percent = clamp(val, 0, 100);
      this.updateBar();
    },

    setWidth: function ProgressBar_setWidth(viewer) {
      if (viewer) {
        var container = viewer.parentNode;
        var scrollbarWidth = container.offsetWidth - viewer.offsetWidth;
        if (scrollbarWidth > 0) {
          this.bar.setAttribute('style', 'width: calc(100% - ' +
                                         scrollbarWidth + 'px);');
        }
      }
    },

    hide: function ProgressBar_hide() {
      this.bar.classList.add('hidden');
      this.bar.removeAttribute('style');
    }
  };

  return ProgressBar;
})();

var Cache = function cacheCache(size) {
  var data = [];
  this.push = function cachePush(view) {
    var i = data.indexOf(view);
    if (i >= 0)
      data.splice(i);
    data.push(view);
    if (data.length > size)
      data.shift().destroy();
  };
};

var isLocalStorageEnabled = (function isLocalStorageEnabledClosure() {
  // Feature test as per http://diveintohtml5.info/storage.html
  // The additional localStorage call is to get around a FF quirk, see
  // bug #495747 in bugzilla
  try {
    return ('localStorage' in window && window['localStorage'] !== null &&
            localStorage);
  } catch (e) {
    return false;
  }
})();



var EXPORTED_SYMBOLS = ['DEFAULT_PREFERENCES'];

var DEFAULT_PREFERENCES = {
  showPreviousViewOnLoad: true,
  defaultZoomValue: '',
  ifAvailableShowOutlineOnLoad: false
};


var Preferences = (function PreferencesClosure() {
  function Preferences() {
    this.prefs = {};
    this.initializedPromise = this.readFromStorage().then(function(prefObj) {
      if (prefObj) {
        this.prefs = prefObj;
      }
    }.bind(this));
  }

  Preferences.prototype = {
    writeToStorage: function Preferences_writeToStorage(prefObj) {
      return;
    },

    readFromStorage: function Preferences_readFromStorage() {
      var readFromStoragePromise = new PDFJS.Promise();
      return readFromStoragePromise;
    },

    reset: function Preferences_reset() {
      if (this.initializedPromise.isResolved) {
        this.prefs = {};
        this.writeToStorage(this.prefs);
      }
    },

    set: function Preferences_set(name, value) {
      if (!this.initializedPromise.isResolved) {
        return;
      } else if (DEFAULT_PREFERENCES[name] === undefined) {
        console.error('Preferences_set: \'' + name + '\' is undefined.');
        return;
      } else if (value === undefined) {
        console.error('Preferences_set: no value is specified.');
        return;
      }
      var valueType = typeof value;
      var defaultType = typeof DEFAULT_PREFERENCES[name];

      if (valueType !== defaultType) {
        if (valueType === 'number' && defaultType === 'string') {
          value = value.toString();
        } else {
          console.error('Preferences_set: \'' + value + '\' is a \"' +
                        valueType + '\", expected a \"' + defaultType + '\".');
          return;
        }
      }
      this.prefs[name] = value;
      this.writeToStorage(this.prefs);
    },

    get: function Preferences_get(name) {
      var defaultPref = DEFAULT_PREFERENCES[name];

      if (defaultPref === undefined) {
        console.error('Preferences_get: \'' + name + '\' is undefined.');
        return;
      } else if (this.initializedPromise.isResolved) {
        var pref = this.prefs[name];

        if (pref !== undefined) {
          return pref;
        }
      }
      return defaultPref;
    }
  };

  return Preferences;
})();


Preferences.prototype.writeToStorage = function(prefObj) {
  if (isLocalStorageEnabled) {
    localStorage.setItem('preferences', JSON.stringify(prefObj));
  }
};

Preferences.prototype.readFromStorage = function() {
  var readFromStoragePromise = new PDFJS.Promise();
  if (isLocalStorageEnabled) {
    var readPrefs = JSON.parse(localStorage.getItem('preferences'));
    readFromStoragePromise.resolve(readPrefs);
  }
  return readFromStoragePromise;
};


(function mozPrintCallbackPolyfillClosure() {
  if ('mozPrintCallback' in document.createElement('canvas')) {
    return;
  }
  // Cause positive result on feature-detection:
  HTMLCanvasElement.prototype.mozPrintCallback = undefined;

  var canvases;   // During print task: non-live NodeList of <canvas> elements
  var index;      // Index of <canvas> element that is being processed

  var print = window.print;
  window.print = function print() {
    if (canvases) {
      console.warn('Ignored window.print() because of a pending print job.');
      return;
    }
    try {
      dispatchEvent('beforeprint');
    } finally {
      canvases = document.querySelectorAll('canvas');
      index = -1;
      next();
    }
  };

  function dispatchEvent(eventType) {
    var event = document.createEvent('CustomEvent');
    event.initCustomEvent(eventType, false, false, 'custom');
    window.dispatchEvent(event);
  }

  function next() {
    if (!canvases) {
      return; // Print task cancelled by user (state reset in abort())
    }

    renderProgress();
    if (++index < canvases.length) {
      var canvas = canvases[index];
      if (typeof canvas.mozPrintCallback === 'function') {
        canvas.mozPrintCallback({
          context: canvas.getContext('2d'),
          abort: abort,
          done: next
        });
      } else {
        next();
      }
    } else {
      renderProgress();
      print.call(window);
      setTimeout(abort, 20); // Tidy-up
    }
  }

  function abort() {
    if (canvases) {
      canvases = null;
      renderProgress();
      dispatchEvent('afterprint');
    }
  }

  function renderProgress() {
    var progressContainer = document.getElementById('mozPrintCallback-shim');
    if (canvases) {
      var progress = Math.round(100 * index / canvases.length);
      var progressBar = progressContainer.querySelector('progress');
      var progressPerc = progressContainer.querySelector('.relative-progress');
      progressBar.value = progress;
      progressPerc.textContent = progress + '%';
      progressContainer.removeAttribute('hidden');
      progressContainer.onclick = abort;
    } else {
      progressContainer.setAttribute('hidden', '');
    }
  }

  var hasAttachEvent = !!document.attachEvent;

  window.addEventListener('keydown', function(event) {
    if (event.keyCode === 80/*P*/ && (event.ctrlKey || event.metaKey)) {
      window.print();
      if (hasAttachEvent) {
        // Only attachEvent can cancel Ctrl + P dialog in IE <=10
        // attachEvent is gone in IE11, so the dialog will re-appear in IE11.
        return;
      }
      event.preventDefault();
      if (event.stopImmediatePropagation) {
        event.stopImmediatePropagation();
      } else {
        event.stopPropagation();
      }
      return;
    }
    if (event.keyCode === 27 && canvases) { // Esc
      abort();
    }
  }, true);
  if (hasAttachEvent) {
    document.attachEvent('onkeydown', function(event) {
      event = event || window.event;
      if (event.keyCode === 80/*P*/ && event.ctrlKey) {
        event.keyCode = 0;
        return false;
      }
    });
  }

  if ('onbeforeprint' in window) {
    // Do not propagate before/afterprint events when they are not triggered
    // from within this polyfill. (FF/IE).
    var stopPropagationIfNeeded = function(event) {
      if (event.detail !== 'custom' && event.stopImmediatePropagation) {
        event.stopImmediatePropagation();
      }
    };
    window.addEventListener('beforeprint', stopPropagationIfNeeded, false);
    window.addEventListener('afterprint', stopPropagationIfNeeded, false);
  }
})();



var DownloadManager = (function DownloadManagerClosure() {

  function download(blobUrl, filename) {
    var a = document.createElement('a');
    if (a.click) {
      // Use a.click() if available. Otherwise, Chrome might show
      // "Unsafe JavaScript attempt to initiate a navigation change
      //  for frame with URL" and not open the PDF at all.
      // Supported by (not mentioned = untested):
      // - Firefox 6 - 19 (4- does not support a.click, 5 ignores a.click)
      // - Chrome 19 - 26 (18- does not support a.click)
      // - Opera 9 - 12.15
      // - Internet Explorer 6 - 10
      // - Safari 6 (5.1- does not support a.click)
      a.href = blobUrl;
      a.target = '_parent';
      // Use a.download if available. This increases the likelihood that
      // the file is downloaded instead of opened by another PDF plugin.
      if ('download' in a) {
        a.download = filename;
      }
      // <a> must be in the document for IE and recent Firefox versions.
      // (otherwise .click() is ignored)
      (document.body || document.documentElement).appendChild(a);
      a.click();
      a.parentNode.removeChild(a);
    } else {
      if (window.top === window &&
          blobUrl.split('#')[0] === window.location.href.split('#')[0]) {
        // If _parent == self, then opening an identical URL with different
        // location hash will only cause a navigation, not a download.
        var padCharacter = blobUrl.indexOf('?') === -1 ? '?' : '&';
        blobUrl = blobUrl.replace(/#|$/, padCharacter + '$&');
      }
      window.open(blobUrl, '_parent');
    }
  }

  function DownloadManager() {}

  DownloadManager.prototype = {
    downloadUrl: function DownloadManager_downloadUrl(url, filename) {
      if (!PDFJS.isValidUrl(url, true)) {
        return; // restricted/invalid URL
      }

      download(url + '#pdfjs.action=download', filename);
    },

    download: function DownloadManager_download(blob, url, filename) {
      if (!URL) {
        // URL.createObjectURL is not supported
        this.downloadUrl(url, filename);
        return;
      }

      if (navigator.msSaveBlob) {
        // IE10 / IE11
        if (!navigator.msSaveBlob(blob, filename)) {
          this.downloadUrl(url, filename);
        }
        return;
      }

      var blobUrl = URL.createObjectURL(blob);
      download(blobUrl, filename);
    }
  };

  return DownloadManager;
})();



var cache = new Cache(CACHE_SIZE);
var currentPageNumber = 1;


/**
 * Settings Manager - This is a utility for saving settings.
 *
 * The way that settings are stored depends on how PDF.js is built,
 * for 'node make <flag>' the following cases exist:
 *  - FIREFOX or MOZCENTRAL - uses about:config.
 *  - B2G                   - uses asyncStorage.
 *  - GENERIC or CHROME     - uses localStorage, if it is available.
 */
var Settings = (function SettingsClosure() {
  var isLocalStorageEnabled = (function localStorageEnabledTest() {
    // Feature test as per http://diveintohtml5.info/storage.html
    // The additional localStorage call is to get around a FF quirk, see
    // bug #495747 in bugzilla
    try {
      return ('localStorage' in window && window['localStorage'] !== null &&
              localStorage);
    } catch (e) {
      return false;
    }
  })();

  function Settings(fingerprint) {
    this.fingerprint = fingerprint;
    this.initializedPromise = new PDFJS.Promise();

    var resolvePromise = (function settingsResolvePromise(db) {
      this.initialize(db || '{}');
      this.initializedPromise.resolve();
    }).bind(this);



    if (isLocalStorageEnabled) {
      resolvePromise(localStorage.getItem('database'));
    }
  }

  Settings.prototype = {
    initialize: function settingsInitialize(database) {
      database = JSON.parse(database);
      if (!('files' in database)) {
        database.files = [];
      }
      if (database.files.length >= SETTINGS_MEMORY) {
        database.files.shift();
      }
      var index;
      for (var i = 0, length = database.files.length; i < length; i++) {
        var branch = database.files[i];
        if (branch.fingerprint === this.fingerprint) {
          index = i;
          break;
        }
      }
      if (typeof index !== 'number') {
        index = database.files.push({fingerprint: this.fingerprint}) - 1;
      }
      this.file = database.files[index];
      this.database = database;
    },

    set: function settingsSet(name, val) {
      if (!this.initializedPromise.isResolved) {
        return;
      }
      var file = this.file;
      file[name] = val;
      var database = JSON.stringify(this.database);



      if (isLocalStorageEnabled) {
        localStorage.setItem('database', database);
      }
    },

    get: function settingsGet(name, defaultValue) {
      if (!this.initializedPromise.isResolved) {
        return defaultValue;
      }
      return this.file[name] || defaultValue;
    }
  };

  return Settings;
})();


/* globals PDFFindController, FindStates, mozL10n */

/**
 * Creates a "search bar" given set of DOM elements
 * that act as controls for searching, or for setting
 * search preferences in the UI. This object also sets
 * up the appropriate events for the controls. Actual
 * searching is done by PDFFindController
 */
var PDFFindBar = {

  opened: false,
  bar: null,
  toggleButton: null,
  findField: null,
  highlightAll: null,
  caseSensitive: null,
  findMsg: null,
  findStatusIcon: null,
  findPreviousButton: null,
  findNextButton: null,

  initialize: function(options) {
    if(typeof PDFFindController === 'undefined' || PDFFindController === null) {
        throw 'PDFFindBar cannot be initialized ' +
            'without a PDFFindController instance.';
    }

    this.bar = options.bar;
    this.toggleButton = options.toggleButton;
    this.findField = options.findField;
    this.highlightAll = options.highlightAllCheckbox;
    this.caseSensitive = options.caseSensitiveCheckbox;
    this.findMsg = options.findMsg;
    this.findStatusIcon = options.findStatusIcon;
    this.findPreviousButton = options.findPreviousButton;
    this.findNextButton = options.findNextButton;

    var self = this;
    this.toggleButton.addEventListener('click', function() {
      self.toggle();
    });

    this.findField.addEventListener('input', function() {
      self.dispatchEvent('');
    });

    this.bar.addEventListener('keydown', function(evt) {
      switch (evt.keyCode) {
        case 13: // Enter
          if (evt.target === self.findField) {
            self.dispatchEvent('again', evt.shiftKey);
          }
          break;
        case 27: // Escape
          self.close();
          break;
      }
    });

    this.findPreviousButton.addEventListener('click',
      function() { self.dispatchEvent('again', true); }
    );

    this.findNextButton.addEventListener('click', function() {
      self.dispatchEvent('again', false);
    });

    this.highlightAll.addEventListener('click', function() {
      self.dispatchEvent('highlightallchange');
    });

    this.caseSensitive.addEventListener('click', function() {
      self.dispatchEvent('casesensitivitychange');
    });
  },

  dispatchEvent: function(aType, aFindPrevious) {
    var event = document.createEvent('CustomEvent');
    event.initCustomEvent('find' + aType, true, true, {
      query: this.findField.value,
      caseSensitive: this.caseSensitive.checked,
      highlightAll: this.highlightAll.checked,
      findPrevious: aFindPrevious
    });
    return window.dispatchEvent(event);
  },

  updateUIState: function(state, previous) {
    var notFound = false;
    var findMsg = '';
    var status = '';

    switch (state) {
      case FindStates.FIND_FOUND:
        break;

      case FindStates.FIND_PENDING:
        status = 'pending';
        break;

      case FindStates.FIND_NOTFOUND:
        findMsg = mozL10n.get('find_not_found', null, 'Phrase not found');
        notFound = true;
        break;

      case FindStates.FIND_WRAPPED:
        if (previous) {
          findMsg = mozL10n.get('find_reached_top', null,
                      'Reached top of document, continued from bottom');
        } else {
          findMsg = mozL10n.get('find_reached_bottom', null,
                                'Reached end of document, continued from top');
        }
        break;
    }

    if (notFound) {
      this.findField.classList.add('notFound');
    } else {
      this.findField.classList.remove('notFound');
    }

    this.findField.setAttribute('data-status', status);
    this.findMsg.textContent = findMsg;
  },

  open: function() {
    if (!this.opened) {
      this.opened = true;
      this.toggleButton.classList.add('toggled');
      this.bar.classList.remove('hidden');
    }

    this.findField.select();
    this.findField.focus();
  },

  close: function() {
    if (!this.opened) return;

    this.opened = false;
    this.toggleButton.classList.remove('toggled');
    this.bar.classList.add('hidden');

    PDFFindController.active = false;
  },

  toggle: function() {
    if (this.opened) {
      this.close();
    } else {
      this.open();
    }
  }
};



/* globals PDFFindBar, PDFJS, FindStates, FirefoxCom */

/**
 * Provides a "search" or "find" functionality for the PDF.
 * This object actually performs the search for a given string.
 */

var PDFFindController = {
  startedTextExtraction: false,

  extractTextPromises: [],

  pendingFindMatches: {},

  // If active, find results will be highlighted.
  active: false,

  // Stores the text for each page.
  pageContents: [],

  pageMatches: [],

  // Currently selected match.
  selected: {
    pageIdx: -1,
    matchIdx: -1
  },

  // Where find algorithm currently is in the document.
  offset: {
    pageIdx: null,
    matchIdx: null
  },

  resumePageIdx: null,

  resumeCallback: null,

  state: null,

  dirtyMatch: false,

  findTimeout: null,

  pdfPageSource: null,

  integratedFind: false,

  firstPagePromise: new PDFJS.Promise(),

  initialize: function(options) {
    if(typeof PDFFindBar === 'undefined' || PDFFindBar === null) {
        throw 'PDFFindController cannot be initialized ' +
            'without a PDFFindController instance';
    }

    this.pdfPageSource = options.pdfPageSource;
    this.integratedFind = options.integratedFind;

    var events = [
      'find',
      'findagain',
      'findhighlightallchange',
      'findcasesensitivitychange'
    ];

    this.handleEvent = this.handleEvent.bind(this);

    for (var i = 0; i < events.length; i++) {
      window.addEventListener(events[i], this.handleEvent);
    }
  },

  reset: function pdfFindControllerReset() {
    this.startedTextExtraction = false;
    this.extractTextPromises = [];
    this.active = false;
  },

  calcFindMatch: function(pageIndex) {
    var pageContent = this.pageContents[pageIndex];
    var query = this.state.query;
    var caseSensitive = this.state.caseSensitive;
    var queryLen = query.length;

    if (queryLen === 0) {
      // Do nothing the matches should be wiped out already.
      return;
    }

    if (!caseSensitive) {
      pageContent = pageContent.toLowerCase();
      query = query.toLowerCase();
    }

    var matches = [];

    var matchIdx = -queryLen;
    while (true) {
      matchIdx = pageContent.indexOf(query, matchIdx + queryLen);
      if (matchIdx === -1) {
        break;
      }

      matches.push(matchIdx);
    }
    this.pageMatches[pageIndex] = matches;
    this.updatePage(pageIndex);
    if (this.resumePageIdx === pageIndex) {
      var callback = this.resumeCallback;
      this.resumePageIdx = null;
      this.resumeCallback = null;
      callback();
    }
  },

  extractText: function() {
    if (this.startedTextExtraction) {
      return;
    }
    this.startedTextExtraction = true;

    this.pageContents = [];
    for (var i = 0, ii = this.pdfPageSource.pdfDocument.numPages; i < ii; i++) {
      this.extractTextPromises.push(new PDFJS.Promise());
    }

    var self = this;
    function extractPageText(pageIndex) {
      self.pdfPageSource.pages[pageIndex].getTextContent().then(
        function textContentResolved(data) {
          // Build the find string.
          var bidiTexts = data.bidiTexts;
          var str = '';

          for (var i = 0; i < bidiTexts.length; i++) {
            str += bidiTexts[i].str;
          }

          // Store the pageContent as a string.
          self.pageContents.push(str);

          self.extractTextPromises[pageIndex].resolve(pageIndex);
          if ((pageIndex + 1) < self.pdfPageSource.pages.length)
            extractPageText(pageIndex + 1);
        }
      );
    }
    extractPageText(0);
  },

  handleEvent: function(e) {
    if (this.state === null || e.type !== 'findagain') {
      this.dirtyMatch = true;
    }
    this.state = e.detail;
    this.updateUIState(FindStates.FIND_PENDING);

    this.firstPagePromise.then(function() {
      this.extractText();

      clearTimeout(this.findTimeout);
      if (e.type === 'find') {
        // Only trigger the find action after 250ms of silence.
        this.findTimeout = setTimeout(this.nextMatch.bind(this), 250);
      } else {
        this.nextMatch();
      }
    }.bind(this));
  },

  updatePage: function(idx) {
    var page = this.pdfPageSource.pages[idx];

    if (this.selected.pageIdx === idx) {
      // If the page is selected, scroll the page into view, which triggers
      // rendering the page, which adds the textLayer. Once the textLayer is
      // build, it will scroll onto the selected match.
      page.scrollIntoView();
    }

    if (page.textLayer) {
      page.textLayer.updateMatches();
    }
  },

  nextMatch: function() {
    var pages = this.pdfPageSource.pages;
    var previous = this.state.findPrevious;
    var numPages = this.pdfPageSource.pages.length;

    this.active = true;

    if (this.dirtyMatch) {
      // Need to recalculate the matches, reset everything.
      this.dirtyMatch = false;
      this.selected.pageIdx = this.selected.matchIdx = -1;
      this.offset.pageIdx = previous ? numPages - 1 : 0;
      this.offset.matchIdx = null;
      this.hadMatch = false;
      this.resumeCallback = null;
      this.resumePageIdx = null;
      this.pageMatches = [];
      var self = this;

      for (var i = 0; i < numPages; i++) {
        // Wipe out any previous highlighted matches.
        this.updatePage(i);

        // As soon as the text is extracted start finding the matches.
        if (!(i in this.pendingFindMatches)) {
          this.pendingFindMatches[i] = true;
          this.extractTextPromises[i].then(function(pageIdx) {
            delete self.pendingFindMatches[pageIdx];
            self.calcFindMatch(pageIdx);
          });
        }
      }
    }

    // If there's no query there's no point in searching.
    if (this.state.query === '') {
      this.updateUIState(FindStates.FIND_FOUND);
      return;
    }

    // If we're waiting on a page, we return since we can't do anything else.
    if (this.resumeCallback) {
      return;
    }

    var offset = this.offset;
    // If there's already a matchIdx that means we are iterating through a
    // page's matches.
    if (offset.matchIdx !== null) {
      var numPageMatches = this.pageMatches[offset.pageIdx].length;
      if ((!previous && offset.matchIdx + 1 < numPageMatches) ||
          (previous && offset.matchIdx > 0)) {
        // The simple case, we just have advance the matchIdx to select the next
        // match on the page.
        this.hadMatch = true;
        offset.matchIdx = previous ? offset.matchIdx - 1 : offset.matchIdx + 1;
        this.updateMatch(true);
        return;
      }
      // We went beyond the current page's matches, so we advance to the next
      // page.
      this.advanceOffsetPage(previous);
    }
    // Start searching through the page.
    this.nextPageMatch();
  },

  nextPageMatch: function() {
    if (this.resumePageIdx !== null)
      console.error('There can only be one pending page.');

    var matchesReady = function(matches) {
      var offset = this.offset;
      var numMatches = matches.length;
      var previous = this.state.findPrevious;
      if (numMatches) {
        // There were matches for the page, so initialize the matchIdx.
        this.hadMatch = true;
        offset.matchIdx = previous ? numMatches - 1 : 0;
        this.updateMatch(true);
      } else {
        // No matches attempt to search the next page.
        this.advanceOffsetPage(previous);
        if (offset.wrapped) {
          offset.matchIdx = null;
          if (!this.hadMatch) {
            // No point in wrapping there were no matches.
            this.updateMatch(false);
            return;
          }
        }
        // Search the next page.
        this.nextPageMatch();
      }
    }.bind(this);

    var pageIdx = this.offset.pageIdx;
    var pageMatches = this.pageMatches;
    if (!pageMatches[pageIdx]) {
      // The matches aren't ready setup a callback so we can be notified,
      // when they are ready.
      this.resumeCallback = function() {
        matchesReady(pageMatches[pageIdx]);
      };
      this.resumePageIdx = pageIdx;
      return;
    }
    // The matches are finished already.
    matchesReady(pageMatches[pageIdx]);
  },

  advanceOffsetPage: function(previous) {
    var offset = this.offset;
    var numPages = this.extractTextPromises.length;
    offset.pageIdx = previous ? offset.pageIdx - 1 : offset.pageIdx + 1;
    offset.matchIdx = null;
    if (offset.pageIdx >= numPages || offset.pageIdx < 0) {
      offset.pageIdx = previous ? numPages - 1 : 0;
      offset.wrapped = true;
      return;
    }
  },

  updateMatch: function(found) {
    var state = FindStates.FIND_NOTFOUND;
    var wrapped = this.offset.wrapped;
    this.offset.wrapped = false;
    if (found) {
      var previousPage = this.selected.pageIdx;
      this.selected.pageIdx = this.offset.pageIdx;
      this.selected.matchIdx = this.offset.matchIdx;
      state = wrapped ? FindStates.FIND_WRAPPED : FindStates.FIND_FOUND;
      // Update the currently selected page to wipe out any selected matches.
      if (previousPage !== -1 && previousPage !== this.selected.pageIdx) {
        this.updatePage(previousPage);
      }
    }
    this.updateUIState(state, this.state.findPrevious);
    if (this.selected.pageIdx !== -1) {
      this.updatePage(this.selected.pageIdx, true);
    }
  },

  updateUIState: function(state, previous) {
    if (this.integratedFind) {
      FirefoxCom.request('updateFindControlState',
                         {result: state, findPrevious: previous});
      return;
    }
    PDFFindBar.updateUIState(state, previous);
  }
};



var PDFHistory = {
  initialized: false,
  initialDestination: null,

  initialize: function pdfHistoryInitialize(fingerprint) {
    if (PDFJS.disableHistory || PDFView.isViewerEmbedded) {
      // The browsing history is only enabled when the viewer is standalone,
      // i.e. not when it is embedded in a web page.
      return;
    }
    this.initialized = true;
    this.reInitialized = false;
    this.allowHashChange = true;
    this.historyUnlocked = true;

    this.previousHash = window.location.hash.substring(1);
    this.currentBookmark = '';
    this.currentPage = 0;
    this.updatePreviousBookmark = false;
    this.previousBookmark = '';
    this.previousPage = 0;
    this.nextHashParam = '';

    this.fingerprint = fingerprint;
    this.currentUid = this.uid = 0;
    this.current = {};

    var state = window.history.state;
    if (this._isStateObjectDefined(state)) {
      // This corresponds to navigating back to the document
      // from another page in the browser history.
      if (state.target.dest) {
        this.initialDestination = state.target.dest;
      } else {
        PDFView.initialBookmark = state.target.hash;
      }
      this.currentUid = state.uid;
      this.uid = state.uid + 1;
      this.current = state.target;
    } else {
      // This corresponds to the loading of a new document.
      if (state && state.fingerprint &&
          this.fingerprint !== state.fingerprint) {
        // Reinitialize the browsing history when a new document
        // is opened in the web viewer.
        this.reInitialized = true;
      }
      this._pushOrReplaceState({ fingerprint: this.fingerprint }, true);
    }

    var self = this;
    window.addEventListener('popstate', function pdfHistoryPopstate(evt) {
      evt.preventDefault();
      evt.stopPropagation();

      if (!self.historyUnlocked) {
        return;
      }
      if (evt.state) {
        // Move back/forward in the history.
        self._goTo(evt.state);
      } else {
        // Handle the user modifying the hash of a loaded document.
        self.previousHash = window.location.hash.substring(1);

        // If the history is empty when the hash changes,
        // update the previous entry in the browser history.
        if (self.uid === 0) {
          var previousParams = (self.previousHash && self.currentBookmark &&
                                self.previousHash !== self.currentBookmark) ?
            { hash: self.currentBookmark, page: self.currentPage } :
            { page: 1 };
          self.historyUnlocked = false;
          self.allowHashChange = false;
          window.history.back();
          self._pushToHistory(previousParams, false, true);
          window.history.forward();
          self.historyUnlocked = true;
        }
        self._pushToHistory({ hash: self.previousHash }, false, true);
        self._updatePreviousBookmark();
      }
    }, false);

    function pdfHistoryBeforeUnload() {
      var previousParams = self._getPreviousParams(null, true);
      if (previousParams) {
        var replacePrevious = (!self.current.dest &&
                               self.current.hash !== self.previousHash);
        self._pushToHistory(previousParams, false, replacePrevious);
        self._updatePreviousBookmark();
      }
      // Remove the event listener when navigating away from the document,
      // since 'beforeunload' prevents Firefox from caching the document.
      window.removeEventListener('beforeunload', pdfHistoryBeforeUnload, false);
    }
    window.addEventListener('beforeunload', pdfHistoryBeforeUnload, false);

    window.addEventListener('pageshow', function pdfHistoryPageShow(evt) {
      // If the entire viewer (including the PDF file) is cached in the browser,
      // we need to reattach the 'beforeunload' event listener since
      // the 'DOMContentLoaded' event is not fired on 'pageshow'.
      window.addEventListener('beforeunload', pdfHistoryBeforeUnload, false);
    }, false);
  },

  _isStateObjectDefined: function pdfHistory_isStateObjectDefined(state) {
    return (state && state.uid >= 0 &&
            state.fingerprint && this.fingerprint === state.fingerprint &&
            state.target && state.target.hash) ? true : false;
  },

  _pushOrReplaceState: function pdfHistory_pushOrReplaceState(stateObj,
                                                              replace) {
    if (replace) {
      window.history.replaceState(stateObj, '', document.URL);
    } else {
      window.history.pushState(stateObj, '', document.URL);
    }
  },

  get isHashChangeUnlocked() {
    if (!this.initialized) {
      return true;
    }
    // If the current hash changes when moving back/forward in the history,
    // this will trigger a 'popstate' event *as well* as a 'hashchange' event.
    // Since the hash generally won't correspond to the exact the position
    // stored in the history's state object, triggering the 'hashchange' event
    // can thus corrupt the browser history.
    //
    // When the hash changes during a 'popstate' event, we *only* prevent the
    // first 'hashchange' event and immediately reset allowHashChange.
    // If it is not reset, the user would not be able to change the hash.

    var temp = this.allowHashChange;
    this.allowHashChange = true;
    return temp;
  },

  _updatePreviousBookmark: function pdfHistory_updatePreviousBookmark() {
    if (this.updatePreviousBookmark &&
        this.currentBookmark && this.currentPage) {
      this.previousBookmark = this.currentBookmark;
      this.previousPage = this.currentPage;
      this.updatePreviousBookmark = false;
    }
  },

  updateCurrentBookmark: function pdfHistoryUpdateCurrentBookmark(bookmark,
                                                                  pageNum) {
    if (this.initialized) {
      this.currentBookmark = bookmark.substring(1);
      this.currentPage = pageNum | 0;
      this._updatePreviousBookmark();
    }
  },

  updateNextHashParam: function pdfHistoryUpdateNextHashParam(param) {
    if (this.initialized) {
      this.nextHashParam = param;
    }
  },

  push: function pdfHistoryPush(params, isInitialBookmark) {
    if (!(this.initialized && this.historyUnlocked)) {
      return;
    }
    if (params.dest && !params.hash) {
      params.hash = (this.current.hash && this.current.dest &&
                     this.current.dest === params.dest) ?
        this.current.hash :
        PDFView.getDestinationHash(params.dest).split('#')[1];
    }
    if (params.page) {
      params.page |= 0;
    }
    if (isInitialBookmark) {
      var target = window.history.state.target;
      if (!target) {
        // Invoked when the user specifies an initial bookmark,
        // thus setting PDFView.initialBookmark, when the document is loaded.
        this._pushToHistory(params, false);
        this.previousHash = window.location.hash.substring(1);
      }
      this.updatePreviousBookmark = this.nextHashParam ? false : true;
      if (target) {
        // If the current document is reloaded,
        // avoid creating duplicate entries in the history.
        this._updatePreviousBookmark();
      }
      return;
    }
    if (this.nextHashParam) {
      if (this.nextHashParam === params.hash) {
        this.nextHashParam = null;
        this.updatePreviousBookmark = true;
        return;
      } else {
        this.nextHashParam = null;
      }
    }

    if (params.hash) {
      if (this.current.hash) {
        if (this.current.hash !== params.hash) {
          this._pushToHistory(params, true);
        } else {
          if (!this.current.page && params.page) {
            this._pushToHistory(params, false, true);
          }
          this.updatePreviousBookmark = true;
        }
      } else {
        this._pushToHistory(params, true);
      }
    } else if (this.current.page && params.page &&
               this.current.page !== params.page) {
      this._pushToHistory(params, true);
    }
  },

  _getPreviousParams: function pdfHistory_getPreviousParams(onlyCheckPage,
                                                            beforeUnload) {
    if (!(this.currentBookmark && this.currentPage)) {
      return null;
    } else if (this.updatePreviousBookmark) {
      this.updatePreviousBookmark = false;
    }
    if (this.uid > 0 && !(this.previousBookmark && this.previousPage)) {
      // Prevent the history from getting stuck in the current state,
      // effectively preventing the user from going back/forward in the history.
      //
      // This happens if the current position in the document didn't change when
      // the history was previously updated. The reasons for this are either:
      // 1. The current zoom value is such that the document does not need to,
      //    or cannot, be scrolled to display the destination.
      // 2. The previous destination is broken, and doesn't actally point to a
      //    position within the document.
      //    (This is either due to a bad PDF generator, or the user making a
      //     mistake when entering a destination in the hash parameters.)
      return null;
    }
    if ((!this.current.dest && !onlyCheckPage) || beforeUnload) {
      if (this.previousBookmark === this.currentBookmark) {
        return null;
      }
    } else if (this.current.page || onlyCheckPage) {
      if (this.previousPage === this.currentPage) {
        return null;
      }
    } else {
      return null;
    }
    var params = { hash: this.currentBookmark, page: this.currentPage };
    if (PresentationMode.active) {
      params.hash = null;
    }
    return params;
  },

  _stateObj: function pdfHistory_stateObj(params) {
    return { fingerprint: this.fingerprint, uid: this.uid, target: params };
  },

  _pushToHistory: function pdfHistory_pushToHistory(params,
                                                    addPrevious, overwrite) {
    if (!this.initialized) {
      return;
    }
    if (!params.hash && params.page) {
      params.hash = ('page=' + params.page);
    }
    if (addPrevious && !overwrite) {
      var previousParams = this._getPreviousParams();
      if (previousParams) {
        var replacePrevious = (!this.current.dest &&
                               this.current.hash !== this.previousHash);
        this._pushToHistory(previousParams, false, replacePrevious);
      }
    }
    this._pushOrReplaceState(this._stateObj(params),
                             (overwrite || this.uid === 0));
    this.currentUid = this.uid++;
    this.current = params;
    this.updatePreviousBookmark = true;
  },

  _goTo: function pdfHistory_goTo(state) {
    if (!(this.initialized && this.historyUnlocked &&
          this._isStateObjectDefined(state))) {
      return;
    }
    if (!this.reInitialized && state.uid < this.currentUid) {
      var previousParams = this._getPreviousParams(true);
      if (previousParams) {
        this._pushToHistory(this.current, false);
        this._pushToHistory(previousParams, false);
        this.currentUid = state.uid;
        window.history.back();
        return;
      }
    }
    this.historyUnlocked = false;

    if (state.target.dest) {
      PDFView.navigateTo(state.target.dest);
    } else {
      PDFView.setHash(state.target.hash);
    }
    this.currentUid = state.uid;
    if (state.uid > this.uid) {
      this.uid = state.uid;
    }
    this.current = state.target;
    this.updatePreviousBookmark = true;

    var currentHash = window.location.hash.substring(1);
    if (this.previousHash !== currentHash) {
      this.allowHashChange = false;
    }
    this.previousHash = currentHash;

    this.historyUnlocked = true;
  },

  back: function pdfHistoryBack() {
    this.go(-1);
  },

  forward: function pdfHistoryForward() {
    this.go(1);
  },

  go: function pdfHistoryGo(direction) {
    if (this.initialized && this.historyUnlocked) {
      var state = window.history.state;
      if (direction === -1 && state && state.uid > 0) {
        window.history.back();
      } else if (direction === 1 && state && state.uid < (this.uid - 1)) {
        window.history.forward();
      }
    }
  }
};


var SecondaryToolbar = {
  opened: false,
  previousContainerHeight: null,
  newContainerHeight: null,

  initialize: function secondaryToolbarInitialize(options) {
    this.toolbar = options.toolbar;
    this.presentationMode = options.presentationMode;
    this.buttonContainer = this.toolbar.firstElementChild;

    // Define the toolbar buttons.
    this.toggleButton = options.toggleButton;
    this.presentationModeButton = options.presentationModeButton;
    this.openFile = options.openFile;
    this.print = options.print;
    this.download = options.download;
    this.firstPage = options.firstPage;
    this.lastPage = options.lastPage;
    this.pageRotateCw = options.pageRotateCw;
    this.pageRotateCcw = options.pageRotateCcw;

    // Attach the event listeners.
    var elements = [
      { element: this.toggleButton, handler: this.toggle },
      { element: this.presentationModeButton,
        handler: this.presentationModeClick },
      { element: this.openFile, handler: this.openFileClick },
      { element: this.print, handler: this.printClick },
      { element: this.download, handler: this.downloadClick },
      { element: this.firstPage, handler: this.firstPageClick },
      { element: this.lastPage, handler: this.lastPageClick },
      { element: this.pageRotateCw, handler: this.pageRotateCwClick },
      { element: this.pageRotateCcw, handler: this.pageRotateCcwClick }
    ];

    for (var item in elements) {
      var element = elements[item].element;
      if (element) {
        element.addEventListener('click', elements[item].handler.bind(this));
      }
    }
  },

  // Event handling functions.
  presentationModeClick: function secondaryToolbarPresentationModeClick(evt) {
    this.presentationMode.request();
    this.close();
  },

  openFileClick: function secondaryToolbarOpenFileClick(evt) {
    document.getElementById('fileInput').click();
    this.close(evt.target);
  },

  printClick: function secondaryToolbarPrintClick(evt) {
    window.print();
    this.close(evt.target);
  },

  downloadClick: function secondaryToolbarDownloadClick(evt) {
    PDFView.download();
    this.close(evt.target);
  },

  firstPageClick: function secondaryToolbarFirstPageClick(evt) {
    PDFView.page = 1;
  },

  lastPageClick: function secondaryToolbarLastPageClick(evt) {
    PDFView.page = PDFView.pdfDocument.numPages;
  },

  pageRotateCwClick: function secondaryToolbarPageRotateCwClick(evt) {
    PDFView.rotatePages(90);
  },

  pageRotateCcwClick: function secondaryToolbarPageRotateCcwClick(evt) {
    PDFView.rotatePages(-90);
  },

  // Misc. functions for interacting with the toolbar.
  setMaxHeight: function secondaryToolbarSetMaxHeight(container) {
    if (!container || !this.buttonContainer) {
      return;
    }
    this.newContainerHeight = container.clientHeight;
    if (this.previousContainerHeight === this.newContainerHeight) {
      return;
    }
    this.buttonContainer.setAttribute('style',
      'max-height: ' + (this.newContainerHeight - SCROLLBAR_PADDING) + 'px;');
    this.previousContainerHeight = this.newContainerHeight;
  },

  open: function secondaryToolbarOpen() {
    if (this.opened) {
      return;
    }
    this.opened = true;
    this.toggleButton.classList.add('toggled');
    this.toolbar.classList.remove('hidden');
  },

  close: function secondaryToolbarClose(target) {
    if (!this.opened) {
      return;
    } else if (target && !this.toolbar.contains(target)) {
      return;
    }
    this.opened = false;
    this.toolbar.classList.add('hidden');
    this.toggleButton.classList.remove('toggled');
  },

  toggle: function secondaryToolbarToggle() {
    if (this.opened) {
      this.close();
    } else {
      this.open();
    }
  }
};


var PasswordPrompt = {
  visible: false,
  updatePassword: null,
  reason: null,
  overlayContainer: null,
  passwordField: null,
  passwordText: null,
  passwordSubmit: null,
  passwordCancel: null,

  initialize: function secondaryToolbarInitialize(options) {
    this.overlayContainer = options.overlayContainer;
    this.passwordField = options.passwordField;
    this.passwordText = options.passwordText;
    this.passwordSubmit = options.passwordSubmit;
    this.passwordCancel = options.passwordCancel;

    // Attach the event listeners.
    this.passwordSubmit.addEventListener('click',
      this.verifyPassword.bind(this));

    this.passwordCancel.addEventListener('click', this.hide.bind(this));

    this.passwordField.addEventListener('keydown',
      function (e) {
        if (e.keyCode === 13) { // Enter key
          this.verifyPassword();
        }
      }.bind(this));

    this.overlayContainer.addEventListener('keydown',
      function (e) {
        if (e.keyCode === 27) { // Esc key
          this.hide();
        }
      }.bind(this));
  },

  show: function passwordPromptShow() {
    if (this.visible) {
      return;
    }
    this.visible = true;
    this.overlayContainer.classList.remove('hidden');
    this.passwordField.focus();

    var promptString = mozL10n.get('password_label', null,
      'Enter the password to open this PDF file.');

    if (this.reason === PDFJS.PasswordResponses.INCORRECT_PASSWORD) {
      promptString = mozL10n.get('password_invalid', null,
        'Invalid password. Please try again.');
    }

    this.passwordText.textContent = promptString;
  },

  hide: function passwordPromptClose() {
    if (!this.visible) {
      return;
    }
    this.visible = false;
    this.passwordField.value = '';
    this.overlayContainer.classList.add('hidden');
  },

  verifyPassword: function passwordPromptVerifyPassword() {
    var password = this.passwordField.value;
    if (password && password.length > 0) {
      this.hide();
      return this.updatePassword(password);
    }
  }
};


var DELAY_BEFORE_HIDING_CONTROLS = 3000; // in ms
var SELECTOR = 'presentationControls';

var PresentationMode = {
  active: false,
  args: null,
  contextMenuOpen: false,
  prevCoords: { x: null, y: null },

  initialize: function presentationModeInitialize(options) {
    this.container = options.container;
    this.secondaryToolbar = options.secondaryToolbar;

    this.viewer = this.container.firstElementChild;

    this.firstPage = options.firstPage;
    this.lastPage = options.lastPage;
    this.pageRotateCw = options.pageRotateCw;
    this.pageRotateCcw = options.pageRotateCcw;

    this.firstPage.addEventListener('click', function() {
      this.contextMenuOpen = false;
      this.secondaryToolbar.firstPageClick();
    }.bind(this));
    this.lastPage.addEventListener('click', function() {
      this.contextMenuOpen = false;
      this.secondaryToolbar.lastPageClick();
    }.bind(this));

    this.pageRotateCw.addEventListener('click', function() {
      this.contextMenuOpen = false;
      this.secondaryToolbar.pageRotateCwClick();
    }.bind(this));
    this.pageRotateCcw.addEventListener('click', function() {
      this.contextMenuOpen = false;
      this.secondaryToolbar.pageRotateCcwClick();
    }.bind(this));
  },

  get isFullscreen() {
    return (document.fullscreenElement ||
            document.mozFullScreen ||
            document.webkitIsFullScreen ||
            document.msFullscreenElement);
  },

  request: function presentationModeRequest() {
    if (!PDFView.supportsFullscreen || this.isFullscreen ||
        !this.viewer.hasChildNodes()) {
      return false;
    }

    if (this.container.requestFullscreen) {
      this.container.requestFullscreen();
    } else if (this.container.mozRequestFullScreen) {
      this.container.mozRequestFullScreen();
    } else if (this.container.webkitRequestFullScreen) {
      this.container.webkitRequestFullScreen(Element.ALLOW_KEYBOARD_INPUT);
    } else if (this.container.msRequestFullscreen) {
      this.container.msRequestFullscreen();
    } else {
      return false;
    }

    this.args = {
      page: PDFView.page,
      previousScale: PDFView.currentScaleValue
    };

    return true;
  },

  enter: function presentationModeEnter() {
    this.active = true;

    PDFView.page = this.args.page;
    PDFView.setScale('page-fit', true);

    window.addEventListener('mousemove', this.mouseMove, false);
    window.addEventListener('mousedown', this.mouseDown, false);
    window.addEventListener('contextmenu', this.contextMenu, false);

    this.showControls();
    this.contextMenuOpen = false;
    this.container.setAttribute('contextmenu', 'viewerContextMenu');
  },

  exit: function presentationModeExit() {
    this.active = false;

    var page = PDFView.page;
    PDFView.setScale(this.args.previousScale);
    PDFView.page = page;

    window.removeEventListener('mousemove', this.mouseMove, false);
    window.removeEventListener('mousedown', this.mouseDown, false);
    window.removeEventListener('contextmenu', this.contextMenu, false);

    this.hideControls();
    this.args = null;
    PDFView.clearMouseScrollState();
    this.container.removeAttribute('contextmenu');
    this.contextMenuOpen = false;

    // Ensure that the thumbnail of the current page is visible
    // when exiting presentation mode.
    scrollIntoView(document.getElementById('thumbnailContainer' + page));
  },

  showControls: function presentationModeShowControls() {
    if (this.controlsTimeout) {
      clearTimeout(this.controlsTimeout);
    } else {
      this.container.classList.add(SELECTOR);
    }
    this.controlsTimeout = setTimeout(function hideControlsTimeout() {
      this.container.classList.remove(SELECTOR);
      delete this.controlsTimeout;
    }.bind(this), DELAY_BEFORE_HIDING_CONTROLS);
  },

  hideControls: function presentationModeHideControls() {
    if (!this.controlsTimeout) {
      return;
    }
    this.container.classList.remove(SELECTOR);
    clearTimeout(this.controlsTimeout);
    delete this.controlsTimeout;
  },

  mouseMove: function presentationModeMouseMove(evt) {
    // Workaround for a bug in WebKit browsers that causes the 'mousemove' event
    // to be fired when the cursor is changed. For details, see:
    // http://code.google.com/p/chromium/issues/detail?id=103041.

    var currCoords = { x: evt.clientX, y: evt.clientY };
    var prevCoords = PresentationMode.prevCoords;
    PresentationMode.prevCoords = currCoords;

    if (currCoords.x === prevCoords.x && currCoords.y === prevCoords.y) {
      return;
    }
    PresentationMode.showControls();
  },

  mouseDown: function presentationModeMouseDown(evt) {
    var self = PresentationMode;
    if (self.contextMenuOpen) {
      self.contextMenuOpen = false;
      evt.preventDefault();
      return;
    }

    if (evt.button === 0) {
      // Enable clicking of links in presentation mode. Please note:
      // Only links pointing to destinations in the current PDF document work.
      var isInternalLink = (evt.target.href &&
                            evt.target.classList.contains('internalLink'));
      if (!isInternalLink) {
        // Unless an internal link was clicked, advance one page.
        evt.preventDefault();
        PDFView.page += (evt.shiftKey ? -1 : 1);
      }
    }
  },

  contextMenu: function presentationModeContextMenu(evt) {
    PresentationMode.contextMenuOpen = true;
  }
};

(function presentationModeClosure() {
  function presentationModeChange(e) {
    if (PresentationMode.isFullscreen) {
      PresentationMode.enter();
    } else {
      PresentationMode.exit();
    }
  }

  window.addEventListener('fullscreenchange', presentationModeChange, false);
  window.addEventListener('mozfullscreenchange', presentationModeChange, false);
  window.addEventListener('webkitfullscreenchange', presentationModeChange,
                          false);
  window.addEventListener('MSFullscreenChange', presentationModeChange, false);
})();


var PDFView = {
  pages: [],
  thumbnails: [],
  currentScale: UNKNOWN_SCALE,
  currentScaleValue: null,
  initialBookmark: document.location.hash.substring(1),
  container: null,
  thumbnailContainer: null,
  initialized: false,
  fellback: false,
  pdfDocument: null,
  sidebarOpen: false,
  pageViewScroll: null,
  thumbnailViewScroll: null,
  pageRotation: 0,
  mouseScrollTimeStamp: 0,
  mouseScrollDelta: 0,
  lastScroll: 0,
  previousPageNumber: 1,
  isViewerEmbedded: (window.parent !== window),
  idleTimeout: null,

  // called once when the document is loaded
  initialize: function pdfViewInitialize() {
    var self = this;
    var container = this.container = document.getElementById('viewerContainer');
    this.pageViewScroll = {};
    this.watchScroll(container, this.pageViewScroll, updateViewarea);

    var thumbnailContainer = this.thumbnailContainer =
                             document.getElementById('thumbnailView');
    this.thumbnailViewScroll = {};
    this.watchScroll(thumbnailContainer, this.thumbnailViewScroll,
                     this.renderHighestPriority.bind(this));

    PDFFindBar.initialize({
      bar: document.getElementById('findbar'),
      toggleButton: document.getElementById('viewFind'),
      findField: document.getElementById('findInput'),
      highlightAllCheckbox: document.getElementById('findHighlightAll'),
      caseSensitiveCheckbox: document.getElementById('findMatchCase'),
      findMsg: document.getElementById('findMsg'),
      findStatusIcon: document.getElementById('findStatusIcon'),
      findPreviousButton: document.getElementById('findPrevious'),
      findNextButton: document.getElementById('findNext')
    });

    PDFFindController.initialize({
      pdfPageSource: this,
      integratedFind: this.supportsIntegratedFind
    });

    SecondaryToolbar.initialize({
      toolbar: document.getElementById('secondaryToolbar'),
      presentationMode: PresentationMode,
      toggleButton: document.getElementById('secondaryToolbarToggle'),
      presentationModeButton:
        document.getElementById('secondaryPresentationMode'),
      openFile: document.getElementById('secondaryOpenFile'),
      print: document.getElementById('secondaryPrint'),
      download: document.getElementById('secondaryDownload'),
      firstPage: document.getElementById('firstPage'),
      lastPage: document.getElementById('lastPage'),
      pageRotateCw: document.getElementById('pageRotateCw'),
      pageRotateCcw: document.getElementById('pageRotateCcw')
    });

    PasswordPrompt.initialize({
      overlayContainer: document.getElementById('overlayContainer'),
      passwordField: document.getElementById('password'),
      passwordText: document.getElementById('passwordText'),
      passwordSubmit: document.getElementById('passwordSubmit'),
      passwordCancel: document.getElementById('passwordCancel')
    });

    PresentationMode.initialize({
      container: container,
      secondaryToolbar: SecondaryToolbar,
      firstPage: document.getElementById('contextFirstPage'),
      lastPage: document.getElementById('contextLastPage'),
      pageRotateCw: document.getElementById('contextPageRotateCw'),
      pageRotateCcw: document.getElementById('contextPageRotateCcw')
    });

    this.initialized = true;
    container.addEventListener('scroll', function() {
      self.lastScroll = Date.now();
    }, false);
  },

  getPage: function pdfViewGetPage(n) {
    return this.pdfDocument.getPage(n);
  },

  // Helper function to keep track whether a div was scrolled up or down and
  // then call a callback.
  watchScroll: function pdfViewWatchScroll(viewAreaElement, state, callback) {
    state.down = true;
    state.lastY = viewAreaElement.scrollTop;
    viewAreaElement.addEventListener('scroll', function webViewerScroll(evt) {
      var currentY = viewAreaElement.scrollTop;
      var lastY = state.lastY;
      if (currentY > lastY)
        state.down = true;
      else if (currentY < lastY)
        state.down = false;
      // else do nothing and use previous value
      state.lastY = currentY;
      callback();
    }, true);
  },

  setScale: function pdfViewSetScale(value, resetAutoSettings, noScroll) {
    if (value === 'custom') {
      return;
    }
    var pages = this.pages;
    var currentPage = pages[this.page - 1];
    var number = parseFloat(value);
    var scale;

    if (number > 0) {
      scale = number;
      resetAutoSettings = true;
    } else {
      if (!currentPage) {
        return;
      }
      var pageWidthScale = (this.container.clientWidth - SCROLLBAR_PADDING) /
                            currentPage.width * currentPage.scale;
      var pageHeightScale = (this.container.clientHeight - VERTICAL_PADDING) /
                             currentPage.height * currentPage.scale;
      switch (value) {
        case 'page-actual':
          scale = 1;
          break;
        case 'page-width':
          scale = pageWidthScale;
          break;
        case 'page-height':
          scale = pageHeightScale;
          break;
        case 'page-fit':
          scale = Math.min(pageWidthScale, pageHeightScale);
          break;
        case 'auto':
          scale = Math.min(MAX_AUTO_SCALE, pageWidthScale);
          break;
        default:
          console.error('pdfViewSetScale: \'' + value +
                        '\' is an unknown zoom value.');
          return;
      }
    }
    this.currentScaleValue = value;

    if (scale === this.currentScale) {
      return;
    }
    for (var i = 0, ii = pages.length; i < ii; i++) {
      pages[i].update(scale);
    }
    this.currentScale = scale;

    if (!noScroll) {
      currentPage.scrollIntoView();
    }

    var event = document.createEvent('UIEvents');
    event.initUIEvent('scalechange', false, false, window, 0);
    event.scale = scale;
    event.resetAutoSettings = resetAutoSettings;
    window.dispatchEvent(event);

    if (!number) {
      selectScaleOption(value);
    }
  },

  zoomIn: function pdfViewZoomIn(ticks) {
    var newScale = this.currentScale;
    do {
      newScale = (newScale * DEFAULT_SCALE_DELTA).toFixed(2);
      newScale = Math.ceil(newScale * 10) / 10;
      newScale = Math.min(MAX_SCALE, newScale);
    } while (--ticks && newScale < MAX_SCALE);
    this.setScale(newScale, true);
  },

  zoomOut: function pdfViewZoomOut(ticks) {
    var newScale = this.currentScale;
    do {
      newScale = (newScale / DEFAULT_SCALE_DELTA).toFixed(2);
      newScale = Math.floor(newScale * 10) / 10;
      newScale = Math.max(MIN_SCALE, newScale);
    } while (--ticks && newScale > MIN_SCALE);
    this.setScale(newScale, true);
  },

  set page(val) {
    var pages = this.pages;
    var input = document.getElementById('pageNumber');
    var event = document.createEvent('UIEvents');
    event.initUIEvent('pagechange', false, false, window, 0);

    if (!(0 < val && val <= pages.length)) {
      this.previousPageNumber = val;
      event.pageNumber = this.page;
      window.dispatchEvent(event);
      return;
    }

    pages[val - 1].updateStats();
    this.previousPageNumber = currentPageNumber;
    currentPageNumber = val;
    event.pageNumber = val;
    window.dispatchEvent(event);

    // checking if the this.page was called from the updateViewarea function:
    // avoiding the creation of two "set page" method (internal and public)
    if (updateViewarea.inProgress)
      return;

    // Avoid scrolling the first page during loading
    if (this.loading && val == 1)
      return;

    pages[val - 1].scrollIntoView();
  },

  get page() {
    return currentPageNumber;
  },

  get supportsPrinting() {
    var canvas = document.createElement('canvas');
    var value = 'mozPrintCallback' in canvas;
    // shadow
    Object.defineProperty(this, 'supportsPrinting', { value: value,
                                                      enumerable: true,
                                                      configurable: true,
                                                      writable: false });
    return value;
  },

  get supportsFullscreen() {
    var doc = document.documentElement;
    var support = doc.requestFullscreen || doc.mozRequestFullScreen ||
                  doc.webkitRequestFullScreen || doc.msRequestFullscreen;

    if (document.fullscreenEnabled === false ||
        document.mozFullScreenEnabled === false ||
        document.webkitFullscreenEnabled === false ||
        document.msFullscreenEnabled === false) {
      support = false;
    } else if (this.isViewerEmbedded) {
      // Need to check if the viewer is embedded as well, to prevent issues with
      // presentation mode when the viewer is embedded in '<object>' tags.
      support = false;
    }

    Object.defineProperty(this, 'supportsFullscreen', { value: support,
                                                        enumerable: true,
                                                        configurable: true,
                                                        writable: false });
    return support;
  },

  get supportsIntegratedFind() {
    var support = false;
    Object.defineProperty(this, 'supportsIntegratedFind', { value: support,
                                                            enumerable: true,
                                                            configurable: true,
                                                            writable: false });
    return support;
  },

  get supportsDocumentFonts() {
    var support = true;
    Object.defineProperty(this, 'supportsDocumentFonts', { value: support,
                                                           enumerable: true,
                                                           configurable: true,
                                                           writable: false });
    return support;
  },

  get supportsDocumentColors() {
    var support = true;
    Object.defineProperty(this, 'supportsDocumentColors', { value: support,
                                                            enumerable: true,
                                                            configurable: true,
                                                            writable: false });
    return support;
  },

  get loadingBar() {
    var bar = new ProgressBar('#loadingBar', {});
    Object.defineProperty(this, 'loadingBar', { value: bar,
                                                enumerable: true,
                                                configurable: true,
                                                writable: false });
    return bar;
  },

  get isHorizontalScrollbarEnabled() {
    return (PresentationMode.active ? false :
            (this.container.scrollWidth > this.container.clientWidth));
  },

  initPassiveLoading: function pdfViewInitPassiveLoading() {
    var pdfDataRangeTransport = {
      rangeListeners: [],
      progressListeners: [],

      addRangeListener: function PdfDataRangeTransport_addRangeListener(
                                   listener) {
        this.rangeListeners.push(listener);
      },

      addProgressListener: function PdfDataRangeTransport_addProgressListener(
                                      listener) {
        this.progressListeners.push(listener);
      },

      onDataRange: function PdfDataRangeTransport_onDataRange(begin, chunk) {
        var listeners = this.rangeListeners;
        for (var i = 0, n = listeners.length; i < n; ++i) {
          listeners[i](begin, chunk);
        }
      },

      onDataProgress: function PdfDataRangeTransport_onDataProgress(loaded) {
        var listeners = this.progressListeners;
        for (var i = 0, n = listeners.length; i < n; ++i) {
          listeners[i](loaded);
        }
      },

      requestDataRange: function PdfDataRangeTransport_requestDataRange(
                                  begin, end) {
        FirefoxCom.request('requestDataRange', { begin: begin, end: end });
      }
    };

    window.addEventListener('message', function windowMessage(e) {
      var args = e.data;

      if (typeof args !== 'object' || !('pdfjsLoadAction' in args))
        return;
      switch (args.pdfjsLoadAction) {
        case 'supportsRangedLoading':
          PDFView.open(args.pdfUrl, 0, undefined, pdfDataRangeTransport, {
            length: args.length,
            initialData: args.data
          });
          break;
        case 'range':
          pdfDataRangeTransport.onDataRange(args.begin, args.chunk);
          break;
        case 'rangeProgress':
          pdfDataRangeTransport.onDataProgress(args.loaded);
          break;
        case 'progress':
          PDFView.progress(args.loaded / args.total);
          break;
        case 'complete':
          if (!args.data) {
            PDFView.error(mozL10n.get('loading_error', null,
                          'An error occurred while loading the PDF.'), e);
            break;
          }
          PDFView.open(args.data, 0);
          break;
      }
    });
    FirefoxCom.requestSync('initPassiveLoading', null);
  },

  setTitleUsingUrl: function pdfViewSetTitleUsingUrl(url) {
    this.url = url;
    try {
      this.setTitle(decodeURIComponent(getFileName(url)) || url);
    } catch (e) {
      // decodeURIComponent may throw URIError,
      // fall back to using the unprocessed url in that case
      this.setTitle(url);
    }
  },

  setTitle: function pdfViewSetTitle(title) {
    document.title = title;
  },

  // TODO(mack): This function signature should really be pdfViewOpen(url, args)
  open: function pdfViewOpen(url, scale, password,
                             pdfDataRangeTransport, args) {
    var parameters = {password: password};
    if (typeof url === 'string') { // URL
      this.setTitleUsingUrl(url);
      parameters.url = url;
    } else if (url && 'byteLength' in url) { // ArrayBuffer
      parameters.data = url;
    }
    if (args) {
      for (var prop in args) {
        parameters[prop] = args[prop];
      }
    }

    this.pdfDocument = null;
    var self = this;
    self.loading = true;
    var passwordNeeded = function passwordNeeded(updatePassword, reason) {
      PasswordPrompt.updatePassword = updatePassword;
      PasswordPrompt.reason = reason;
      PasswordPrompt.show();
    };

    function getDocumentProgress(progressData) {
      self.progress(progressData.loaded / progressData.total);
    }

    PDFJS.getDocument(parameters, pdfDataRangeTransport, passwordNeeded,
                      getDocumentProgress).then(
      function getDocumentCallback(pdfDocument) {
        self.load(pdfDocument, scale);
        self.loading = false;
      },
      function getDocumentError(message, exception) {
        var loadingErrorMessage = mozL10n.get('loading_error', null,
          'An error occurred while loading the PDF.');

        if (exception && exception.name === 'InvalidPDFException') {
          // change error message also for other builds
          var loadingErrorMessage = mozL10n.get('invalid_file_error', null,
                                        'Invalid or corrupted PDF file.');
        }

        if (exception && exception.name === 'MissingPDFException') {
          // special message for missing PDF's
          var loadingErrorMessage = mozL10n.get('missing_file_error', null,
                                        'Missing PDF file.');

        }

        var moreInfo = {
          message: message
        };
        self.error(loadingErrorMessage, moreInfo);
        self.loading = false;
      }
    );
  },

  download: function pdfViewDownload() {
    function noData() {
      downloadManager.downloadUrl(url, filename);
    }

    var url = this.url.split('#')[0];
    var filename = getPDFFileNameFromURL(url);
    var downloadManager = new DownloadManager();
    downloadManager.onerror = function (err) {
      // This error won't really be helpful because it's likely the
      // fallback won't work either (or is already open).
      PDFView.error('PDF failed to download.');
    };

    if (!this.pdfDocument) { // the PDF is not ready yet
      noData();
      return;
    }

    this.pdfDocument.getData().then(
      function getDataSuccess(data) {
        var blob = PDFJS.createBlob(data, 'application/pdf');
        downloadManager.download(blob, url, filename);
      },
      noData // Error occurred try downloading with just the url.
    ).then(null, noData);
  },

  fallback: function pdfViewFallback() {
    return;
  },

  navigateTo: function pdfViewNavigateTo(dest) {
    var destString = '';
    var self = this;

    var goToDestination = function(destRef) {
      self.pendingRefStr = null;
      // dest array looks like that: <page-ref> </XYZ|FitXXX> <args..>
      var pageNumber = destRef instanceof Object ?
        self.pagesRefMap[destRef.num + ' ' + destRef.gen + ' R'] :
        (destRef + 1);
      if (pageNumber) {
        if (pageNumber > self.pages.length) {
          pageNumber = self.pages.length;
        }
        var currentPage = self.pages[pageNumber - 1];
        currentPage.scrollIntoView(dest);

        // Update the browsing history.
        PDFHistory.push({ dest: dest, hash: destString, page: pageNumber });
      } else {
        self.pdfDocument.getPageIndex(destRef).then(function (pageIndex) {
          var pageNum = pageIndex + 1;
          self.pagesRefMap[destRef.num + ' ' + destRef.gen + ' R'] = pageNum;
          goToDestination(destRef);
        });
      }
    };

    this.destinationsPromise.then(function() {
      if (typeof dest === 'string') {
        destString = dest;
        dest = self.destinations[dest];
      }
      if (!(dest instanceof Array)) {
        return; // invalid destination
      }
      goToDestination(dest[0]);
    });
  },

  getDestinationHash: function pdfViewGetDestinationHash(dest) {
    if (typeof dest === 'string')
      return PDFView.getAnchorUrl('#' + escape(dest));
    if (dest instanceof Array) {
      var destRef = dest[0]; // see navigateTo method for dest format
      var pageNumber = destRef instanceof Object ?
        this.pagesRefMap[destRef.num + ' ' + destRef.gen + ' R'] :
        (destRef + 1);
      if (pageNumber) {
        var pdfOpenParams = PDFView.getAnchorUrl('#page=' + pageNumber);
        var destKind = dest[1];
        if (typeof destKind === 'object' && 'name' in destKind &&
            destKind.name == 'XYZ') {
          var scale = (dest[4] || this.currentScaleValue);
          var scaleNumber = parseFloat(scale);
          if (scaleNumber) {
            scale = scaleNumber * 100;
          }
          pdfOpenParams += '&zoom=' + scale;
          if (dest[2] || dest[3]) {
            pdfOpenParams += ',' + (dest[2] || 0) + ',' + (dest[3] || 0);
          }
        }
        return pdfOpenParams;
      }
    }
    return '';
  },

  /**
   * Prefix the full url on anchor links to make sure that links are resolved
   * relative to the current URL instead of the one defined in <base href>.
   * @param {String} anchor The anchor hash, including the #.
   */
  getAnchorUrl: function getAnchorUrl(anchor) {
    return anchor;
  },

  /**
   * Show the error box.
   * @param {String} message A message that is human readable.
   * @param {Object} moreInfo (optional) Further information about the error
   *                            that is more technical.  Should have a 'message'
   *                            and optionally a 'stack' property.
   */
  error: function pdfViewError(message, moreInfo) {
    var moreInfoText = mozL10n.get('error_version_info',
      {version: PDFJS.version || '?', build: PDFJS.build || '?'},
      'PDF.js v{{version}} (build: {{build}})') + '\n';
    if (moreInfo) {
      moreInfoText +=
        mozL10n.get('error_message', {message: moreInfo.message},
        'Message: {{message}}');
      if (moreInfo.stack) {
        moreInfoText += '\n' +
          mozL10n.get('error_stack', {stack: moreInfo.stack},
          'Stack: {{stack}}');
      } else {
        if (moreInfo.filename) {
          moreInfoText += '\n' +
            mozL10n.get('error_file', {file: moreInfo.filename},
            'File: {{file}}');
        }
        if (moreInfo.lineNumber) {
          moreInfoText += '\n' +
            mozL10n.get('error_line', {line: moreInfo.lineNumber},
            'Line: {{line}}');
        }
      }
    }

    var errorWrapper = document.getElementById('errorWrapper');
    errorWrapper.removeAttribute('hidden');

    var errorMessage = document.getElementById('errorMessage');
    errorMessage.textContent = message;

    var closeButton = document.getElementById('errorClose');
    closeButton.onclick = function() {
      errorWrapper.setAttribute('hidden', 'true');
    };

    var errorMoreInfo = document.getElementById('errorMoreInfo');
    var moreInfoButton = document.getElementById('errorShowMore');
    var lessInfoButton = document.getElementById('errorShowLess');
    moreInfoButton.onclick = function() {
      errorMoreInfo.removeAttribute('hidden');
      moreInfoButton.setAttribute('hidden', 'true');
      lessInfoButton.removeAttribute('hidden');
      errorMoreInfo.style.height = errorMoreInfo.scrollHeight + 'px';
    };
    lessInfoButton.onclick = function() {
      errorMoreInfo.setAttribute('hidden', 'true');
      moreInfoButton.removeAttribute('hidden');
      lessInfoButton.setAttribute('hidden', 'true');
    };
    moreInfoButton.oncontextmenu = noContextMenuHandler;
    lessInfoButton.oncontextmenu = noContextMenuHandler;
    closeButton.oncontextmenu = noContextMenuHandler;
    moreInfoButton.removeAttribute('hidden');
    lessInfoButton.setAttribute('hidden', 'true');
    errorMoreInfo.value = moreInfoText;
  },

  progress: function pdfViewProgress(level) {
    var percent = Math.round(level * 100);
    // When we transition from full request to range requests, it's possible
    // that we discard some of the loaded data. This can cause the loading
    // bar to move backwards. So prevent this by only updating the bar if it
    // increases.
    if (percent > PDFView.loadingBar.percent) {
      PDFView.loadingBar.percent = percent;
    }
  },

  load: function pdfViewLoad(pdfDocument, scale) {
    function bindOnAfterDraw(pageView, thumbnailView) {
      // when page is painted, using the image as thumbnail base
      pageView.onAfterDraw = function pdfViewLoadOnAfterDraw() {
        thumbnailView.setImage(pageView.canvas);
      };
    }

    PDFFindController.reset();

    this.pdfDocument = pdfDocument;

    var errorWrapper = document.getElementById('errorWrapper');
    errorWrapper.setAttribute('hidden', 'true');

    pdfDocument.dataLoaded().then(function() {
      PDFView.loadingBar.hide();
      var outerContainer = document.getElementById('outerContainer');
      outerContainer.classList.remove('loadingInProgress');
    });

    var thumbsView = document.getElementById('thumbnailView');
    thumbsView.parentNode.scrollTop = 0;

    while (thumbsView.hasChildNodes())
      thumbsView.removeChild(thumbsView.lastChild);

    if ('_loadingInterval' in thumbsView)
      clearInterval(thumbsView._loadingInterval);

    var container = document.getElementById('viewer');
    while (container.hasChildNodes())
      container.removeChild(container.lastChild);

    var pagesCount = pdfDocument.numPages;

    var id = pdfDocument.fingerprint;
    document.getElementById('numPages').textContent =
      mozL10n.get('page_of', {pageCount: pagesCount}, 'of {{pageCount}}');
    document.getElementById('pageNumber').max = pagesCount;

    var prefs = PDFView.prefs = new Preferences();
    PDFView.documentFingerprint = id;
    var store = PDFView.store = new Settings(id);

    this.pageRotation = 0;

    var pages = this.pages = [];
    var pagesRefMap = this.pagesRefMap = {};
    var thumbnails = this.thumbnails = [];

    var pagesPromise = this.pagesPromise = new PDFJS.Promise();
    var self = this;

    var firstPagePromise = pdfDocument.getPage(1);

    // Fetch a single page so we can get a viewport that will be the default
    // viewport for all pages
    firstPagePromise.then(function(pdfPage) {
      var viewport = pdfPage.getViewport((scale || 1.0) * CSS_UNITS);
      var pagePromises = [];
      for (var pageNum = 1; pageNum <= pagesCount; ++pageNum) {
        var viewportClone = viewport.clone();
        var pageView = new PageView(container, pageNum, scale,
                                    self.navigateTo.bind(self),
                                    viewportClone);
        var thumbnailView = new ThumbnailView(thumbsView, pageNum,
                                              viewportClone);
        bindOnAfterDraw(pageView, thumbnailView);
        pages.push(pageView);
        thumbnails.push(thumbnailView);
        if (!PDFJS.disableAutoFetch) {
          pagePromises.push(pdfDocument.getPage(pageNum).then(
            function (pageView, pdfPage) {
              pageView.setPdfPage(pdfPage);
            }.bind(this, pageView)
          ));
        }
      }

      var event = document.createEvent('CustomEvent');
      event.initCustomEvent('documentload', true, true, {});
      window.dispatchEvent(event);

      PDFView.loadingBar.setWidth(container);

      PDFFindController.firstPagePromise.resolve();

      PDFJS.Promise.all(pagePromises).then(function(pages) {
        pagesPromise.resolve(pages);
      });
    });

    var prefsPromise = prefs.initializedPromise;
    var storePromise = store.initializedPromise;
    PDFJS.Promise.all([firstPagePromise, prefsPromise, storePromise]).
        then(function() {
      var showPreviousViewOnLoad = prefs.get('showPreviousViewOnLoad');
      var defaultZoomValue = prefs.get('defaultZoomValue');

      var storedHash = null;
      if (showPreviousViewOnLoad && store.get('exists', false)) {
        var pageNum = store.get('page', '1');
        var zoom = defaultZoomValue || store.get('zoom', PDFView.currentScale);
        var left = store.get('scrollLeft', '0');
        var top = store.get('scrollTop', '0');

        storedHash = 'page=' + pageNum + '&zoom=' + zoom + ',' +
                     left + ',' + top;
      } else if (defaultZoomValue) {
        storedHash = 'page=1&zoom=' + defaultZoomValue;
      }
      // Initialize the browsing history.
      PDFHistory.initialize(self.documentFingerprint);

      self.setInitialView(storedHash, scale);

      // Make all navigation keys work on document load,
      // unless the viewer is embedded in a web page.
      if (!self.isViewerEmbedded) {
        self.container.focus();
      }
    });

    pagesPromise.then(function() {
      if (PDFView.supportsPrinting) {
        pdfDocument.getJavaScript().then(function(javaScript) {
          if (javaScript.length) {
            console.warn('Warning: JavaScript is not supported');
            PDFView.fallback();
          }
          // Hack to support auto printing.
          var regex = /\bprint\s*\(/g;
          for (var i = 0, ii = javaScript.length; i < ii; i++) {
            var js = javaScript[i];
            if (js && regex.test(js)) {
              setTimeout(function() {
                window.print();
              });
              return;
            }
          }
        });
      }
    });

    var destinationsPromise =
      this.destinationsPromise = pdfDocument.getDestinations();
    destinationsPromise.then(function(destinations) {
      self.destinations = destinations;
    });

    // outline depends on destinations and pagesRefMap
    var promises = [pagesPromise, destinationsPromise,
                    PDFView.animationStartedPromise];
    PDFJS.Promise.all(promises).then(function() {
      pdfDocument.getOutline().then(function(outline) {
        self.outline = new DocumentOutlineView(outline);
        document.getElementById('viewOutline').disabled = !outline;

        if (outline && prefs.get('ifAvailableShowOutlineOnLoad')) {
          if (!self.sidebarOpen) {
            document.getElementById('sidebarToggle').click();
          }
          self.switchSidebarView('outline');
        }
      });
    });

    pdfDocument.getMetadata().then(function(data) {
      var info = data.info, metadata = data.metadata;
      self.documentInfo = info;
      self.metadata = metadata;

      // Provides some basic debug information
      console.log('PDF ' + pdfDocument.fingerprint + ' [' +
                  info.PDFFormatVersion + ' ' + (info.Producer || '-') +
                  ' / ' + (info.Creator || '-') + ']' +
                  (PDFJS.version ? ' (PDF.js: ' + PDFJS.version + ')' : ''));

      var pdfTitle;
      if (metadata) {
        if (metadata.has('dc:title'))
          pdfTitle = metadata.get('dc:title');
      }

      if (!pdfTitle && info && info['Title'])
        pdfTitle = info['Title'];

      if (pdfTitle)
        self.setTitle(pdfTitle + ' - ' + document.title);

      if (info.IsAcroFormPresent) {
        console.warn('Warning: AcroForm/XFA is not supported');
        PDFView.fallback();
      }

    });
  },

  setInitialView: function pdfViewSetInitialView(storedHash, scale) {
    // Reset the current scale, as otherwise the page's scale might not get
    // updated if the zoom level stayed the same.
    this.currentScale = 0;
    this.currentScaleValue = null;
    // When opening a new file (when one is already loaded in the viewer):
    // Reset 'currentPageNumber', since otherwise the page's scale will be wrong
    // if 'currentPageNumber' is larger than the number of pages in the file.
    document.getElementById('pageNumber').value = currentPageNumber = 1;

    if (PDFHistory.initialDestination) {
      this.navigateTo(PDFHistory.initialDestination);
      PDFHistory.initialDestination = null;
    } else if (this.initialBookmark) {
      this.setHash(this.initialBookmark);
      PDFHistory.push({ hash: this.initialBookmark }, !!this.initialBookmark);
      this.initialBookmark = null;
    } else if (storedHash) {
      this.setHash(storedHash);
    } else if (scale) {
      this.setScale(scale, true);
      this.page = 1;
    }

    if (PDFView.currentScale === UNKNOWN_SCALE) {
      // Scale was not initialized: invalid bookmark or scale was not specified.
      // Setting the default one.
      this.setScale(DEFAULT_SCALE, true);
    }
  },

  renderHighestPriority: function pdfViewRenderHighestPriority() {
    if (PDFView.idleTimeout) {
      clearTimeout(PDFView.idleTimeout);
      PDFView.idleTimeout = null;
    }

    // Pages have a higher priority than thumbnails, so check them first.
    var visiblePages = this.getVisiblePages();
    var pageView = this.getHighestPriority(visiblePages, this.pages,
                                           this.pageViewScroll.down);
    if (pageView) {
      this.renderView(pageView, 'page');
      return;
    }
    // No pages needed rendering so check thumbnails.
    if (this.sidebarOpen) {
      var visibleThumbs = this.getVisibleThumbs();
      var thumbView = this.getHighestPriority(visibleThumbs,
                                              this.thumbnails,
                                              this.thumbnailViewScroll.down);
      if (thumbView) {
        this.renderView(thumbView, 'thumbnail');
        return;
      }
    }

    PDFView.idleTimeout = setTimeout(function () {
      PDFView.cleanup();
    }, CLEANUP_TIMEOUT);
  },

  cleanup: function pdfViewCleanup() {
    for (var i = 0, ii = this.pages.length; i < ii; i++) {
      if (this.pages[i] &&
          this.pages[i].renderingState !== RenderingStates.FINISHED) {
        this.pages[i].reset();
      }
    }
    this.pdfDocument.cleanup();
  },

  getHighestPriority: function pdfViewGetHighestPriority(visible, views,
                                                         scrolledDown) {
    // The state has changed figure out which page has the highest priority to
    // render next (if any).
    // Priority:
    // 1 visible pages
    // 2 if last scrolled down page after the visible pages
    // 2 if last scrolled up page before the visible pages
    var visibleViews = visible.views;

    var numVisible = visibleViews.length;
    if (numVisible === 0) {
      return false;
    }
    for (var i = 0; i < numVisible; ++i) {
      var view = visibleViews[i].view;
      if (!this.isViewFinished(view))
        return view;
    }

    // All the visible views have rendered, try to render next/previous pages.
    if (scrolledDown) {
      var nextPageIndex = visible.last.id;
      // ID's start at 1 so no need to add 1.
      if (views[nextPageIndex] && !this.isViewFinished(views[nextPageIndex]))
        return views[nextPageIndex];
    } else {
      var previousPageIndex = visible.first.id - 2;
      if (views[previousPageIndex] &&
          !this.isViewFinished(views[previousPageIndex]))
        return views[previousPageIndex];
    }
    // Everything that needs to be rendered has been.
    return false;
  },

  isViewFinished: function pdfViewNeedsRendering(view) {
    return view.renderingState === RenderingStates.FINISHED;
  },

  // Render a page or thumbnail view. This calls the appropriate function based
  // on the views state. If the view is already rendered it will return false.
  renderView: function pdfViewRender(view, type) {
    var state = view.renderingState;
    switch (state) {
      case RenderingStates.FINISHED:
        return false;
      case RenderingStates.PAUSED:
        PDFView.highestPriorityPage = type + view.id;
        view.resume();
        break;
      case RenderingStates.RUNNING:
        PDFView.highestPriorityPage = type + view.id;
        break;
      case RenderingStates.INITIAL:
        PDFView.highestPriorityPage = type + view.id;
        view.draw(this.renderHighestPriority.bind(this));
        break;
    }
    return true;
  },

  setHash: function pdfViewSetHash(hash) {
    if (!hash)
      return;

    if (hash.indexOf('=') >= 0) {
      var params = PDFView.parseQueryString(hash);
      // borrowing syntax from "Parameters for Opening PDF Files"
      if ('nameddest' in params) {
        PDFHistory.updateNextHashParam(params.nameddest);
        PDFView.navigateTo(params.nameddest);
        return;
      }
      var pageNumber, dest;
      if ('page' in params) {
        pageNumber = (params.page | 0) || 1;
      }
      if ('zoom' in params) {
        var zoomArgs = params.zoom.split(','); // scale,left,top
        // building destination array

        // If the zoom value, it has to get divided by 100. If it is a string,
        // it should stay as it is.
        var zoomArg = zoomArgs[0];
        var zoomArgNumber = parseFloat(zoomArg);
        if (zoomArgNumber) {
          zoomArg = zoomArgNumber / 100;
        }
        dest = [null, {name: 'XYZ'},
                zoomArgs.length > 1 ? (zoomArgs[1] | 0) : null,
                zoomArgs.length > 2 ? (zoomArgs[2] | 0) : null,
                zoomArg];
      }
      if (dest) {
        var currentPage = this.pages[(pageNumber || this.page) - 1];
        currentPage.scrollIntoView(dest);
      } else if (pageNumber) {
        this.page = pageNumber; // simple page
      }
      if ('pagemode' in params) {
        var toggle = document.getElementById('sidebarToggle');
        if (params.pagemode === 'thumbs' || params.pagemode === 'bookmarks') {
          if (!this.sidebarOpen) {
            toggle.click();
          }
          this.switchSidebarView(params.pagemode === 'thumbs' ?
                                 'thumbs' : 'outline');
        } else if (params.pagemode === 'none' && this.sidebarOpen) {
          toggle.click();
        }
      }
    } else if (/^\d+$/.test(hash)) { // page number
      this.page = hash;
    } else { // named destination
      PDFHistory.updateNextHashParam(unescape(hash));
      PDFView.navigateTo(unescape(hash));
    }
  },

  switchSidebarView: function pdfViewSwitchSidebarView(view) {
    var thumbsView = document.getElementById('thumbnailView');
    var outlineView = document.getElementById('outlineView');

    var thumbsButton = document.getElementById('viewThumbnail');
    var outlineButton = document.getElementById('viewOutline');

    switch (view) {
      case 'thumbs':
        var wasOutlineViewVisible = thumbsView.classList.contains('hidden');

        thumbsButton.classList.add('toggled');
        outlineButton.classList.remove('toggled');
        thumbsView.classList.remove('hidden');
        outlineView.classList.add('hidden');

        PDFView.renderHighestPriority();

        if (wasOutlineViewVisible) {
          // Ensure that the thumbnail of the current page is visible
          // when switching from the outline view.
          scrollIntoView(document.getElementById('thumbnailContainer' +
                                                 this.page));
        }
        break;

      case 'outline':
        thumbsButton.classList.remove('toggled');
        outlineButton.classList.add('toggled');
        thumbsView.classList.add('hidden');
        outlineView.classList.remove('hidden');

        if (outlineButton.getAttribute('disabled'))
          return;
        break;
    }
  },

  getVisiblePages: function pdfViewGetVisiblePages() {
    return this.getVisibleElements(this.container, this.pages,
                                   !PresentationMode.active);
  },

  getVisibleThumbs: function pdfViewGetVisibleThumbs() {
    return this.getVisibleElements(this.thumbnailContainer, this.thumbnails);
  },

  // Generic helper to find out what elements are visible within a scroll pane.
  getVisibleElements: function pdfViewGetVisibleElements(
      scrollEl, views, sortByVisibility) {
    var top = scrollEl.scrollTop, bottom = top + scrollEl.clientHeight;
    var left = scrollEl.scrollLeft, right = left + scrollEl.clientWidth;

    var visible = [], view;
    var currentHeight, viewHeight, hiddenHeight, percentHeight;
    var currentWidth, viewWidth;
    for (var i = 0, ii = views.length; i < ii; ++i) {
      view = views[i];
      currentHeight = view.el.offsetTop + view.el.clientTop;
      viewHeight = view.el.clientHeight;
      if ((currentHeight + viewHeight) < top) {
        continue;
      }
      if (currentHeight > bottom) {
        break;
      }
      currentWidth = view.el.offsetLeft + view.el.clientLeft;
      viewWidth = view.el.clientWidth;
      if ((currentWidth + viewWidth) < left || currentWidth > right) {
        continue;
      }
      hiddenHeight = Math.max(0, top - currentHeight) +
                     Math.max(0, currentHeight + viewHeight - bottom);
      percentHeight = ((viewHeight - hiddenHeight) * 100 / viewHeight) | 0;

      visible.push({ id: view.id, y: currentHeight,
                     view: view, percent: percentHeight });
    }

    var first = visible[0];
    var last = visible[visible.length - 1];

    if (sortByVisibility) {
      visible.sort(function(a, b) {
        var pc = a.percent - b.percent;
        if (Math.abs(pc) > 0.001) {
          return -pc;
        }
        return a.id - b.id; // ensure stability
      });
    }
    return {first: first, last: last, views: visible};
  },

  // Helper function to parse query string (e.g. ?param1=value&parm2=...).
  parseQueryString: function pdfViewParseQueryString(query) {
    var parts = query.split('&');
    var params = {};
    for (var i = 0, ii = parts.length; i < parts.length; ++i) {
      var param = parts[i].split('=');
      var key = param[0];
      var value = param.length > 1 ? param[1] : null;
      params[decodeURIComponent(key)] = decodeURIComponent(value);
    }
    return params;
  },

  beforePrint: function pdfViewSetupBeforePrint() {
    if (!this.supportsPrinting) {
      var printMessage = mozL10n.get('printing_not_supported', null,
          'Warning: Printing is not fully supported by this browser.');
      this.error(printMessage);
      return;
    }

    var alertNotReady = false;
    if (!this.pages.length) {
      alertNotReady = true;
    } else {
      for (var i = 0, ii = this.pages.length; i < ii; ++i) {
        if (!this.pages[i].pdfPage) {
          alertNotReady = true;
          break;
        }
      }
    }
    if (alertNotReady) {
      var notReadyMessage = mozL10n.get('printing_not_ready', null,
          'Warning: The PDF is not fully loaded for printing.');
      window.alert(notReadyMessage);
      return;
    }

    var body = document.querySelector('body');
    body.setAttribute('data-mozPrintCallback', true);
    for (var i = 0, ii = this.pages.length; i < ii; ++i) {
      this.pages[i].beforePrint();
    }
  },

  afterPrint: function pdfViewSetupAfterPrint() {
    var div = document.getElementById('printContainer');
    while (div.hasChildNodes())
      div.removeChild(div.lastChild);
  },

  rotatePages: function pdfViewPageRotation(delta) {

    this.pageRotation = (this.pageRotation + 360 + delta) % 360;

    for (var i = 0, l = this.pages.length; i < l; i++) {
      var page = this.pages[i];
      page.update(page.scale, this.pageRotation);
    }

    for (var i = 0, l = this.thumbnails.length; i < l; i++) {
      var thumb = this.thumbnails[i];
      thumb.update(this.pageRotation);
    }

    this.setScale(this.currentScaleValue, true);

    this.renderHighestPriority();

    var currentPage = this.pages[this.page - 1];
    if (!currentPage) {
      return;
    }

    // Wait for presentation mode to take effect
    setTimeout(function() {
      currentPage.scrollIntoView();
    }, 0);
  },

  /**
   * This function flips the page in presentation mode if the user scrolls up
   * or down with large enough motion and prevents page flipping too often.
   *
   * @this {PDFView}
   * @param {number} mouseScrollDelta The delta value from the mouse event.
   */
  mouseScroll: function pdfViewMouseScroll(mouseScrollDelta) {
    var MOUSE_SCROLL_COOLDOWN_TIME = 50;

    var currentTime = (new Date()).getTime();
    var storedTime = this.mouseScrollTimeStamp;

    // In case one page has already been flipped there is a cooldown time
    // which has to expire before next page can be scrolled on to.
    if (currentTime > storedTime &&
        currentTime - storedTime < MOUSE_SCROLL_COOLDOWN_TIME)
      return;

    // In case the user decides to scroll to the opposite direction than before
    // clear the accumulated delta.
    if ((this.mouseScrollDelta > 0 && mouseScrollDelta < 0) ||
        (this.mouseScrollDelta < 0 && mouseScrollDelta > 0))
      this.clearMouseScrollState();

    this.mouseScrollDelta += mouseScrollDelta;

    var PAGE_FLIP_THRESHOLD = 120;
    if (Math.abs(this.mouseScrollDelta) >= PAGE_FLIP_THRESHOLD) {

      var PageFlipDirection = {
        UP: -1,
        DOWN: 1
      };

      // In presentation mode scroll one page at a time.
      var pageFlipDirection = (this.mouseScrollDelta > 0) ?
                                PageFlipDirection.UP :
                                PageFlipDirection.DOWN;
      this.clearMouseScrollState();
      var currentPage = this.page;

      // In case we are already on the first or the last page there is no need
      // to do anything.
      if ((currentPage == 1 && pageFlipDirection == PageFlipDirection.UP) ||
          (currentPage == this.pages.length &&
           pageFlipDirection == PageFlipDirection.DOWN))
        return;

      this.page += pageFlipDirection;
      this.mouseScrollTimeStamp = currentTime;
    }
  },

  /**
   * This function clears the member attributes used with mouse scrolling in
   * presentation mode.
   *
   * @this {PDFView}
   */
  clearMouseScrollState: function pdfViewClearMouseScrollState() {
    this.mouseScrollTimeStamp = 0;
    this.mouseScrollDelta = 0;
  }
};


var PageView = function pageView(container, id, scale,
                                 navigateTo, defaultViewport) {
  this.id = id;

  this.rotation = 0;
  this.scale = scale || 1.0;
  this.viewport = defaultViewport;
  this.pdfPageRotate = defaultViewport.rotation;

  this.renderingState = RenderingStates.INITIAL;
  this.resume = null;

  this.textLayer = null;

  this.zoomLayer = null;

  this.annotationLayer = null;

  var anchor = document.createElement('a');
  anchor.name = '' + this.id;

  var div = this.el = document.createElement('div');
  div.id = 'pageContainer' + this.id;
  div.className = 'page';
  div.style.width = Math.floor(this.viewport.width) + 'px';
  div.style.height = Math.floor(this.viewport.height) + 'px';

  container.appendChild(anchor);
  container.appendChild(div);

  this.setPdfPage = function pageViewSetPdfPage(pdfPage) {
    this.pdfPage = pdfPage;
    this.pdfPageRotate = pdfPage.rotate;
    var totalRotation = (this.rotation + this.pdfPageRotate) % 360;
    this.viewport = pdfPage.getViewport(this.scale * CSS_UNITS, totalRotation);
    this.stats = pdfPage.stats;
    this.reset();
  };

  this.destroy = function pageViewDestroy() {
    this.zoomLayer = null;
    this.reset();
    if (this.pdfPage) {
      this.pdfPage.destroy();
    }
  };

  this.reset = function pageViewReset() {
    if (this.renderTask) {
      this.renderTask.cancel();
    }
    this.resume = null;
    this.renderingState = RenderingStates.INITIAL;

    div.style.width = Math.floor(this.viewport.width) + 'px';
    div.style.height = Math.floor(this.viewport.height) + 'px';

    var childNodes = div.childNodes;
    for (var i = div.childNodes.length - 1; i >= 0; i--) {
      var node = childNodes[i];
      if (this.zoomLayer && this.zoomLayer === node) {
        continue;
      }
      div.removeChild(node);
    }
    div.removeAttribute('data-loaded');

    this.annotationLayer = null;

    delete this.canvas;

    this.loadingIconDiv = document.createElement('div');
    this.loadingIconDiv.className = 'loadingIcon';
    div.appendChild(this.loadingIconDiv);
  };

  this.update = function pageViewUpdate(scale, rotation) {
    this.scale = scale || this.scale;

    if (typeof rotation !== 'undefined') {
      this.rotation = rotation;
    }

    var totalRotation = (this.rotation + this.pdfPageRotate) % 360;
    this.viewport = this.viewport.clone({
      scale: this.scale * CSS_UNITS,
      rotation: totalRotation
    });

    if (USE_ONLY_CSS_ZOOM && this.canvas) {
      this.cssTransform(this.canvas);
      return;
    } else if (this.canvas && !this.zoomLayer) {
      this.zoomLayer = this.canvas.parentNode;
      this.zoomLayer.style.position = 'absolute';
    }
    if (this.zoomLayer) {
      this.cssTransform(this.zoomLayer.firstChild);
    }
    this.reset();
  };

  this.cssTransform = function pageCssTransform(canvas) {
    // Scale canvas, canvas wrapper, and page container.
    var width = this.viewport.width;
    var height = this.viewport.height;
    canvas.style.width = canvas.parentNode.style.width = div.style.width =
        Math.floor(width) + 'px';
    canvas.style.height = canvas.parentNode.style.height = div.style.height =
        Math.floor(height) + 'px';
    // The canvas may have been originally rotated, so rotate relative to that.
    var relativeRotation = this.viewport.rotation - canvas._viewport.rotation;
    var absRotation = Math.abs(relativeRotation);
    var scaleX = 1, scaleY = 1;
    if (absRotation === 90 || absRotation === 270) {
      // Scale x and y because of the rotation.
      scaleX = height / width;
      scaleY = width / height;
    }
    var cssTransform = 'rotate(' + relativeRotation + 'deg) ' +
                       'scale(' + scaleX + ',' + scaleY + ')';
    CustomStyle.setProp('transform', canvas, cssTransform);

    if (this.textLayer) {
      // Rotating the text layer is more complicated since the divs inside the
      // the text layer are rotated.
      // TODO: This could probably be simplified by drawing the text layer in
      // one orientation then rotating overall.
      var textRelativeRotation = this.viewport.rotation -
                                 this.textLayer.viewport.rotation;
      var textAbsRotation = Math.abs(textRelativeRotation);
      var scale = (width / canvas.width);
      if (textAbsRotation === 90 || textAbsRotation === 270) {
        scale = width / canvas.height;
      }
      var textLayerDiv = this.textLayer.textLayerDiv;
      var transX, transY;
      switch (textAbsRotation) {
        case 0:
          transX = transY = 0;
          break;
        case 90:
          transX = 0;
          transY = '-' + textLayerDiv.style.height;
          break;
        case 180:
          transX = '-' + textLayerDiv.style.width;
          transY = '-' + textLayerDiv.style.height;
          break;
        case 270:
          transX = '-' + textLayerDiv.style.width;
          transY = 0;
          break;
        default:
          console.error('Bad rotation value.');
          break;
      }
      CustomStyle.setProp('transform', textLayerDiv,
                          'rotate(' + textAbsRotation + 'deg) ' +
                            'scale(' + scale + ', ' + scale + ') ' +
                            'translate(' + transX + ', ' + transY + ')');
      CustomStyle.setProp('transformOrigin', textLayerDiv, '0% 0%');
    }
  };

  Object.defineProperty(this, 'width', {
    get: function PageView_getWidth() {
      return this.viewport.width;
    },
    enumerable: true
  });

  Object.defineProperty(this, 'height', {
    get: function PageView_getHeight() {
      return this.viewport.height;
    },
    enumerable: true
  });

  var self = this;

  function setupAnnotations(pageDiv, pdfPage, viewport) {

    function bindLink(link, dest) {
      link.href = PDFView.getDestinationHash(dest);
      link.onclick = function pageViewSetupLinksOnclick() {
        if (dest) {
          PDFView.navigateTo(dest);
        }
        return false;
      };
      if (dest) {
        link.className = 'internalLink';
      }
    }

    function bindNamedAction(link, action) {
      link.href = PDFView.getAnchorUrl('');
      link.onclick = function pageViewSetupNamedActionOnClick() {
        // See PDF reference, table 8.45 - Named action
        switch (action) {
          case 'GoToPage':
            document.getElementById('pageNumber').focus();
            break;

          case 'GoBack':
            PDFHistory.back();
            break;

          case 'GoForward':
            PDFHistory.forward();
            break;

          case 'Find':
            if (!PDFView.supportsIntegratedFind) {
              PDFFindBar.toggle();
            }
            break;

          case 'NextPage':
            PDFView.page++;
            break;

          case 'PrevPage':
            PDFView.page--;
            break;

          case 'LastPage':
            PDFView.page = PDFView.pages.length;
            break;

          case 'FirstPage':
            PDFView.page = 1;
            break;

          default:
            break; // No action according to spec
        }
        return false;
      };
      link.className = 'internalLink';
    }

    pdfPage.getAnnotations().then(function(annotationsData) {
      if (self.annotationLayer) {
        // If an annotationLayer already exists, delete it to avoid creating
        // duplicate annotations when rapidly re-zooming the document.
        pageDiv.removeChild(self.annotationLayer);
        self.annotationLayer = null;
      }
      viewport = viewport.clone({ dontFlip: true });
      for (var i = 0; i < annotationsData.length; i++) {
        var data = annotationsData[i];
        var annotation = PDFJS.Annotation.fromData(data);
        if (!annotation || !annotation.hasHtml()) {
          continue;
        }

        var element = annotation.getHtmlElement(pdfPage.commonObjs);
        mozL10n.translate(element);

        data = annotation.getData();
        var rect = data.rect;
        var view = pdfPage.view;
        rect = PDFJS.Util.normalizeRect([
          rect[0],
          view[3] - rect[1] + view[1],
          rect[2],
          view[3] - rect[3] + view[1]
        ]);
        element.style.left = rect[0] + 'px';
        element.style.top = rect[1] + 'px';
        element.style.position = 'absolute';

        var transform = viewport.transform;
        var transformStr = 'matrix(' + transform.join(',') + ')';
        CustomStyle.setProp('transform', element, transformStr);
        var transformOriginStr = -rect[0] + 'px ' + -rect[1] + 'px';
        CustomStyle.setProp('transformOrigin', element, transformOriginStr);

        if (data.subtype === 'Link' && !data.url) {
          if (data.action) {
            bindNamedAction(element, data.action);
          } else {
            bindLink(element, ('dest' in data) ? data.dest : null);
          }
        }

        if (!self.annotationLayer) {
          var annotationLayerDiv = document.createElement('div');
          annotationLayerDiv.className = 'annotationLayer';
          pageDiv.appendChild(annotationLayerDiv);
          self.annotationLayer = annotationLayerDiv;
        }
        self.annotationLayer.appendChild(element);
      }
    });
  }

  this.getPagePoint = function pageViewGetPagePoint(x, y) {
    return this.viewport.convertToPdfPoint(x, y);
  };

  this.scrollIntoView = function pageViewScrollIntoView(dest) {
    if (PresentationMode.active) { // Avoid breaking presentation mode.
      dest = null;
      PDFView.setScale(PDFView.currentScaleValue, true, true);
    }
    if (!dest) {
      scrollIntoView(div);
      return;
    }

    var x = 0, y = 0;
    var width = 0, height = 0, widthScale, heightScale;
    var scale = 0;
    switch (dest[1].name) {
      case 'XYZ':
        x = dest[2];
        y = dest[3];
        scale = dest[4];
        // If x and/or y coordinates are not supplied, default to
        // _top_ left of the page (not the obvious bottom left,
        // since aligning the bottom of the intended page with the
        // top of the window is rarely helpful).
        x = x !== null ? x : 0;
        y = y !== null ? y : (this.height / this.scale) / CSS_UNITS;
        break;
      case 'Fit':
      case 'FitB':
        scale = 'page-fit';
        break;
      case 'FitH':
      case 'FitBH':
        y = dest[2];
        scale = 'page-width';
        break;
      case 'FitV':
      case 'FitBV':
        x = dest[2];
        scale = 'page-height';
        break;
      case 'FitR':
        x = dest[2];
        y = dest[3];
        width = dest[4] - x;
        height = dest[5] - y;
        widthScale = (PDFView.container.clientWidth - SCROLLBAR_PADDING) /
          width / CSS_UNITS;
        heightScale = (PDFView.container.clientHeight - SCROLLBAR_PADDING) /
          height / CSS_UNITS;
        scale = Math.min(Math.abs(widthScale), Math.abs(heightScale));
        break;
      default:
        return;
    }

    if (scale && scale !== PDFView.currentScale) {
      PDFView.setScale(scale, true, true);
    } else if (PDFView.currentScale === UNKNOWN_SCALE) {
      PDFView.setScale(DEFAULT_SCALE, true, true);
    }

    if (scale === 'page-fit' && !dest[4]) {
      scrollIntoView(div);
      return;
    }

    var boundingRect = [
      this.viewport.convertToViewportPoint(x, y),
      this.viewport.convertToViewportPoint(x + width, y + height)
    ];
    setTimeout(function pageViewScrollIntoViewRelayout() {
      // letting page to re-layout before scrolling
      var scale = PDFView.currentScale;
      var x = Math.min(boundingRect[0][0], boundingRect[1][0]);
      var y = Math.min(boundingRect[0][1], boundingRect[1][1]);
      var width = Math.abs(boundingRect[0][0] - boundingRect[1][0]);
      var height = Math.abs(boundingRect[0][1] - boundingRect[1][1]);

      scrollIntoView(div, {left: x, top: y, width: width, height: height});
    }, 0);
  };

  this.getTextContent = function pageviewGetTextContent() {
    return PDFView.getPage(this.id).then(function(pdfPage) {
      return pdfPage.getTextContent();
    });
  };

  this.draw = function pageviewDraw(callback) {
    var pdfPage = this.pdfPage;

    if (!pdfPage) {
      var promise = PDFView.getPage(this.id);
      promise.then(function(pdfPage) {
        this.setPdfPage(pdfPage);
        this.draw(callback);
      }.bind(this));
      return;
    }

    if (this.renderingState !== RenderingStates.INITIAL) {
      console.error('Must be in new state before drawing');
    }

    this.renderingState = RenderingStates.RUNNING;

    var viewport = this.viewport;
    // Wrap the canvas so if it has a css transform for highdpi the overflow
    // will be hidden in FF.
    var canvasWrapper = document.createElement('div');
    canvasWrapper.style.width = div.style.width;
    canvasWrapper.style.height = div.style.height;
    canvasWrapper.classList.add('canvasWrapper');

    var canvas = document.createElement('canvas');
    canvas.id = 'page' + this.id;
    canvasWrapper.appendChild(canvas);
    div.appendChild(canvasWrapper);
    this.canvas = canvas;

    var scale = this.scale;
    var ctx = canvas.getContext('2d');
    var outputScale = getOutputScale(ctx);

    if (USE_ONLY_CSS_ZOOM) {
      var actualSizeViewport = viewport.clone({ scale: CSS_UNITS });
      // Use a scale that will make the canvas be the original intended size
      // of the page.
      outputScale.sx *= actualSizeViewport.width / viewport.width;
      outputScale.sy *= actualSizeViewport.height / viewport.height;
      outputScale.scaled = true;
    }

    canvas.width = (Math.floor(viewport.width) * outputScale.sx) | 0;
    canvas.height = (Math.floor(viewport.height) * outputScale.sy) | 0;
    canvas.style.width = Math.floor(viewport.width) + 'px';
    canvas.style.height = Math.floor(viewport.height) + 'px';
    // Add the viewport so it's known what it was originally drawn with.
    canvas._viewport = viewport;

    var textLayerDiv = null;
    if (!PDFJS.disableTextLayer) {
      textLayerDiv = document.createElement('div');
      textLayerDiv.className = 'textLayer';
      textLayerDiv.style.width = canvas.width + 'px';
      textLayerDiv.style.height = canvas.height + 'px';
      div.appendChild(textLayerDiv);
    }
    var textLayer = this.textLayer =
      textLayerDiv ? new TextLayerBuilder({
        textLayerDiv: textLayerDiv,
        pageIndex: this.id - 1,
        lastScrollSource: PDFView,
        viewport: this.viewport,
        isViewerInPresentationMode: PresentationMode.active
      }) : null;
    // TODO(mack): use data attributes to store these
    ctx._scaleX = outputScale.sx;
    ctx._scaleY = outputScale.sy;
    if (outputScale.scaled) {
      ctx.scale(outputScale.sx, outputScale.sy);
    }
    if (outputScale.scaled && textLayerDiv) {
      var cssScale = 'scale(' + (1 / outputScale.sx) + ', ' +
                                (1 / outputScale.sy) + ')';
      CustomStyle.setProp('transform' , textLayerDiv, cssScale);
      CustomStyle.setProp('transformOrigin' , textLayerDiv, '0% 0%');
      textLayerDiv.dataset._scaleX = outputScale.sx;
      textLayerDiv.dataset._scaleY = outputScale.sy;
    }


    // Rendering area

    var self = this;
    function pageViewDrawCallback(error) {
      // The renderTask may have been replaced by a new one, so only remove the
      // reference to the renderTask if it matches the one that is triggering
      // this callback.
      if (renderTask === self.renderTask) {
        self.renderTask = null;
      }

      if (error === 'cancelled') {
        return;
      }

      self.renderingState = RenderingStates.FINISHED;

      if (self.loadingIconDiv) {
        div.removeChild(self.loadingIconDiv);
        delete self.loadingIconDiv;
      }

      if (self.zoomLayer) {
        div.removeChild(self.zoomLayer);
        self.zoomLayer = null;
      }

      if (error) {
        PDFView.error(mozL10n.get('rendering_error', null,
          'An error occurred while rendering the page.'), error);
      }

      self.stats = pdfPage.stats;
      self.updateStats();
      if (self.onAfterDraw) {
        self.onAfterDraw();
      }

      cache.push(self);

      var event = document.createEvent('CustomEvent');
      event.initCustomEvent('pagerender', true, true, {
        pageNumber: pdfPage.pageNumber
      });
      div.dispatchEvent(event);

      callback();
    }

    var renderContext = {
      canvasContext: ctx,
      viewport: this.viewport,
      textLayer: textLayer,
      continueCallback: function pdfViewcContinueCallback(cont) {
        if (PDFView.highestPriorityPage !== 'page' + self.id) {
          self.renderingState = RenderingStates.PAUSED;
          self.resume = function resumeCallback() {
            self.renderingState = RenderingStates.RUNNING;
            cont();
          };
          return;
        }
        cont();
      }
    };
    var renderTask = this.renderTask = this.pdfPage.render(renderContext);

    this.renderTask.then(
      function pdfPageRenderCallback() {
        pageViewDrawCallback(null);
      },
      function pdfPageRenderError(error) {
        pageViewDrawCallback(error);
      }
    );

    if (textLayer) {
      this.getTextContent().then(
        function textContentResolved(textContent) {
          textLayer.setTextContent(textContent);
        }
      );
    }

    setupAnnotations(div, pdfPage, this.viewport);
    div.setAttribute('data-loaded', true);
  };

  this.beforePrint = function pageViewBeforePrint() {
    var pdfPage = this.pdfPage;

    var viewport = pdfPage.getViewport(1);
    // Use the same hack we use for high dpi displays for printing to get better
    // output until bug 811002 is fixed in FF.
    var PRINT_OUTPUT_SCALE = 2;
    var canvas = document.createElement('canvas');
    canvas.width = Math.floor(viewport.width) * PRINT_OUTPUT_SCALE;
    canvas.height = Math.floor(viewport.height) * PRINT_OUTPUT_SCALE;
    canvas.style.width = (PRINT_OUTPUT_SCALE * viewport.width) + 'pt';
    canvas.style.height = (PRINT_OUTPUT_SCALE * viewport.height) + 'pt';
    var cssScale = 'scale(' + (1 / PRINT_OUTPUT_SCALE) + ', ' +
                              (1 / PRINT_OUTPUT_SCALE) + ')';
    CustomStyle.setProp('transform' , canvas, cssScale);
    CustomStyle.setProp('transformOrigin' , canvas, '0% 0%');

    var printContainer = document.getElementById('printContainer');
    var canvasWrapper = document.createElement('div');
    canvasWrapper.style.width = viewport.width + 'pt';
    canvasWrapper.style.height = viewport.height + 'pt';
    canvasWrapper.appendChild(canvas);
    printContainer.appendChild(canvasWrapper);

    var self = this;
    canvas.mozPrintCallback = function(obj) {
      var ctx = obj.context;

      ctx.save();
      ctx.fillStyle = 'rgb(255, 255, 255)';
      ctx.fillRect(0, 0, canvas.width, canvas.height);
      ctx.restore();
      ctx.scale(PRINT_OUTPUT_SCALE, PRINT_OUTPUT_SCALE);

      var renderContext = {
        canvasContext: ctx,
        viewport: viewport
      };

      pdfPage.render(renderContext).then(function() {
        // Tell the printEngine that rendering this canvas/page has finished.
        obj.done();
        self.pdfPage.destroy();
      }, function(error) {
        console.error(error);
        // Tell the printEngine that rendering this canvas/page has failed.
        // This will make the print proces stop.
        if ('abort' in obj) {
          obj.abort();
        } else {
          obj.done();
        }
        self.pdfPage.destroy();
      });
    };
  };

  this.updateStats = function pageViewUpdateStats() {
    if (!this.stats) {
      return;
    }

    if (PDFJS.pdfBug && Stats.enabled) {
      var stats = this.stats;
      Stats.add(this.id, stats);
    }
  };
};


var ThumbnailView = function thumbnailView(container, id, defaultViewport) {
  var anchor = document.createElement('a');
  anchor.href = PDFView.getAnchorUrl('#page=' + id);
  anchor.title = mozL10n.get('thumb_page_title', {page: id}, 'Page {{page}}');
  anchor.onclick = function stopNavigation() {
    PDFView.page = id;
    return false;
  };

  this.pdfPage = undefined;
  this.viewport = defaultViewport;
  this.pdfPageRotate = defaultViewport.rotate;

  this.rotation = 0;
  this.pageWidth = this.viewport.width;
  this.pageHeight = this.viewport.height;
  this.pageRatio = this.pageWidth / this.pageHeight;
  this.id = id;

  this.canvasWidth = 98;
  this.canvasHeight = this.canvasWidth / this.pageWidth * this.pageHeight;
  this.scale = (this.canvasWidth / this.pageWidth);

  var div = this.el = document.createElement('div');
  div.id = 'thumbnailContainer' + id;
  div.className = 'thumbnail';

  if (id === 1) {
    // Highlight the thumbnail of the first page when no page number is
    // specified (or exists in cache) when the document is loaded.
    div.classList.add('selected');
  }

  var ring = document.createElement('div');
  ring.className = 'thumbnailSelectionRing';
  ring.style.width = this.canvasWidth + 'px';
  ring.style.height = this.canvasHeight + 'px';

  div.appendChild(ring);
  anchor.appendChild(div);
  container.appendChild(anchor);

  this.hasImage = false;
  this.renderingState = RenderingStates.INITIAL;

  this.setPdfPage = function thumbnailViewSetPdfPage(pdfPage) {
    this.pdfPage = pdfPage;
    this.pdfPageRotate = pdfPage.rotate;
    this.viewport = pdfPage.getViewport(1);
    this.update();
  };

  this.update = function thumbnailViewUpdate(rot) {
    if (!this.pdfPage) {
      return;
    }

    if (rot !== undefined) {
      this.rotation = rot;
    }

    var totalRotation = (this.rotation + this.pdfPage.rotate) % 360;
    this.viewport = this.viewport.clone({
      scale: 1,
      rotation: totalRotation
    });
    this.pageWidth = this.viewport.width;
    this.pageHeight = this.viewport.height;
    this.pageRatio = this.pageWidth / this.pageHeight;

    this.canvasHeight = this.canvasWidth / this.pageWidth * this.pageHeight;
    this.scale = (this.canvasWidth / this.pageWidth);

    div.removeAttribute('data-loaded');
    ring.textContent = '';
    ring.style.width = this.canvasWidth + 'px';
    ring.style.height = this.canvasHeight + 'px';

    this.hasImage = false;
    this.renderingState = RenderingStates.INITIAL;
    this.resume = null;
  };

  this.getPageDrawContext = function thumbnailViewGetPageDrawContext() {
    var canvas = document.createElement('canvas');
    canvas.id = 'thumbnail' + id;

    canvas.width = this.canvasWidth;
    canvas.height = this.canvasHeight;
    canvas.className = 'thumbnailImage';
    canvas.setAttribute('aria-label', mozL10n.get('thumb_page_canvas',
      {page: id}, 'Thumbnail of Page {{page}}'));

    div.setAttribute('data-loaded', true);

    ring.appendChild(canvas);

    var ctx = canvas.getContext('2d');
    ctx.save();
    ctx.fillStyle = 'rgb(255, 255, 255)';
    ctx.fillRect(0, 0, this.canvasWidth, this.canvasHeight);
    ctx.restore();
    return ctx;
  };

  this.drawingRequired = function thumbnailViewDrawingRequired() {
    return !this.hasImage;
  };

  this.draw = function thumbnailViewDraw(callback) {
    if (!this.pdfPage) {
      var promise = PDFView.getPage(this.id);
      promise.then(function(pdfPage) {
        this.setPdfPage(pdfPage);
        this.draw(callback);
      }.bind(this));
      return;
    }

    if (this.renderingState !== RenderingStates.INITIAL) {
      console.error('Must be in new state before drawing');
    }

    this.renderingState = RenderingStates.RUNNING;
    if (this.hasImage) {
      callback();
      return;
    }

    var self = this;
    var ctx = this.getPageDrawContext();
    var drawViewport = this.viewport.clone({ scale: this.scale });
    var renderContext = {
      canvasContext: ctx,
      viewport: drawViewport,
      continueCallback: function(cont) {
        if (PDFView.highestPriorityPage !== 'thumbnail' + self.id) {
          self.renderingState = RenderingStates.PAUSED;
          self.resume = function() {
            self.renderingState = RenderingStates.RUNNING;
            cont();
          };
          return;
        }
        cont();
      }
    };
    this.pdfPage.render(renderContext).then(
      function pdfPageRenderCallback() {
        self.renderingState = RenderingStates.FINISHED;
        callback();
      },
      function pdfPageRenderError(error) {
        self.renderingState = RenderingStates.FINISHED;
        callback();
      }
    );
    this.hasImage = true;
  };

  this.setImage = function thumbnailViewSetImage(img) {
    if (this.hasImage || !img)
      return;
    this.renderingState = RenderingStates.FINISHED;
    var ctx = this.getPageDrawContext();
    ctx.drawImage(img, 0, 0, img.width, img.height,
                  0, 0, ctx.canvas.width, ctx.canvas.height);

    this.hasImage = true;
  };
};


/* globals CustomStyle, PDFFindController, scrollIntoView */

/**
 * TextLayerBuilder provides text-selection
 * functionality for the PDF. It does this
 * by creating overlay divs over the PDF
 * text. This divs contain text that matches
 * the PDF text they are overlaying. This
 * object also provides for a way to highlight
 * text that is being searched for.
 */
var TextLayerBuilder = function textLayerBuilder(options) {
  var textLayerFrag = document.createDocumentFragment();

  this.textLayerDiv = options.textLayerDiv;
  this.layoutDone = false;
  this.divContentDone = false;
  this.pageIdx = options.pageIndex;
  this.matches = [];
  this.lastScrollSource = options.lastScrollSource;
  this.viewport = options.viewport;
  this.isViewerInPresentationMode = options.isViewerInPresentationMode;

  if(typeof PDFFindController === 'undefined') {
      window.PDFFindController = null;
  }

  if(typeof this.lastScrollSource === 'undefined') {
      this.lastScrollSource = null;
  }

  this.beginLayout = function textLayerBuilderBeginLayout() {
    this.textDivs = [];
    this.renderingDone = false;
  };

  this.endLayout = function textLayerBuilderEndLayout() {
    this.layoutDone = true;
    this.insertDivContent();
  };

  this.renderLayer = function textLayerBuilderRenderLayer() {
    var self = this;
    var textDivs = this.textDivs;
    var bidiTexts = this.textContent.bidiTexts;
    var textLayerDiv = this.textLayerDiv;
    var canvas = document.createElement('canvas');
    var ctx = canvas.getContext('2d');

    // No point in rendering so many divs as it'd make the browser unusable
    // even after the divs are rendered
    var MAX_TEXT_DIVS_TO_RENDER = 100000;
    if (textDivs.length > MAX_TEXT_DIVS_TO_RENDER)
      return;

    for (var i = 0, ii = textDivs.length; i < ii; i++) {
      var textDiv = textDivs[i];
      if ('isWhitespace' in textDiv.dataset) {
        continue;
      }

      ctx.font = textDiv.style.fontSize + ' ' + textDiv.style.fontFamily;
      var width = ctx.measureText(textDiv.textContent).width;

      if (width > 0) {
        textLayerFrag.appendChild(textDiv);
        var textScale = textDiv.dataset.canvasWidth / width;
        var rotation = textDiv.dataset.angle;
        var transform = 'scale(' + textScale + ', 1)';
        transform = 'rotate(' + rotation + 'deg) ' + transform;
        CustomStyle.setProp('transform' , textDiv, transform);
        CustomStyle.setProp('transformOrigin' , textDiv, '0% 0%');
      }
    }

    textLayerDiv.appendChild(textLayerFrag);
    this.renderingDone = true;
    this.updateMatches();
  };

  this.setupRenderLayoutTimer = function textLayerSetupRenderLayoutTimer() {
    // Schedule renderLayout() if user has been scrolling, otherwise
    // run it right away
    var RENDER_DELAY = 200; // in ms
    var self = this;
    var lastScroll = this.lastScrollSource === null ?
        0 : this.lastScrollSource.lastScroll;

    if (Date.now() - lastScroll > RENDER_DELAY) {
      // Render right away
      this.renderLayer();
    } else {
      // Schedule
      if (this.renderTimer)
        clearTimeout(this.renderTimer);
      this.renderTimer = setTimeout(function() {
        self.setupRenderLayoutTimer();
      }, RENDER_DELAY);
    }
  };

  this.appendText = function textLayerBuilderAppendText(geom) {
    var textDiv = document.createElement('div');

    // vScale and hScale already contain the scaling to pixel units
    var fontHeight = geom.fontSize * Math.abs(geom.vScale);
    textDiv.dataset.canvasWidth = geom.canvasWidth * Math.abs(geom.hScale);
    textDiv.dataset.fontName = geom.fontName;
    textDiv.dataset.angle = geom.angle * (180 / Math.PI);

    textDiv.style.fontSize = fontHeight + 'px';
    textDiv.style.fontFamily = geom.fontFamily;
    textDiv.style.left = (geom.x + (fontHeight * Math.sin(geom.angle))) + 'px';
    textDiv.style.top = (geom.y - (fontHeight * Math.cos(geom.angle))) + 'px';

    // The content of the div is set in the `setTextContent` function.

    this.textDivs.push(textDiv);
  };

  this.insertDivContent = function textLayerUpdateTextContent() {
    // Only set the content of the divs once layout has finished, the content
    // for the divs is available and content is not yet set on the divs.
    if (!this.layoutDone || this.divContentDone || !this.textContent)
      return;

    this.divContentDone = true;

    var textDivs = this.textDivs;
    var bidiTexts = this.textContent.bidiTexts;

    for (var i = 0; i < bidiTexts.length; i++) {
      var bidiText = bidiTexts[i];
      var textDiv = textDivs[i];
      if (!/\S/.test(bidiText.str)) {
        textDiv.dataset.isWhitespace = true;
        continue;
      }

      textDiv.textContent = bidiText.str;
      // TODO refactor text layer to use text content position
      /**
       * var arr = this.viewport.convertToViewportPoint(bidiText.x, bidiText.y);
       * textDiv.style.left = arr[0] + 'px';
       * textDiv.style.top = arr[1] + 'px';
       */
      // bidiText.dir may be 'ttb' for vertical texts.
      textDiv.dir = bidiText.dir;
    }

    this.setupRenderLayoutTimer();
  };

  this.setTextContent = function textLayerBuilderSetTextContent(textContent) {
    this.textContent = textContent;
    this.insertDivContent();
  };

  this.convertMatches = function textLayerBuilderConvertMatches(matches) {
    var i = 0;
    var iIndex = 0;
    var bidiTexts = this.textContent.bidiTexts;
    var end = bidiTexts.length - 1;
    var queryLen = PDFFindController === null ?
        0 : PDFFindController.state.query.length;

    var lastDivIdx = -1;
    var pos;

    var ret = [];

    // Loop over all the matches.
    for (var m = 0; m < matches.length; m++) {
      var matchIdx = matches[m];
      // # Calculate the begin position.

      // Loop over the divIdxs.
      while (i !== end && matchIdx >= (iIndex + bidiTexts[i].str.length)) {
        iIndex += bidiTexts[i].str.length;
        i++;
      }

      // TODO: Do proper handling here if something goes wrong.
      if (i == bidiTexts.length) {
        console.error('Could not find matching mapping');
      }

      var match = {
        begin: {
          divIdx: i,
          offset: matchIdx - iIndex
        }
      };

      // # Calculate the end position.
      matchIdx += queryLen;

      // Somewhat same array as above, but use a > instead of >= to get the end
      // position right.
      while (i !== end && matchIdx > (iIndex + bidiTexts[i].str.length)) {
        iIndex += bidiTexts[i].str.length;
        i++;
      }

      match.end = {
        divIdx: i,
        offset: matchIdx - iIndex
      };
      ret.push(match);
    }

    return ret;
  };

  this.renderMatches = function textLayerBuilder_renderMatches(matches) {
    // Early exit if there is nothing to render.
    if (matches.length === 0) {
      return;
    }

    var bidiTexts = this.textContent.bidiTexts;
    var textDivs = this.textDivs;
    var prevEnd = null;
    var isSelectedPage = PDFFindController === null ?
        false : (this.pageIdx === PDFFindController.selected.pageIdx);

    var selectedMatchIdx = PDFFindController === null ?
        -1 : PDFFindController.selected.matchIdx;

    var highlightAll = PDFFindController === null ?
        false : PDFFindController.state.highlightAll;

    var infty = {
      divIdx: -1,
      offset: undefined
    };

    function beginText(begin, className) {
      var divIdx = begin.divIdx;
      var div = textDivs[divIdx];
      div.textContent = '';

      var content = bidiTexts[divIdx].str.substring(0, begin.offset);
      var node = document.createTextNode(content);
      if (className) {
        var isSelected = isSelectedPage &&
                          divIdx === selectedMatchIdx;
        var span = document.createElement('span');
        span.className = className + (isSelected ? ' selected' : '');
        span.appendChild(node);
        div.appendChild(span);
        return;
      }
      div.appendChild(node);
    }

    function appendText(from, to, className) {
      var divIdx = from.divIdx;
      var div = textDivs[divIdx];

      var content = bidiTexts[divIdx].str.substring(from.offset, to.offset);
      var node = document.createTextNode(content);
      if (className) {
        var span = document.createElement('span');
        span.className = className;
        span.appendChild(node);
        div.appendChild(span);
        return;
      }
      div.appendChild(node);
    }

    function highlightDiv(divIdx, className) {
      textDivs[divIdx].className = className;
    }

    var i0 = selectedMatchIdx, i1 = i0 + 1, i;

    if (highlightAll) {
      i0 = 0;
      i1 = matches.length;
    } else if (!isSelectedPage) {
      // Not highlighting all and this isn't the selected page, so do nothing.
      return;
    }

    for (i = i0; i < i1; i++) {
      var match = matches[i];
      var begin = match.begin;
      var end = match.end;

      var isSelected = isSelectedPage && i === selectedMatchIdx;
      var highlightSuffix = (isSelected ? ' selected' : '');
      if (isSelected && !this.isViewerInPresentationMode) {
        scrollIntoView(textDivs[begin.divIdx], { top: -50 });
      }

      // Match inside new div.
      if (!prevEnd || begin.divIdx !== prevEnd.divIdx) {
        // If there was a previous div, then add the text at the end
        if (prevEnd !== null) {
          appendText(prevEnd, infty);
        }
        // clears the divs and set the content until the begin point.
        beginText(begin);
      } else {
        appendText(prevEnd, begin);
      }

      if (begin.divIdx === end.divIdx) {
        appendText(begin, end, 'highlight' + highlightSuffix);
      } else {
        appendText(begin, infty, 'highlight begin' + highlightSuffix);
        for (var n = begin.divIdx + 1; n < end.divIdx; n++) {
          highlightDiv(n, 'highlight middle' + highlightSuffix);
        }
        beginText(end, 'highlight end' + highlightSuffix);
      }
      prevEnd = end;
    }

    if (prevEnd) {
      appendText(prevEnd, infty);
    }
  };

  this.updateMatches = function textLayerUpdateMatches() {
    // Only show matches, once all rendering is done.
    if (!this.renderingDone)
      return;

    // Clear out all matches.
    var matches = this.matches;
    var textDivs = this.textDivs;
    var bidiTexts = this.textContent.bidiTexts;
    var clearedUntilDivIdx = -1;

    // Clear out all current matches.
    for (var i = 0; i < matches.length; i++) {
      var match = matches[i];
      var begin = Math.max(clearedUntilDivIdx, match.begin.divIdx);
      for (var n = begin; n <= match.end.divIdx; n++) {
        var div = textDivs[n];
        div.textContent = bidiTexts[n].str;
        div.className = '';
      }
      clearedUntilDivIdx = match.end.divIdx + 1;
    }

    if (PDFFindController === null || !PDFFindController.active)
      return;

    // Convert the matches on the page controller into the match format used
    // for the textLayer.
    this.matches = matches =
      this.convertMatches(PDFFindController === null ?
          [] : (PDFFindController.pageMatches[this.pageIdx] || []));

    this.renderMatches(this.matches);
  };
};



var DocumentOutlineView = function documentOutlineView(outline) {
  var outlineView = document.getElementById('outlineView');
  var outlineButton = document.getElementById('viewOutline');
  while (outlineView.firstChild)
    outlineView.removeChild(outlineView.firstChild);

  if (!outline) {
    if (!outlineView.classList.contains('hidden'))
      PDFView.switchSidebarView('thumbs');

    return;
  }

  function bindItemLink(domObj, item) {
    domObj.href = PDFView.getDestinationHash(item.dest);
    domObj.onclick = function documentOutlineViewOnclick(e) {
      PDFView.navigateTo(item.dest);
      return false;
    };
  }


  var queue = [{parent: outlineView, items: outline}];
  while (queue.length > 0) {
    var levelData = queue.shift();
    var i, n = levelData.items.length;
    for (i = 0; i < n; i++) {
      var item = levelData.items[i];
      var div = document.createElement('div');
      div.className = 'outlineItem';
      var a = document.createElement('a');
      bindItemLink(a, item);
      a.textContent = item.title;
      div.appendChild(a);

      if (item.items.length > 0) {
        var itemsDiv = document.createElement('div');
        itemsDiv.className = 'outlineItems';
        div.appendChild(itemsDiv);
        queue.push({parent: itemsDiv, items: item.items});
      }

      levelData.parent.appendChild(div);
    }
  }
};


document.addEventListener('DOMContentLoaded', function webViewerLoad(evt) {
  PDFView.initialize();

  var params = PDFView.parseQueryString(document.location.search.substring(1));
  var file = params.file || DEFAULT_URL;


  var fileInput = document.createElement('input');
  fileInput.id = 'fileInput';
  fileInput.className = 'fileInput';
  fileInput.setAttribute('type', 'file');
  fileInput.setAttribute('style',
    'visibility: hidden; position: fixed; right: 0; top: 0');
  fileInput.oncontextmenu = noContextMenuHandler;
  document.body.appendChild(fileInput);

  if (!window.File || !window.FileReader || !window.FileList || !window.Blob) {
    document.getElementById('openFile').setAttribute('hidden', 'true');
    document.getElementById('secondaryOpenFile').setAttribute('hidden', 'true');
  } else {
    document.getElementById('fileInput').value = null;
  }

  // Special debugging flags in the hash section of the URL.
  var hash = document.location.hash.substring(1);
  var hashParams = PDFView.parseQueryString(hash);

  if ('disableWorker' in hashParams) {
    PDFJS.disableWorker = (hashParams['disableWorker'] === 'true');
  }

  if ('disableRange' in hashParams) {
    PDFJS.disableRange = (hashParams['disableRange'] === 'true');
  }

  if ('disableAutoFetch' in hashParams) {
    PDFJS.disableAutoFetch = (hashParams['disableAutoFetch'] === 'true');
  }

  if ('disableFontFace' in hashParams) {
    PDFJS.disableFontFace = (hashParams['disableFontFace'] === 'true');
  }

  if ('disableHistory' in hashParams) {
    PDFJS.disableHistory = (hashParams['disableHistory'] === 'true');
  }

  if ('useOnlyCssZoom' in hashParams) {
    USE_ONLY_CSS_ZOOM = (hashParams['useOnlyCssZoom'] === 'true');
  }

  var locale = navigator.language;
  if ('locale' in hashParams)
    locale = hashParams['locale'];
  mozL10n.setLanguage(locale);

  if ('textLayer' in hashParams) {
    switch (hashParams['textLayer']) {
      case 'off':
        PDFJS.disableTextLayer = true;
        break;
      case 'visible':
      case 'shadow':
      case 'hover':
        var viewer = document.getElementById('viewer');
        viewer.classList.add('textLayer-' + hashParams['textLayer']);
        break;
    }
  }

  if ('pdfBug' in hashParams) {
    PDFJS.pdfBug = true;
    var pdfBug = hashParams['pdfBug'];
    var enabled = pdfBug.split(',');
    PDFBug.enable(enabled);
    PDFBug.init();
  }

  if (!PDFView.supportsPrinting) {
    document.getElementById('print').classList.add('hidden');
    document.getElementById('secondaryPrint').classList.add('hidden');
  }

  if (!PDFView.supportsFullscreen) {
    document.getElementById('presentationMode').classList.add('hidden');
    document.getElementById('secondaryPresentationMode').
      classList.add('hidden');
  }

  if (PDFView.supportsIntegratedFind) {
    document.getElementById('viewFind').classList.add('hidden');
  }

  // Listen for warnings to trigger the fallback UI.  Errors should be caught
  // and call PDFView.error() so we don't need to listen for those.
  PDFJS.LogManager.addLogger({
    warn: function() {
      PDFView.fallback();
    }
  });

  // Suppress context menus for some controls
  document.getElementById('scaleSelect').oncontextmenu = noContextMenuHandler;

  var mainContainer = document.getElementById('mainContainer');
  var outerContainer = document.getElementById('outerContainer');
  mainContainer.addEventListener('transitionend', function(e) {
    if (e.target == mainContainer) {
      var event = document.createEvent('UIEvents');
      event.initUIEvent('resize', false, false, window, 0);
      window.dispatchEvent(event);
      outerContainer.classList.remove('sidebarMoving');
    }
  }, true);

  document.getElementById('sidebarToggle').addEventListener('click',
    function() {
      this.classList.toggle('toggled');
      outerContainer.classList.add('sidebarMoving');
      outerContainer.classList.toggle('sidebarOpen');
      PDFView.sidebarOpen = outerContainer.classList.contains('sidebarOpen');
      PDFView.renderHighestPriority();
    });

  document.getElementById('viewThumbnail').addEventListener('click',
    function() {
      PDFView.switchSidebarView('thumbs');
    });

  document.getElementById('viewOutline').addEventListener('click',
    function() {
      PDFView.switchSidebarView('outline');
    });

  document.getElementById('previous').addEventListener('click',
    function() {
      PDFView.page--;
    });

  document.getElementById('next').addEventListener('click',
    function() {
      PDFView.page++;
    });

  document.getElementById('zoomIn').addEventListener('click',
    function() {
      PDFView.zoomIn();
    });

  document.getElementById('zoomOut').addEventListener('click',
    function() {
      PDFView.zoomOut();
    });

  document.getElementById('pageNumber').addEventListener('click',
    function() {
      this.select();
    });

  document.getElementById('pageNumber').addEventListener('change',
    function() {
      // Handle the user inputting a floating point number.
      PDFView.page = (this.value | 0);

      if (this.value !== (this.value | 0).toString()) {
        this.value = PDFView.page;
      }
    });

  document.getElementById('scaleSelect').addEventListener('change',
    function() {
      PDFView.setScale(this.value);
    });

  document.getElementById('presentationMode').addEventListener('click',
    SecondaryToolbar.presentationModeClick.bind(SecondaryToolbar));

  document.getElementById('openFile').addEventListener('click',
    SecondaryToolbar.openFileClick.bind(SecondaryToolbar));

  document.getElementById('print').addEventListener('click',
    SecondaryToolbar.printClick.bind(SecondaryToolbar));

  document.getElementById('download').addEventListener('click',
    SecondaryToolbar.downloadClick.bind(SecondaryToolbar));


  PDFView.open(file, 0);
}, true);

function updateViewarea() {

  if (!PDFView.initialized)
    return;
  var visible = PDFView.getVisiblePages();
  var visiblePages = visible.views;
  if (visiblePages.length === 0) {
    return;
  }

  PDFView.renderHighestPriority();

  var currentId = PDFView.page;
  var firstPage = visible.first;

  for (var i = 0, ii = visiblePages.length, stillFullyVisible = false;
       i < ii; ++i) {
    var page = visiblePages[i];

    if (page.percent < 100)
      break;

    if (page.id === PDFView.page) {
      stillFullyVisible = true;
      break;
    }
  }

  if (!stillFullyVisible) {
    currentId = visiblePages[0].id;
  }

  updateViewarea.inProgress = true; // used in "set page"
  PDFView.page = currentId;
  updateViewarea.inProgress = false;

  var currentScale = PDFView.currentScale;
  var currentScaleValue = PDFView.currentScaleValue;
  var normalizedScaleValue = parseFloat(currentScaleValue) === currentScale ?
    Math.round(currentScale * 10000) / 100 : currentScaleValue;

  var pageNumber = firstPage.id;
  var pdfOpenParams = '#page=' + pageNumber;
  pdfOpenParams += '&zoom=' + normalizedScaleValue;
  var currentPage = PDFView.pages[pageNumber - 1];
  var topLeft = currentPage.getPagePoint(PDFView.container.scrollLeft,
    (PDFView.container.scrollTop - firstPage.y));
  pdfOpenParams += ',' + Math.round(topLeft[0]) + ',' + Math.round(topLeft[1]);

  var store = PDFView.store;
  store.initializedPromise.then(function() {
    store.set('exists', true);
    store.set('page', pageNumber);
    store.set('zoom', normalizedScaleValue);
    store.set('scrollLeft', Math.round(topLeft[0]));
    store.set('scrollTop', Math.round(topLeft[1]));
  });
  var href = PDFView.getAnchorUrl(pdfOpenParams);
  document.getElementById('viewBookmark').href = href;
  document.getElementById('secondaryViewBookmark').href = href;

  // Update the current bookmark in the browsing history.
  PDFHistory.updateCurrentBookmark(pdfOpenParams, pageNumber);
}

window.addEventListener('resize', function webViewerResize(evt) {
  if (PDFView.initialized &&
      (document.getElementById('pageWidthOption').selected ||
       document.getElementById('pageFitOption').selected ||
       document.getElementById('pageAutoOption').selected)) {
    PDFView.setScale(document.getElementById('scaleSelect').value);
  }
  updateViewarea();

  // Set the 'max-height' CSS property of the secondary toolbar.
  SecondaryToolbar.setMaxHeight(PDFView.container);
});

window.addEventListener('hashchange', function webViewerHashchange(evt) {
  if (PDFHistory.isHashChangeUnlocked) {
    PDFView.setHash(document.location.hash.substring(1));
  }
});

window.addEventListener('change', function webViewerChange(evt) {
  var files = evt.target.files;
  if (!files || files.length === 0)
    return;

  // Read the local file into a Uint8Array.
  var fileReader = new FileReader();
  fileReader.onload = function webViewerChangeFileReaderOnload(evt) {
    var buffer = evt.target.result;
    var uint8Array = new Uint8Array(buffer);
    PDFView.open(uint8Array, 0);
  };

  var file = files[0];
  fileReader.readAsArrayBuffer(file);
  PDFView.setTitleUsingUrl(file.name);

  // URL does not reflect proper document location - hiding some icons.
  document.getElementById('viewBookmark').setAttribute('hidden', 'true');
  document.getElementById('secondaryViewBookmark').
    setAttribute('hidden', 'true');
  document.getElementById('download').setAttribute('hidden', 'true');
  document.getElementById('secondaryDownload').setAttribute('hidden', 'true');
}, true);

function selectScaleOption(value) {
  var options = document.getElementById('scaleSelect').options;
  var predefinedValueFound = false;
  for (var i = 0; i < options.length; i++) {
    var option = options[i];
    if (option.value != value) {
      option.selected = false;
      continue;
    }
    option.selected = true;
    predefinedValueFound = true;
  }
  return predefinedValueFound;
}

window.addEventListener('localized', function localized(evt) {
  document.getElementsByTagName('html')[0].dir = mozL10n.getDirection();

  PDFView.animationStartedPromise.then(function() {
    // Adjust the width of the zoom box to fit the content.
    // Note: This is only done if the zoom box is actually visible,
    // since otherwise element.clientWidth will return 0.
    var container = document.getElementById('scaleSelectContainer');
    if (container.clientWidth > 0) {
      var select = document.getElementById('scaleSelect');
      select.setAttribute('style', 'min-width: inherit;');
      var width = select.clientWidth + SCALE_SELECT_CONTAINER_PADDING;
      select.setAttribute('style', 'min-width: ' +
                                   (width + SCALE_SELECT_PADDING) + 'px;');
      container.setAttribute('style', 'min-width: ' + width + 'px; ' +
                                      'max-width: ' + width + 'px;');
    }

    // Set the 'max-height' CSS property of the secondary toolbar.
    SecondaryToolbar.setMaxHeight(PDFView.container);
  });
}, true);

window.addEventListener('scalechange', function scalechange(evt) {
  document.getElementById('zoomOut').disabled = (evt.scale === MIN_SCALE);
  document.getElementById('zoomIn').disabled = (evt.scale === MAX_SCALE);

  var customScaleOption = document.getElementById('customScaleOption');
  customScaleOption.selected = false;

  if (!evt.resetAutoSettings &&
      (document.getElementById('pageWidthOption').selected ||
       document.getElementById('pageFitOption').selected ||
       document.getElementById('pageAutoOption').selected)) {
    updateViewarea();
    return;
  }

  var predefinedValueFound = selectScaleOption('' + evt.scale);
  if (!predefinedValueFound) {
    customScaleOption.textContent = Math.round(evt.scale * 10000) / 100 + '%';
    customScaleOption.selected = true;
  }
  updateViewarea();
}, true);

window.addEventListener('pagechange', function pagechange(evt) {
  var page = evt.pageNumber;
  if (PDFView.previousPageNumber !== page) {
    document.getElementById('pageNumber').value = page;
    var selected = document.querySelector('.thumbnail.selected');
    if (selected) {
      selected.classList.remove('selected');
    }
    var thumbnail = document.getElementById('thumbnailContainer' + page);
    thumbnail.classList.add('selected');
    var visibleThumbs = PDFView.getVisibleThumbs();
    var numVisibleThumbs = visibleThumbs.views.length;

    // If the thumbnail isn't currently visible, scroll it into view.
    if (numVisibleThumbs > 0) {
      var first = visibleThumbs.first.id;
      // Account for only one thumbnail being visible.
      var last = (numVisibleThumbs > 1 ? visibleThumbs.last.id : first);
      if (page <= first || page >= last) {
        scrollIntoView(thumbnail, { top: THUMBNAIL_SCROLL_MARGIN });
      }
    }
  }
  document.getElementById('previous').disabled = (page <= 1);
  document.getElementById('next').disabled = (page >= PDFView.pages.length);
}, true);

// Firefox specific event, so that we can prevent browser from zooming
window.addEventListener('DOMMouseScroll', function(evt) {
  if (evt.ctrlKey) {
    evt.preventDefault();

    var ticks = evt.detail;
    var direction = (ticks > 0) ? 'zoomOut' : 'zoomIn';
    PDFView[direction](Math.abs(ticks));
  } else if (PresentationMode.active) {
    var FIREFOX_DELTA_FACTOR = -40;
    PDFView.mouseScroll(evt.detail * FIREFOX_DELTA_FACTOR);
  }
}, false);

window.addEventListener('click', function click(evt) {
  if (!PresentationMode.active) {
    if (SecondaryToolbar.opened && PDFView.container.contains(evt.target)) {
      SecondaryToolbar.close();
    }
  } else if (evt.button === 0) {
    // Necessary since preventDefault() in 'mousedown' won't stop
    // the event propagation in all circumstances in presentation mode.
    evt.preventDefault();
  }
}, false);

window.addEventListener('keydown', function keydown(evt) {
  if (PasswordPrompt.visible) {
    return;
  }

  var handled = false;
  var cmd = (evt.ctrlKey ? 1 : 0) |
            (evt.altKey ? 2 : 0) |
            (evt.shiftKey ? 4 : 0) |
            (evt.metaKey ? 8 : 0);

  // First, handle the key bindings that are independent whether an input
  // control is selected or not.
  if (cmd === 1 || cmd === 8 || cmd === 5 || cmd === 12) {
    // either CTRL or META key with optional SHIFT.
    switch (evt.keyCode) {
      case 70: // f
        if (!PDFView.supportsIntegratedFind) {
          PDFFindBar.open();
          handled = true;
        }
        break;
      case 71: // g
        if (!PDFView.supportsIntegratedFind) {
          PDFFindBar.dispatchEvent('again', cmd === 5 || cmd === 12);
          handled = true;
        }
        break;
      case 61: // FF/Mac '='
      case 107: // FF '+' and '='
      case 187: // Chrome '+'
      case 171: // FF with German keyboard
        PDFView.zoomIn();
        handled = true;
        break;
      case 173: // FF/Mac '-'
      case 109: // FF '-'
      case 189: // Chrome '-'
        PDFView.zoomOut();
        handled = true;
        break;
      case 48: // '0'
      case 96: // '0' on Numpad of Swedish keyboard
        // keeping it unhandled (to restore page zoom to 100%)
        setTimeout(function () {
          // ... and resetting the scale after browser adjusts its scale
          PDFView.setScale(DEFAULT_SCALE, true);
        });
        handled = false;
        break;
    }
  }

  // CTRL+ALT or Option+Command
  if (cmd === 3 || cmd === 10) {
    switch (evt.keyCode) {
      case 80: // p
        SecondaryToolbar.presentationModeClick();
        handled = true;
        break;
      case 71: // g
        // focuses input#pageNumber field
        document.getElementById('pageNumber').select();
        handled = true;
        break;
    }
  }

  if (handled) {
    evt.preventDefault();
    return;
  }

  // Some shortcuts should not get handled if a control/input element
  // is selected.
  var curElement = document.activeElement || document.querySelector(':focus');
  if (curElement && (curElement.tagName.toUpperCase() === 'INPUT' ||
                     curElement.tagName.toUpperCase() === 'TEXTAREA' ||
                     curElement.tagName.toUpperCase() === 'SELECT')) {
    // Make sure that the secondary toolbar is closed when Escape is pressed.
    if (evt.keyCode !== 27) { // 'Esc'
      return;
    }
  }
  var controlsElement = document.getElementById('toolbar');
  while (curElement) {
    if (curElement === controlsElement && !PresentationMode.active)
      return; // ignoring if the 'toolbar' element is focused
    curElement = curElement.parentNode;
  }

  if (cmd === 0) { // no control key pressed at all.
    switch (evt.keyCode) {
      case 38: // up arrow
      case 33: // pg up
      case 8: // backspace
        if (!PresentationMode.active &&
            PDFView.currentScaleValue !== 'page-fit') {
          break;
        }
        /* in presentation mode */
        /* falls through */
      case 37: // left arrow
        // horizontal scrolling using arrow keys
        if (PDFView.isHorizontalScrollbarEnabled) {
          break;
        }
        /* falls through */
      case 75: // 'k'
      case 80: // 'p'
        PDFView.page--;
        handled = true;
        break;
      case 27: // esc key
        if (SecondaryToolbar.opened) {
          SecondaryToolbar.close();
          handled = true;
        }
        if (!PDFView.supportsIntegratedFind && PDFFindBar.opened) {
          PDFFindBar.close();
          handled = true;
        }
        break;
      case 40: // down arrow
      case 34: // pg down
      case 32: // spacebar
        if (!PresentationMode.active &&
            PDFView.currentScaleValue !== 'page-fit') {
          break;
        }
        /* falls through */
      case 39: // right arrow
        // horizontal scrolling using arrow keys
        if (PDFView.isHorizontalScrollbarEnabled) {
          break;
        }
        /* falls through */
      case 74: // 'j'
      case 78: // 'n'
        PDFView.page++;
        handled = true;
        break;

      case 36: // home
        if (PresentationMode.active) {
          PDFView.page = 1;
          handled = true;
        }
        break;
      case 35: // end
        if (PresentationMode.active) {
          PDFView.page = PDFView.pdfDocument.numPages;
          handled = true;
        }
        break;

      case 82: // 'r'
        PDFView.rotatePages(90);
        break;
    }
  }

  if (cmd === 4) { // shift-key
    switch (evt.keyCode) {
      case 32: // spacebar
        if (!PresentationMode.active &&
            PDFView.currentScaleValue !== 'page-fit') {
          break;
        }
        PDFView.page--;
        handled = true;
        break;

      case 82: // 'r'
        PDFView.rotatePages(-90);
        break;
    }
  }

  if (cmd === 2) { // alt-key
    switch (evt.keyCode) {
      case 37: // left arrow
        if (PresentationMode.active) {
          PDFHistory.back();
          handled = true;
        }
        break;
      case 39: // right arrow
        if (PresentationMode.active) {
          PDFHistory.forward();
          handled = true;
        }
        break;
    }
  }

  if (handled) {
    evt.preventDefault();
    PDFView.clearMouseScrollState();
  }
});

window.addEventListener('beforeprint', function beforePrint(evt) {
  PDFView.beforePrint();
});

window.addEventListener('afterprint', function afterPrint(evt) {
  PDFView.afterPrint();
});

(function animationStartedClosure() {
  // The offsetParent is not set until the pdf.js iframe or object is visible.
  // Waiting for first animation.
  var requestAnimationFrame = window.requestAnimationFrame ||
                              window.mozRequestAnimationFrame ||
                              window.webkitRequestAnimationFrame ||
                              window.oRequestAnimationFrame ||
                              window.msRequestAnimationFrame ||
                              function startAtOnce(callback) { callback(); };
  PDFView.animationStartedPromise = new PDFJS.Promise();
  requestAnimationFrame(function onAnimationFrame() {
    PDFView.animationStartedPromise.resolve();
  });
})();

<|MERGE_RESOLUTION|>--- conflicted
+++ resolved
@@ -53,11 +53,7 @@
 };
 
 PDFJS.imageResourcesPath = './images/';
-<<<<<<< HEAD
-  PDFJS.workerSrc = '../build/pdf.worker.js';
-=======
   PDFJS.workerSrc = './pdf.worker.js';
->>>>>>> b0493ab3
 
 var mozL10n = document.mozL10n || document.webL10n;
 
