if Backbone?
  class @DiscussionThreadListView extends Backbone.View
    events:
      "click .search": "showSearch"
      "click .home": "goHome"
      "click .browse": "toggleTopicDrop"
      "keydown .post-search-field": "performSearch"
      "click .sort-bar a": "sortThreads"
      "click .browse-topic-drop-menu": "filterTopic"
      "click .browse-topic-drop-search-input": "ignoreClick"
      "click .post-list .list-item a": "threadSelected"
      "click .post-list .more-pages a": "loadMorePages"
      "change .cohort-options": "chooseCohort"
      'keyup .browse-topic-drop-search-input': DiscussionFilter.filterDrop

    initialize: ->
      @displayedCollection = new Discussion(@collection.models, pages: @collection.pages)
      @collection.on "change", @reloadDisplayedCollection
      @sortBy = "date"
      @discussionIds=""
      @collection.on "reset", (discussion) =>
        board = $(".current-board").html()
        @displayedCollection.current_page = discussion.current_page
        @displayedCollection.pages = discussion.pages
        @displayedCollection.reset discussion.models
        # TODO: filter correctly
        # target = _.filter($("a.topic:contains('#{board}')"), (el) -> el.innerText == "General" || el.innerHTML == "General")
        # if target.length > 0
        #   @filterTopic($.Event("filter", {'target': target[0]}))
      @collection.on "add", @addAndSelectThread
      @sidebar_padding = 10
      @sidebar_header_height = 87
      @boardName
      @template = _.template($("#thread-list-template").html())
      @current_search = ""
      @mode = 'all'

    reloadDisplayedCollection: (thread) =>
      thread_id = thread.get('id')
      content = @renderThread(thread)
      current_el = @$("a[data-id=#{thread_id}]")
      active = current_el.hasClass("active")
      current_el.replaceWith(content)
      if active
        @setActiveThread(thread_id)


    #TODO fix this entire chain of events
    addAndSelectThread: (thread) =>
      commentable_id = thread.get("commentable_id")
      commentable = @$(".board-name[data-discussion_id]").filter(-> $(this).data("discussion_id").id == commentable_id)
      @setTopicHack(commentable)
      @retrieveDiscussion commentable_id, =>
        @trigger "thread:created", thread.get('id')

    updateSidebar: =>

      scrollTop = $(window).scrollTop();
      windowHeight = $(window).height();

      discussionBody = $(".discussion-article")
      discussionsBodyTop = if discussionBody[0] then discussionBody.offset().top
      discussionsBodyBottom = discussionsBodyTop + discussionBody.outerHeight()

      sidebar = $(".sidebar")
      if scrollTop > discussionsBodyTop - @sidebar_padding
        sidebar.css('top', scrollTop - discussionsBodyTop + @sidebar_padding);
      else
        sidebar.css('top', '0');

      sidebarWidth = .31 * $(".discussion-body").width();
      sidebar.css('width', sidebarWidth + 'px');

      sidebarHeight = windowHeight - Math.max(discussionsBodyTop - scrollTop, @sidebar_padding)

      topOffset = scrollTop + windowHeight
      discussionBottomOffset = discussionsBodyBottom + @sidebar_padding
      amount = Math.max(topOffset - discussionBottomOffset, 0)

      sidebarHeight = sidebarHeight - @sidebar_padding - amount
      sidebarHeight = Math.min(sidebarHeight + 1, discussionBody.outerHeight())
      sidebar.css 'height', sidebarHeight

      postListWrapper = @$('.post-list-wrapper')
      postListWrapper.css('height', (sidebarHeight - @sidebar_header_height - 4) + 'px')


    # Because we want the behavior that when the body is clicked the menu is
    # closed, we need to ignore clicks in the search field and stop propagation.
    # Without this, clicking the search field would also close the menu.
    ignoreClick: (event) ->
        event.stopPropagation()

    render: ->
      @timer = 0
      @$el.html(@template())

      $(window).bind "load", @updateSidebar
      $(window).bind "scroll", @updateSidebar
      $(window).bind "resize", @updateSidebar

      @displayedCollection.on "reset", @renderThreads
      @displayedCollection.on "thread:remove", @renderThreads
      @renderThreads()
      @

    renderThreads: =>
      @$(".post-list").html("")
      rendered = $("<div></div>")
      for thread in @displayedCollection.models
        content = @renderThread(thread)
        rendered.append content
        content.wrap("<li class='list-item' data-id='\"#{thread.get('id')}\"' />")

      @$(".post-list").html(rendered.html())
      @renderMorePages()
      @updateSidebar()
      @trigger "threads:rendered"

    renderMorePages: ->
      if @displayedCollection.hasMorePages()
        @$(".post-list").append("<li class='more-pages'><a href='#'>" + gettext('Load more')+ "</a></li>")

    loadMorePages: (event) ->
      if event
        event.preventDefault()
<<<<<<< HEAD
      @$(".more-pages").html('<div class="loading-animation"><span class="sr">' + gettext("Loading more threads") + '</span></div>')
=======
      @$(".more-pages").html('<div class="loading-animation" tabindex=0><span class="sr" role="alert">Loading more threads</span></div>')
>>>>>>> 9d0e9f67
      @$(".more-pages").addClass("loading")
      loadingDiv = @$(".more-pages .loading-animation")
      DiscussionUtil.makeFocusTrap(loadingDiv)
      loadingDiv.focus()
      options = {}
      switch @mode
        when 'search'
          options.search_text = @current_search
          if @group_id
            options.group_id = @group_id          
        when 'followed'
          options.user_id = window.user.id
          options.group_id = "all"
        when 'commentables'
          options.commentable_ids = @discussionIds
          if @group_id
            options.group_id = @group_id
        when 'all'
          if @group_id
            options.group_id = @group_id
        
    
      lastThread = @collection.last()?.get('id')
      if lastThread
        # Pagination; focus the first thread after what was previously the last thread
        @once("threads:rendered", ->
          $(".post-list li:has(a[data-id='#{lastThread}']) + li a").focus()
        )
      else
        # Totally refreshing the list (e.g. from clicking a sort button); focus the first thread
        @once("threads:rendered", ->
          $(".post-list a").first()?.focus()
        )

      error = =>
        @renderThreads()
        DiscussionUtil.discussionAlert("Sorry", "We had some trouble loading more threads. Please try again.")

      @collection.retrieveAnotherPage(@mode, options, {sort_key: @sortBy}, error)

    renderThread: (thread) =>
      content = $(_.template($("#thread-list-item-template").html())(thread.toJSON()))
      if thread.get('subscribed')
        content.addClass("followed")
      if thread.get('endorsed')
        content.addClass("resolved")
      if thread.get('read')
        content.addClass("read")
      @highlight(content)


    highlight: (el) ->
      el.html(el.html().replace(/&lt;mark&gt;/g, "<mark>").replace(/&lt;\/mark&gt;/g, "</mark>"))

    renderThreadListItem: (thread) =>
      view = new ThreadListItemView(model: thread)
      view.on "thread:selected", @threadSelected
      view.on "thread:removed", @threadRemoved
      view.render()
      @$(".post-list").append(view.el)

    threadSelected: (e) =>
      # Use .attr('data-id') rather than .data('id') because .data does type
      # coercion. Usually, this is fine, but when Mongo gives an object id with
      # no letters, it casts it to a Number.

      thread_id = $(e.target).closest("a").attr("data-id")
      @setActiveThread(thread_id)
      @trigger("thread:selected", thread_id)  # This triggers a callback in the DiscussionRouter which calls the line above...
      false

    threadRemoved: (thread_id) =>
      @trigger("thread:removed", thread_id)

    setActiveThread: (thread_id) ->
      @$(".post-list a[data-id!='#{thread_id}']").removeClass("active")
      @$(".post-list a[data-id='#{thread_id}']").addClass("active")

    showSearch: ->
      @$(".browse").removeClass('is-dropped')
      @hideTopicDrop()

      @$(".search").addClass('is-open')
      @$(".browse").removeClass('is-open')
      setTimeout (-> @$(".post-search-field").focus()), 200

    goHome: ->
      @template = _.template($("#discussion-home").html())
      $(".discussion-column").html(@template)
      $(".post-list a").removeClass("active")
      $("input.email-setting").bind "click", @updateEmailNotifications
      url = DiscussionUtil.urlFor("notifications_status",window.user.get("id"))
      DiscussionUtil.safeAjax
          url: url
          type: "GET"
          success: (response, textStatus) =>
            if response.status
              $('input.email-setting').attr('checked','checked')
            else
              $('input.email-setting').removeAttr('checked')
      thread_id = null
      @trigger("thread:removed")  
      #select all threads


    toggleTopicDrop: (event) =>
      event.preventDefault()
      event.stopPropagation()
      if @current_search != ""
        @clearSearch()
      @$(".search").removeClass('is-open')
      @$(".browse").addClass('is-open')
      @$(".browse").toggleClass('is-dropped')

      if @$(".browse").hasClass('is-dropped')
        @$(".browse-topic-drop-menu-wrapper").show()
        $(".browse-topic-drop-search-input").focus()
        $("body").bind "click", @toggleTopicDrop
        $("body").bind "keydown", @setActiveItem
      else
        @hideTopicDrop()

    hideTopicDrop: ->
      @$(".browse-topic-drop-menu-wrapper").hide()
      $("body").unbind "click", @toggleTopicDrop
      $("body").unbind "keydown", @setActiveItem

    # TODO get rid of this asap
    setTopicHack: (boardNameContainer) ->
      item = $(boardNameContainer).closest('a')
      boardName = item.find(".board-name").html()
      _.each item.parents('ul').not('.browse-topic-drop-menu'), (parent) ->
        boardName = $(parent).siblings('a').find('.board-name').html() + ' / ' + boardName
      @$(".current-board").html(@fitName(boardName))

    setTopic: (event) ->
      item = $(event.target).closest('a')
      boardName = item.find(".board-name").html()
      _.each item.parents('ul').not('.browse-topic-drop-menu'), (parent) ->
        boardName = $(parent).siblings('a').find('.board-name').html() + ' / ' + boardName
      @$(".current-board").html(@fitName(boardName))

    setSelectedTopic: (name) ->
      @$(".current-board").html(@fitName(name))

    getNameWidth: (name) ->
      test = $("<div>")
      test.css
        "font-size": @$(".current-board").css('font-size')
        opacity: 0
        position: 'absolute'
        left: -1000
        top: -1000
      $("body").append(test)
      test.html(name)
      width = test.width()
      test.remove()
      return width

    fitName: (name) ->
      @maxNameWidth = (@$el.width() * .8) - 50
      width = @getNameWidth(name)
      if width < @maxNameWidth
        return name
      path = (x.replace /^\s+|\s+$/g, "" for x in name.split("/"))
      while path.length > 1
        path.shift()
        partialName = "…/" + path.join("/")
        if  @getNameWidth(partialName) < @maxNameWidth
          return partialName
      rawName = path[0]
      name = "…/" + rawName
      while @getNameWidth(name) > @maxNameWidth
        rawName = rawName[0...rawName.length-1]
        name =  "…/" + rawName + "…"
      return name

    filterTopic: (event) ->
      if @current_search != ""
        @setTopic(event)
        @clearSearch @filterTopic, event
      else
        @setTopic(event)  # just sets the title for the dropdown
        item = $(event.target).closest('li')
        discussionId = item.find("span.board-name").data("discussion_id")
        if discussionId == "#all"
          @discussionIds = ""
          @$(".post-search-field").val("")
          @$('.cohort').show()                    
          @retrieveAllThreads()
        else if discussionId == "#flagged"
          @discussionIds = ""
          @$(".post-search-field").val("")
          @$('.cohort').hide() 
          @retrieveFlaggedThreads() 
        else if discussionId == "#following"
          @retrieveFollowed(event)
          @$('.cohort').hide()
        else
          discussionIds = _.map item.find(".board-name[data-discussion_id]"), (board) -> $(board).data("discussion_id").id
          
          if $(event.target).attr('cohorted') == "True"
            @retrieveDiscussions(discussionIds, "function(){$('.cohort').show();}")
          else
            @retrieveDiscussions(discussionIds, "function(){$('.cohort').hide();}")
    
    chooseCohort: (event) ->
      @group_id = @$('.cohort-options :selected').val()
      @collection.current_page = 0
      @collection.reset()
      @loadMorePages(event)
      
    retrieveDiscussion: (discussion_id, callback=null) ->
      url = DiscussionUtil.urlFor("retrieve_discussion", discussion_id)
      DiscussionUtil.safeAjax
        url: url
        type: "GET"
        success: (response, textStatus) =>
          @collection.current_page = response.page
          @collection.pages = response.num_pages
          @collection.reset(response.discussion_data)
          Content.loadContentInfos(response.annotated_content_info)
          @displayedCollection.reset(@collection.models)# Don't think this is necessary because it's called on collection.reset
          if callback?
            callback()

    
    retrieveDiscussions: (discussion_ids) ->
      @discussionIds = discussion_ids.join(',')
      @mode = 'commentables'
      @retrieveFirstPage()

    retrieveAllThreads: () ->
      @mode = 'all'
      @retrieveFirstPage()

    retrieveFirstPage: (event)->
      @collection.current_page = 0
      @collection.reset()
      @loadMorePages(event)

    retrieveFlaggedThreads: (event)->
      @collection.current_page = 0
      @collection.reset()
      @mode = 'flagged'
      @loadMorePages(event)

    sortThreads: (event) ->
      activeSort = @$(".sort-bar a[class='active']")
      activeSort.removeClass("active")
      activeSort.attr("aria-checked", "false")
      newSort = $(event.target)
      newSort.addClass("active")
      newSort.attr("aria-checked", "true")
      @sortBy = newSort.data("sort")

      @displayedCollection.comparator = switch @sortBy
        when 'date' then @displayedCollection.sortByDateRecentFirst
        when 'votes' then @displayedCollection.sortByVotes
        when 'comments' then @displayedCollection.sortByComments
      @retrieveFirstPage(event)

    performSearch: (event) ->
      if event.which == 13
        event.preventDefault()
        text = @$(".post-search-field").val()
        @searchFor(text)

    setAndSearchFor: (text) ->
      @showSearch()
      @$(".post-search-field").val(text)
      @searchFor(text)

    searchFor: (text, callback, value) ->
      @mode = 'search'
      @current_search = text
      url = DiscussionUtil.urlFor("search")
      #TODO: This might be better done by setting discussion.current_page=0 and calling discussion.loadMorePages
      # Mainly because this currently does not reset any pagination variables which could cause problems.
      # This doesn't use pagination either.
      DiscussionUtil.safeAjax
        $elem: @$(".post-search-field")
        data: { text: text }
        url: url
        type: "GET"
        $loading: $
        loadingCallback: =>
          @$(".post-list").html('<li class="loading"><div class="loading-animation"><span class="sr">Loading thread list</span></div></li>')
        loadedCallback: =>
          if callback
            callback.apply @, [value]
        success: (response, textStatus) =>
          if textStatus == 'success'
            # TODO: Augment existing collection?
            @collection.reset(response.discussion_data)
            Content.loadContentInfos(response.annotated_content_info)
            @collection.current_page = response.page
            @collection.pages = response.num_pages
            # TODO: Perhaps reload user info so that votes can be updated.
            # In the future we might not load all of a user's votes at once
            # so this would probably be necessary anyway
            @displayedCollection.reset(@collection.models) # Don't think this is necessary

    clearSearch: (callback, value) ->
      @$(".post-search-field").val("")
      @searchFor("", callback, value)

    setActiveItem: (event) ->
      if event.which == 13
        $(".browse-topic-drop-menu-wrapper .focused").click()
        return
      if event.which != 40 && event.which != 38
        return

      event.preventDefault()

      items = $.makeArray($(".browse-topic-drop-menu-wrapper a").not(".hidden"))
      index = items.indexOf($('.browse-topic-drop-menu-wrapper .focused')[0])

      if event.which == 40
          index = Math.min(index + 1, items.length - 1)
      if event.which == 38
          index = Math.max(index - 1, 0)

      $(".browse-topic-drop-menu-wrapper .focused").removeClass("focused")
      $(items[index]).addClass("focused")

      itemTop = $(items[index]).parent().offset().top
      scrollTop = $(".browse-topic-drop-menu").scrollTop()
      itemFromTop = $(".browse-topic-drop-menu").offset().top - itemTop
      scrollTarget = Math.min(scrollTop - itemFromTop, scrollTop)
      scrollTarget = Math.max(scrollTop - itemFromTop - $(".browse-topic-drop-menu").height() + $(items[index]).height(), scrollTarget)
      $(".browse-topic-drop-menu").scrollTop(scrollTarget)

    retrieveFollowed: (event)=>
      @mode = 'followed'
      @retrieveFirstPage(event)

    updateEmailNotifications: () =>
      if $('input.email-setting').attr('checked')
        DiscussionUtil.safeAjax
          url: DiscussionUtil.urlFor("enable_notifications")
          type: "POST"
          error: () =>
            $('input.email-setting').removeAttr('checked')
      else
        DiscussionUtil.safeAjax
          url: DiscussionUtil.urlFor("disable_notifications")
          type: "POST"
          error: () =>
            $('input.email-setting').attr('checked','checked')

          <|MERGE_RESOLUTION|>--- conflicted
+++ resolved
@@ -124,11 +124,7 @@
     loadMorePages: (event) ->
       if event
         event.preventDefault()
-<<<<<<< HEAD
-      @$(".more-pages").html('<div class="loading-animation"><span class="sr">' + gettext("Loading more threads") + '</span></div>')
-=======
       @$(".more-pages").html('<div class="loading-animation" tabindex=0><span class="sr" role="alert">Loading more threads</span></div>')
->>>>>>> 9d0e9f67
       @$(".more-pages").addClass("loading")
       loadingDiv = @$(".more-pages .loading-animation")
       DiscussionUtil.makeFocusTrap(loadingDiv)
