--- conflicted
+++ resolved
@@ -46,14 +46,7 @@
 
     toggleDiscussion: (event) ->
       if @showed
-<<<<<<< HEAD
-        @$("section.discussion").slideUp()
-        @toggleDiscussionBtn.removeClass('shown')
-        @toggleDiscussionBtn.find('.button-text').html(gettext("Show Discussion"))
-        @showed = false
-=======
         @hideDiscussion()
->>>>>>> 9d0e9f67
       else
         @toggleDiscussionBtn.addClass('shown')
         @toggleDiscussionBtn.find('.button-text').html(gettext("Hide Discussion"))
