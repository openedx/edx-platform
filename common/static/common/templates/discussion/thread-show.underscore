<div class="discussion-post">
    <header class="post-header">
        <% if (!readOnly) { %>
            <div class="post-header-actions">
                <%=
                _.template(
                    $('#forum-actions').html())(
                    {
                        contentId: cid,
                        contentType: 'post',
                        primaryActions: ['vote', 'follow'],
                        secondaryActions: ['pin', 'edit', 'delete', 'report', 'close'],
                        readOnly: readOnly
                    }
                )
                %>
            </div>
        <% } %>
        <div class="post-header-content">
            <h<%- startHeader %> class="post-title"><%- title %></h<%- startHeader%>>
            <p class="posted-details">
            <%
            var timeAgoHtml = interpolate(
                '<span class="timeago" title="%(created_at)s">%(created_at)s</span>',
                {created_at: created_at},
                true
            );
            var postedTimeAgoMessage;
            // Using a separate message to ensure proper translation for different languages
            // thread_type describes the kind of post this is (e.g. "question" or "discussion");
            // time_ago is how much time has passed since the post was created (e.g. "4 hours ago")
            if (thread_type === 'discussion') {
                postedTimeAgoMessage = gettext('discussion posted %(time_ago)s by %(author)s');
            } else {
                postedTimeAgoMessage = gettext('question posted %(time_ago)s by %(author)s');
            }
            %>
            <%= interpolate(_.escape(postedTimeAgoMessage), {time_ago: timeAgoHtml, author: author_display}, true) %>
            </p>
            <div class="post-labels">
                <span class="post-label post-label-pinned">
                    <span class="icon fa fa-thumb-tack" aria-hidden="true"></span><%- gettext("Pinned") %>
                </span>
                <span class="post-label post-label-reported">
                    <span class="icon fa fa-flag" aria-hidden="true"></span><%- gettext("Reported") %>
                </span>
                <span class="post-label post-label-closed">
                    <span class="icon fa fa-lock" aria-hidden="true"></span><%- gettext("Closed") %>
                </span>
            </div>
        </div>
    </header>

    <div class="post-body"><%- body %></div>
    <div class="post-context">
        <div class="related-to-label">
<<<<<<< HEAD
        <% if (mode === "tab" && obj.courseware_url) { %>
            <%
            var courseware_title_linked = interpolate(
                '<a href="%(courseware_url)s">%(courseware_title)s</a>',
                {courseware_url: courseware_url, courseware_title: _.escape(courseware_title)},
                true
            );
            %>
            <%=
            interpolate(
                _.escape(gettext('Related to: %(courseware_title_linked)s')),
                {courseware_title_linked: courseware_title_linked},
                true
            )
            %>
        <% } %>
=======
          <% if (mode == "tab" && obj.courseware_url) { %>
              <%
              var courseware_title_linked = interpolate(
                  '<a href="%(courseware_url)s">%(courseware_title)s</a>',
                  {courseware_url: courseware_url, courseware_title: _.escape(courseware_title)},
                  true
              );
              %>
              <%=
              interpolate(
                  _.escape(gettext('Related to: %(courseware_title_linked)s')),
                  {courseware_title_linked: courseware_title_linked},
                  true
              )
              %>
          <% } %>
>>>>>>> 75068967
        </div>
        <div class="group-visibility-label">
            <% if (obj.group_name && is_commentable_divided) { %>
                <%-
                interpolate(
                    gettext('This post is visible only to %(group_name)s.'),
                    {group_name: obj.group_name},
                    true
                )
                %>
            <% } else { %>
                <%- gettext('This post is visible to everyone.') %>
            <% } %>
        </div>
    </div>
</div><|MERGE_RESOLUTION|>--- conflicted
+++ resolved
@@ -54,24 +54,6 @@
     <div class="post-body"><%- body %></div>
     <div class="post-context">
         <div class="related-to-label">
-<<<<<<< HEAD
-        <% if (mode === "tab" && obj.courseware_url) { %>
-            <%
-            var courseware_title_linked = interpolate(
-                '<a href="%(courseware_url)s">%(courseware_title)s</a>',
-                {courseware_url: courseware_url, courseware_title: _.escape(courseware_title)},
-                true
-            );
-            %>
-            <%=
-            interpolate(
-                _.escape(gettext('Related to: %(courseware_title_linked)s')),
-                {courseware_title_linked: courseware_title_linked},
-                true
-            )
-            %>
-        <% } %>
-=======
           <% if (mode == "tab" && obj.courseware_url) { %>
               <%
               var courseware_title_linked = interpolate(
@@ -88,7 +70,6 @@
               )
               %>
           <% } %>
->>>>>>> 75068967
         </div>
         <div class="group-visibility-label">
             <% if (obj.group_name && is_commentable_divided) { %>
