"""
Tests for discussion pages
"""

import datetime
from uuid import uuid4

from nose.plugins.attrib import attr
from pytz import UTC
from common.test.acceptance.tests.discussion.helpers import BaseDiscussionTestCase

<<<<<<< HEAD
from common.test.acceptance.tests.discussion.helpers import BaseDiscussionTestCase
from common.test.acceptance.tests.helpers import UniqueCourseTest
from common.test.acceptance.pages.lms.auto_auth import AutoAuthPage
from common.test.acceptance.pages.lms.courseware import CoursewarePage
from common.test.acceptance.pages.lms.discussion import (
=======
from ..helpers import UniqueCourseTest
from ...pages.lms.auto_auth import AutoAuthPage
from ...pages.lms.courseware import CoursewarePage
from ...pages.lms.discussion import (
>>>>>>> 48b28c38
    DiscussionTabSingleThreadPage,
    InlineDiscussionPage,
    InlineDiscussionThreadPage,
    DiscussionUserProfilePage,
    DiscussionTabHomePage,
    DiscussionSortPreferencePage,
)
<<<<<<< HEAD
from common.test.acceptance.pages.lms.tab_nav import TabNavPage

from common.test.acceptance.fixtures.course import CourseFixture, XBlockFixtureDesc
from common.test.acceptance.fixtures.discussion import (
=======
from ...fixtures.course import CourseFixture, XBlockFixtureDesc
from ...fixtures.discussion import (
>>>>>>> 48b28c38
    SingleThreadViewFixture,
    UserProfileViewFixture,
    SearchResultFixture,
    Thread,
    Response,
    Comment,
    SearchResult,
)

from common.test.acceptance.tests.discussion.helpers import BaseDiscussionMixin
from common.test.acceptance.tests.helpers import skip_if_browser


class DiscussionResponsePaginationTestMixin(BaseDiscussionMixin):
    """
    A mixin containing tests for response pagination for use by both inline
    discussion and the discussion tab
    """
    def assert_response_display_correct(self, response_total, displayed_responses):
        """
        Assert that various aspects of the display of responses are all correct:
        * Text indicating total number of responses
        * Presence of "Add a response" button
        * Number of responses actually displayed
        * Presence and text of indicator of how many responses are shown
        * Presence and text of button to load more responses
        """
        self.assertEqual(
            self.thread_page.get_response_total_text(),
            str(response_total) + " responses"
        )
        self.assertEqual(self.thread_page.has_add_response_button(), response_total != 0)
        self.assertEqual(self.thread_page.get_num_displayed_responses(), displayed_responses)
        self.assertEqual(
            self.thread_page.get_shown_responses_text(),
            (
                None if response_total == 0 else
                "Showing all responses" if response_total == displayed_responses else
                "Showing first {} responses".format(displayed_responses)
            )
        )
        self.assertEqual(
            self.thread_page.get_load_responses_button_text(),
            (
                None if response_total == displayed_responses else
                "Load all responses" if response_total - displayed_responses < 100 else
                "Load next 100 responses"
            )
        )

    def test_pagination_no_responses(self):
        self.setup_thread(0)
        self.assert_response_display_correct(0, 0)

    def test_pagination_few_responses(self):
        self.setup_thread(5)
        self.assert_response_display_correct(5, 5)

    def test_pagination_two_response_pages(self):
        self.setup_thread(50)
        self.assert_response_display_correct(50, 25)

        self.thread_page.load_more_responses()
        self.assert_response_display_correct(50, 50)

    def test_pagination_exactly_two_response_pages(self):
        self.setup_thread(125)
        self.assert_response_display_correct(125, 25)

        self.thread_page.load_more_responses()
        self.assert_response_display_correct(125, 125)

    def test_pagination_three_response_pages(self):
        self.setup_thread(150)
        self.assert_response_display_correct(150, 25)

        self.thread_page.load_more_responses()
        self.assert_response_display_correct(150, 125)

        self.thread_page.load_more_responses()
        self.assert_response_display_correct(150, 150)

    def test_add_response_button(self):
        self.setup_thread(5)
        self.assertTrue(self.thread_page.has_add_response_button())
        self.thread_page.click_add_response_button()

    def test_add_response_button_closed_thread(self):
        self.setup_thread(5, closed=True)
        self.assertFalse(self.thread_page.has_add_response_button())


@attr(shard=2)
class DiscussionHomePageTest(BaseDiscussionTestCase):
    """
    Tests for the discussion home page.
    """

    SEARCHED_USERNAME = "gizmo"

    def setUp(self):
        super(DiscussionHomePageTest, self).setUp()
        AutoAuthPage(self.browser, course_id=self.course_id).visit()
        self.page = DiscussionTabHomePage(self.browser, self.course_id)
        self.page.visit()

    @attr(shard=2)
    def test_new_post_button(self):
        """
        Scenario: I can create new posts from the Discussion home page.
            Given that I am on the Discussion home page
            When I click on the 'New Post' button
            Then I should be shown the new post form
        """
        self.assertIsNotNone(self.page.new_post_button)
        self.page.click_new_post_button()
        self.assertIsNotNone(self.page.new_post_form)

    def test_receive_update_checkbox(self):
        """
        Scenario: I can save the receive update email notification checkbox
                on Discussion home page.
            Given that I am on the Discussion home page
            When I click on the 'Receive update' checkbox
            Then it should always shown selected.
        """
        receive_updates_selector = '.email-setting'
        receive_updates_checkbox = self.page.is_element_visible(receive_updates_selector)
        self.assertTrue(receive_updates_checkbox)

        self.assertFalse(self.page.is_checkbox_selected(receive_updates_selector))
        self.page.click_element(receive_updates_selector)

        self.assertTrue(self.page.is_checkbox_selected(receive_updates_selector))
        self.page.refresh_and_wait_for_load()
        self.assertTrue(self.page.is_checkbox_selected(receive_updates_selector))

    @attr('a11y')
    def test_page_accessibility(self):
        self.page.a11y_audit.config.set_rules({
            "ignore": [
                'section',  # TODO: AC-491
                'aria-required-children',  # TODO: AC-534
            ]
        })
        self.page.a11y_audit.check_for_accessibility_errors()


@attr(shard=2)
class DiscussionNavigationTest(BaseDiscussionTestCase):
    """
    Tests for breadcrumbs navigation in the Discussions page nav bar
    """

    def setUp(self):
        super(DiscussionNavigationTest, self).setUp()
        AutoAuthPage(self.browser, course_id=self.course_id).visit()

<<<<<<< HEAD
        thread_id = "test_thread_{}".format(uuid4().hex)
        thread_fixture = SingleThreadViewFixture(
            Thread(
                id=thread_id,
                body=THREAD_CONTENT_WITH_LATEX,
                commentable_id=self.discussion_id
            )
        )
        thread_fixture.push()
        self.thread_page = DiscussionTabSingleThreadPage(
            self.browser,
            self.course_id,
            self.discussion_id,
            thread_id
        )
        self.thread_page.visit()

    def test_breadcrumbs_push_topic(self):
        topic_button = self.thread_page.q(
            css=".forum-nav-browse-menu-item[data-discussion-id='{}']".format(self.discussion_id)
        )
        self.assertTrue(topic_button.visible)
        topic_button.click()

        # Verify the thread's topic has been pushed to breadcrumbs
        breadcrumbs = self.thread_page.q(css=".breadcrumbs .nav-item")
        self.assertEqual(len(breadcrumbs), 2)
        self.assertEqual(breadcrumbs[1].text, "Test Discussion Topic")

    def test_breadcrumbs_back_to_all_topics(self):
        topic_button = self.thread_page.q(
            css=".forum-nav-browse-menu-item[data-discussion-id='{}']".format(self.discussion_id)
        )
        self.assertTrue(topic_button.visible)
        topic_button.click()

        # Verify clicking the first breadcrumb takes you back to all topics
        self.thread_page.q(css=".breadcrumbs .nav-item")[0].click()
        self.assertEqual(len(self.thread_page.q(css=".breadcrumbs .nav-item")), 1)

    def test_breadcrumbs_clear_search(self):
        self.thread_page.q(css=".search-input").fill("search text")
        self.thread_page.q(css=".search-btn").click()

        # Verify that clicking the first breadcrumb clears your search
        self.thread_page.q(css=".breadcrumbs .nav-item")[0].click()
        self.assertEqual(self.thread_page.q(css=".search-input").text[0], "")


@attr(shard=2)
class DiscussionTabSingleThreadTest(BaseDiscussionTestCase, DiscussionResponsePaginationTestMixin):
    """
    Tests for the discussion page displaying a single thread
    """

    def setUp(self):
        super(DiscussionTabSingleThreadTest, self).setUp()
        AutoAuthPage(self.browser, course_id=self.course_id).visit()
        self.tab_nav = TabNavPage(self.browser)

=======
>>>>>>> 48b28c38
    def setup_thread_page(self, thread_id):
        self.thread_page = self.create_single_thread_page(thread_id)  # pylint: disable=attribute-defined-outside-init
        self.thread_page.visit()

    def test_markdown_reference_link(self):
        """
        Check markdown editor renders reference link correctly
        and colon(:) in reference link is not converted to %3a
        """
        sample_link = "http://example.com/colon:test"
        thread_content = """[enter link description here][1]\n[1]: http://example.com/colon:test"""
        thread_id = "test_thread_{}".format(uuid4().hex)
        thread_fixture = SingleThreadViewFixture(
            Thread(
                id=thread_id,
                body=thread_content,
                commentable_id=self.discussion_id,
                thread_type="discussion"
            )
        )
        thread_fixture.push()
        self.setup_thread_page(thread_id)
        self.assertEqual(self.thread_page.get_link_href(), sample_link)

    def test_marked_answer_comments(self):
        thread_id = "test_thread_{}".format(uuid4().hex)
        response_id = "test_response_{}".format(uuid4().hex)
        comment_id = "test_comment_{}".format(uuid4().hex)
        thread_fixture = SingleThreadViewFixture(
            Thread(id=thread_id, commentable_id=self.discussion_id, thread_type="question")
        )
        thread_fixture.addResponse(
            Response(id=response_id, endorsed=True),
            [Comment(id=comment_id)]
        )
        thread_fixture.push()
        self.setup_thread_page(thread_id)
        self.assertFalse(self.thread_page.is_comment_visible(comment_id))
        self.assertFalse(self.thread_page.is_add_comment_visible(response_id))
        self.assertTrue(self.thread_page.is_show_comments_visible(response_id))
        self.thread_page.show_comments(response_id)
        self.assertTrue(self.thread_page.is_comment_visible(comment_id))
        self.assertTrue(self.thread_page.is_add_comment_visible(response_id))
        self.assertFalse(self.thread_page.is_show_comments_visible(response_id))

<<<<<<< HEAD
    def test_discussion_blackout_period(self):
        """
        Verify that new discussion can not be started during course blackout period.
        Blackout period is the period between which students cannot post new or contribute
        to existing discussions.
        """
        now = datetime.datetime.now(UTC)
        # Update course advance settings with a valid blackout period.
        self.course_fixture.add_advanced_settings(
            {
                u"discussion_blackouts": {
                    "value": [
                        [
                            (now - datetime.timedelta(days=14)).isoformat(),
                            (now + datetime.timedelta(days=2)).isoformat()
                        ]
                    ]
                }
            }
        )
        self.course_fixture._add_advanced_settings()  # pylint: disable=protected-access
        self.browser.refresh()
        thread = Thread(id=uuid4().hex, commentable_id=self.discussion_id)
        thread_fixture = SingleThreadViewFixture(thread)
        thread_fixture.addResponse(
            Response(id="response1"),
            [Comment(id="comment1")])
        thread_fixture.push()
        self.setup_thread_page(thread.get("id"))  # pylint: disable=no-member

        # Verify that `Add a Post` is not visible on course tab nav.
        self.assertFalse(self.tab_nav.has_new_post_button_visible_on_tab())

        # Verify that `Add a response` button is not visible.
        self.assertFalse(self.thread_page.has_add_response_button())

        # Verify user can not add new responses or modify existing responses.
        self.assertFalse(self.thread_page.has_discussion_reply_editor())
        self.assertFalse(self.thread_page.is_response_editable("response1"))
        self.assertFalse(self.thread_page.is_response_deletable("response1"))

        # Verify that user can not add new comment to a response or modify existing responses.
        self.assertFalse(self.thread_page.is_add_comment_visible("response1"))
        self.assertFalse(self.thread_page.is_comment_editable("comment1"))
        self.assertFalse(self.thread_page.is_comment_deletable("comment1"))

=======
>>>>>>> 48b28c38

@attr('shard_1')
class DiscussionCommentDeletionTest(BaseDiscussionTestCase):
    """
    Tests for deleting comments displayed beneath responses in the single thread view.
    """

    def setup_user(self, roles=[]):
        roles_str = ','.join(roles)
        self.user_id = AutoAuthPage(self.browser, course_id=self.course_id, roles=roles_str).visit().get_user_id()

    def setup_view(self):
        view = SingleThreadViewFixture(Thread(id="comment_deletion_test_thread", commentable_id=self.discussion_id))
        view.addResponse(
            Response(id="response1"), [
                Comment(id="comment_other_author"),
                Comment(id="comment_self_author", user_id=self.user_id, thread_id="comment_deletion_test_thread")
            ]
        )
        view.push()

    def test_comment_deletion_as_student(self):
        self.setup_user()
        self.setup_view()
        page = self.create_single_thread_page("comment_deletion_test_thread")
        page.visit()
        self.assertTrue(page.is_comment_deletable("comment_self_author"))
        self.assertTrue(page.is_comment_visible("comment_other_author"))
        self.assertFalse(page.is_comment_deletable("comment_other_author"))
        page.delete_comment("comment_self_author")

    def test_comment_deletion_as_moderator(self):
        self.setup_user(roles=['Moderator'])
        self.setup_view()
        page = self.create_single_thread_page("comment_deletion_test_thread")
        page.visit()
        self.assertTrue(page.is_comment_deletable("comment_self_author"))
        self.assertTrue(page.is_comment_deletable("comment_other_author"))
        page.delete_comment("comment_self_author")
        page.delete_comment("comment_other_author")


@attr('shard_1')
class DiscussionCommentEditTest(BaseDiscussionTestCase):
    """
    Tests for editing comments displayed beneath responses in the single thread view.
    """

    def setup_user(self, roles=[]):
        roles_str = ','.join(roles)
        self.user_id = AutoAuthPage(self.browser, course_id=self.course_id, roles=roles_str).visit().get_user_id()

    def setup_view(self):
        view = SingleThreadViewFixture(Thread(id="comment_edit_test_thread", commentable_id=self.discussion_id))
        view.addResponse(
            Response(id="response1"),
            [Comment(id="comment_other_author", user_id="other"), Comment(id="comment_self_author", user_id=self.user_id)])
        view.push()

    def edit_comment(self, page, comment_id):
        page.start_comment_edit(comment_id)
        new_comment = "edited body"
        page.set_comment_editor_value(comment_id, new_comment)
        page.submit_comment_edit(comment_id, new_comment)

    @attr(shard=2)
    def test_edit_comment_as_student(self):
        self.setup_user()
        self.setup_view()
        page = self.create_single_thread_page("comment_edit_test_thread")
        page.visit()
        self.assertTrue(page.is_comment_editable("comment_self_author"))
        self.assertTrue(page.is_comment_visible("comment_other_author"))
        self.assertFalse(page.is_comment_editable("comment_other_author"))
        self.edit_comment(page, "comment_self_author")

    @attr(shard=2)
    def test_edit_comment_as_moderator(self):
        self.setup_user(roles=["Moderator"])
        self.setup_view()
        page = self.create_single_thread_page("comment_edit_test_thread")
        page.visit()
        self.assertTrue(page.is_comment_editable("comment_self_author"))
        self.assertTrue(page.is_comment_editable("comment_other_author"))
        self.edit_comment(page, "comment_self_author")
        self.edit_comment(page, "comment_other_author")

    @attr(shard=2)
    def test_cancel_comment_edit(self):
        self.setup_user()
        self.setup_view()
        page = self.create_single_thread_page("comment_edit_test_thread")
        page.visit()
        self.assertTrue(page.is_comment_editable("comment_self_author"))
        original_body = page.get_comment_body("comment_self_author")
        page.start_comment_edit("comment_self_author")
        page.set_comment_editor_value("comment_self_author", "edited body")
        page.cancel_comment_edit("comment_self_author", original_body)

    @attr(shard=2)
    def test_editor_visibility(self):
        """Only one editor should be visible at a time within a single response"""
        self.setup_user(roles=["Moderator"])
        self.setup_view()
        page = self.create_single_thread_page("comment_edit_test_thread")
        page.visit()
        self.assertTrue(page.is_comment_editable("comment_self_author"))
        self.assertTrue(page.is_comment_editable("comment_other_author"))
        self.assertTrue(page.is_add_comment_visible("response1"))
        original_body = page.get_comment_body("comment_self_author")
        page.start_comment_edit("comment_self_author")
        self.assertFalse(page.is_add_comment_visible("response1"))
        self.assertTrue(page.is_comment_editor_visible("comment_self_author"))
        page.set_comment_editor_value("comment_self_author", "edited body")
        page.start_comment_edit("comment_other_author")
        self.assertFalse(page.is_comment_editor_visible("comment_self_author"))
        self.assertTrue(page.is_comment_editor_visible("comment_other_author"))
        self.assertEqual(page.get_comment_body("comment_self_author"), original_body)
        page.start_response_edit("response1")
        self.assertFalse(page.is_comment_editor_visible("comment_other_author"))
        self.assertTrue(page.is_response_editor_visible("response1"))
        original_body = page.get_comment_body("comment_self_author")
        page.start_comment_edit("comment_self_author")
        self.assertFalse(page.is_response_editor_visible("response1"))
        self.assertTrue(page.is_comment_editor_visible("comment_self_author"))
        page.cancel_comment_edit("comment_self_author", original_body)
        self.assertFalse(page.is_comment_editor_visible("comment_self_author"))
        self.assertTrue(page.is_add_comment_visible("response1"))

    @attr('a11y')
    def test_page_accessibility(self):
        self.setup_user()
        self.setup_view()
        page = self.create_single_thread_page("comment_edit_test_thread")
        page.visit()
        page.a11y_audit.config.set_rules({
            'ignore': [
                'section',  # TODO: AC-491
                'aria-required-children',  # TODO: AC-534
            ]
        })
        page.a11y_audit.check_for_accessibility_errors()


<<<<<<< HEAD
@attr(shard=2)
class DiscussionEditorPreviewTest(UniqueCourseTest):
    def setUp(self):
        super(DiscussionEditorPreviewTest, self).setUp()
        CourseFixture(**self.course_info).install()
        AutoAuthPage(self.browser, course_id=self.course_id).visit()
        self.page = DiscussionTabHomePage(self.browser, self.course_id)
        self.page.visit()
        self.page.click_new_post_button()

    def test_text_rendering(self):
        """When I type plain text into the editor, it should be rendered as plain text in the preview box"""
        self.page.set_new_post_editor_value("Some plain text")
        self.assertEqual(self.page.get_new_post_preview_value(), "<p>Some plain text</p>")

    def test_markdown_rendering(self):
        """When I type Markdown into the editor, it should be rendered as formatted Markdown in the preview box"""
        self.page.set_new_post_editor_value(
            "Some markdown\n"
            "\n"
            "- line 1\n"
            "- line 2"
        )

        self.assertEqual(self.page.get_new_post_preview_value(), (
            "<p>Some markdown</p>\n"
            "\n"
            "<ul>\n"
            "<li>line 1</li>\n"
            "<li>line 2</li>\n"
            "</ul>"
        ))

    def test_mathjax_rendering_in_order(self):
        """
        Tests that mathjax is rendered in proper order.

        When user types mathjax expressions into discussion editor, it should render in the proper
        order.
        """
        self.page.set_new_post_editor_value(
            'Text line 1 \n'
            '$$e[n]=d_1$$ \n'
            'Text line 2 \n'
            '$$e[n]=d_2$$'
        )

        self.assertEqual(self.page.get_new_post_preview_text(), 'Text line 1\nText line 2')


=======
>>>>>>> 48b28c38
class InlineDiscussionTestMixin(BaseDiscussionMixin):
    """
    Tests for inline discussions
    """
    def _get_xblock_fixture_desc(self):
        """ Returns Discussion XBlockFixtureDescriptor """
        raise NotImplementedError()

    def _initial_discussion_id(self):
        """ Returns initial discussion_id for InlineDiscussionPage """
        raise NotImplementedError()

    @property
    def discussion_id(self):
        """ Returns selected discussion_id """
        raise NotImplementedError()

    def __init__(self, *args, **kwargs):
        self._discussion_id = None
        super(InlineDiscussionTestMixin, self).__init__(*args, **kwargs)

    def setUp(self):
        super(InlineDiscussionTestMixin, self).setUp()
        self.course_fix = CourseFixture(**self.course_info).add_children(
            XBlockFixtureDesc("chapter", "Test Section").add_children(
                XBlockFixtureDesc("sequential", "Test Subsection").add_children(
                    XBlockFixtureDesc("vertical", "Test Unit").add_children(
                        self._get_xblock_fixture_desc()
                    )
                )
            )
        ).install()

        self.user_id = AutoAuthPage(self.browser, course_id=self.course_id).visit().get_user_id()

        self.courseware_page = CoursewarePage(self.browser, self.course_id)
        self.courseware_page.visit()
        self.discussion_page = InlineDiscussionPage(self.browser, self._initial_discussion_id())

    def setup_thread_page(self, thread_id):
        self.discussion_page.expand_discussion()
        self.assertEqual(self.discussion_page.get_num_displayed_threads(), 1)
        self.thread_page = InlineDiscussionThreadPage(self.browser, thread_id)  # pylint:disable=W0201
        self.thread_page.expand()

    def test_initial_render(self):
        self.assertFalse(self.discussion_page.is_discussion_expanded())

    def test_expand_discussion_empty(self):
        self.discussion_page.expand_discussion()
        self.assertEqual(self.discussion_page.get_num_displayed_threads(), 0)

    def check_anonymous_to_peers(self, is_staff):
        thread = Thread(id=uuid4().hex, anonymous_to_peers=True, commentable_id=self.discussion_id)
        thread_fixture = SingleThreadViewFixture(thread)
        thread_fixture.push()
        self.setup_thread_page(thread.get("id"))
        self.assertEqual(self.thread_page.is_thread_anonymous(), not is_staff)

    def test_anonymous_to_peers_threads_as_staff(self):
        AutoAuthPage(self.browser, course_id=self.course_id, roles="Administrator").visit()
        self.courseware_page.visit()
        self.check_anonymous_to_peers(True)

    def test_anonymous_to_peers_threads_as_peer(self):
        self.check_anonymous_to_peers(False)

    def test_discussion_blackout_period(self):
        now = datetime.datetime.now(UTC)
        self.course_fix.add_advanced_settings(
            {
                u"discussion_blackouts": {
                    "value": [
                        [
                            (now - datetime.timedelta(days=14)).isoformat(),
                            (now + datetime.timedelta(days=2)).isoformat()
                        ]
                    ]
                }
            }
        )
        self.course_fix._add_advanced_settings()
        self.browser.refresh()
        thread = Thread(id=uuid4().hex, commentable_id=self.discussion_id)
        thread_fixture = SingleThreadViewFixture(thread)
        thread_fixture.addResponse(
            Response(id="response1"),
            [Comment(id="comment1", user_id="other"), Comment(id="comment2", user_id=self.user_id)])
        thread_fixture.push()
        self.setup_thread_page(thread.get("id"))
        self.assertFalse(self.discussion_page.element_exists(".new-post-btn"))
        self.assertFalse(self.thread_page.has_add_response_button())
        self.assertFalse(self.thread_page.is_response_editable("response1"))
        self.assertFalse(self.thread_page.is_add_comment_visible("response1"))
        self.assertFalse(self.thread_page.is_comment_editable("comment1"))
        self.assertFalse(self.thread_page.is_comment_editable("comment2"))
        self.assertFalse(self.thread_page.is_comment_deletable("comment1"))
        self.assertFalse(self.thread_page.is_comment_deletable("comment2"))


@attr('shard_1')
class DiscussionXModuleInlineTest(InlineDiscussionTestMixin, UniqueCourseTest, DiscussionResponsePaginationTestMixin):
    """ Discussion XModule inline mode tests """
    def _get_xblock_fixture_desc(self):
        """ Returns Discussion XBlockFixtureDescriptor """
        return XBlockFixtureDesc(
            'discussion',
            "Test Discussion",
            metadata={"discussion_id": self.discussion_id}
        )

    def _initial_discussion_id(self):
        """ Returns initial discussion_id for InlineDiscussionPage """
        return self.discussion_id

    @property
    def discussion_id(self):
        """ Returns selected discussion_id """
        if getattr(self, '_discussion_id', None) is None:
            self._discussion_id = "test_discussion_{}".format(uuid4().hex)
        return self._discussion_id


@attr('shard_1')
class DiscussionXBlockInlineTest(InlineDiscussionTestMixin, UniqueCourseTest, DiscussionResponsePaginationTestMixin):
    """ Discussion XBlock inline mode tests """
    def _get_xblock_fixture_desc(self):
        """ Returns Discussion XBlockFixtureDescriptor """
        return XBlockFixtureDesc(
            'discussion-forum',
            "Test Discussion"
        )

    def _initial_discussion_id(self):
        """ Returns initial discussion_id for InlineDiscussionPage """
        return None

    @property
    def discussion_id(self):
        """ Returns selected discussion_id """
        return self.discussion_page.get_discussion_id()


@attr('shard_1')
class DiscussionUserProfileTest(UniqueCourseTest):
    """
    Tests for user profile page in discussion tab.
    """

    PAGE_SIZE = 20  # discussion.views.THREADS_PER_PAGE
    PROFILED_USERNAME = "profiled-user"

    def setUp(self):
        super(DiscussionUserProfileTest, self).setUp()
        self.setup_course()
        # The following line creates a user enrolled in our course, whose
        # threads will be viewed, but not the one who will view the page.
        # It isn't necessary to log them in, but using the AutoAuthPage
        # saves a lot of code.
        self.profiled_user_id = self.setup_user(username=self.PROFILED_USERNAME)
        # now create a second user who will view the profile.
        self.user_id = self.setup_user()

    def setup_course(self):
        """
        Set up the for the course discussion user-profile tests.
        """
        return CourseFixture(**self.course_info).install()

    def setup_user(self, roles=None, **user_info):
        """
        Helper method to create and authenticate a user.
        """
        roles_str = ''
        if roles:
            roles_str = ','.join(roles)
        return AutoAuthPage(self.browser, course_id=self.course_id, roles=roles_str, **user_info).visit().get_user_id()

    def test_learner_profile_roles(self):
        """
        Test that on the learner profile page user roles are correctly listed according to the course.
        """
        # Setup a learner with roles in a Course-A.
        expected_student_roles = ['Administrator', 'Community TA', 'Moderator', 'Student']
        self.profiled_user_id = self.setup_user(
            roles=expected_student_roles,
            username=self.PROFILED_USERNAME
        )

        # Visit the page and verify the roles are listed correctly.
        page = DiscussionUserProfilePage(
            self.browser,
            self.course_id,
            self.profiled_user_id,
            self.PROFILED_USERNAME
        )
        page.visit()
        student_roles = page.get_user_roles()
        self.assertEqual(student_roles, ', '.join(expected_student_roles))

<<<<<<< HEAD
        # Save the course_id of Course-A before setting up a new course.
        old_course_id = self.course_id

        # Setup Course-B and set user do not have additional roles and test roles are displayed correctly.
        self.course_info['number'] = self.unique_id
        self.setup_course()
        new_course_id = self.course_id

        # Set the user to have no extra role in the Course-B and verify the existing
        # user is updated.
        profiled_student_user_id = self.setup_user(roles=None, username=self.PROFILED_USERNAME)
        self.assertEqual(self.profiled_user_id, profiled_student_user_id)
        self.assertNotEqual(old_course_id, new_course_id)

        # Visit the user profile in course discussion page of Course-B. Make sure the
        # roles are listed correctly.
        page = DiscussionUserProfilePage(
            self.browser,
            self.course_id,
            self.profiled_user_id,
            self.PROFILED_USERNAME
        )
        page.visit()
        self.assertEqual(page.get_user_roles(), u'Student')


=======
        current_page = 1
        total_pages = max(num_threads - 1, 1) / self.PAGE_SIZE + 1
        all_pages = range(1, total_pages + 1)

        def _check_page():
            # ensure the page being displayed as "current" is the expected one
            self.assertEqual(page.get_current_page(), current_page)
            # ensure the expected threads are being shown in the right order
            threads_expected = threads[(current_page - 1) * self.PAGE_SIZE:current_page * self.PAGE_SIZE]
            self.assertEqual(page.get_shown_thread_ids(), [t["id"] for t in threads_expected])
            # ensure the clickable page numbers are the expected ones
            self.assertEqual(page.get_clickable_pages(), [
                p for p in all_pages
                if p != current_page
                and p - 2 <= current_page <= p + 2
                or (current_page > 2 and p == 1)
                or (current_page < total_pages and p == total_pages)
            ])
            # ensure the previous button is shown, but only if it should be.
            # when it is shown, make sure it works.
            if current_page > 1:
                self.assertTrue(page.is_prev_button_shown(current_page - 1))
                page.click_prev_page()
                self.assertEqual(page.get_current_page(), current_page - 1)
                page.click_next_page()
                self.assertEqual(page.get_current_page(), current_page)
            else:
                self.assertFalse(page.is_prev_button_shown())
            # ensure the next button is shown, but only if it should be.
            if current_page < total_pages:
                self.assertTrue(page.is_next_button_shown(current_page + 1))
            else:
                self.assertFalse(page.is_next_button_shown())

        # click all the way up through each page
        for i in range(current_page, total_pages):
            _check_page()
            if current_page < total_pages:
                page.click_on_page(current_page + 1)
                current_page += 1

        # click all the way back down
        for i in range(current_page, 0, -1):
            _check_page()
            if current_page > 1:
                page.click_on_page(current_page - 1)
                current_page -= 1

    def test_0_threads(self):
        self.check_pages(0)

    def test_1_thread(self):
        self.check_pages(1)

    def test_20_threads(self):
        self.check_pages(20)

    def test_21_threads(self):
        self.check_pages(21)

    def test_151_threads(self):
        self.check_pages(151)


@attr('shard_1')
>>>>>>> 48b28c38
class DiscussionSearchAlertTest(UniqueCourseTest):
    """
    Tests for spawning and dismissing alerts related to user search actions and their results.
    """

    SEARCHED_USERNAME = "gizmo"

    def setUp(self):
        super(DiscussionSearchAlertTest, self).setUp()
        CourseFixture(**self.course_info).install()
        # first auto auth call sets up a user that we will search for in some tests
        self.searched_user_id = AutoAuthPage(
            self.browser,
            username=self.SEARCHED_USERNAME,
            course_id=self.course_id
        ).visit().get_user_id()
        # this auto auth call creates the actual session user
        AutoAuthPage(self.browser, course_id=self.course_id).visit()
        self.page = DiscussionTabHomePage(self.browser, self.course_id)
        self.page.visit()

    def setup_corrected_text(self, text):
        SearchResultFixture(SearchResult(corrected_text=text)).push()

    def check_search_alert_messages(self, expected):
        actual = self.page.get_search_alert_messages()
        self.assertTrue(all(map(lambda msg, sub: msg.lower().find(sub.lower()) >= 0, actual, expected)))

    @attr(shard=2)
    def test_no_rewrite(self):
        self.setup_corrected_text(None)
        self.page.perform_search()
        self.check_search_alert_messages(["no posts"])

    @attr(shard=2)
    def test_rewrite_dismiss(self):
        self.setup_corrected_text("foo")
        self.page.perform_search()
        self.check_search_alert_messages(["foo"])
        self.page.dismiss_alert_message("foo")
        self.check_search_alert_messages([])

    @attr(shard=2)
    def test_new_search(self):
        self.setup_corrected_text("foo")
        self.page.perform_search()
        self.check_search_alert_messages(["foo"])

        self.setup_corrected_text("bar")
        self.page.perform_search()
        self.check_search_alert_messages(["bar"])

        self.setup_corrected_text(None)
        self.page.perform_search()
        self.check_search_alert_messages(["no posts"])

    @attr(shard=2)
    def test_rewrite_and_user(self):
        self.setup_corrected_text("foo")
        self.page.perform_search(self.SEARCHED_USERNAME)
        self.check_search_alert_messages(["foo", self.SEARCHED_USERNAME])

    @attr(shard=2)
    def test_user_only(self):
        self.setup_corrected_text(None)
        self.page.perform_search(self.SEARCHED_USERNAME)
        self.check_search_alert_messages(["no posts", self.SEARCHED_USERNAME])
        # make sure clicking the link leads to the user profile page
        UserProfileViewFixture([]).push()
        self.page.get_search_alert_links().first.click()
        DiscussionUserProfilePage(
            self.browser,
            self.course_id,
            self.searched_user_id,
            self.SEARCHED_USERNAME
        ).wait_for_page()

    @attr('a11y')
    def test_page_accessibility(self):
        self.page.a11y_audit.config.set_rules({
            'ignore': [
                'section',  # TODO: AC-491
                'aria-required-children',  # TODO: AC-534
            ]
        })
        self.page.a11y_audit.check_for_accessibility_errors()


@attr('shard_1')
class DiscussionSortPreferenceTest(UniqueCourseTest):
    """
    Tests for the discussion page displaying a single thread.
    """

    def setUp(self):
        super(DiscussionSortPreferenceTest, self).setUp()

        # Create a course to register for.
        CourseFixture(**self.course_info).install()

        AutoAuthPage(self.browser, course_id=self.course_id).visit()

        self.sort_page = DiscussionSortPreferencePage(self.browser, self.course_id)
        self.sort_page.visit()
        self.sort_page.show_all_discussions()

    def test_default_sort_preference(self):
        """
        Test to check the default sorting preference of user. (Default = date )
        """
        selected_sort = self.sort_page.get_selected_sort_preference()
        self.assertEqual(selected_sort, "activity")

    @skip_if_browser('chrome')  # TODO TE-1542 and TE-1543
    def test_change_sort_preference(self):
        """
        Test that if user sorting preference is changing properly.
        """
        selected_sort = ""
        for sort_type in ["votes", "comments", "activity"]:
            self.assertNotEqual(selected_sort, sort_type)
            self.sort_page.change_sort_preference(sort_type)
            selected_sort = self.sort_page.get_selected_sort_preference()
            self.assertEqual(selected_sort, sort_type)

    @skip_if_browser('chrome')  # TODO TE-1542 and TE-1543
    def test_last_preference_saved(self):
        """
        Test that user last preference is saved.
        """
        selected_sort = ""
        for sort_type in ["votes", "comments", "activity"]:
            self.assertNotEqual(selected_sort, sort_type)
            self.sort_page.change_sort_preference(sort_type)
            selected_sort = self.sort_page.get_selected_sort_preference()
            self.assertEqual(selected_sort, sort_type)
            self.sort_page.refresh_page()
            self.sort_page.show_all_discussions()
            selected_sort = self.sort_page.get_selected_sort_preference()
            self.assertEqual(selected_sort, sort_type)<|MERGE_RESOLUTION|>--- conflicted
+++ resolved
@@ -7,20 +7,12 @@
 
 from nose.plugins.attrib import attr
 from pytz import UTC
-from common.test.acceptance.tests.discussion.helpers import BaseDiscussionTestCase
-
-<<<<<<< HEAD
+
 from common.test.acceptance.tests.discussion.helpers import BaseDiscussionTestCase
 from common.test.acceptance.tests.helpers import UniqueCourseTest
 from common.test.acceptance.pages.lms.auto_auth import AutoAuthPage
 from common.test.acceptance.pages.lms.courseware import CoursewarePage
 from common.test.acceptance.pages.lms.discussion import (
-=======
-from ..helpers import UniqueCourseTest
-from ...pages.lms.auto_auth import AutoAuthPage
-from ...pages.lms.courseware import CoursewarePage
-from ...pages.lms.discussion import (
->>>>>>> 48b28c38
     DiscussionTabSingleThreadPage,
     InlineDiscussionPage,
     InlineDiscussionThreadPage,
@@ -28,15 +20,10 @@
     DiscussionTabHomePage,
     DiscussionSortPreferencePage,
 )
-<<<<<<< HEAD
 from common.test.acceptance.pages.lms.tab_nav import TabNavPage
 
 from common.test.acceptance.fixtures.course import CourseFixture, XBlockFixtureDesc
 from common.test.acceptance.fixtures.discussion import (
-=======
-from ...fixtures.course import CourseFixture, XBlockFixtureDesc
-from ...fixtures.discussion import (
->>>>>>> 48b28c38
     SingleThreadViewFixture,
     UserProfileViewFixture,
     SearchResultFixture,
@@ -48,6 +35,68 @@
 
 from common.test.acceptance.tests.discussion.helpers import BaseDiscussionMixin
 from common.test.acceptance.tests.helpers import skip_if_browser
+
+
+THREAD_CONTENT_WITH_LATEX = """Lorem ipsum dolor sit amet, consectetur adipiscing elit, sed do eiusmod tempor incididunt
+                               ut labore et dolore magna aliqua. Ut enim ad minim veniam, quis nostrud exercitation
+                               ullamco laboris nisi ut aliquip ex ea commodo consequat. Duis aute irure dolor in
+                               reprehenderit in voluptate velit sse cillum dolore eu fugiat nulla pariatur.
+                               \n\n----------\n\nLorem ipsum dolor sit amet, consectetur adipiscing elit, sed do eiusmod tempor incididunt
+                               ut labore et dolore magna aliqua. Ut enim ad minim veniam, quis nostrud exercitation
+                               ullamco laboris nisi ut aliquip ex ea commodo consequat. Duis aute irure dolor in
+                               reprehenderit in voluptate velit sse cillum dolore eu fugiat nulla pariatur. (b).\n\n
+                               **(a)** $H_1(e^{j\\omega}) = \\sum_{n=-\\infty}^{\\infty}h_1[n]e^{-j\\omega n} =
+                               \\sum_{n=-\\infty} ^{\\infty}h[n]e^{-j\\omega n}+\\delta_2e^{-j\\omega n_0}$
+                               $= H(e^{j\\omega})+\\delta_2e^{-j\\omega n_0}=A_e (e^{j\\omega}) e^{-j\\omega n_0}
+                               +\\delta_2e^{-j\\omega n_0}=e^{-j\\omega n_0} (A_e(e^{j\\omega})+\\delta_2)
+                               $H_3(e^{j\\omega})=A_e(e^{j\\omega})+\\delta_2$. Dummy $A_e(e^{j\\omega})$ dummy post $.
+                               $A_e(e^{j\\omega}) \\ge -\\delta_2$, it follows that $H_3(e^{j\\omega})$ is real and
+                               $H_3(e^{j\\omega})\\ge 0$.\n\n**(b)** Lorem ipsum dolor sit amet, consectetur adipiscing elit, sed do eiusmod tempor incididunt
+                               ut labore et dolore magna aliqua. Ut enim ad minim veniam, quis nostrud exercitation
+                               ullamco laboris nisi ut aliquip ex ea commodo consequat. Duis aute irure dolor in
+                               reprehenderit in voluptate velit sse cillum dolore eu fugiat nulla pariatur.\n\n
+                               **Case 1:** If $re^{j\\theta}$ is a Lorem ipsum dolor sit amet, consectetur adipiscing elit, sed do eiusmod tempor incididunt
+                               ut labore et dolore magna aliqua. Ut enim ad minim veniam, quis nostrud exercitation
+                               ullamco laboris nisi ut aliquip ex ea commodo consequat. Duis aute irure dolor in
+                               reprehenderit in voluptate velit sse cillum dolore eu fugiat nulla pariatur.
+                               \n\n**Case 3:** Lorem ipsum dolor sit amet, consectetur adipiscing elit, sed do eiusmod tempor incididunt
+                               ut labore et dolore magna aliqua. Ut enim ad minim veniam, quis nostrud exercitation
+                               ullamco laboris nisi ut aliquip ex ea commodo consequat. Duis aute irure dolor in
+                               reprehenderit in voluptate velit sse cillum dolore eu fugiat nulla pariatur.
+                               Lorem $H_3(e^{j\\omega}) = P(cos\\omega)(cos\\omega - cos\\theta)^k$,
+                               Lorem Lorem Lorem Lorem Lorem Lorem $P(cos\\omega)$ has no
+                               $(cos\\omega - cos\\theta)$ factor.
+                               Lorem ipsum dolor sit amet, consectetur adipiscing elit, sed do eiusmod tempor incididunt
+                               ut labore et dolore magna aliqua. Ut enim ad minim veniam, quis nostrud exercitation
+                               ullamco laboris nisi ut aliquip ex ea commodo consequat. Duis aute irure dolor in
+                               reprehenderit in voluptate velit sse cillum dolore eu fugiat nulla pariatur.
+                               $P(cos\\theta) \\neq 0$. Since $P(cos\\omega)$ this is a dummy data post $\\omega$,
+                               dummy $\\delta > 0$ such that for all $\\omega$ dummy $|\\omega - \\theta|
+                               < \\delta$, $P(cos\\omega)$ Lorem ipsum dolor sit amet, consectetur adipiscing elit,
+                               sed do eiusmod tempor incididunt ut labore et dolore magna aliqua. Ut enim ad minim
+                               veniam, quis nostrud exercitation ullamco laboris nisi ut aliquip ex ea commodo
+                               consequat. Duis aute irure dolor in reprehenderit in voluptate velit sse cillum dolore
+                               Lorem ipsum dolor sit amet, consectetur adipiscing elit, sed do eiusmod tempor incididunt
+                               ut labore et dolore magna aliqua. Ut enim ad minim veniam, quis nostrud exercitation
+                               ullamco laboris nisi ut aliquip ex ea commodo consequat. Duis aute irure dolor in
+                               reprehenderit in voluptate velit sse cillum dolore eu fugiat nulla pariatur.
+                               Lorem ipsum dolor sit amet, consectetur adipiscing elit, sed do eiusmod tempor incididunt
+                               ut labore et dolore magna aliqua. Ut enim ad minim veniam, quis nostrud exercitation
+                               ullamco laboris nisi ut aliquip ex ea commodo consequat. Duis aute irure dolor in
+                               reprehenderit in voluptate velit sse cillum dolore eu fugiat nulla pariatur.
+                               Lorem ipsum dolor sit amet, consectetur adipiscing elit, sed do eiusmod tempor incididunt
+                               ut labore et dolore magna aliqua. Ut enim ad minim veniam, quis nostrud exercitation
+                               ullamco laboris nisi ut aliquip ex ea commodo consequat. Duis aute irure dolor in
+                               reprehenderit in voluptate velit sse cillum dolore eu fugiat nulla pariatur.
+                               Lorem ipsum dolor sit amet, consectetur adipiscing elit, sed do eiusmod tempor incididunt
+                               ut labore et dolore magna aliqua. Ut enim ad minim veniam, quis nostrud exercitation
+                               ullamco laboris nisi ut aliquip ex ea commodo consequat. Duis aute irure dolor in
+                               reprehenderit in voluptate velit sse cillum dolore eu fugiat nulla pariatur.
+                               Lorem ipsum dolor sit amet, consectetur adipiscing elit, sed do eiusmod tempor incididunt
+                               ut labore et dolore magna aliqua. Ut enim ad minim veniam, quis nostrud exercitation
+                               ullamco laboris nisi ut aliquip ex ea commodo consequat. Duis aute irure dolor in
+                               reprehenderit in voluptate velit sse cillum dolore eu fugiat nulla pariatur.
+                               """
 
 
 class DiscussionResponsePaginationTestMixin(BaseDiscussionMixin):
@@ -195,7 +244,6 @@
         super(DiscussionNavigationTest, self).setUp()
         AutoAuthPage(self.browser, course_id=self.course_id).visit()
 
-<<<<<<< HEAD
         thread_id = "test_thread_{}".format(uuid4().hex)
         thread_fixture = SingleThreadViewFixture(
             Thread(
@@ -256,8 +304,6 @@
         AutoAuthPage(self.browser, course_id=self.course_id).visit()
         self.tab_nav = TabNavPage(self.browser)
 
-=======
->>>>>>> 48b28c38
     def setup_thread_page(self, thread_id):
         self.thread_page = self.create_single_thread_page(thread_id)  # pylint: disable=attribute-defined-outside-init
         self.thread_page.visit()
@@ -303,7 +349,6 @@
         self.assertTrue(self.thread_page.is_add_comment_visible(response_id))
         self.assertFalse(self.thread_page.is_show_comments_visible(response_id))
 
-<<<<<<< HEAD
     def test_discussion_blackout_period(self):
         """
         Verify that new discussion can not be started during course blackout period.
@@ -350,15 +395,12 @@
         self.assertFalse(self.thread_page.is_comment_editable("comment1"))
         self.assertFalse(self.thread_page.is_comment_deletable("comment1"))
 
-=======
->>>>>>> 48b28c38
 
 @attr('shard_1')
 class DiscussionCommentDeletionTest(BaseDiscussionTestCase):
     """
     Tests for deleting comments displayed beneath responses in the single thread view.
     """
-
     def setup_user(self, roles=[]):
         roles_str = ','.join(roles)
         self.user_id = AutoAuthPage(self.browser, course_id=self.course_id, roles=roles_str).visit().get_user_id()
@@ -496,7 +538,6 @@
         page.a11y_audit.check_for_accessibility_errors()
 
 
-<<<<<<< HEAD
 @attr(shard=2)
 class DiscussionEditorPreviewTest(UniqueCourseTest):
     def setUp(self):
@@ -547,8 +588,6 @@
         self.assertEqual(self.page.get_new_post_preview_text(), 'Text line 1\nText line 2')
 
 
-=======
->>>>>>> 48b28c38
 class InlineDiscussionTestMixin(BaseDiscussionMixin):
     """
     Tests for inline discussions
@@ -749,7 +788,6 @@
         student_roles = page.get_user_roles()
         self.assertEqual(student_roles, ', '.join(expected_student_roles))
 
-<<<<<<< HEAD
         # Save the course_id of Course-A before setting up a new course.
         old_course_id = self.course_id
 
@@ -776,73 +814,6 @@
         self.assertEqual(page.get_user_roles(), u'Student')
 
 
-=======
-        current_page = 1
-        total_pages = max(num_threads - 1, 1) / self.PAGE_SIZE + 1
-        all_pages = range(1, total_pages + 1)
-
-        def _check_page():
-            # ensure the page being displayed as "current" is the expected one
-            self.assertEqual(page.get_current_page(), current_page)
-            # ensure the expected threads are being shown in the right order
-            threads_expected = threads[(current_page - 1) * self.PAGE_SIZE:current_page * self.PAGE_SIZE]
-            self.assertEqual(page.get_shown_thread_ids(), [t["id"] for t in threads_expected])
-            # ensure the clickable page numbers are the expected ones
-            self.assertEqual(page.get_clickable_pages(), [
-                p for p in all_pages
-                if p != current_page
-                and p - 2 <= current_page <= p + 2
-                or (current_page > 2 and p == 1)
-                or (current_page < total_pages and p == total_pages)
-            ])
-            # ensure the previous button is shown, but only if it should be.
-            # when it is shown, make sure it works.
-            if current_page > 1:
-                self.assertTrue(page.is_prev_button_shown(current_page - 1))
-                page.click_prev_page()
-                self.assertEqual(page.get_current_page(), current_page - 1)
-                page.click_next_page()
-                self.assertEqual(page.get_current_page(), current_page)
-            else:
-                self.assertFalse(page.is_prev_button_shown())
-            # ensure the next button is shown, but only if it should be.
-            if current_page < total_pages:
-                self.assertTrue(page.is_next_button_shown(current_page + 1))
-            else:
-                self.assertFalse(page.is_next_button_shown())
-
-        # click all the way up through each page
-        for i in range(current_page, total_pages):
-            _check_page()
-            if current_page < total_pages:
-                page.click_on_page(current_page + 1)
-                current_page += 1
-
-        # click all the way back down
-        for i in range(current_page, 0, -1):
-            _check_page()
-            if current_page > 1:
-                page.click_on_page(current_page - 1)
-                current_page -= 1
-
-    def test_0_threads(self):
-        self.check_pages(0)
-
-    def test_1_thread(self):
-        self.check_pages(1)
-
-    def test_20_threads(self):
-        self.check_pages(20)
-
-    def test_21_threads(self):
-        self.check_pages(21)
-
-    def test_151_threads(self):
-        self.check_pages(151)
-
-
-@attr('shard_1')
->>>>>>> 48b28c38
 class DiscussionSearchAlertTest(UniqueCourseTest):
     """
     Tests for spawning and dismissing alerts related to user search actions and their results.
