--- conflicted
+++ resolved
@@ -7,11 +7,7 @@
 
 from nose.plugins.attrib import attr
 from pytz import UTC
-<<<<<<< HEAD
-
-=======
 from flaky import flaky
->>>>>>> 75068967
 from common.test.acceptance.tests.discussion.helpers import BaseDiscussionTestCase
 
 from common.test.acceptance.pages.lms.auto_auth import AutoAuthPage
@@ -24,6 +20,7 @@
     DiscussionTabHomePage,
     DiscussionSortPreferencePage,
 )
+from common.test.acceptance.pages.lms.learner_profile import LearnerProfilePage
 from common.test.acceptance.pages.lms.tab_nav import TabNavPage
 
 from common.test.acceptance.fixtures.course import CourseFixture, XBlockFixtureDesc
@@ -372,6 +369,7 @@
     def test_discussion_blackout_period(self):
         """
         Verify that new discussion can not be started during course blackout period.
+
         Blackout period is the period between which students cannot post new or contribute
         to existing discussions.
         """
@@ -416,8 +414,6 @@
         self.assertFalse(self.thread_page.is_comment_deletable("comment1"))
 
 
-<<<<<<< HEAD
-=======
 class DiscussionTabMultipleThreadTest(BaseDiscussionTestCase, BaseDiscussionMixin):
     """
     Tests for the discussion page with multiple threads
@@ -536,7 +532,6 @@
         page.a11y_audit.check_for_accessibility_errors()
 
 
->>>>>>> 75068967
 @attr('shard_1')
 class DiscussionCommentDeletionTest(BaseDiscussionTestCase):
     """
@@ -578,10 +573,6 @@
         page.delete_comment("comment_other_author")
 
 
-<<<<<<< HEAD
-@attr('shard_1')
-class DiscussionCommentEditTest(BaseDiscussionTestCase):
-=======
 class DiscussionResponseEditTest(BaseDiscussionTestCase):
     """
     Tests for editing responses displayed beneath thread in the single thread view.
@@ -838,7 +829,6 @@
 
 
 class DiscussionCommentEditTest(UniqueCourseTest):
->>>>>>> 75068967
     """
     Tests for editing comments displayed beneath responses in the single thread view.
     """
@@ -992,8 +982,6 @@
         """
         Tests that mathjax is not rendered when we cancel the post
 
-<<<<<<< HEAD
-=======
         When user types the mathjax expression into discussion editor, it will appear in te preview
         box, and when user cancel it and again click the "Add new post" button, mathjax will not
         appear in the preview box
@@ -1012,7 +1000,6 @@
         self.assertEqual(self.page.get_new_post_preview_value('.wmd-preview'), "")
 
 
->>>>>>> 75068967
 class InlineDiscussionTestMixin(BaseDiscussionMixin):
     """
     Tests for inline discussions
@@ -1057,8 +1044,6 @@
         self.assertEqual(self.discussion_page.get_num_displayed_threads(), 1)
         self.thread_page = InlineDiscussionThreadPage(self.browser, thread_id)  # pylint:disable=W0201
         self.thread_page.expand()
-<<<<<<< HEAD
-=======
 
     def test_add_post_not_present_if_discussion_blackout_period_started(self):
         """
@@ -1068,7 +1053,6 @@
         self.browser.refresh()
         self.discussion_page.expand_discussion()
         self.assertFalse(self.discussion_page.is_new_post_button_visible())
->>>>>>> 75068967
 
     def test_initial_render(self):
         self.assertFalse(self.discussion_page.is_discussion_expanded())
@@ -1111,19 +1095,6 @@
         self.assertFalse(self.thread_page.is_comment_deletable("comment1"))
         self.assertFalse(self.thread_page.is_comment_deletable("comment2"))
 
-<<<<<<< HEAD
-
-@attr('shard_1')
-class DiscussionXModuleInlineTest(InlineDiscussionTestMixin, UniqueCourseTest, DiscussionResponsePaginationTestMixin):
-    """ Discussion XModule inline mode tests """
-    def _get_xblock_fixture_desc(self):
-        """ Returns Discussion XBlockFixtureDescriptor """
-        return XBlockFixtureDesc(
-            'discussion',
-            "Test Discussion",
-            metadata={"discussion_id": self.discussion_id}
-        )
-=======
     def test_dual_discussion_xblock(self):
         """
         Scenario: Two discussion xblocks in one unit shouldn't override their actions
@@ -1169,38 +1140,17 @@
         # Cancel the second form and click to show the first one
         self.additional_discussion_page.click_cancel_new_post()
         self.discussion_page.click_new_post_button()
->>>>>>> 75068967
-
-    def _initial_discussion_id(self):
-        """ Returns initial discussion_id for InlineDiscussionPage """
-        return self.discussion_id
-
-    @property
-    def discussion_id(self):
-        """ Returns selected discussion_id """
-        if getattr(self, '_discussion_id', None) is None:
-            self._discussion_id = "test_discussion_{}".format(uuid4().hex)
-        return self._discussion_id
-
-
-@attr('shard_1')
-class DiscussionXBlockInlineTest(InlineDiscussionTestMixin, UniqueCourseTest, DiscussionResponsePaginationTestMixin):
-    """ Discussion XBlock inline mode tests """
-    def _get_xblock_fixture_desc(self):
-        """ Returns Discussion XBlockFixtureDescriptor """
-        return XBlockFixtureDesc(
-            'discussion-forum',
-            "Test Discussion"
-        )
-
-    def _initial_discussion_id(self):
-        """ Returns initial discussion_id for InlineDiscussionPage """
-        return None
-
-    @property
-    def discussion_id(self):
-        """ Returns selected discussion_id """
-        return self.discussion_page.get_discussion_id()
+
+        # Verify that only the first discussion's form is shown
+        self.assertIsNotNone(self.discussion_page.new_post_form)
+        self.assertIsNone(self.additional_discussion_page.new_post_form)
+
+        # Cancel the first form
+        self.discussion_page.click_cancel_new_post()
+
+        # Verify that neither discussion's forms are shwon
+        self.assertIsNone(self.discussion_page.new_post_form)
+        self.assertIsNone(self.additional_discussion_page.new_post_form)
 
     def start_discussion_blackout_period(self):
         """
@@ -1265,7 +1215,7 @@
         return self.discussion_page.get_discussion_id()
 
 
-@attr('shard_1')
+@attr(shard=2)
 class DiscussionUserProfileTest(UniqueCourseTest):
     """
     Tests for user profile page in discussion tab.
@@ -1299,6 +1249,30 @@
         if roles:
             roles_str = ','.join(roles)
         return AutoAuthPage(self.browser, course_id=self.course_id, roles=roles_str, **user_info).visit().get_user_id()
+
+    def test_redirects_to_learner_profile(self):
+        """
+        Scenario: Verify that learner-profile link is present on forum discussions page and we can navigate to it.
+
+        Given that I am on discussion forum user's profile page.
+        And I can see a username on the page
+        When I click on my username.
+        Then I will be navigated to Learner Profile page.
+        And I can my username on Learner Profile page
+        """
+        learner_profile_page = LearnerProfilePage(self.browser, self.PROFILED_USERNAME)
+
+        page = DiscussionUserProfilePage(
+            self.browser,
+            self.course_id,
+            self.profiled_user_id,
+            self.PROFILED_USERNAME
+        )
+        page.visit()
+        page.click_on_sidebar_username()
+
+        learner_profile_page.wait_for_page()
+        self.assertTrue(learner_profile_page.field_is_visible('username'))
 
     def test_learner_profile_roles(self):
         """
@@ -1436,7 +1410,7 @@
         self.page.a11y_audit.check_for_accessibility_errors()
 
 
-@attr('shard_1')
+@attr(shard=2)
 class DiscussionSortPreferenceTest(UniqueCourseTest):
     """
     Tests for the discussion page displaying a single thread.
