--- conflicted
+++ resolved
@@ -21,15 +21,11 @@
 
     def __init__(self, browser, username):
         """
-<<<<<<< HEAD
-        Initialize the page and set the username.
-=======
         Initialize the page.
 
         Arguments:
             browser (Browser): The browser instance.
             username (str): Profile username.
->>>>>>> e3b4e6e9
         """
         super(LearnerProfilePage, self).__init__(browser)
         self.username = username
