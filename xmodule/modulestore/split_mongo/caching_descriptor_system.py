--- conflicted
+++ resolved
@@ -10,12 +10,8 @@
 from opaque_keys.edx.locator import BlockUsageLocator, DefinitionLocator, LocalId
 from xblock.fields import ScopeIds
 from xblock.runtime import KeyValueStore, KvsFieldData
-<<<<<<< HEAD
 
 from xmodule.error_block import ErrorBlock
-=======
-from xmodule.error_module import ErrorBlock
->>>>>>> c941170b
 from xmodule.errortracker import exc_info_to_str
 from xmodule.library_tools import LibraryToolsService
 from xmodule.mako_block import MakoDescriptorSystem
@@ -79,16 +75,13 @@
         self.module_data = module_data
         self.default_class = default_class
         self.local_modules = {}
-<<<<<<< HEAD
-        self._services['library_tools'] = LibraryToolsService(modulestore, user_id=None)
-        # Cache of block field datas, keyed by the XBlock instance (since the ScopeId changes!)
-        self.block_field_datas = weakref.WeakKeyDictionary()
-=======
 
         user = get_current_user()
         user_id = user.id if user else None
         self._services['library_tools'] = LibraryToolsService(modulestore, user_id=user_id)
->>>>>>> c941170b
+
+        # Cache of block field datas, keyed by the XBlock instance (since the ScopeId changes!)
+        self.block_field_datas = weakref.WeakKeyDictionary()
 
     @lazy
     def _parent_map(self):  # lint-amnesty, pylint: disable=missing-function-docstring
