"""
Tests for library tools service (only used by CMS)
"""

from unittest import mock

import ddt
from bson.objectid import ObjectId
from opaque_keys.edx.keys import UsageKey
<<<<<<< HEAD
from opaque_keys.edx.locator import LibraryLocator, LibraryLocatorV2
=======
from openedx.core.djangolib.testing.utils import skip_unless_cms
from openedx.core.djangoapps.content_libraries import api as library_api
from openedx.core.djangoapps.content_libraries.tests.base import ContentLibrariesRestApiTest
from openedx.core.djangoapps.xblock.api import load_block
from common.djangoapps.student.roles import CourseInstructorRole
>>>>>>> 8fe86a1b
from xmodule.library_tools import LibraryToolsService
from xmodule.modulestore.tests.factories import CourseFactory, LibraryFactory
from xmodule.modulestore.tests.utils import MixedSplitTestCase

from common.djangoapps.student.roles import CourseInstructorRole
from common.djangoapps.student.tests.factories import UserFactory
from openedx.core.djangoapps.content_libraries import api as library_api
from openedx.core.djangoapps.content_libraries.tests.base import ContentLibrariesRestApiTest
from openedx.core.djangoapps.xblock.api import load_block


<<<<<<< HEAD
@ddt.ddt
class ContentLibraryToolsTest(MixedSplitTestCase, ContentLibrariesRestApiTest):
=======
@skip_unless_cms
class LibraryToolsServiceTest(MixedSplitTestCase):
    """
    Tests for library service.
>>>>>>> 8fe86a1b
    """
    Tests for LibraryToolsService.

    Tests interaction with blockstore-based (V2) and mongo-based (V1) content libraries.
    """
    def setUp(self):
        super().setUp()
        UserFactory(is_staff=True, id=self.user_id)
        self.tools = LibraryToolsService(self.store, self.user_id)

    def test_list_available_libraries(self):
        """
        Test listing of libraries.

        Collects Only V2 Libaries if the FEATURES[ENABLE_LIBRARY_AUTHORING_MICROFRONTEND] setting is True.
        Otherwise, return all v1 and v2 libraries.
        """
        # create V1 library
        _ = LibraryFactory.create(modulestore=self.store)
        # create V2 library
        self._create_library(slug="testlib1_preview", title="Test Library 1", description="Testing XBlocks")
        all_libraries = self.tools.list_available_libraries()
        assert all_libraries
        assert len(all_libraries) == 2

        # enable FEATURES[ENABLE_LIBRARY_AUTHORING_MICROFRONTEND]
        with mock().patch('settings.FEATURES.get', return_value=True):
            all_libraries = self.tools.list_available_libraries()
            assert all_libraries
            assert len(all_libraries) == 1

    @mock.patch('xmodule.modulestore.split_mongo.split.SplitMongoModuleStore.get_library_summaries')
    def test_list_available_libraries_fetch(self, mock_get_library_summaries):
        """
        Test that library list is compiled using light weight library summary objects.
        """
        _ = self.tools.list_available_libraries()
        assert mock_get_library_summaries.called

<<<<<<< HEAD
=======

@skip_unless_cms
class ContentLibraryToolsTest(MixedSplitTestCase, ContentLibrariesRestApiTest):
    """
    Tests for LibraryToolsService which interact with blockstore-based content libraries
    """
    def setUp(self):
        super().setUp()
        self.tools = LibraryToolsService(self.store, self.user.id)

>>>>>>> 8fe86a1b
    def test_import_from_blockstore(self):
        # Create a blockstore content library
        library = self._create_library(slug="testlib1_import", title="A Test Library", description="Testing XBlocks")
        # Create a unit block with an HTML block in it.
        unit_block_id = self._add_block_to_library(library["id"], "unit", "unit1")["id"]
        html_block_id = self._add_block_to_library(library["id"], "html", "html1", parent_block=unit_block_id)["id"]
        html_block = load_block(UsageKey.from_string(html_block_id), self.user)
        # Add assets and content to the HTML block
        self._set_library_block_asset(html_block_id, "test.txt", b"data", expect_response=200)
        self._set_library_block_olx(html_block_id, '<html><a href="/static/test.txt">Hello world</a></html>')

        # Create a modulestore course
        course = CourseFactory.create(modulestore=self.store, user_id=self.user.id)
        CourseInstructorRole(course.id).add_users(self.user)
        # Add Source from library block to the course
        lc_block = self.make_block("library_content", course, user_id=self.user.id)

        # Import the unit block from the library to the course
        self.tools.import_from_blockstore(lc_block, [unit_block_id])

        # Verify imported block with its children
        assert len(lc_block.children) == 1
        assert lc_block.children[0].category == 'unit'

        imported_unit_block = self.store.get_item(lc_block.children[0])
        assert len(imported_unit_block.children) == 1
        assert imported_unit_block.children[0].category == 'html'

        imported_html_block = self.store.get_item(imported_unit_block.children[0])
        assert 'Hello world' in imported_html_block.data

        # Check that assets were imported and static paths were modified after importing
        assets = library_api.get_library_block_static_asset_files(html_block.scope_ids.usage_id)
        assert len(assets) == 1
        assert assets[0].url in imported_html_block.data

        # Check that reimporting updates the target block
        self._set_library_block_olx(html_block_id, '<html><a href="/static/test.txt">Foo bar</a></html>')
        self.tools.import_from_blockstore(lc_block, [unit_block_id])

        assert len(lc_block.children) == 1
        imported_unit_block = self.store.get_item(lc_block.children[0])
        assert len(imported_unit_block.children) == 1
        imported_html_block = self.store.get_item(imported_unit_block.children[0])
        assert 'Hello world' not in imported_html_block.data
        assert 'Foo bar' in imported_html_block.data

    def test_get_v2_library_version(self):
        """
        Test get_library_version for V2 libraries.

        Covers getting results for either library key as a string or LibraryLocatorV2.

        NOTE:
            We don't publish library updates so the library version will always be 0.
        """
        lib = self._create_library(slug="testlib1-slug", title="Test Library 1", description="Testing Library 1")
        # use library key as a string for getting the library version
        result = self.tools.get_library_version(lib['id'])
        assert isinstance(result, int)
        assert result == 0
        # now do the same but use library key as a LibraryLocatorV2
        result2 = self.tools.get_library_version(LibraryLocatorV2.from_string(lib['id']))
        assert isinstance(result, int)
        assert result2 == 0

    def test_get_v1_library_version(self):
        """
        Test get_library_version for V1 libraries.

        Covers getting results for either string library key or LibraryLocator.
        """
        lib_key = LibraryFactory.create(modulestore=self.store).location.library_key
        # Re-load the library from the modulestore, explicitly including version information:
        lib = self.store.get_library(lib_key, remove_version=False, remove_branch=False)
        # check the result using the LibraryLocator
        assert isinstance(lib_key, LibraryLocator)
        result = self.tools.get_library_version(lib_key)
        assert result
        assert isinstance(result, ObjectId)
        assert result == lib.location.library_key.version_guid
        # the same check for string representation of the LibraryLocator
        str_key = str(lib_key)
        result = self.tools.get_library_version(str_key)
        assert result
        assert isinstance(result, ObjectId)
        assert result == lib.location.library_key.version_guid

    @ddt.data(
        'library-v1:Fake+Key',  # V1 library key
        'lib:Fake:V-2',         # V2 library key
        LibraryLocator.from_string('library-v1:Fake+Key'),
        LibraryLocatorV2.from_string('lib:Fake:V-2'),
    )
    def test_get_library_version_no_library(self, lib_key):
        """
        Test get_library_version result when the library does not exist.

        Provided lib_key's are valid V1 or V2 keys.
        """
        assert self.tools.get_library_version(lib_key) is None

    def test_update_children_for_v2_lib(self):
        """
        Test update_children with V2 library as a source.

        As for now, covers usage of update_children for the library content module only.
        """
        library = self._create_library(
            slug="cool-v2-lib", title="The best Library", description="Spectacular description"
        )
        self._add_block_to_library(library["id"], "unit", "unit1_id")["id"]  # pylint: disable=expression-not-assigned

        course = CourseFactory.create(modulestore=self.store, user_id=self.user.id)
        CourseInstructorRole(course.id).add_users(self.user)

        content_block = self.make_block(
            "library_content",
            course,
            max_count=1,
            source_library_id=library['id']
        )

        assert len(content_block.children) == 0
        self.tools.update_children(content_block)
        content_block = self.store.get_item(content_block.location)
        assert len(content_block.children) == 1

    def test_update_children_for_v1_lib(self):
        """
        Test update_children with V1 library as a source.

        As for now, covers usage of update_children for the library content module only.
        """
        library = LibraryFactory.create(modulestore=self.store)
        self.make_block("html", library, data="Hello world from the block")
        course = CourseFactory.create(modulestore=self.store)
        content_block = self.make_block(
            "library_content",
            course,
            max_count=1,
            source_library_id=str(library.location.library_key)
        )

        assert len(content_block.children) == 0
        self.tools.update_children(content_block)
        content_block = self.store.get_item(content_block.location)
        assert len(content_block.children) == 1<|MERGE_RESOLUTION|>--- conflicted
+++ resolved
@@ -7,15 +7,12 @@
 import ddt
 from bson.objectid import ObjectId
 from opaque_keys.edx.keys import UsageKey
-<<<<<<< HEAD
 from opaque_keys.edx.locator import LibraryLocator, LibraryLocatorV2
-=======
 from openedx.core.djangolib.testing.utils import skip_unless_cms
 from openedx.core.djangoapps.content_libraries import api as library_api
 from openedx.core.djangoapps.content_libraries.tests.base import ContentLibrariesRestApiTest
 from openedx.core.djangoapps.xblock.api import load_block
 from common.djangoapps.student.roles import CourseInstructorRole
->>>>>>> 8fe86a1b
 from xmodule.library_tools import LibraryToolsService
 from xmodule.modulestore.tests.factories import CourseFactory, LibraryFactory
 from xmodule.modulestore.tests.utils import MixedSplitTestCase
@@ -27,15 +24,9 @@
 from openedx.core.djangoapps.xblock.api import load_block
 
 
-<<<<<<< HEAD
+@skip_unless_cms
 @ddt.ddt
 class ContentLibraryToolsTest(MixedSplitTestCase, ContentLibrariesRestApiTest):
-=======
-@skip_unless_cms
-class LibraryToolsServiceTest(MixedSplitTestCase):
-    """
-    Tests for library service.
->>>>>>> 8fe86a1b
     """
     Tests for LibraryToolsService.
 
@@ -75,19 +66,6 @@
         _ = self.tools.list_available_libraries()
         assert mock_get_library_summaries.called
 
-<<<<<<< HEAD
-=======
-
-@skip_unless_cms
-class ContentLibraryToolsTest(MixedSplitTestCase, ContentLibrariesRestApiTest):
-    """
-    Tests for LibraryToolsService which interact with blockstore-based content libraries
-    """
-    def setUp(self):
-        super().setUp()
-        self.tools = LibraryToolsService(self.store, self.user.id)
-
->>>>>>> 8fe86a1b
     def test_import_from_blockstore(self):
         # Create a blockstore content library
         library = self._create_library(slug="testlib1_import", title="A Test Library", description="Testing XBlocks")
