"""
This module provides an interface for submitting student responses
to an external grading system through XQueue.
"""

import json
import logging

from xmodule.capa.errors import (
    GetSubmissionParamsError,
    JSONParsingError,
    MissingKeyError,
    RuntimeErrorSubmission,
    TypeErrorSubmission,
    ValidationError,
)

log = logging.getLogger(__name__)


class XQueueInterfaceSubmission:
    """Interface to the external grading system."""

    def __init__(self, block):
        self.block = block

    def _parse_json(self, data, name):
        """
        Helper function to safely parse data that may or may not be a JSON string.
        This is necessary because some callers may already provide parsed Python dicts
        (e.g., during internal calls or test cases), while other sources may send raw JSON strings.
        This helper ensures consistent behavior regardless of input format.
        Args:
            data: The input to parse, either a JSON string or a Python dict.
            name: Name of the field (used for error reporting).
        Returns:
            Parsed Python object or original data if already parsed.
        Raises:
            JSONParsingError: If `data` is a string and cannot be parsed as JSON.
        """
        try:
            return json.loads(data) if isinstance(data, str) else data
        except json.JSONDecodeError as e:
            raise JSONParsingError(name, str(e)) from e

    def get_submission_params(self, header, payload):
        """
        Extracts student submission data from the given header and payload.
        """
        header = self._parse_json(header, "header")
        payload = self._parse_json(payload, "payload")

        queue_name = header.get("queue_name", "default")

        if not self.block:
            raise GetSubmissionParamsError()

        course_id = str(self.block.scope_ids.usage_id.context_key)
        item_type = self.block.scope_ids.block_type
        points_possible = self.block.max_score()

        item_id = str(self.block.scope_ids.usage_id)

        try:
            grader_payload = self._parse_json(payload["grader_payload"], "grader_payload")
            grader_file_name = grader_payload.get("grader", "")
        except KeyError as e:
            raise MissingKeyError("grader_payload") from e

        student_info = self._parse_json(payload["student_info"], "student_info")
        student_id = student_info.get("anonymous_student_id")

        if not student_id:
            raise ValidationError("The field 'anonymous_student_id' is missing from student_info.")

        student_answer = payload.get("student_response")
        if student_answer is None:
            raise ValidationError("The field 'student_response' does not exist.")

        student_dict = {"item_id": item_id, "item_type": item_type, "course_id": course_id, "student_id": student_id}

        return student_dict, student_answer, queue_name, grader_file_name, points_possible

    def send_to_submission(self, header, body, files_to_upload=None):
        """
        Submits the extracted student data to the edx-submissions system.
        """
        try:
            from submissions.api import create_external_grader_detail
<<<<<<< HEAD
            student_item, answer, queue_name, queue_key, grader_file_name, points_possible = (
                self.get_submission_params(header, body)
=======

            student_item, answer, queue_name, grader_file_name, points_possible = self.get_submission_params(
                header, body
>>>>>>> a3cc78a3
            )
            return create_external_grader_detail(
                student_item,
                answer,
                queue_name=queue_name,
                queue_key=queue_key,
                grader_file_name=grader_file_name,
                points_possible=points_possible,
                files=files_to_upload,
            )
        except (JSONParsingError, MissingKeyError, ValidationError) as e:
            log.error("%s", e)
            return {"error": str(e)}
        except TypeError as e:
            log.error("%s", e)
            raise TypeErrorSubmission(str(e)) from e
        except RuntimeError as e:
            log.error("%s", e)
            raise RuntimeErrorSubmission(str(e)) from e<|MERGE_RESOLUTION|>--- conflicted
+++ resolved
@@ -87,14 +87,9 @@
         """
         try:
             from submissions.api import create_external_grader_detail
-<<<<<<< HEAD
-            student_item, answer, queue_name, queue_key, grader_file_name, points_possible = (
-                self.get_submission_params(header, body)
-=======
 
-            student_item, answer, queue_name, grader_file_name, points_possible = self.get_submission_params(
+            student_item, answer, queue_name, queue_key, grader_file_name, points_possible = self.get_submission_params(
                 header, body
->>>>>>> a3cc78a3
             )
             return create_external_grader_detail(
                 student_item,
