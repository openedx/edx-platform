--- conflicted
+++ resolved
@@ -40,17 +40,11 @@
     lynx \
     ntp \
     pkg-config \
-<<<<<<< HEAD
     python3-pip \
     python3 \
     python3-dev \
     python3-venv \
     -qy && rm -rf /var/lib/apt/lists/*
-=======
-    python3-dev \
-    python3-venv \
-    && rm -rf /var/lib/apt/lists/*
->>>>>>> 5d7cd3d2
 
 RUN locale-gen en_US.UTF-8
 ENV LANG en_US.UTF-8
@@ -66,15 +60,10 @@
 ENV SETTINGS production
 RUN mkdir -p /edx/etc/
 
-<<<<<<< HEAD
-<<<<<<< HEAD
 # TODO: Install requirements before copying in code.
 RUN pip install setuptools==39.0.1 pip==21.0.1
 RUN pip install -r requirements/edx/base.txt
-=======
->>>>>>> aba07f59a578cd11e7c9fce4747ae38a72d5e768
-=======
->>>>>>> 5d7cd3d2
+
 ENV VIRTUAL_ENV=/edx/app/edxapp/venvs/edxapp
 RUN python3.8 -m venv $VIRTUAL_ENV
 ENV PATH="$VIRTUAL_ENV/bin:$PATH"
@@ -115,8 +104,7 @@
 FROM lms as lms-newrelic
 RUN pip install newrelic
 CMD newrelic-admin run-program gunicorn -c /edx/app/edxapp/edx-platform/lms/docker_lms_gunicorn.py --name lms --bind=0.0.0.0:8000 --max-requests=1000 --access-logfile - lms.wsgi:application
-<<<<<<< HEAD
-<<<<<<< HEAD
+
 
 FROM lms as lms-devstack
 # TODO: This compiles static assets.
@@ -127,11 +115,6 @@
 RUN NO_PREREQ_INSTALL=1 paver update_assets lms --settings devstack_decentralized
 ENV DJANGO_SETTINGS_MODULE lms.envs.devstack_decentralized
 
-=======
-
-=======
-
->>>>>>> 5d7cd3d2
 FROM lms as lms-devstack
 # TODO: This compiles static assets.
 # However, it's a bit of a hack, it's slow, and it's inefficient because makes the final Docker cache layer very large.
@@ -141,10 +124,6 @@
 RUN NO_PREREQ_INSTALL=1 paver update_assets lms --settings devstack_decentralized
 ENV DJANGO_SETTINGS_MODULE lms.envs.devstack_decentralized
 
-<<<<<<< HEAD
->>>>>>> aba07f59a578cd11e7c9fce4747ae38a72d5e768
-=======
->>>>>>> 5d7cd3d2
 FROM base as studio
 ENV SERVICE_VARIANT cms
 ENV DJANGO_SETTINGS_MODULE cms.envs.production
