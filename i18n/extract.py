--- conflicted
+++ resolved
@@ -51,31 +51,10 @@
 
     # Extract strings from mako templates.
     babel_mako_cmd = 'pybabel extract -F %s -c "Translators:" . -o %s' % (BABEL_CONFIG, BABEL_OUT)
-<<<<<<< HEAD
-<<<<<<< HEAD
-
-    # Extract strings from django source files.
-    make_django_cmd = (
-        'django-admin.py makemessages -l en --ignore=src/* --ignore=i18n/* '
-        '-d django --extension html'
-    )
-    # Extract strings from Javascript source files.
-    make_djangojs_cmd = (
-        'django-admin.py makemessages -l en --ignore=src/* --ignore=i18n/* '
-        '-d djangojs --extension js'
-    )
-=======
->>>>>>> 76f4eaf94719cccdb8f85b0a5871cbfb28947b75
-    execute(babel_mako_cmd, working_directory=BASE_DIR)
-
-    # Extract strings from django source files, including .py files.
-    make_django_cmd = makemessages + ' --extension html'
-=======
     execute(babel_mako_cmd, working_directory=BASE_DIR)
 
     # Extract strings from django source files, including .py files.
     make_django_cmd = makemessages + ' -d django --extension html'
->>>>>>> b2cbcfa4
     execute(make_django_cmd, working_directory=BASE_DIR)
 
     # Extract strings from Javascript source files.
