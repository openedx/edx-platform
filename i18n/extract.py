#!/usr/bin/env python

"""
See https://edx-wiki.atlassian.net/wiki/display/ENG/PO+File+workflow

This task extracts all English strings from all source code
and produces three human-readable files:
   conf/locale/en/LC_MESSAGES/django-partial.po
   conf/locale/en/LC_MESSAGES/djangojs-partial.po
   conf/locale/en/LC_MESSAGES/mako.po

This task will clobber any existing django.po file.
This is because django-admin.py makemessages hardcodes this filename
and it cannot be overridden.

"""

from datetime import datetime
import importlib
import os
import os.path
import logging
import sys

from path import path
from polib import pofile

from i18n.config import BASE_DIR, LOCALE_DIR, CONFIGURATION
from i18n.execute import execute, create_dir_if_necessary, remove_file
from i18n.segment import segment_pofiles


EDX_MARKER = "edX translation file"

LOG = logging.getLogger(__name__)

def base(path1, *paths):
    """Return a relative path from BASE_DIR to path1 / paths[0] / ... """
    return BASE_DIR.relpathto(path1.joinpath(*paths))

def main():
    logging.basicConfig(stream=sys.stdout, level=logging.INFO)
    create_dir_if_necessary(LOCALE_DIR)
    source_msgs_dir = CONFIGURATION.source_messages_dir
    remove_file(source_msgs_dir.joinpath('django.po'))

    # Extract strings from mako templates.
<<<<<<< HEAD
    babel_mako_cmd = 'pybabel extract -k ugettext_lazy -k _u -F %s -c "Translators:" . -o %s' % (BABEL_CONFIG, BABEL_OUT)
=======
    babel_mako_cmd = 'pybabel extract -F {config} -c "Translators:" . -o {output}'
    babel_mako_cmd = babel_mako_cmd.format(
        config=base(LOCALE_DIR, 'babel_mako.cfg'),
        output=base(CONFIGURATION.source_messages_dir, 'mako.po'),
    )
>>>>>>> 14d03784
    execute(babel_mako_cmd, working_directory=BASE_DIR)

    makemessages = "django-admin.py makemessages -l en"
    ignores = " ".join('--ignore="{}/*"'.format(d) for d in CONFIGURATION.ignore_dirs)
    if ignores:
        makemessages += " " + ignores

    # Extract strings from django source files, including .py files.
    make_django_cmd = makemessages + ' --extension html'
    execute(make_django_cmd, working_directory=BASE_DIR)

    # Extract strings from Javascript source files.
    make_djangojs_cmd = makemessages + ' -d djangojs --extension js'
    execute(make_djangojs_cmd, working_directory=BASE_DIR)

    # makemessages creates 'django.po'. This filename is hardcoded.
    # Rename it to django-partial.po to enable merging into django.po later.
    os.rename(
        source_msgs_dir.joinpath('django.po'),
        source_msgs_dir.joinpath('django-partial.po')
    )

    # makemessages creates 'djangojs.po'. This filename is hardcoded.
    # Rename it to djangojs-partial.po to enable merging into djangojs.po later.
    os.rename(
        source_msgs_dir.joinpath('djangojs.po'),
        source_msgs_dir.joinpath('djangojs-partial.po')
    )

    files_to_clean = set()

    # Extract strings from third-party applications.
    for app_name in CONFIGURATION.third_party:
        # Import the app to find out where it is.  Then use pybabel to extract
        # from that directory.
        app_module = importlib.import_module(app_name)
        app_dir = path(app_module.__file__).dirname().dirname()
        output_file = source_msgs_dir / (app_name + ".po")
        files_to_clean.add(output_file)

        babel_cmd = 'pybabel extract -F {config} -c "Translators:" {app} -o {output}'
        babel_cmd = babel_cmd.format(
            config=LOCALE_DIR / 'babel_third_party.cfg',
            app=app_name,
            output=output_file,
        )
        execute(babel_cmd, working_directory=app_dir)

    # Segment the generated files.
    segmented_files = segment_pofiles("en")
    files_to_clean.update(segmented_files)

    # Finish each file.
    for filename in files_to_clean:
        LOG.info('Cleaning %s' % filename)
        po = pofile(source_msgs_dir.joinpath(filename))
        # replace default headers with edX headers
        fix_header(po)
        # replace default metadata with edX metadata
        fix_metadata(po)
        # remove key strings which belong in messages.po
        strip_key_strings(po)
        po.save()


def fix_header(po):
    """
    Replace default headers with edX headers
    """

    # By default, django-admin.py makemessages creates this header:
    #
    #   SOME DESCRIPTIVE TITLE.
    #   Copyright (C) YEAR THE PACKAGE'S COPYRIGHT HOLDER
    #   This file is distributed under the same license as the PACKAGE package.
    #   FIRST AUTHOR <EMAIL@ADDRESS>, YEAR.

    po.metadata_is_fuzzy = []   # remove [u'fuzzy']
    header = po.header
    fixes = (
        ('SOME DESCRIPTIVE TITLE', EDX_MARKER),
        ('Translations template for PROJECT.', EDX_MARKER),
        ('YEAR', '%s' % datetime.utcnow().year),
        ('ORGANIZATION', 'edX'),
        ("THE PACKAGE'S COPYRIGHT HOLDER", "EdX"),
        ('This file is distributed under the same license as the PROJECT project.',
         'This file is distributed under the GNU AFFERO GENERAL PUBLIC LICENSE.'),
        ('This file is distributed under the same license as the PACKAGE package.',
         'This file is distributed under the GNU AFFERO GENERAL PUBLIC LICENSE.'),
        ('FIRST AUTHOR <EMAIL@ADDRESS>',
         'EdX Team <info@edx.org>')
        )
    for src, dest in fixes:
        header = header.replace(src, dest)
    po.header = header

def fix_metadata(po):
    """
    Replace default metadata with edX metadata
    """

    # By default, django-admin.py makemessages creates this metadata:
    #
    #   {u'PO-Revision-Date': u'YEAR-MO-DA HO:MI+ZONE',
    #   u'Language': u'',
    #   u'Content-Transfer-Encoding': u'8bit',
    #   u'Project-Id-Version': u'PACKAGE VERSION',
    #   u'Report-Msgid-Bugs-To': u'',
    #   u'Last-Translator': u'FULL NAME <EMAIL@ADDRESS>',
    #   u'Language-Team': u'LANGUAGE <LL@li.org>',
    #   u'POT-Creation-Date': u'2013-04-25 14:14-0400',
    #   u'Content-Type': u'text/plain; charset=UTF-8',
    #   u'MIME-Version': u'1.0'}

    fixes = {
        'PO-Revision-Date': datetime.utcnow(),
        'Report-Msgid-Bugs-To': 'openedx-translation@googlegroups.com',
        'Project-Id-Version': '0.1a',
        'Language' : 'en',
        'Last-Translator' : '',
        'Language-Team': 'openedx-translation <openedx-translation@googlegroups.com>',
    }
    po.metadata.update(fixes)

def strip_key_strings(po):
    """
    Removes all entries in PO which are key strings.
    These entries should appear only in messages.po, not in any other po files.
    """
    newlist = [entry for entry in po if not is_key_string(entry.msgid)]
    del po[:]
    po += newlist

def is_key_string(string):
    """
    returns True if string is a key string.
    Key strings begin with underscore.
    """
    return len(string) > 1 and string[0] == '_'

if __name__ == '__main__':
    main()<|MERGE_RESOLUTION|>--- conflicted
+++ resolved
@@ -45,15 +45,11 @@
     remove_file(source_msgs_dir.joinpath('django.po'))
 
     # Extract strings from mako templates.
-<<<<<<< HEAD
-    babel_mako_cmd = 'pybabel extract -k ugettext_lazy -k _u -F %s -c "Translators:" . -o %s' % (BABEL_CONFIG, BABEL_OUT)
-=======
-    babel_mako_cmd = 'pybabel extract -F {config} -c "Translators:" . -o {output}'
+    babel_mako_cmd = 'pybabel extract -k ugettext_lazy -k _u -F {config} -c "Translators:" . -o {output}'
     babel_mako_cmd = babel_mako_cmd.format(
         config=base(LOCALE_DIR, 'babel_mako.cfg'),
         output=base(CONFIGURATION.source_messages_dir, 'mako.po'),
     )
->>>>>>> 14d03784
     execute(babel_mako_cmd, working_directory=BASE_DIR)
 
     makemessages = "django-admin.py makemessages -l en"
