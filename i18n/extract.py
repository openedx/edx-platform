#!/usr/bin/env python

"""
See https://edx-wiki.atlassian.net/wiki/display/ENG/PO+File+workflow

This task extracts all English strings from all source code
and produces three human-readable files:
   conf/locale/en/LC_MESSAGES/django-partial.po
   conf/locale/en/LC_MESSAGES/djangojs.po
   conf/locale/en/LC_MESSAGES/mako.po

This task will clobber any existing django.po file.
This is because django-admin.py makemessages hardcodes this filename
and it cannot be overridden.

"""

import os, sys, logging
from datetime import datetime
from polib import pofile

from config import BASE_DIR, LOCALE_DIR, CONFIGURATION
from execute import execute, create_dir_if_necessary, remove_file

# BABEL_CONFIG contains declarations for Babel to extract strings from mako template files
# Use relpath to reduce noise in logs
BABEL_CONFIG = BASE_DIR.relpathto(LOCALE_DIR.joinpath('babel.cfg'))

# Strings from mako template files are written to BABEL_OUT
# Use relpath to reduce noise in logs
BABEL_OUT = BASE_DIR.relpathto(CONFIGURATION.source_messages_dir.joinpath('mako.po'))

SOURCE_WARN = 'This English source file is machine-generated. Do not check it into github'

LOG = logging.getLogger(__name__)

def main():
    logging.basicConfig(stream=sys.stdout, level=logging.INFO)
    create_dir_if_necessary(LOCALE_DIR)
    source_msgs_dir = CONFIGURATION.source_messages_dir

    remove_file(source_msgs_dir.joinpath('django.po'))
    generated_files = ('django-partial.po', 'djangojs.po', 'mako.po')
    for filename in generated_files:
        remove_file(source_msgs_dir.joinpath(filename))

    # Prepare makemessages command.
    ignore_dirs = ["docs", "src", "i18n", "test_root"]
    ignores = " ".join("--ignore={}/*".format(d) for d in ignore_dirs)
    makemessages = 'django-admin.py makemessages -l en ' + ignores

<<<<<<< HEAD
    # Extract strings from mako templates
    babel_mako_cmd = 'pybabel extract -k ugettext_lazy -k _u -F %s -c "TRANSLATORS:" . -o %s' % (BABEL_CONFIG, BABEL_OUT)

    # Extract strings from django source files
    make_django_cmd = 'django-admin.py makemessages -l en --ignore=src/* --ignore=i18n/* ' \
                      + '--extension html'

    # Extract strings from javascript source files
    make_djangojs_cmd = 'django-admin.py makemessages -l en -d djangojs --ignore=src/* ' \
                        + '--ignore=i18n/* --extension js'
=======
    # Extract strings from mako templates.
    babel_mako_cmd = 'pybabel extract -F %s -c "Translators:" . -o %s' % (BABEL_CONFIG, BABEL_OUT)
>>>>>>> 9d0e9f67
    execute(babel_mako_cmd, working_directory=BASE_DIR)

    # Extract strings from django source files, including .py files.
    make_django_cmd = makemessages + ' --extension html'
    execute(make_django_cmd, working_directory=BASE_DIR)

    # Extract strings from Javascript source files.
    make_djangojs_cmd = makemessages + ' -d djangojs --extension js'
    execute(make_djangojs_cmd, working_directory=BASE_DIR)

    # makemessages creates 'django.po'. This filename is hardcoded.
    # Rename it to django-partial.po to enable merging into django.po later.
    os.rename(
        source_msgs_dir.joinpath('django.po'),
        source_msgs_dir.joinpath('django-partial.po')
    )

    for filename in generated_files:
        LOG.info('Cleaning %s' % filename)
        po = pofile(source_msgs_dir.joinpath(filename))
        # replace default headers with edX headers
        fix_header(po)
        # replace default metadata with edX metadata
        fix_metadata(po)
        # remove key strings which belong in messages.po
        strip_key_strings(po)
        po.save()

# By default, django-admin.py makemessages creates this header:
"""
SOME DESCRIPTIVE TITLE.
Copyright (C) YEAR THE PACKAGE'S COPYRIGHT HOLDER
This file is distributed under the same license as the PACKAGE package.
FIRST AUTHOR <EMAIL@ADDRESS>, YEAR.
"""

def fix_header(po):
    """
    Replace default headers with edX headers
    """
    po.metadata_is_fuzzy = []   # remove [u'fuzzy']
    header = po.header
    fixes = (
        ('SOME DESCRIPTIVE TITLE', 'edX translation file\n' + SOURCE_WARN),
        ('Translations template for PROJECT.', 'edX translation file\n' + SOURCE_WARN),
        ('YEAR', '%s' % datetime.utcnow().year),
        ('ORGANIZATION', 'edX'),
        ("THE PACKAGE'S COPYRIGHT HOLDER", "EdX"),
        ('This file is distributed under the same license as the PROJECT project.',
         'This file is distributed under the GNU AFFERO GENERAL PUBLIC LICENSE.'),
        ('This file is distributed under the same license as the PACKAGE package.',
         'This file is distributed under the GNU AFFERO GENERAL PUBLIC LICENSE.'),
        ('FIRST AUTHOR <EMAIL@ADDRESS>',
         'EdX Team <info@edx.org>')
        )
    for src, dest in fixes:
        header = header.replace(src, dest)
    po.header = header

# By default, django-admin.py makemessages creates this metadata:
"""
{u'PO-Revision-Date': u'YEAR-MO-DA HO:MI+ZONE',
 u'Language': u'',
 u'Content-Transfer-Encoding': u'8bit',
 u'Project-Id-Version': u'PACKAGE VERSION',
 u'Report-Msgid-Bugs-To': u'',
 u'Last-Translator': u'FULL NAME <EMAIL@ADDRESS>',
 u'Language-Team': u'LANGUAGE <LL@li.org>',
 u'POT-Creation-Date': u'2013-04-25 14:14-0400',
 u'Content-Type': u'text/plain; charset=UTF-8',
 u'MIME-Version': u'1.0'}
"""

def fix_metadata(po):
    """
    Replace default metadata with edX metadata
    """
    fixes = {'PO-Revision-Date': datetime.utcnow(),
             'Report-Msgid-Bugs-To': 'translation_team@edx.org',
             'Project-Id-Version': '0.1a',
             'Language' : 'en',
             'Last-Translator' : '',
             'Language-Team': 'translation team <translation_team@edx.org>',
             }
    po.metadata.update(fixes)

def strip_key_strings(po):
    """
    Removes all entries in PO which are key strings.
    These entries should appear only in messages.po, not in any other po files.
    """
    newlist = [entry for entry in po if not is_key_string(entry.msgid)]
    del po[:]
    po += newlist

def is_key_string(string):
    """
    returns True if string is a key string.
    Key strings begin with underscore.
    """
    return len(string) > 1 and string[0] == '_'

if __name__ == '__main__':
    main()<|MERGE_RESOLUTION|>--- conflicted
+++ resolved
@@ -49,21 +49,8 @@
     ignores = " ".join("--ignore={}/*".format(d) for d in ignore_dirs)
     makemessages = 'django-admin.py makemessages -l en ' + ignores
 
-<<<<<<< HEAD
-    # Extract strings from mako templates
-    babel_mako_cmd = 'pybabel extract -k ugettext_lazy -k _u -F %s -c "TRANSLATORS:" . -o %s' % (BABEL_CONFIG, BABEL_OUT)
-
-    # Extract strings from django source files
-    make_django_cmd = 'django-admin.py makemessages -l en --ignore=src/* --ignore=i18n/* ' \
-                      + '--extension html'
-
-    # Extract strings from javascript source files
-    make_djangojs_cmd = 'django-admin.py makemessages -l en -d djangojs --ignore=src/* ' \
-                        + '--ignore=i18n/* --extension js'
-=======
     # Extract strings from mako templates.
-    babel_mako_cmd = 'pybabel extract -F %s -c "Translators:" . -o %s' % (BABEL_CONFIG, BABEL_OUT)
->>>>>>> 9d0e9f67
+    babel_mako_cmd = 'pybabel extract -k ugettext_lazy -k _u -F %s -c "Translators:" . -o %s' % (BABEL_CONFIG, BABEL_OUT)
     execute(babel_mako_cmd, working_directory=BASE_DIR)
 
     # Extract strings from django source files, including .py files.
