{
  "name": "edx",
  "version": "0.1.0",
  "dependencies": {
    "babel-core": "^6.23.0",
    "babel-loader": "^6.4.0",
    "babel-plugin-transform-class-properties": "^6.24.1",
    "babel-plugin-transform-object-rest-spread": "^6.26.0",
    "babel-preset-env": "^1.2.1",
    "babel-preset-react": "^6.24.1",
    "backbone": "~1.3.2",
    "backbone.paginator": "~2.0.3",
    "coffee-loader": "^0.7.3",
    "coffee-script": "1.6.1",
<<<<<<< HEAD
    "@edx/studio-frontend": "0.1.0",
    "@edx/edx-bootstrap": "0.3.4",
=======
    "css-loader": "^0.28.5",
    "@edx/edx-bootstrap": "0.3.4",
    "@edx/paragon": "0.1.0",
    "@edx/studio-frontend": "0.2.0",
>>>>>>> 5940342f
    "edx-pattern-library": "0.18.1",
    "edx-ui-toolkit": "1.5.2",
    "exports-loader": "^0.6.4",
    "extract-text-webpack-plugin": "^2.1.2",
    "file-loader": "^1.1.4",
    "font-awesome": "^4.7.0",
    "hls.js": "0.7.2",
    "imports-loader": "^0.7.1",
    "jquery": "~2.2.0",
    "jquery-migrate": "^1.4.1",
    "jquery.scrollto": "~2.1.2",
    "moment": "2.18.1",
    "moment-timezone": "~0.5.5",
    "node-sass": "^4.5.3",
    "picturefill": "~3.0.2",
    "popper.js": "~1.12.5",
    "prop-types": "^15.5.10",
    "raw-loader": "^0.5.1",
    "react": "^15.5.4",
    "react-dom": "^15.5.4",
    "requirejs": "~2.3.2",
    "rtlcss": "^2.2.0",
    "sass-loader": "^6.0.6",
    "style-loader": "^0.18.2",
    "string-replace-webpack-plugin": "^0.1.3",
    "uglify-js": "2.7.0",
    "underscore": "~1.8.3",
    "underscore.string": "~3.3.4",
    "webpack": "^2.2.1",
    "webpack-bundle-tracker": "^0.2.0",
    "which-country": "1.0.0"
  },
  "devDependencies": {
    "edx-custom-a11y-rules": "0.1.3",
    "eslint-config-edx": "^3.0.0",
    "eslint-config-edx-es5": "^2.0.0",
    "eslint-import-resolver-webpack": "^0.8.1",
    "jasmine-core": "2.6.4",
    "jasmine-jquery": "^2.1.1",
    "karma": "^0.13.22",
    "karma-chrome-launcher": "^0.2.3",
    "karma-coverage": "^0.5.5",
    "karma-firefox-launcher": "^0.1.7",
    "karma-jasmine": "^0.3.8",
    "karma-jasmine-html-reporter": "^0.2.0",
    "karma-junit-reporter": "^0.4.1",
    "karma-requirejs": "^0.2.6",
    "karma-sourcemap-loader": "^0.3.7",
    "karma-spec-reporter": "^0.0.20",
    "karma-selenium-webdriver-launcher": "^0.0.4",
    "karma-webpack": "^2.0.3",
    "pa11y": "4.0.1",
    "pa11y-reporter-json-oldnode": "1.0.0",
    "plato": "1.2.2",
    "selenium-webdriver": "3.4.0",
    "sinon": "2.3.5",
    "squirejs": "^0.1.0",
    "@edx/stylelint-config-edx": "^1.1.0",
    "stylelint-formatter-pretty": "^1.0.3"
  }
}<|MERGE_RESOLUTION|>--- conflicted
+++ resolved
@@ -12,15 +12,10 @@
     "backbone.paginator": "~2.0.3",
     "coffee-loader": "^0.7.3",
     "coffee-script": "1.6.1",
-<<<<<<< HEAD
-    "@edx/studio-frontend": "0.1.0",
-    "@edx/edx-bootstrap": "0.3.4",
-=======
     "css-loader": "^0.28.5",
     "@edx/edx-bootstrap": "0.3.4",
     "@edx/paragon": "0.1.0",
     "@edx/studio-frontend": "0.2.0",
->>>>>>> 5940342f
     "edx-pattern-library": "0.18.1",
     "edx-ui-toolkit": "1.5.2",
     "exports-loader": "^0.6.4",
