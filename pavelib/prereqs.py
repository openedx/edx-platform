--- conflicted
+++ resolved
@@ -25,11 +25,8 @@
     'requirements/edx/github.txt',
     'requirements/edx/local.txt',
     'requirements/edx/base.txt',
-<<<<<<< HEAD
-=======
     'requirements/edx/paver.txt',
     'requirements/edx/post.txt',
->>>>>>> 448238f2
 ]
 
 # Developers can have private requirements, for local copies of github repos,
