--- conflicted
+++ resolved
@@ -23,7 +23,6 @@
     - pip install --exists-action w -r requirements/edx/pre.txt
     - pip install --exists-action w -r requirements/edx/base.txt
     - pip install --exists-action w -r requirements/edx/github.txt
-    - pip install --exists-action w -r requirements/edx/custom.txt
     - pip install --exists-action w -r requirements/edx/local.txt
     - pip install --exists-action w -r requirements/edx/custom.txt
     - pip install --exists-action w -r requirements/edx/paver.txt
@@ -32,11 +31,6 @@
     # HACK: within base.txt stevedore had a
     # dependency on a version range of pbr.
     # Install a version which falls within that range.
-<<<<<<< HEAD
-    - pip install  --exists-action w pbr==0.9.0
-    - pip install --exists-action w -r requirements/edx/base.txt
-=======
->>>>>>> 75068967
     - if [ -e requirements/edx/post.txt ]; then pip install --exists-action w -r requirements/edx/post.txt ; fi
 
     - pip install coveralls==1.0
