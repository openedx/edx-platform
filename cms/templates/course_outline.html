--- conflicted
+++ resolved
@@ -225,16 +225,6 @@
                 <div class="external-help">
                     <a href="${get_online_help_info('grading')['doc_url']}" target="_blank" class="button external-help-button">${_("Learn more about grading policy settings")}</a>
                 </div>
-<<<<<<< HEAD
-            </div>
-            <div class="bit">
-                <h3 class="title-3">${_("Changing the content learners see")}</h3>
-                <p>${_("To publish draft content, select the Publish icon for a section, subsection, or unit.")}</p>
-                <p>${Text(_("To make a section, subsection, or unit unavailable to learners, select the Configure icon for that level, then select the appropriate {em_start}Hide{em_end} option. Grades for hidden sections, subsections, and units are not included in grade calculations.")).format(em_start=HTML("<strong>"), em_end=HTML("</strong>"))}</p>
-                <p>${Text(_("To hide the content of a subsection from learners after the subsection due date has passed, select the Configure icon for a subsection, then select {em_start}Hide content after due date{em_end}. Grades for the subsection remain included in grade calculations.")).format(em_start=HTML("<strong>"), em_end=HTML("</strong>"))}</p>
-                <div class="external-help">
-                    <a href="${get_online_help_info('visibility')['doc_url']}" target="_blank" class="button external-help-button">${_("Learn more about content visibility settings")}</a>
-=======
                 <div class="bit">
                     <h3 class="title-3">${_("Changing the content learners see")}</h3>
                     <p>${_("To publish draft content, select the Publish icon for a section, subsection, or unit.")}</p>
@@ -243,7 +233,6 @@
                     <div class="external-help">
                         <a href="${get_online_help_info('visibility')['doc_url']}" target="_blank" class="button external-help-button">${_("Learn more about content visibility settings")}</a>
                     </div>
->>>>>>> 38ec91fc
                 </div>
             </div>
 
