<%page expression_filter="h"/>
<%inherit file="base.html" />
<%def name="online_help_token()"><% return "certificates" %></%def>
<%namespace name='static' file='static_content.html'/>
<%!
from contentstore import utils
from django.utils.translation import ugettext as _
from openedx.core.djangolib.markup import HTML, Text
from openedx.core.djangolib.js_utils import (
    dump_js_escaped_json, js_escaped_string
)
%>

<%block name="title">${_("Course Certificates")}</%block>
<%block name="bodyclass">is-signedin course view-certificates</%block>

<%block name="header_extras">
% for template_name in ["certificate-details", "certificate-editor", "signatory-editor", "signatory-details", "basic-modal", "modal-button", "list", "upload-dialog", "certificate-web-preview", "signatory-actions"]:
  <script type="text/template" id="${template_name}-tpl">
    <%static:include path="js/${template_name}.underscore" />
  </script>
% endfor
</%block>

<%block name="jsextra">
<script type="text/javascript">
window.CMS = window.CMS || {};
CMS.URL = CMS.URL || {};
CMS.User = CMS.User || {};
CMS.URL.UPLOAD_ASSET = '${upload_asset_url | n, js_escaped_string}';
CMS.User.isGlobalStaff = '${is_global_staff | n, js_escaped_string}'=='True' ? true : false;
</script>
</%block>

<%block name="requirejs">
% if has_certificate_modes:
  require(["js/certificates/factories/certificates_page_factory"], function(CertificatesPageFactory) {
      CertificatesPageFactory(
          ${certificates | n, dump_js_escaped_json},
          "${certificate_url | n, js_escaped_string}",
          "${course_outline_url | n, js_escaped_string}",
          ${course_modes | n, dump_js_escaped_json},
          ${certificate_web_view_url | n, dump_js_escaped_json},
          ${is_active | n, dump_js_escaped_json},
          ${certificate_activation_handler_url | n, dump_js_escaped_json}
      );
  });
% endif
</%block>

<%block name="content">
  <div class="wrapper-mast wrapper">
    <header class="mast has-actions has-subtitle">
      <h1 class="page-header">
        <small class="subtitle">${_("Settings")}</small>
        <span class="sr">&gt; </span>${_("Certificates")}
      </h1>
      <div class="preview-certificate nav-actions"></div>
    </header>
  </div>

  <div class="wrapper-content wrapper">
    <section class="content">
      <article class="content-primary" role="main">
        <div class="wrapper-certificates certificates-list">
          <h2 class="sr title">${_("Certificates")}</h2>
          % if certificates is None:
            <div class="notice notice-incontext notice-moduledisabled">
                <p class="copy">
                    ${_("This module is not enabled.")}
                </p>
            </div>
          % elif not has_certificate_modes:
            <div class="notice notice-incontext notice-moduledisabled">
                <p class="copy">
                    ${_("This course does not use a mode that offers certificates.")}
                </p>
            </div>
          % else:
            <div class="ui-loading">
                <p><span class="spin"><span class="icon fa fa-refresh" aria-hidden="true"></span></span> <span class="copy">${_("Loading")}</span></p>
            </div>
          % endif
        </div>
      </article>
      <aside class="content-supplementary" role="complementary">
        <div class="bit">
          <div class="certificates-doc">
            <h2 class="title-3">${_("Certificates")}</h2>
            <h3 class="title-3">${_("Working with Certificates")}</h3>
            <p>${_("Specify a course title to use on the certificate if the course's official title is too long to be displayed well.")}</p>
            <p>${_("For verified certificates, specify between one and four signatories and upload the associated images.")}</p>
            <p>${Text(_("To edit or delete a certificate before it is activated, hover over the top right corner of the form and select {em_start}Edit{em_end} or the delete icon.")).format(em_start=HTML("<strong>"), em_end=HTML("</strong>"))}</p>
            <p>${Text(_("To view a sample certificate, choose a course mode and select {em_start}Preview Certificate{em_end}.")).format(em_start=HTML('<strong>'), em_end=HTML("</strong>"))}</p>

            <h3 class="title-3">${_("Issuing Certificates to Learners")}</h3>
            <p>${Text(_("To begin issuing course certificates, a course team member with either the Staff or Admin role selects {em_start}Activate{em_end}. Only course team members with these roles can edit or delete an activated certificate.")).format(em_start=HTML("<strong>"), em_end=HTML("</strong>"))}</p>
            <p>${Text(_("{em_start}Do not{em_end} delete certificates after a course has started; learners who have already earned certificates will no longer be able to access them.")).format(em_start=HTML("<strong>"), em_end=HTML("</strong>"))}</p>
            <p><a href="${get_online_help_info(online_help_token())['doc_url']}" rel="noopener" target="_blank" class="button external-help-button">${_("Learn more about certificates")}</a></p>
<<<<<<< HEAD

=======
>>>>>>> d9a072af
          </div>
        </div>
        <div class="bit">
        % if context_course:
          <%
            details_url = utils.reverse_course_url('settings_handler', context_course.id)
            grading_url = utils.reverse_course_url('grading_handler', context_course.id)
            course_team_url = utils.reverse_course_url('course_team_handler', context_course.id)
            advanced_settings_url = utils.reverse_course_url('advanced_settings_handler', context_course.id)
          %>
        <h2 class="title-3">${_("Other Course Settings")}</h2>
          <nav class="nav-related" aria-label="${_('Other Course Settings')}">
            <ul>
              <li class="nav-item"><a href="${details_url}">${_("Details & Schedule")}</a></li>
              <li class="nav-item"><a href="${grading_url}">${_("Grading")}</a></li>
              <li class="nav-item"><a href="${course_team_url}">${_("Course Team")}</a></li>
              <li class="nav-item"><a href="${advanced_settings_url}">${_("Advanced Settings")}</a></li>
              <li class="nav-item"><a href="${utils.reverse_course_url('group_configurations_list_handler', context_course.id)}">${_("Group Configurations")}</a></li>
            </ul>
          </nav>
        % endif
        </div>
      </aside>
    </section>
  </div>
</%block><|MERGE_RESOLUTION|>--- conflicted
+++ resolved
@@ -97,10 +97,6 @@
             <p>${Text(_("To begin issuing course certificates, a course team member with either the Staff or Admin role selects {em_start}Activate{em_end}. Only course team members with these roles can edit or delete an activated certificate.")).format(em_start=HTML("<strong>"), em_end=HTML("</strong>"))}</p>
             <p>${Text(_("{em_start}Do not{em_end} delete certificates after a course has started; learners who have already earned certificates will no longer be able to access them.")).format(em_start=HTML("<strong>"), em_end=HTML("</strong>"))}</p>
             <p><a href="${get_online_help_info(online_help_token())['doc_url']}" rel="noopener" target="_blank" class="button external-help-button">${_("Learn more about certificates")}</a></p>
-<<<<<<< HEAD
-
-=======
->>>>>>> d9a072af
           </div>
         </div>
         <div class="bit">
