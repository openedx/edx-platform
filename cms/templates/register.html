<%! from django.utils.translation import ugettext as _ %>
<%inherit file="base.html" />
<%def name="online_help_token()"><% return "register" %></%def>
<%! from django.core.urlresolvers import reverse %>

<%block name="title">${_("Sign Up")}</%block>
<%block name="bodyclass">not-signedin view-signup</%block>

<%block name="content">

<div class="wrapper-content wrapper">
  <section class="content">
    <header>
      <h1 class="title title-1">${_("Sign Up for edX Studio")}</h1>
      <a href="${reverse('login')}" class="action action-signin">${_("Already have a Studio Account? Sign in")}</a>
    </header>

    <p class="introduction">${_("Ready to start creating online courses? Sign up below and start creating your first edX course today.")}</p>

    <article class="content-primary" role="main">
      <form id="register_form" method="post">
        <div id="register_error" name="register_error" class="message message-status message-status error">
        </div>

        <fieldset>
          <legend class="sr">${_("Required Information to Sign Up for edX Studio")}</legend>

          <ol class="list-input">
            <li class="field text required" id="field-email">
              <label for="email">${_("Email Address")}</label>
              <input id="email" type="email" name="email" placeholder="e.g. jane.doe@gmail.com" />
            </li>

            <li class="field text required" id="field-name">
              <label for="name">${_("Full Name")}</label>
              <input id="name" type="text" name="name" placeholder="e.g. Jane Doe" />
            </li>

            <li class="field text required" id="field-username">
              <label for="username">${_("Public Username")}</label>
              <input id="username" type="text" name="username" placeholder="e.g. janedoe" />
              <span class="tip tip-stacked">${_("This will be used in public discussions with your courses and in our edX101 support forums")}</span>
            </li>

<<<<<<< HEAD
            <div class="field required select" id="type-id">
              <label for="type_id">${_("TYPE ID")}</label>
              <select id="type-id" name="type_id">
                <option value="cedula">CEDULA</option>
                <option value="pasaporte">PASAPORTE</option>
              </select>
            </div>
            <li class="field required text" id="field-cedula">
              <label for="name">${_('Cedula / Pasaporte')}</label>
              <input id="cedula" type="text" name="cedula" value="" placeholder="${_('example: 0102030405')}" required aria-required="true" aria-describedby="cedula-tip"/>
              <span class="tip tip-input" id="cedula-tip">${_("Don't input special characters in your ID")}</span>
            </li>

            <li class="field text required" id="field-name">
              <label for="name">${_("Full Name")}</label>
              <input id="name" type="text" name="name" placeholder="e.g. Jane Doe" />
=======
            <li class="field text required" id="field-password">
              <label for="password">${_("Password")}</label>
              <input id="password" type="password" name="password" />
>>>>>>> 3af43cde
            </li>

            <li class="field-group">
              <div class="field required text" id="field-city">
                <label for="city">${_('City')}</label>
                <input id="city" type="text" name="city" value="" placeholder="${_('example: Quito, Pichincha, Ecuador')}" required aria-required="true" aria-describedby="city-tip"/>
                <span class="tip tip-input" id="city-tip">${_("Debe")} <strong>${_("seleccionar")}</strong> ${_("su ciudad de la lista que se desplega")} <strong>${_("cuando digite un texto.")}</strong></span>
                <input type="hidden" name="city_id" value="" id="city_id"/>
              </div>

              <div class="field text" id="field-language">
                <label for="language">${_("Preferred Language")}</label>
                <input class="short" id="language" type="text" name="language" />
              </div>
            </li>

            <li class="field checkbox required" id="field-tos">
              <input id="tos" name="terms_of_service" type="checkbox" value="true" />
              <label for="tos">
                ${_("I agree to the {a_start} Terms of Service {a_end}").format(a_start='<a data-rel="edx.org" href="{}">'.format(marketing_link('TOS')), a_end="</a>")}
              </label>
            </li>
          </ol>
        </fieldset>

        <div class="form-actions">
          <button type="submit" id="submit" name="submit" class="action action-primary">${_("Create My Account &amp; Start Authoring Courses")}</button>
        </div>

        <!-- no honor code for CMS, but need it because we're using the lms student object -->
        <input name="honor_code" type="checkbox" value="true" checked="true" hidden="true">
      </form>
    </article>

    <aside class="content-supplementary" role="complimentary">
      <h2 class="sr">${_("Common Studio Questions")}</h2>

      <div class="bit">
        <h3 class="title-3">${_("Who is Studio for?")}</h3>
        <p>${_("Studio is for anyone that wants to create online courses that leverage the global edX platform. Our users are often faculty members, teaching assistants and course staff, and members of instructional technology groups.")}</p>
      </div>

      <div class="bit">
        <h3 class="title-3">${_("How technically savvy do I need to be to create courses in Studio?")}</h3>
        <p>${_("Studio is designed to be easy to use by almost anyone familiar with common web-based authoring environments (Wordpress, Moodle, etc.). No programming knowledge is required, but for some of the more advanced features, a technical background would be helpful. As always, we are here to help, so don't hesitate to dive right in.")}</p>
      </div>

      <div class="bit">
        <h3 class="title-3">${_("I've never authored a course online before. Is there help?")}</h3>
        <p>${_("Absolutely. We have created an online course, edX101, that describes some best practices: from filming video, creating exercises, to the basics of running an online course. Additionally, we're always here to help, just drop us a note.")}</p>
      </div>
    </aside>
  </section>
</div>
</%block>

<%block name="jsextra">
  <script type="text/javascript">
require(["jquery", "jquery.cookie"], function($) {
  $("form :input").focus(function() {
    $("label[for='" + this.id + "']").addClass("is-focused");
  }).blur(function() {
    $("label").removeClass("is-focused");
  });

  $('form#register_form').submit(function(e) {
    e.preventDefault();
    var submit_data = $('#register_form').serialize();

    $.ajax({
      url: '/create_account',
      type: 'POST',
      dataType: 'json',
      data: submit_data,
      headers: {'X-CSRFToken': $.cookie('csrftoken')},
      success: function(json) {
        location.href = "/course/";
      },
      error: function(jqXHR, textStatus, errorThrown) {
        json = $.parseJSON(jqXHR.responseText);
        $('#register_error').html(json.value).stop().addClass('is-shown');
      },
      notifyOnError: false
    });
  });
});
  </script>

<script type="text/javascript">
require(["jquery","jquery.ui"], function($) {
  $("#city").autocomplete({
    source: function(request, response) { 
        $.ajax({
            url: "/city_lookup/",
            dataType: "json",
            data: { query: request.term },
            success: function(data) {
               response( $.map(data, function(item) {
                 $("#city_id").val(item[0]);
                 return {
                     label: item[1],
                     value: item[1]
                 }
               }));
            }
        });
    },
    open: function(){
        $(this).removeClass("ui-corner-all").addClass("ui-corner-top");
    },
    close: function(){
        $(this).removeClass("ui-corner-top").addClass("ui-corner-all");
    }
  });
});
</script>
</%block><|MERGE_RESOLUTION|>--- conflicted
+++ resolved
@@ -42,7 +42,6 @@
               <span class="tip tip-stacked">${_("This will be used in public discussions with your courses and in our edX101 support forums")}</span>
             </li>
 
-<<<<<<< HEAD
             <div class="field required select" id="type-id">
               <label for="type_id">${_("TYPE ID")}</label>
               <select id="type-id" name="type_id">
@@ -59,11 +58,9 @@
             <li class="field text required" id="field-name">
               <label for="name">${_("Full Name")}</label>
               <input id="name" type="text" name="name" placeholder="e.g. Jane Doe" />
-=======
             <li class="field text required" id="field-password">
               <label for="password">${_("Password")}</label>
               <input id="password" type="password" name="password" />
->>>>>>> 3af43cde
             </li>
 
             <li class="field-group">
