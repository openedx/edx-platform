<%! from django.utils.translation import ugettext as _ %>
<%inherit file="base.html" />
<%def name="online_help_token()"><% return "register" %></%def>
<%! from django.core.urlresolvers import reverse %>


<%block name="title">${_("Sign Up")}</%block>
<%block name="bodyclass">not-signedin view-signup</%block>

<%block name="content">

<div class="wrapper-content wrapper">
  <section class="content">
    <header>
      <h1 class="title title-1">${_("Sign Up for edX Studio")}</h1>
      <a href="${reverse('login')}" class="action action-signin">${_("Already have a Studio Account? Sign in")}</a>
    </header>

    <p class="introduction">${_("Ready to start creating online courses? Sign up below and start creating your first edX course today.")}</p>

    <article class="content-primary" role="main">
      <form id="register_form" method="post">
        <div id="register_error" name="register_error" class="message message-status message-status error">
        </div>

        <fieldset>
          <legend class="sr">${_("Required Information to Sign Up for edX Studio")}</legend>

          <ol class="list-input">
            <li class="field text required" id="field-email">
              <label for="email">${_("E-mail")}</label>
              <input id="email" type="email" name="email" placeholder="example: username@domain.com" />
            </li>

            <li class="field text required" id="field-name">
              <label for="name">${_("Full Name")}</label>
              <input id="name" type="text" name="name" placeholder="example: Jane Doe" />
            </li>
            
            <div class="field text required" id="field-username">
              <label for="username">${_("Public Username")}</label>
              <input id="username" type="text" name="username" placeholder="example: JaneDoe" />
              <span class="tip tip-stacked">${_("This will be used in public discussions with your courses and in our edX101 support forums")}</span>
            </div>

            <div class="field required select" id="type-id">
              <label for="type_id">${_("TYPE ID")}</label>
              <select id="type-id" name="type_id">
                <option value="cedula">CEDULA</option>
                <option value="pasaporte">PASAPORTE</option>
              </select>
            </div>
            <li class="field required text" id="field-cedula">
              <label for="name">${_('Cedula / Pasaporte')}</label>
              <input id="cedula" type="text" name="cedula" value="" placeholder="${_('example: 0102030405')}" required aria-required="true" aria-describedby="cedula-tip"/>
              <span class="tip tip-input" id="cedula-tip">${_("Don't input special characters in your ID")}</span>
            </li>

            <li class="field text required" id="field-password">
              <label for="password">${_("Password")}</label>
              <input id="password" type="password" name="password" />
            </li>

            <li class="field-group">
              <div class="field required text" id="field-city">
                <label for="city">${_('City')}</label>
                <input id="city" type="text" name="city" value="" placeholder="${_('example: Quito, Pichincha, Ecuador')}" required aria-required="true" aria-describedby="city-tip"/>
                <span class="tip tip-input" id="city-tip">${_("Debe")} <strong>${_("seleccionar")}</strong> ${_("su ciudad de la lista que se desplega")} <strong>${_("cuando digite un texto.")}</strong></span>
                <input type="hidden" name="city_id" value="" id="city_id"/>
              </div>

              <div class="field text" id="field-language">
                <label for="language">${_("Preferred Language")}</label>
                <input class="short" id="language" type="text" name="language" />
              </div>
            </li>

            <li class="field checkbox required" id="field-tos">
              <input id="tos" name="terms_of_service" type="checkbox" value="true" />
              <label for="tos">
                ${_("I agree to the {a_start} Terms of Service {a_end}").format(a_start='<a data-rel="edx.org" href="{}">'.format(marketing_link('TOS')), a_end="</a>")}
              </label>
            </li>
          </ol>
        </fieldset>

        <div class="form-actions">
          <button type="submit" id="submit" name="submit" class="action action-primary">${_("Create My Account &amp; Start Authoring Courses")}</button>
        </div>

        <!-- no honor code for CMS, but need it because we're using the lms student object -->
        <input name="honor_code" type="checkbox" value="true" checked="true" hidden="true">
      </form>
    </article>

    <aside class="content-supplementary" role="complementary">
      <h2 class="sr">${_("Common Studio Questions")}</h2>

      <div class="bit">
        <h3 class="title-3">${_("Who is Studio for?")}</h3>
        <p>${_("Studio is for anyone that wants to create online courses that leverage the global edX platform. Our users are often faculty members, teaching assistants and course staff, and members of instructional technology groups.")}</p>
      </div>

      <div class="bit">
        <h3 class="title-3">${_("How technically savvy do I need to be to create courses in Studio?")}</h3>
        <p>${_("Studio is designed to be easy to use by almost anyone familiar with common web-based authoring environments (Wordpress, Moodle, etc.). No programming knowledge is required, but for some of the more advanced features, a technical background would be helpful. As always, we are here to help, so don't hesitate to dive right in.")}</p>
      </div>

      <div class="bit">
        <h3 class="title-3">${_("I've never authored a course online before. Is there help?")}</h3>
        <p>${_("Absolutely. We have created an online course, edX101, that describes some best practices: from filming video, creating exercises, to the basics of running an online course. Additionally, we're always here to help, just drop us a note.")}</p>
      </div>
    </aside>
  </section>
</div>
</%block>

<%block name="requirejs">
    require(["js/factories/register"], function (RegisterFactory) {
        RegisterFactory();
    });
</%block>
<script type="text/javascript">
require(["jquery","jquery.ui"], function($) {
  $("#city").autocomplete({
    source: function(request, response) { 
        $.ajax({
            url: "/city_lookup/",
            dataType: "json",
            data: { query: request.term },
            success: function(data) {
               response( $.map(data, function(item) {
                 $("#city_id").val(item[0]);
                 return {
                     label: item[1],
                     value: item[1]
                 }
               }));
            }
        });
    },
    open: function(){
        $(this).removeClass("ui-corner-all").addClass("ui-corner-top");
    },
    close: function(){
        $(this).removeClass("ui-corner-top").addClass("ui-corner-all");
    }
  });
});
<<<<<<< HEAD
  </script>

<script type="text/javascript">
require(["jquery","jquery.ui"], function($) {
  $("#city").autocomplete({
    source: function(request, response) { 
        $.ajax({
            url: "/city_lookup/",
            dataType: "json",
            data: { query: request.term },
            success: function(data) {
               response( $.map(data, function(item) {
                 $("#city_id").val(item[0]);
                 return {
                     label: item[1],
                     value: item[1]
                 }
               }));
            }
        });
    },
    open: function(){
        $(this).removeClass("ui-corner-all").addClass("ui-corner-top");
    },
    close: function(){
        $(this).removeClass("ui-corner-top").addClass("ui-corner-all");
    }
  });
});
</script>
</%block>
=======
</script>
>>>>>>> 021b380e
<|MERGE_RESOLUTION|>--- conflicted
+++ resolved
@@ -147,38 +147,4 @@
     }
   });
 });
-<<<<<<< HEAD
-  </script>
-
-<script type="text/javascript">
-require(["jquery","jquery.ui"], function($) {
-  $("#city").autocomplete({
-    source: function(request, response) { 
-        $.ajax({
-            url: "/city_lookup/",
-            dataType: "json",
-            data: { query: request.term },
-            success: function(data) {
-               response( $.map(data, function(item) {
-                 $("#city_id").val(item[0]);
-                 return {
-                     label: item[1],
-                     value: item[1]
-                 }
-               }));
-            }
-        });
-    },
-    open: function(){
-        $(this).removeClass("ui-corner-all").addClass("ui-corner-top");
-    },
-    close: function(){
-        $(this).removeClass("ui-corner-top").addClass("ui-corner-all");
-    }
-  });
-});
-</script>
-</%block>
-=======
-</script>
->>>>>>> 021b380e
+</script>