--- conflicted
+++ resolved
@@ -119,11 +119,7 @@
     require(["js/factories/register"], function (RegisterFactory) {
         RegisterFactory();
     });
-<<<<<<< HEAD
-  });
-});
-  </script>
-
+</%block>
 <script type="text/javascript">
 require(["jquery","jquery.ui"], function($) {
   $("#city").autocomplete({
@@ -151,7 +147,4 @@
     }
   });
 });
-</script>
-=======
->>>>>>> f7d60602
-</%block>+</script>