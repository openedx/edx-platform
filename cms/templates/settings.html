<%inherit file="base.html" />
<%def name="online_help_token()"><% return "schedule" %></%def>
<%block name="title">${_("Schedule &amp; Details Settings")}</%block>
<%block name="bodyclass">is-signedin course schedule view-settings feature-upload</%block>

<%namespace name='static' file='static_content.html'/>
<%!
  from django.utils.translation import ugettext as _
  from contentstore import utils
%>

<%block name="header_extras">
% for template_name in ["basic-modal", "modal-button", "upload-dialog"]:
  <script type="text/template" id="${template_name}-tpl">
    <%static:include path="js/${template_name}.underscore" />
  </script>
% endfor
</%block>

<%block name="jsextra">
  <link rel="stylesheet" type="text/css" href="${static.url('js/vendor/timepicker/jquery.timepicker.css')}" />

  <script type="text/javascript">
window.CMS = window.CMS || {};
CMS.URL = CMS.URL || {};
CMS.URL.UPLOAD_ASSET = '${upload_asset_url}';

require(["domReady!", "jquery", "js/models/settings/course_details", "js/views/settings/main"],
  function(doc, $, CourseDetailsModel, MainView) {
    // highlighting labels when fields are focused in
    $("form :input").focus(function() {
      $("label[for='" + this.id + "']").addClass("is-focused");
    }).blur(function() {
      $("label").removeClass("is-focused");
      });
    var model = new CourseDetailsModel();
    model.urlRoot = '${details_url}';
    model.fetch({
      success: function(model) {
        var editor = new MainView({
            el: $('.settings-details'),
            model: model
        });
        editor.render();
       },
      reset: true
    });
});

  </script>
</%block>

<%block name="content">
<div class="wrapper-mast wrapper">
  <header class="mast has-subtitle">
    <h1 class="page-header">
      <small class="subtitle">${_("Settings")}</small>
      <span class="sr">&gt; </span>${_("Schedule & Details")}
    </h1>
  </header>
</div>

<div class="wrapper-content wrapper">
  <section class="content">
    <article class="content-primary" role="main">
      <form id="settings_details" class="settings-details" method="post" action="">
        <section class="group-settings basic">
          <header>
            <h2 class="title-2">${_("Basic Information")}</h2>
            <span class="tip">${_("The nuts and bolts of your course")}</span>
          </header>

          <ol class="list-input">
            <li class="field text is-not-editable" id="field-course-organization">
              <label for="course-organization">${_("Organization")}</label>
              <input title="${_('This field is disabled: this information cannot be changed.')}" type="text"
                class="long" id="course-organization" readonly />
            </li>

            <li class="field text is-not-editable" id="field-course-number">
              <label for="course-number">${_("Course Number")}</label>
              <input title="${_('This field is disabled: this information cannot be changed.')}" type="text"
                class="short" id="course-number" readonly>
            </li>

            <li class="field text is-not-editable" id="field-course-name">
              <label for="course-name">${_("Course Run")}</label>
              <input title="${_('This field is disabled: this information cannot be changed.')}" type="text"
                class="long" id="course-name" readonly />
            </li>
          </ol>

          % if about_page_editable:
          <div class="note note-promotion note-promotion-courseURL has-actions">
            <h3 class="title">${_("Course Summary Page")} <span class="tip">${_("(for student enrollment and access)")}</span></h3>
            <div class="copy">
              <p><a class="link-courseURL" rel="external" href="https:${lms_link_for_about_page}">https:${lms_link_for_about_page}</a></p>
            </div>

            <ul class="list-actions">
              <li class="action-item">
                <a title="${_('Send a note to students via email')}"
                    href="mailto:someone@domain.com?Subject=Enroll%20in%20${context_course.display_name_with_default}&body=The%20course%20&quot;${context_course.display_name_with_default}&quot;,%20provided%20by%20edX,%20is%20open%20for%20enrollment.%20Please%20navigate%20to%20this%20course%20at%20https:${lms_link_for_about_page}%20to%20enroll." class="action action-primary">
                    <i class="icon-envelope-alt icon-inline"></i>${_("Invite your students")}</a>
              </li>
            </ul>
          </div>
          % endif

          % if not about_page_editable:
          <div class="notice notice-incontext notice-workflow">
            <h3 class="title">${_("Promoting Your Course with edX")}</h3>
            <div class="copy">
              <p>${_('Your course summary page will not be viewable until your '
                      'course has been announced. To provide content for the '
                      'page and preview it, follow the instructions provided '
                      'by your <abbr title="Program Manager">PM</abbr>.')}</p>
            </div>
          </div>
          % endif
        </section>

        <hr class="divide" />

        <section class="group-settings schedule">
          <header>
            <h2 class="title-2">${_('Course Schedule')}</h2>
            <span class="tip">${_('Dates that control when your course can be viewed')}</span>
          </header>

          <ol class="list-input">
            <li class="field-group field-group-course-start" id="course-start">
              <div class="field date" id="field-course-start-date">
                <label for="course-start-date">${_("Course Start Date")}</label>
                <input type="text" class="start-date date start datepicker" id="course-start-date" placeholder="MM/DD/YYYY" autocomplete="off" />
                <span class="tip tip-stacked">${_("First day the course begins")}</span>
              </div>

              <div class="field time" id="field-course-start-time">
                <label for="course-start-time">${_("Course Start Time")}</label>
                <input type="text" class="time start timepicker" id="course-start-time" value="" placeholder="HH:MM" autocomplete="off" />
                <span class="tip tip-stacked" id="timezone"></span>
              </div>
            </li>

            <li class="field-group field-group-course-end" id="course-end">
              <div class="field date" id="field-course-end-date">
                <label for="course-end-date">${_("Course End Date")}</label>
                <input type="text" class="end-date date end" id="course-end-date" placeholder="MM/DD/YYYY" autocomplete="off" />
                <span class="tip tip-stacked">${_("Last day your course is active")}</span>
              </div>

              <div class="field time" id="field-course-end-time">
                <label for="course-end-time">${_("Course End Time")}</label>
                <input type="text" class="time end" id="course-end-time" value="" placeholder="HH:MM" autocomplete="off" />
                <span class="tip tip-stacked" id="timezone"></span>
              </div>
            </li>
          </ol>

          <ol class="list-input">
            <li class="field-group field-group-enrollment-start" id="enrollment-start">
              <div class="field date" id="field-enrollment-start-date">
                <label for="course-enrollment-start-date">${_("Enrollment Start Date")}</label>
                <input type="text" class="start-date date start" id="course-enrollment-start-date" placeholder="MM/DD/YYYY" autocomplete="off" />
                <span class="tip tip-stacked">${_("First day students can enroll")}</span>
              </div>

              <div class="field time" id="field-enrollment-start-time">
                <label for="course-enrollment-start-time">${_("Enrollment Start Time")}</label>
                <input type="text" class="time start" id="course-enrollment-start-time" value="" placeholder="HH:MM" autocomplete="off" />
                <span class="tip tip-stacked" id="timezone"></span>
              </div>
            </li>

            <li class="field-group field-group-enrollment-end" id="enrollment-end">
              <div class="field date" id="field-enrollment-end-date">
                <label for="course-enrollment-end-date">${_("Enrollment End Date")}</label>
                <input type="text" class="end-date date end" id="course-enrollment-end-date" placeholder="MM/DD/YYYY" autocomplete="off" />
                <span class="tip tip-stacked">${_("Last day students can enroll")}</span>
              </div>

              <div class="field time" id="field-enrollment-end-time">
                <label for="course-enrollment-end-time">${_("Enrollment End Time")}</label>
                <input type="text" class="time end" id="course-enrollment-end-time" value="" placeholder="HH:MM" autocomplete="off" />
                <span class="tip tip-stacked" id="timezone"></span>
              </div>
            </li>
          </ol>

          % if not about_page_editable:
          <div class="notice notice-incontext notice-workflow">
            <h3 class="title">${_("These Dates Are Not Used When Promoting Your Course")}</h3>
            <div class="copy">
              <p>${_('These dates impact <strong>when your courseware can be viewed</strong>, but they are <strong>not the dates shown on your course summary page</strong>.  To provide the course start and registration dates as shown on your course summary page, follow the instructions provided by your <abbr title="Program Manager">PM</abbr>.')}</p>
            </div>
          </div>
          % endif
        </section>
        <hr class="divide" />
            <section class="group-settings marketing">
              <header>
                <h2 class="title-2">${_("Introducing Your Course")}</h2>
                <span class="tip">${_("Information for prospective students")}</span>
              </header>
              <ol class="list-input">
                % if short_description_editable:
                <li class="field text" id="field-course-short-description">
                  <label for="course-overview">${_("Course Short Description")}</label>
                  <textarea class="text" id="course-short-description"></textarea>
                  <span class="tip tip-stacked">${_("Appears on the course catalog page when students roll over the course name. Limit to ~150 characters")}</span>
                </li>
                % endif

                % if about_page_editable:
                <li class="field text" id="field-course-overview">
                  <label for="course-overview">${_("Course Overview")}</label>
<<<<<<< HEAD
                  <textarea id="course-overview"></textarea>
                  <span class="tip tip-stacked"></span>
=======
                  <textarea class="tinymce" id="course-overview"></textarea>
                  <%def name='overview_text()'><%
                    a_link_start = '<a class="link-courseURL" rel="external" href="'
                    a_link_end = '">' + _("your course summary page") + '</a>'
                    a_link = a_link_start + lms_link_for_about_page + a_link_end
                    text = _("Introductions, prerequisites, FAQs that are used on %s (formatted in HTML)") % a_link
                    %>${text}</%def>
                  <span class="tip tip-stacked">${overview_text()}</span>
>>>>>>> fef5532d
                </li>
                % endif

                <li class="field image" id="field-course-image">
                  <label>${_("Course Image")}</label>
                  <div class="current current-course-image">
                    % if context_course.course_image:
                    <span class="wrapper-course-image">
                      <img class="course-image" id="course-image" src="${course_image_url}" alt="${_('Course Image')}"/>
                    </span>

                    <span class="msg msg-help">
                    ${_("You can manage this image along with all of your other <a href='{}'>files &amp; uploads</a>").format(upload_asset_url)}
                    </span>

                    % else:
                    <span class="wrapper-course-image">
                      <img class="course-image placeholder" id="course-image" src="${course_image_url}" alt="${_('Course Image')}"/>
                    </span>
                    <span class="msg msg-empty">${_("Your course currently does not have an image. Please upload one (JPEG or PNG format, and minimum suggested dimensions are 375px wide by 200px tall)")}</span>
                    % endif
                  </div>

                  <div class="wrapper-input">
                    <div class="input">
                      <input type="text" class="long new-course-image-url" id="course-image-url" value="" placeholder="Your course image URL" autocomplete="off" />
                      <span class="tip tip-stacked">${_("Please provide a valid path and name to your course image (Note: only JPEG or PNG format supported)")}</span>
                    </div>
                    <button type="button" class="action action-upload-image">${_("Upload Course Image")}</button>
                  </div>
                </li>

                % if about_page_editable:
                <li class="field video" id="field-course-introduction-video">
                  <label for="course-overview">${_("Course Introduction Video")}</label>
                  <div class="input input-existing">
                    <div class="current current-course-introduction-video">
                      <iframe width="618" height="350" src="" frameborder="0" allowfullscreen></iframe>
                    </div>
                    <div class="actions">
                      <a href="#" class="remove-item remove-course-introduction-video remove-video-data"><span class="delete-icon"></span>${_("Delete Current Video")}</a>
                    </div>
                  </div>

                  <div class="input">
                    <input type="text" class="long new-course-introduction-video add-video-data" id="course-introduction-video" value="" placeholder="your YouTube video's ID" autocomplete="off" />
                    <span class="tip tip-stacked">${_("Enter your YouTube video's ID (along with any restriction parameters)")}</span>
                  </div>
                </li>
                % endif
              </ol>
            </section>

          % if about_page_editable:
            <hr class="divide" />

            <section class="group-settings requirements">
              <header>
                <h2 class="title-2">${_("Requirements")}</h2>
                <span class="tip">${_("Expectations of the students taking this course")}</span>
              </header>

              <ol class="list-input">
                <li class="field text" id="field-course-effort">
                  <label for="course-effort">${_("Hours of Effort per Week")}</label>
                  <input type="text" class="short time" id="course-effort" placeholder="HH:MM" />
                  <span class="tip tip-inline">${_("Time spent on all course work")}</span>
                </li>
              </ol>
            </section>
          % endif
      </form>
    </article>
    <aside class="content-supplementary" role="complimentary">
     <div class="bit">
        <h3 class="title-3">${_("How are these settings used?")}</h3>
        <p>${_("Your course's schedule determines when students can enroll in and begin a course.")}</p>

        <p>${_("Other information from this page appears on the About page for your course. This information includes the course overview, course image, introduction video, and estimated time requirements. Students use About pages to choose new courses to take.")}</p>
     </div>

     <div class="bit">
     % if context_course:
          <%
            course_team_url = utils.reverse_course_url('course_team_handler', context_course.id)
            grading_config_url = utils.reverse_course_url('grading_handler', context_course.id)
            advanced_config_url = utils.reverse_course_url('advanced_settings_handler', context_course.id)
          %>
        <h3 class="title-3">${_("Other Course Settings")}</h3>
        <nav class="nav-related">
          <ul>
            <li class="nav-item"><a href="${grading_config_url}">${_("Grading")}</a></li>
            <li class="nav-item"><a href="${course_team_url}">${_("Course Team")}</a></li>
            <li class="nav-item"><a href="${advanced_config_url}">${_("Advanced Settings")}</a></li>
          % if settings.FEATURES.get('ENABLE_GROUP_CONFIGURATIONS') and "split_test" in context_course.advanced_modules:
            <li class="nav-item"><a href="${utils.reverse_course_url('group_configurations_list_handler', context_course.id)}">${_("Group Configurations")}</a></li>
          % endif
          </ul>
        </nav>
     % endif
     </div>
    </aside>
  </section>
</div>
</%block><|MERGE_RESOLUTION|>--- conflicted
+++ resolved
@@ -215,10 +215,6 @@
                 % if about_page_editable:
                 <li class="field text" id="field-course-overview">
                   <label for="course-overview">${_("Course Overview")}</label>
-<<<<<<< HEAD
-                  <textarea id="course-overview"></textarea>
-                  <span class="tip tip-stacked"></span>
-=======
                   <textarea class="tinymce" id="course-overview"></textarea>
                   <%def name='overview_text()'><%
                     a_link_start = '<a class="link-courseURL" rel="external" href="'
@@ -227,7 +223,6 @@
                     text = _("Introductions, prerequisites, FAQs that are used on %s (formatted in HTML)") % a_link
                     %>${text}</%def>
                   <span class="tip tip-stacked">${overview_text()}</span>
->>>>>>> fef5532d
                 </li>
                 % endif
 
