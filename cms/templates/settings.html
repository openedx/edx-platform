<%inherit file="base.html" />
<%block name="title">${_("Schedule &amp; Details Settings")}</%block>
<%block name="bodyclass">is-signedin course schedule view-settings feature-upload</%block>

<%namespace name='static' file='static_content.html'/>
<%!
  from django.utils.translation import ugettext as _
  from xmodule.modulestore.django import loc_mapper
%>

<%block name="jsextra">
  <link rel="stylesheet" type="text/css" href="${static.url('js/vendor/timepicker/jquery.timepicker.css')}" />

  <script type="text/template" id="upload-dialog-tpl">
    <%static:include path="js/upload-dialog.underscore" />
  </script>

  <script type="text/javascript">
window.CMS = window.CMS || {};
CMS.URL = CMS.URL || {};
CMS.URL.UPLOAD_ASSET = '${upload_asset_url}';

require(["domReady!", "jquery", "js/models/settings/course_details", "js/views/settings/main"],
  function(doc, $, CourseDetailsModel, MainView) {
    // highlighting labels when fields are focused in
    $("form :input").focus(function() {
      $("label[for='" + this.id + "']").addClass("is-focused");
    }).blur(function() {
      $("label").removeClass("is-focused");
      });
    var model = new CourseDetailsModel();
    model.urlRoot = '${details_url}';
    model.fetch({
      success: function(model) {
        var editor = new MainView({
            el: $('.settings-details'),
            model: model
        });
        editor.render();
      },
      reset: true
    });
});
  </script>
</%block>

<%block name="content">
<div class="wrapper-mast wrapper">
  <header class="mast has-subtitle">
    <h1 class="page-header">
      <small class="subtitle">${_("Settings")}</small>
      <span class="sr">&gt; </span>${_("Schedule & Details")}
    </h1>
  </header>
</div>

<div class="wrapper-content wrapper">
  <section class="content">
    <article class="content-primary" role="main">
      <form id="settings_details" class="settings-details" method="post" action="">
        <section class="group-settings basic">
          <header>
            <h2 class="title-2">${_("Basic Information")}</h2>
            <span class="tip">${_("The nuts and bolts of your course")}</span>
          </header>

          <ol class="list-input">
            <li class="field text is-not-editable" id="field-course-organization">
              <label for="course-organization">${_("Organization")}</label>
              <input title="${_('This field is disabled: this information cannot be changed.')}" type="text"
                class="long" id="course-organization" readonly />
            </li>

            <li class="field text is-not-editable" id="field-course-number">
              <label for="course-number">${_("Course Number")}</label>
              <input title="${_('This field is disabled: this information cannot be changed.')}" type="text"
                class="short" id="course-number" readonly>
            </li>

            <li class="field text is-not-editable" id="field-course-name">
<<<<<<< HEAD
              <label for="course-name">${_("Course Run")}</label>
              <input title="${_('This field is disabled: this information cannot be changed.')}" type="text" 
=======
              <label for="course-name">${_("Course Name")}</label>
              <input title="${_('This field is disabled: this information cannot be changed.')}" type="text"
>>>>>>> 14d03784
                class="long" id="course-name" readonly />
            </li>
          </ol>

          % if about_page_editable:
          <div class="note note-promotion note-promotion-courseURL has-actions">
            <h3 class="title">${_("Course Summary Page")} <span class="tip">${_("(for student enrollment and access)")}</span></h3>
            <div class="copy">
              <p><a class="link-courseURL" rel="external" href="https:${lms_link_for_about_page}">https:${lms_link_for_about_page}</a></p>
            </div>

            <ul class="list-actions">
              <li class="action-item">
                <a title="${_('Send a note to students via email')}"
                    href="mailto:someone@domain.com?Subject=Enroll%20in%20${context_course.display_name_with_default}&body=The%20course%20&quot;${context_course.display_name_with_default}&quot;,%20provided%20by%20edX,%20is%20open%20for%20enrollment.%20Please%20navigate%20to%20this%20course%20at%20https:${lms_link_for_about_page}%20to%20enroll." class="action action-primary">
                    <i class="icon-envelope-alt icon-inline"></i>${_("Invite your students")}</a>
              </li>
            </ul>
          </div>
          % endif

          % if not about_page_editable:
          <div class="notice notice-incontext notice-workflow">
            <h3 class="title">${_("Promoting Your Course with edX")}</h3>
            <div class="copy">
              <p>${_('Your course summary page will not be viewable until your '
                      'course has been announced. To provide content for the '
                      'page and preview it, follow the instructions provided '
                      'by your <abbr title="Program Manager">PM</abbr>.')}</p>
            </div>
          </div>
          % endif
        </section>

        <hr class="divide" />

        <section class="group-settings schedule">
          <header>
            <h2 class="title-2">${_('Course Schedule')}</h2>
            <span class="tip">${_('Dates that control when your course can be viewed')}</span>
          </header>

          <ol class="list-input">
            <li class="field-group field-group-course-start" id="course-start">
              <div class="field date" id="field-course-start-date">
                <label for="course-start-date">${_("Course Start Date")}</label>
                <input type="text" class="start-date date start datepicker" id="course-start-date" placeholder="MM/DD/YYYY" autocomplete="off" />
                <span class="tip tip-stacked">${_("First day the course begins")}</span>
              </div>

              <div class="field time" id="field-course-start-time">
                <label for="course-start-time">${_("Course Start Time")}</label>
                <input type="text" class="time start timepicker" id="course-start-time" value="" placeholder="HH:MM" autocomplete="off" />
                <span class="tip tip-stacked" id="timezone"></span>
              </div>
            </li>

            <li class="field-group field-group-course-end" id="course-end">
              <div class="field date" id="field-course-end-date">
                <label for="course-end-date">${_("Course End Date")}</label>
                <input type="text" class="end-date date end" id="course-end-date" placeholder="MM/DD/YYYY" autocomplete="off" />
                <span class="tip tip-stacked">${_("Last day your course is active")}</span>
              </div>

              <div class="field time" id="field-course-end-time">
                <label for="course-end-time">${_("Course End Time")}</label>
                <input type="text" class="time end" id="course-end-time" value="" placeholder="HH:MM" autocomplete="off" />
                <span class="tip tip-stacked" id="timezone"></span>
              </div>
            </li>
          </ol>

          <ol class="list-input">
            <li class="field-group field-group-enrollment-start" id="enrollment-start">
              <div class="field date" id="field-enrollment-start-date">
                <label for="course-enrollment-start-date">${_("Enrollment Start Date")}</label>
                <input type="text" class="start-date date start" id="course-enrollment-start-date" placeholder="MM/DD/YYYY" autocomplete="off" />
                <span class="tip tip-stacked">${_("First day students can enroll")}</span>
              </div>

              <div class="field time" id="field-enrollment-start-time">
                <label for="course-enrollment-start-time">${_("Enrollment Start Time")}</label>
                <input type="text" class="time start" id="course-enrollment-start-time" value="" placeholder="HH:MM" autocomplete="off" />
                <span class="tip tip-stacked" id="timezone"></span>
              </div>
            </li>

            <li class="field-group field-group-enrollment-end" id="enrollment-end">
              <div class="field date" id="field-enrollment-end-date">
                <label for="course-enrollment-end-date">${_("Enrollment End Date")}</label>
                <input type="text" class="end-date date end" id="course-enrollment-end-date" placeholder="MM/DD/YYYY" autocomplete="off" />
                <span class="tip tip-stacked">${_("Last day students can enroll")}</span>
              </div>

              <div class="field time" id="field-enrollment-end-time">
                <label for="course-enrollment-end-time">${_("Enrollment End Time")}</label>
                <input type="text" class="time end" id="course-enrollment-end-time" value="" placeholder="HH:MM" autocomplete="off" />
                <span class="tip tip-stacked" id="timezone"></span>
              </div>
            </li>
          </ol>

          % if not about_page_editable:
          <div class="notice notice-incontext notice-workflow">
            <h3 class="title">${_("These Dates Are Not Used When Promoting Your Course")}</h3>
            <div class="copy">
              <p>${_('These dates impact <strong>when your courseware can be viewed</strong>, but they are <strong>not the dates shown on your course summary page</strong>.  To provide the course start and registration dates as shown on your course summary page, follow the instructions provided by your <abbr title="Program Manager">PM</abbr> or Conrad Warre <a rel="email" class="action action-email" href="mailto:conrad@edx.org">(conrad@edx.org)</a>.')}</p>
            </div>
          </div>
          % endif
        </section>
        <hr class="divide" />
            <section class="group-settings marketing">
              <header>
                <h2 class="title-2">${_("Introducing Your Course")}</h2>
                <span class="tip">${_("Information for prospective students")}</span>
              </header>
              <ol class="list-input">
                % if short_description_editable:
                <li class="field text" id="field-course-short-description">
                  <label for="course-overview">${_("Course Short Description")}</label>
                  <textarea class="text" id="course-short-description"></textarea>
                  <span class="tip tip-stacked">${_("Appears on the course catalog page when students roll over the course name. Limit to ~150 characters")}</span>
                </li>
                % endif

                % if about_page_editable:
                <li class="field text" id="field-course-overview">
                  <label for="course-overview">${_("Course Overview")}</label>
                  <textarea class="tinymce text-editor" id="course-overview"></textarea>
                  <%def name='overview_text()'><%
                    a_link_start = '<a class="link-courseURL" rel="external" href="'
                    a_link_end = '">' + _("your course summary page") + '</a>'
                    a_link = a_link_start + lms_link_for_about_page + a_link_end
                    text = _("Introductions, prerequisites, FAQs that are used on %s (formatted in HTML)") % a_link
                    %>${text}</%def>
                  <span class="tip tip-stacked">${overview_text()}</span>
                </li>
                % endif

                <li class="field image" id="field-course-image">
                  <label>${_("Course Image")}</label>
                  <div class="current current-course-image">
                    % if context_course.course_image:
                    <span class="wrapper-course-image">
                      <img class="course-image" id="course-image" src="${course_image_url}" alt="${_('Course Image')}"/>
                    </span>

                    <span class="msg msg-help">
                    ${_("You can manage this image along with all of your other <a href='{}'>files &amp; uploads</a>").format(upload_asset_url)}
                    </span>

                    % else:
                    <span class="wrapper-course-image">
                      <img class="course-image placeholder" id="course-image" src="${course_image_url}" alt="${_('Course Image')}"/>
                    </span>
                    <span class="msg msg-empty">${_("Your course currently does not have an image. Please upload one (JPEG or PNG format, and minimum suggested dimensions are 375px wide by 200px tall)")}</span>
                    % endif
                  </div>

                  <div class="wrapper-input">
                    <div class="input">
                      <input type="text" class="long new-course-image-url" id="course-image-url" value="" placeholder="Your course image URL" autocomplete="off" />
                      <span class="tip tip-stacked">${_("Please provide a valid path and name to your course image (Note: only JPEG or PNG format supported)")}</span>
                    </div>
                    <button type="button" class="action action-upload-image">${_("Upload Course Image")}</button>
                  </div>
                </li>

                % if about_page_editable:
                <li class="field video" id="field-course-introduction-video">
                  <label for="course-overview">${_("Course Introduction Video")}</label>
                  <div class="input input-existing">
                    <div class="current current-course-introduction-video">
                      <iframe width="618" height="350" src="" frameborder="0" allowfullscreen></iframe>
                    </div>
                    <div class="actions">
                      <a href="#" class="remove-item remove-course-introduction-video remove-video-data"><span class="delete-icon"></span>${_("Delete Current Video")}</a>
                    </div>
                  </div>

                  <div class="input">
                    <input type="text" class="long new-course-introduction-video add-video-data" id="course-introduction-video" value="" placeholder="your YouTube video's ID" autocomplete="off" />
                    <span class="tip tip-stacked">${_("Enter your YouTube video's ID (along with any restriction parameters)")}</span>
                  </div>
                </li>
                % endif
              </ol>
            </section>

          % if about_page_editable:
            <hr class="divide" />

            <section class="group-settings requirements">
              <header>
                <h2 class="title-2">${_("Requirements")}</h2>
                <span class="tip">${_("Expectations of the students taking this course")}</span>
              </header>

              <ol class="list-input">
                <li class="field text" id="field-course-effort">
                  <label for="course-effort">${_("Hours of Effort per Week")}</label>
                  <input type="text" class="short time" id="course-effort" placeholder="HH:MM" />
                  <span class="tip tip-inline">${_("Time spent on all course work")}</span>
                </li>
              </ol>
            </section>
          % endif
      </form>
    </article>
    <aside class="content-supplementary" role="complimentary">
     <div class="bit">
        <h3 class="title-3">${_("How are these settings used?")}</h3>
        <p>${_("Your course's schedule determines when students can enroll in and begin a course.")}</p>

        <p>${_("Other information from this page appears on the About page for your course. This information includes the course overview, course image, introduction video, and estimated time requirements. Students use About pages to choose new courses to take.")}</p>
     </div>

     <div class="bit">
     % if context_course:
          <%
            course_team_url = course_locator.url_reverse('course_team/', '')
            grading_config_url = course_locator.url_reverse('settings/grading/')
            advanced_config_url = course_locator.url_reverse('settings/advanced/')
          %>
        <h3 class="title-3">${_("Other Course Settings")}</h3>
        <nav class="nav-related">
          <ul>
            <li class="nav-item"><a href="${grading_config_url}">${_("Grading")}</a></li>
            <li class="nav-item"><a href="${course_team_url}">${_("Course Team")}</a></li>
            <li class="nav-item"><a href="${advanced_config_url}">${_("Advanced Settings")}</a></li>
          </ul>
        </nav>
     % endif
     </div>
    </aside>
  </section>
</div>
</%block><|MERGE_RESOLUTION|>--- conflicted
+++ resolved
@@ -78,13 +78,8 @@
             </li>
 
             <li class="field text is-not-editable" id="field-course-name">
-<<<<<<< HEAD
               <label for="course-name">${_("Course Run")}</label>
-              <input title="${_('This field is disabled: this information cannot be changed.')}" type="text" 
-=======
-              <label for="course-name">${_("Course Name")}</label>
               <input title="${_('This field is disabled: this information cannot be changed.')}" type="text"
->>>>>>> 14d03784
                 class="long" id="course-name" readonly />
             </li>
           </ol>
