--- conflicted
+++ resolved
@@ -78,14 +78,9 @@
             </li>
 
             <li class="field text is-not-editable" id="field-course-name">
-<<<<<<< HEAD
               <label for="course-name">${_("Course Run")}</label>
-              <input title="${_('This field is disabled: this information cannot be changed.')}" type="text" class="long" id="course-name" value="[Course Name]" readonly />
-=======
-              <label for="course-name">${_("Course Name")}</label>
               <input title="${_('This field is disabled: this information cannot be changed.')}" type="text" 
                 class="long" id="course-name" readonly />
->>>>>>> 9d0e9f67
             </li>
           </ol>
 
