--- conflicted
+++ resolved
@@ -55,10 +55,7 @@
       $('.new-grade-button').bind('click', addNewGrade);
       $body.on('click', '.remove-button', removeGrade);
       renderGradeRanges();
-<<<<<<< HEAD
-
-=======
->>>>>>> bffd4255
+
     })();
 
     function setThresholds() {
