<%inherit file="base.html" />
<%def name="online_help_token()"><% return "group_configurations" %></%def>
<%namespace name='static' file='static_content.html'/>
<%! import json %>
<%!
  from contentstore import utils
  from django.utils.translation import ugettext as _
%>

<%block name="title">${_("Group Configurations")}</%block>
<%block name="bodyclass">is-signedin course view-group-configurations</%block>

<%block name="header_extras">
% for template_name in ["group-configuration-details", "group-configuration-edit", "no-group-configurations", "group-edit", "basic-modal", "modal-button"]:
  <script type="text/template" id="${template_name}-tpl">
    <%static:include path="js/${template_name}.underscore" />
  </script>
% endfor
</%block>

<%block name="requirejs">
% if configurations is not None:
  require(["js/factories/group_configurations"], function(GroupConfigurationsFactory) {
      GroupConfigurationsFactory(${json.dumps(configurations)}, "${group_configuration_url}", "${course_outline_url}");
  });
% endif
</%block>

<%block name="content">
  <div class="wrapper-mast wrapper">
    <header class="mast has-actions has-subtitle">
      <h1 class="page-header">
        <small class="subtitle">${_("Settings")}</small>
        <span class="sr">&gt; </span>${_("Group Configurations")}
      </h1>
      <nav class="nav-actions">
        <h3 class="sr">${_("Page Actions")}</h3>
        <ul>
          <li class="nav-item">
            <a href="#" class="button new-button"><i class="icon-plus"></i> ${_("New Group Configuration")}</a>
          </li>
        </ul>
      </nav>
    </header>
  </div>

  <div class="wrapper-content wrapper">
    <section class="content">
      <article class="content-primary" role="main">
      % if configurations is None:
        <div class="notice notice-incontext notice-moduledisabled">
            <p class="copy">
                ${_("This module is disabled at the moment.")}
            </p>
        </div>
      % else:
        <div class="ui-loading">
            <p><span class="spin"><i class="icon-refresh"></i></span> <span class="copy">${_("Loading...")}</span></p>
        </div>
      % endif
      </article>
      <aside class="content-supplementary" role="complementary">
      <div class="bit">
        <h3 class="title-3">${_("What can I do on this page?")}</h3>
        <p>${_("You can create and edit group configurations.")}</p>
<<<<<<< HEAD

        <p>${_("A group configuration defines how many groups of students are in an experiment. When you create a content experiment, you select the group configuration to use.")}</p>

=======

        <p>${_("A group configuration defines how many groups of students are in an experiment. When you create a content experiment, you select the group configuration to use.")}</p>

>>>>>>> 021b380e
        <p>${_("Click {em_start}New Group Configuration{em_end} to add a new configuration. To edit an existing configuration, hover over its box and click {em_start}Edit{em_end}.").format(em_start='<strong>', em_end="</strong>")}</p>

        <p><a href="${get_online_help_info(online_help_token())['doc_url']}" target="_blank">${_("Learn More")}</a></p>
      </div>
      <div class="bit">
      % if context_course:
        <%
          details_url = utils.reverse_course_url('settings_handler', context_course.id)
          grading_url = utils.reverse_course_url('grading_handler', context_course.id)
          course_team_url = utils.reverse_course_url('course_team_handler', context_course.id)
          advanced_settings_url = utils.reverse_course_url('advanced_settings_handler', context_course.id)
        %>
      <h3 class="title-3">${_("Other Course Settings")}</h3>
        <nav class="nav-related">
          <ul>
            <li class="nav-item"><a href="${details_url}">${_("Details &amp; Schedule")}</a></li>
            <li class="nav-item"><a href="${grading_url}">${_("Grading")}</a></li>
            <li class="nav-item"><a href="${course_team_url}">${_("Course Team")}</a></li>
            <li class="nav-item"><a href="${advanced_settings_url}">${_("Advanced Settings")}</a></li>
          </ul>
        </nav>
      % endif
      </div>
      </aside>
    </section>
  </div>
</%block><|MERGE_RESOLUTION|>--- conflicted
+++ resolved
@@ -63,15 +63,9 @@
       <div class="bit">
         <h3 class="title-3">${_("What can I do on this page?")}</h3>
         <p>${_("You can create and edit group configurations.")}</p>
-<<<<<<< HEAD
 
         <p>${_("A group configuration defines how many groups of students are in an experiment. When you create a content experiment, you select the group configuration to use.")}</p>
 
-=======
-
-        <p>${_("A group configuration defines how many groups of students are in an experiment. When you create a content experiment, you select the group configuration to use.")}</p>
-
->>>>>>> 021b380e
         <p>${_("Click {em_start}New Group Configuration{em_end} to add a new configuration. To edit an existing configuration, hover over its box and click {em_start}Edit{em_end}.").format(em_start='<strong>', em_end="</strong>")}</p>
 
         <p><a href="${get_online_help_info(online_help_token())['doc_url']}" target="_blank">${_("Learn More")}</a></p>
