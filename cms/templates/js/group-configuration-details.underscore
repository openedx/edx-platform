--- conflicted
+++ resolved
@@ -44,15 +44,6 @@
         <li class="action action-edit">
             <button class="edit"><%= gettext("Edit") %></button>
         </li>
-        <% if (_.isEmpty(usage)) { %>
-            <li class="action action-delete wrapper-delete-button">
-                <button class="delete action-icon"><i class="icon-trash"></i><span><%= gettext("Delete") %></span></button>
-            </li>
-        <% } else { %>
-            <li class="action action-delete wrapper-delete-button" data-tooltip="<%= gettext('Cannot delete when in use by an experiment') %>">
-                <button class="delete action-icon is-disabled"><i class="icon-trash"></i><span><%= gettext("Delete") %></span></button>
-            </li>
-        <% } %>
     </ul>
 </div>
 <% if(showGroups) { %>
@@ -71,14 +62,5 @@
         <%= outlineAnchorMessage %>
       </p>
     <% } %>
-<<<<<<< HEAD
-    <ul class="actions group-configuration-actions">
-        <li class="action action-edit">
-            <button class="edit"><%= gettext("Edit") %></button>
-        </li>
-    </ul>
-</div>
-=======
   </div>
-<% } %>
->>>>>>> 3af43cde
+<% } %>