--- conflicted
+++ resolved
@@ -187,11 +187,7 @@
                     </li>
                 <% } %>
 
-<<<<<<< HEAD
                 <% if (xblockInfo.isVertical() && !isTaggingFeatureDisabled) { %>
-=======
-                <% if (typeof useTaggingTaxonomyListPage !== "undefined" && useTaggingTaxonomyListPage) { %>
->>>>>>> f308b5ec
                     <li class="action-item tag-count" data-locator="<%- xblockId %>"></li>
                 <% } %>
 
@@ -220,14 +216,11 @@
                                         </li>
                                     <% } %>
                                     <% if (xblockInfo.isVertical()) { %>
-<<<<<<< HEAD
                                         <% if (!isTaggingFeatureDisabled) { %>
                                             <li class="nav-item">
                                                 <a class="manage-tags-button" href="#" role="button"><%- gettext('Manage Tags') %></a>
                                             </li>
                                         <% } %>
-=======
->>>>>>> f308b5ec
                                         <li class="nav-item">
                                             <a class="copy-button" href="#" role="button"><%- gettext('Copy to Clipboard') %></a>
                                         </li>
