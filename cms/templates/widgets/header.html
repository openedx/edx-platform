--- conflicted
+++ resolved
@@ -237,12 +237,6 @@
       </nav>
 
     % else:
-<<<<<<< HEAD
-      <%
-        register_url = settings.LMS_ROOT_URL + '/register'
-      %>
-=======
->>>>>>> d9a072af
       <nav class="nav-not-signedin nav-pitch" aria-label="${_('Account')}">
         <h2 class="sr-only">${_("Account Navigation")}</h2>
         <ol>
@@ -255,11 +249,7 @@
               </li>
           % endif
           <li class="nav-item nav-not-signedin-signin">
-<<<<<<< HEAD
-            <a class="action action-signin" href="${settings.FRONTEND_LOGIN_URL}?next=${current_url}">${_("Sign In")}</a>
-=======
             <a class="action action-signin" href="${settings.LOGIN_URL}?next=${current_url}">${_("Sign In")}</a>
->>>>>>> d9a072af
           </li>
         </ol>
       </nav>
