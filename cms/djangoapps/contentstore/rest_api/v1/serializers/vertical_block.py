--- conflicted
+++ resolved
@@ -180,14 +180,11 @@
     children = ContainerChildSerializer(many=True)
     is_published = serializers.BooleanField()
     can_paste_component = serializers.BooleanField()
-<<<<<<< HEAD
+    display_name = serializers.CharField()
     upstream_ready_to_sync_children_info = serializers.ListField(
         child=serializers.DictField(
             child=serializers.CharField()
         ),
         required=False,
         help_text="List of dictionaries describing upstream child components readiness to sync."
-    )
-=======
-    display_name = serializers.CharField()
->>>>>>> 718dac1e
+    )