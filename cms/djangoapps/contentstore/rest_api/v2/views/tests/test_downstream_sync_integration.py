"""
Unit and integration tests to ensure that syncing content from libraries to
courses is working.
"""
from datetime import datetime, timezone
from typing import Any
from xml.etree import ElementTree

import ddt
from opaque_keys.edx.keys import UsageKey
from freezegun import freeze_time

from openedx.core.djangoapps.content_libraries.tests import ContentLibrariesRestApiTest
from cms.djangoapps.contentstore.xblock_storage_handlers.xblock_helpers import get_block_key_dict
from xmodule.modulestore.django import modulestore
from xmodule.modulestore.tests.django_utils import ModuleStoreTestCase
from xmodule.modulestore.tests.factories import BlockFactory, CourseFactory
from xmodule.xml_block import serialize_field


@ddt.ddt
class CourseToLibraryTestCase(ContentLibrariesRestApiTest, ModuleStoreTestCase):
    """
    Tests that involve syncing content from libraries to courses.
    """
    maxDiff = None  # Necessary for debugging OLX differences

    def setUp(self):
        super().setUp()
        self.now = datetime.now(timezone.utc)
        freezer = freeze_time(self.now)
        self.addCleanup(freezer.stop)
        freezer.start()
        # self.user is set up by ContentLibrariesRestApiTest

        # The source library (contains the upstreams):
        self.library_title = "Upstream Library"
        self.library = self._create_library(slug="testlib", title=self.library_title)
        self.library_id = self.library["id"]  # the library ID as a string
        self.upstream_problem1 = self._add_block_to_library(self.library_id, "problem", "prob1", can_stand_alone=True)
        self._set_library_block_olx(
            self.upstream_problem1["id"],
            '<problem display_name="Problem 1 Display Name" weight="1" markdown="MD 1">multiple choice...</problem>'
        )
        self.upstream_problem2 = self._add_block_to_library(self.library_id, "problem", "prob2", can_stand_alone=True)
        self._set_library_block_olx(
            self.upstream_problem2["id"],
            '<problem display_name="Problem 2 Display Name" max_attempts="22">multi select...</problem>'
        )
        self.upstream_html1 = self._add_block_to_library(self.library_id, "html", "html1", can_stand_alone=False)
        self._set_library_block_olx(
            self.upstream_html1["id"],
            '<html display_name="Text Content">This is the HTML.</html>'
        )
        self.upstream_unit = self._create_container(self.library_id, "unit", slug="u1", display_name="Unit 1 Title")
        self._add_container_children(self.upstream_unit["id"], [
            self.upstream_html1["id"],
            self.upstream_problem1["id"],
            self.upstream_problem2["id"],
        ])
        self._commit_library_changes(self.library_id)  # publish everything

        # The destination course:
        self.course = CourseFactory.create()
        self.course_section = BlockFactory.create(category='chapter', parent=self.course)
        self.course_subsection = BlockFactory.create(category='sequential', parent=self.course_section)
        self.course_unit = BlockFactory.create(category='vertical', parent=self.course_subsection)

    def _get_sync_status(self, usage_key: str):
        return self._api('get', f"/api/contentstore/v2/downstreams/{usage_key}", {}, expect_response=200)

    def _sync_downstream(self, usage_key: str):
        return self._api('post', f"/api/contentstore/v2/downstreams/{usage_key}/sync", {}, expect_response=200)

    def _decline_sync_downstream(self, usage_key: str):
        return self._api('delete', f"/api/contentstore/v2/downstreams/{usage_key}/sync", {}, expect_response=204)

    def _get_course_block_olx(self, usage_key: str):
        data = self._api('get', f'/api/olx-export/v1/xblock/{usage_key}/', {}, expect_response=200)
        return data["blocks"][data["root_block_id"]]["olx"]

    def _copy_course_block(self, usage_key: str):
        """
        Copy a course block to the clipboard
        """
        data = self._api(
            'post',
            "/api/content-staging/v1/clipboard/",
            {"usage_key": usage_key},
            expect_response=200
        )
        return data

    def _paste_course_block(self, parent_usage_key: str):
        """
        Paste a course block from the clipboard
        """
        return self._api(
            'post',
            '/xblock/',
            {"parent_locator": parent_usage_key, "staged_content": "clipboard"},
            expect_response=200
        )

    # def _get_course_block_fields(self, usage_key: str):
    #     return self._api('get', f'/xblock/{usage_key}', {}, expect_response=200)

    def _get_course_block_children(self, usage_key: str) -> list[str]:
        """ Get the IDs of the child XBlocks of the given XBlock """
        # TODO: is there really no REST API to get the children of an XBlock in Studio?
        # Maybe this one: /api/contentstore/v1/container/vertical/{usage_key_string}/children
        return [str(k) for k in modulestore().get_item(UsageKey.from_string(usage_key), depth=0).children]

    def _create_block_from_upstream(
        self,
        block_category: str,
        parent_usage_key: str,
        upstream_key: str,
        expect_response: int = 200,
    ):
        """
        Call the CMS API for inserting an XBlock that's cloned from a library
        item. i.e. copy a *published* library block into a course, and create an
        upstream link.
        """
        return self._api('post', "/xblock/", {
            "category": block_category,
            "parent_locator": parent_usage_key,
            "library_content_key": upstream_key,
        }, expect_response=expect_response)

    def _update_course_block_fields(self, usage_key: str, fields: dict[str, Any] = None):
        """ Update fields of an XBlock """
        return self._api('patch', f"/xblock/{usage_key}", {
            "metadata": fields,
        }, expect_response=200)

    def _get_downstream_links(
        self,
        course_id: str | None = None,
        ready_to_sync: bool | None = None,
        upstream_key: str | None = None,
        item_type: str | None = None,
        use_top_level_parents: bool | None = None,
    ):
        """
        Call the API to get the downstreams links
        """
        data = {}
        if course_id is not None:
            data["course_id"] = str(course_id)
        if ready_to_sync is not None:
            data["ready_to_sync"] = str(ready_to_sync)
        if upstream_key is not None:
            data["upstream_key"] = str(upstream_key)
        if item_type is not None:
            data["item_type"] = str(item_type)
        if use_top_level_parents is not None:
            data["use_top_level_parents"] = str(use_top_level_parents)
        return self.client.get("/api/contentstore/v2/downstreams/", data=data)

    def assertXmlEqual(self, xml_str_a: str, xml_str_b: str) -> bool:
        """ Assert that the given XML strings are equal, ignoring attribute order and some whitespace variations. """
        self.assertEqual(
            ElementTree.canonicalize(xml_str_a, strip_text=True),
            ElementTree.canonicalize(xml_str_b, strip_text=True),
        )

    # OLX attributes that will appear on capa problems when saved/exported. Excludes "markdown"
    standard_capa_attributes = """
        markdown_edited="false"
        matlab_api_key="null"
        name="null"
        rerandomize="never"
        source_code="null"
        tags="[]"
        use_latex_compiler="false"
    """

    ####################################################################################################################

    def test_problem_sync(self):
        """
        Test that we can sync a problem from a library into a course.
        """
        # 1️⃣ First, create the problem in the course, using the upstream problem as a template:
        downstream_problem1 = self._create_block_from_upstream(
            block_category="problem",
            parent_usage_key=str(self.course_subsection.usage_key),
            upstream_key=self.upstream_problem1["id"],
        )
        status = self._get_sync_status(downstream_problem1["locator"])
        self.assertDictContainsEntries(status, {
            'upstream_ref': self.upstream_problem1["id"],  # e.g. 'lb:CL-TEST:testlib:problem:prob1'
            'version_available': 2,
            'version_synced': 2,
            'version_declined': None,
            'ready_to_sync': False,
            'error_message': None,
            'is_modified': False,
            # 'upstream_link': 'http://course-authoring-mfe/library/lib:CL-TEST:testlib/components?usageKey=...'
        })
        assert status["upstream_link"].startswith("http://course-authoring-mfe/library/")
        assert status["upstream_link"].endswith(f"/components?usageKey={self.upstream_problem1['id']}")

        # Check the OLX of the downstream block. Notice that:
        # (1) fields display_name and markdown, as well as the 'data' (content/body of the <problem>) are synced.
        # (2) per UpstreamSyncMixin.get_customizable_fields(), some fields like weight and max_attempts are
        #     DROPPED entirely from the upstream version when creating the downstream:
        self.assertXmlEqual(self._get_course_block_olx(downstream_problem1["locator"]), f"""
            <problem
                display_name="Problem 1 Display Name"
                markdown="MD 1"
                upstream="{self.upstream_problem1['id']}"
                upstream_display_name="Problem 1 Display Name"
                upstream_version="2"
                {self.standard_capa_attributes}
            >multiple choice...</problem>
        """)

        # 2️⃣ Now, lets modify the upstream problem AND the downstream problem:

        self._update_course_block_fields(downstream_problem1["locator"], {
            "display_name": "Custom Display Name",
            "max_attempts": 3,
            "markdown": "blow me away, scotty!",  # This change will be lost
        })

        self._set_library_block_olx(
            self.upstream_problem1["id"],
            '<problem display_name="Problem 1 NEW name" markdown="updated">multiple choice v2...</problem>'
        )
        self._publish_library_block(self.upstream_problem1["id"])

        # Here's how the downstream OLX looks now, before we sync:
        self.assertXmlEqual(self._get_course_block_olx(downstream_problem1["locator"]), f"""
            <problem
                display_name="Custom Display Name"
                markdown="blow me away, scotty!"
                max_attempts="3"
                upstream="{self.upstream_problem1['id']}"
                upstream_display_name="Problem 1 Display Name"
                upstream_version="2"
                downstream_customized="[&quot;display_name&quot;]"
                {self.standard_capa_attributes}
            >multiple choice...</problem>
        """)

        status = self._get_sync_status(downstream_problem1["locator"])
        self.assertDictContainsEntries(status, {
            'upstream_ref': self.upstream_problem1["id"],  # e.g. 'lb:CL-TEST:testlib:problem:prob1'
            'version_available': 3,  # <--- updated
            'version_synced': 2,
            'version_declined': None,
            'ready_to_sync': True,  # <--- updated
            'error_message': None,
            'is_modified': True,
        })

        # 3️⃣ Now, sync and check the resulting OLX of the downstream

        self._sync_downstream(downstream_problem1["locator"])

        # Here's how the downstream OLX looks now, after we synced it.
        # Notice:
        #   (1) content like "markdown" and the body XML content are synced
        #   (2) the "display_name" is left alone (customized downstream), but
        #   (3) "upstream_display_name" is updated.
        #   (4) The customized "max_attempts" is also still present.
        self.assertXmlEqual(self._get_course_block_olx(downstream_problem1["locator"]), f"""
            <problem
                display_name="Custom Display Name"
                markdown="updated"
                max_attempts="3"
                upstream="{self.upstream_problem1['id']}"
                upstream_display_name="Problem 1 NEW name"
                downstream_customized="[&quot;display_name&quot;]"
                upstream_version="3"
                {self.standard_capa_attributes}
            >multiple choice v2...</problem>
        """)

    def test_unit_sync(self):
        """
        Test that we can sync a unit from the library into the course
        """
        # pylint: disable=too-many-statements

        # 1️⃣ Create a "vertical" block in the course based on a "unit" container:
        date_format = self.now.isoformat().split("+")[0] + 'Z'
        downstream_unit = self._create_block_from_upstream(
            # The API consumer needs to specify "vertical" here, even though upstream is "unit".
            # In the future we could create a nicer REST API endpoint for this that's not part of
            # the messy '/xblock/' API and which auto-detects the types based on the upstream_key.
            block_category="vertical",
            parent_usage_key=str(self.course_subsection.usage_key),
            upstream_key=self.upstream_unit["id"],
        )
        downstream_unit_block_key = serialize_field(get_block_key_dict(
            UsageKey.from_string(downstream_unit["locator"]),
        )).replace('"', '&quot;')
        status = self._get_sync_status(downstream_unit["locator"])
        self.assertDictContainsEntries(status, {
            'upstream_ref': self.upstream_unit["id"],  # e.g. 'lct:CL-TEST:testlib:unit:u1'
            'version_available': 2,
            'version_synced': 2,
            'version_declined': None,
            'ready_to_sync': False,
            'error_message': None,
            'is_modified': False,
            # 'upstream_link': 'http://course-authoring-mfe/library/lib:CL-TEST:testlib/units/...'
        })
        assert status["upstream_link"].startswith("http://course-authoring-mfe/library/")
        assert status["upstream_link"].endswith(f"/units/{self.upstream_unit['id']}")

        # Check that the downstream container matches our expectations.
        # Note that:
        # (1) Every XBlock has an "upstream" field
        # (2) some "downstream only" fields like weight and max_attempts are omitted.
        # (3) The "top_level_downstream_parent" is the container created
        self.assertXmlEqual(self._get_course_block_olx(downstream_unit["locator"]), f"""
            <vertical
                display_name="Unit 1 Title"
                upstream_display_name="Unit 1 Title"
                upstream="{self.upstream_unit['id']}"
                upstream_version="2"
            >
                <html
                    display_name="Text Content"
                    upstream_display_name="Text Content"
                    editor="visual"
                    upstream="{self.upstream_html1['id']}"
                    upstream_version="2"
                    upstream_data="This is the HTML."
                    top_level_downstream_parent_key="{downstream_unit_block_key}"
                >This is the HTML.</html>
                <problem
                    display_name="Problem 1 Display Name"
                    upstream_display_name="Problem 1 Display Name"
                    markdown="MD 1"
                    {self.standard_capa_attributes}
                    upstream="{self.upstream_problem1['id']}"
                    upstream_version="2"
                    top_level_downstream_parent_key="{downstream_unit_block_key}"
                >multiple choice...</problem>
                <problem
                    display_name="Problem 2 Display Name"
                    upstream_display_name="Problem 2 Display Name"
                    markdown="null"
                    {self.standard_capa_attributes}
                    upstream="{self.upstream_problem2['id']}"
                    upstream_version="2"
                    top_level_downstream_parent_key="{downstream_unit_block_key}"
                >multi select...</problem>
            </vertical>
        """)

        children_downstream_keys = self._get_course_block_children(downstream_unit["locator"])
        downstream_html1 = children_downstream_keys[0]
        assert "type@html" in downstream_html1
        downstream_problem1 = children_downstream_keys[1]
        assert "type@problem" in downstream_problem1
        downstream_problem2 = children_downstream_keys[2]
        assert "type@problem" in downstream_problem2

        # Check that: The downstream links are created as expected for each component and the container
        downstreams = self._get_downstream_links(
            course_id=str(self.course.id)
        )
        expected_downstreams = [
            {
                'id': 1,
                'upstream_context_title': self.library_title,
                'upstream_version': 2,
                'ready_to_sync': False,
                'ready_to_sync_from_children': False,
                'upstream_context_key': self.library_id,
                'downstream_usage_key': downstream_html1,
                'downstream_context_key': str(self.course.id),
                'top_level_parent_usage_key': downstream_unit["locator"],
                'version_synced': 2,
                'version_declined': None,
                'created': date_format,
                'updated': date_format,
                'upstream_key': self.upstream_html1["id"],
                'upstream_type': 'component',
            },
            {
                'id': 2,
                'upstream_context_title': self.library_title,
                'upstream_version': 2,
                'ready_to_sync': False,
                'ready_to_sync_from_children': False,
                'upstream_context_key': self.library_id,
                'downstream_usage_key': downstream_problem1,
                'downstream_context_key': str(self.course.id),
                'top_level_parent_usage_key': downstream_unit["locator"],
                'version_synced': 2,
                'version_declined': None,
                'created': date_format,
                'updated': date_format,
                'upstream_key': self.upstream_problem1["id"],
                'upstream_type': 'component'
            },
            {
                'id': 3,
                'upstream_context_title': self.library_title,
                'upstream_version': 2,
                'ready_to_sync': False,
                'ready_to_sync_from_children': False,
                'upstream_context_key': self.library_id,
                'downstream_usage_key': downstream_problem2,
                'downstream_context_key': str(self.course.id),
                'top_level_parent_usage_key': downstream_unit["locator"],
                'version_synced': 2,
                'version_declined': None,
                'created': date_format,
                'updated': date_format,
                'upstream_key': self.upstream_problem2["id"],
                'upstream_type': 'component'
            },
            {
                'id': 1,
                'upstream_context_title': self.library_title,
                'upstream_version': 2,
                'ready_to_sync': False,
                'ready_to_sync_from_children': False,
                'upstream_context_key': self.library_id,
                'downstream_usage_key': downstream_unit["locator"],
                'downstream_context_key': str(self.course.id),
                'top_level_parent_usage_key': None,
                'version_synced': 2,
                'version_declined': None,
                'created': date_format,
                'updated': date_format,
                'upstream_key': self.upstream_unit["id"],
                'upstream_type': 'container'
            }
        ]
        data = downstreams.json()
        self.assertEqual(data["count"], 4)
        self.assertListEqual(data["results"], expected_downstreams)

        # 2️⃣ Now, lets modify the upstream problem 1:
        self._set_library_block_olx(
            self.upstream_problem1["id"],
            '<problem display_name="Problem 1 NEW name" markdown="updated">multiple choice v2...</problem>'
        )
        self._publish_container(self.upstream_unit["id"])

        status = self._get_sync_status(downstream_unit["locator"])
        self.assertDictContainsEntries(status, {
            'upstream_ref': self.upstream_unit["id"],  # e.g. 'lct:CL-TEST:testlib:unit:u1'
            'version_available': 2,  # <--- not updated since we didn't directly modify the unit
            'version_synced': 2,
            'version_declined': None,
            'ready_to_sync': True,  # <--- It's the top-level parent of the block
            'error_message': None,
            'is_modified': False,
        })

        # Check the upstream/downstream status of [one of] the children

        self.assertDictContainsEntries(self._get_sync_status(downstream_problem1), {
            'upstream_ref': self.upstream_problem1["id"],
            'version_available': 3,  # <--- updated since we modified the problem
            'version_synced': 2,
            'version_declined': None,
            'ready_to_sync': False,  # <-- It has top-level parent, the parent is the one who must synchronize
            'error_message': None,
            'is_modified': False,
        })

        # Sync and check the resulting OLX of the downstream
        self._sync_downstream(downstream_unit["locator"])

        self.assertXmlEqual(self._get_course_block_olx(downstream_unit["locator"]), f"""
            <vertical
                display_name="Unit 1 Title"
                upstream_display_name="Unit 1 Title"
                upstream="{self.upstream_unit['id']}"
                upstream_version="2"
            >
                <html
                    display_name="Text Content"
                    upstream_display_name="Text Content"
                    editor="visual"
                    upstream="{self.upstream_html1['id']}"
                    upstream_version="2"
                    upstream_data="This is the HTML."
                    top_level_downstream_parent_key="{downstream_unit_block_key}"
                >This is the HTML.</html>
                <!-- 🟢 the problem below has been updated: -->
                <problem
                    display_name="Problem 1 NEW name"
                    upstream_display_name="Problem 1 NEW name"
                    markdown="updated"
                    {self.standard_capa_attributes}
                    upstream="{self.upstream_problem1['id']}"
                    upstream_version="3"
                    top_level_downstream_parent_key="{downstream_unit_block_key}"
                >multiple choice v2...</problem>
                <problem
                    display_name="Problem 2 Display Name"
                    upstream_display_name="Problem 2 Display Name"
                    markdown="null"
                    {self.standard_capa_attributes}
                    upstream="{self.upstream_problem2['id']}"
                    upstream_version="2"
                    top_level_downstream_parent_key="{downstream_unit_block_key}"
                >multi select...</problem>
            </vertical>
        """)

        # Check that: The downstream link of the problem is updated and no more links are created
        downstreams = self._get_downstream_links(
            course_id=str(self.course.id)
        )
        expected_downstreams = [
            {
                'id': 1,
                'upstream_context_title': self.library_title,
                'upstream_version': 2,
                'ready_to_sync': False,
                'ready_to_sync_from_children': False,
                'upstream_context_key': self.library_id,
                'downstream_usage_key': downstream_html1,
                'downstream_context_key': str(self.course.id),
                'top_level_parent_usage_key': downstream_unit["locator"],
                'version_synced': 2,
                'version_declined': None,
                'created': date_format,
                'updated': date_format,
                'upstream_key': self.upstream_html1["id"],
                'upstream_type': 'component',
            },
            {
                'id': 2,
                'upstream_context_title': self.library_title,
                'upstream_version': 3,  # <--- updated
                'ready_to_sync': False,
                'ready_to_sync_from_children': False,
                'upstream_context_key': self.library_id,
                'downstream_usage_key': downstream_problem1,
                'downstream_context_key': str(self.course.id),
                'top_level_parent_usage_key': downstream_unit["locator"],
                'version_synced': 3,  # <--- updated
                'version_declined': None,
                'created': date_format,
                'updated': date_format,
                'upstream_key': self.upstream_problem1["id"],
                'upstream_type': 'component'
            },
            {
                'id': 3,
                'upstream_context_title': self.library_title,
                'upstream_version': 2,
                'ready_to_sync': False,
                'ready_to_sync_from_children': False,
                'upstream_context_key': self.library_id,
                'downstream_usage_key': downstream_problem2,
                'downstream_context_key': str(self.course.id),
                'top_level_parent_usage_key': downstream_unit["locator"],
                'version_synced': 2,
                'version_declined': None,
                'created': date_format,
                'updated': date_format,
                'upstream_key': self.upstream_problem2["id"],
                'upstream_type': 'component'
            },
            {
                'id': 1,
                'upstream_context_title': self.library_title,
                'upstream_version': 2,  # <--- not updated since we didn't directly modify the unit
                'ready_to_sync': False,
                'ready_to_sync_from_children': False,
                'upstream_context_key': self.library_id,
                'downstream_usage_key': downstream_unit["locator"],
                'downstream_context_key': str(self.course.id),
                'top_level_parent_usage_key': None,
                'version_synced': 2,
                'version_declined': None,
                'created': date_format,
                'updated': date_format,
                'upstream_key': self.upstream_unit["id"],
                'upstream_type': 'container'
            }
        ]
        data = downstreams.json()
        self.assertEqual(data["count"], 4)
        self.assertListEqual(data["results"], expected_downstreams)

        # 3️⃣ Now, add and delete a component
        upstream_problem3 = self._add_block_to_library(
            self.library["id"],
            "problem",
            "prob3",
            can_stand_alone=True
        )
        self._set_library_block_olx(
            upstream_problem3["id"],
            '<problem display_name="Problem 3 Display Name" max_attempts="22">single select...</problem>'
        )
        self._add_container_children(self.upstream_unit["id"], [upstream_problem3["id"]])
        self._remove_container_children(self.upstream_unit["id"], [self.upstream_problem2["id"]])
        self._commit_library_changes(self.library["id"])  # publish everything

        status = self._get_sync_status(downstream_unit["locator"])
        self.assertDictContainsEntries(status, {
            'upstream_ref': self.upstream_unit["id"],  # e.g. 'lct:CL-TEST:testlib:unit:u1'
            'version_available': 4,  # <--- updated twice, delete and add component
            'version_synced': 2,
            'version_declined': None,
            'ready_to_sync': True,
            'error_message': None,
            'is_modified': False,
        })

        # Sync and check the resulting OLX of the downstream

        self._sync_downstream(downstream_unit["locator"])
        self.assertXmlEqual(self._get_course_block_olx(downstream_unit["locator"]), f"""
            <vertical
                display_name="Unit 1 Title"
                upstream_display_name="Unit 1 Title"
                upstream="{self.upstream_unit['id']}"
                upstream_version="4"
            >
                <html
                    display_name="Text Content"
                    upstream_display_name="Text Content"
                    editor="visual"
                    upstream="{self.upstream_html1['id']}"
                    upstream_version="2"
                    upstream_data="This is the HTML."
                    top_level_downstream_parent_key="{downstream_unit_block_key}"
                >This is the HTML.</html>
                <problem
                    display_name="Problem 1 NEW name"
                    upstream_display_name="Problem 1 NEW name"
                    markdown="updated"
                    {self.standard_capa_attributes}
                    upstream="{self.upstream_problem1['id']}"
                    upstream_version="3"
                    top_level_downstream_parent_key="{downstream_unit_block_key}"
                >multiple choice v2...</problem>
                <!-- 🟢 the problem 2 has been deleted: -->
                <!-- 🟢 the problem 3 has been added: -->
                <problem
                    display_name="Problem 3 Display Name"
                    upstream_display_name="Problem 3 Display Name"
                    markdown="null"
                    {self.standard_capa_attributes}
                    upstream="{upstream_problem3['id']}"
                    upstream_version="2"
                    top_level_downstream_parent_key="{downstream_unit_block_key}"
                >single select...</problem>
            </vertical>
        """)

        # Check that: The downstream links are created deleted as expected
        downstream_problem3 = self._get_course_block_children(downstream_unit["locator"])[2]
        assert "type@problem" in downstream_problem3
        downstreams = self._get_downstream_links(
            course_id=str(self.course.id)
        )
        expected_downstreams = [
            {
                'id': 1,
                'upstream_context_title': self.library_title,
                'upstream_version': 2,
                'ready_to_sync': False,
                'ready_to_sync_from_children': False,
                'upstream_context_key': self.library_id,
                'downstream_usage_key': downstream_html1,
                'downstream_context_key': str(self.course.id),
                'top_level_parent_usage_key': downstream_unit["locator"],
                'version_synced': 2,
                'version_declined': None,
                'created': date_format,
                'updated': date_format,
                'upstream_key': self.upstream_html1["id"],
                'upstream_type': 'component',
            },
            {
                'id': 2,
                'upstream_context_title': self.library_title,
                'upstream_version': 3,
                'ready_to_sync': False,
                'ready_to_sync_from_children': False,
                'upstream_context_key': self.library_id,
                'downstream_usage_key': downstream_problem1,
                'downstream_context_key': str(self.course.id),
                'top_level_parent_usage_key': downstream_unit["locator"],
                'version_synced': 3,
                'version_declined': None,
                'created': date_format,
                'updated': date_format,
                'upstream_key': self.upstream_problem1["id"],
                'upstream_type': 'component'
            },
            {
                'id': 4,
                'upstream_context_title': self.library_title,
                'upstream_version': 2,
                'ready_to_sync': False,
                'ready_to_sync_from_children': False,
                'upstream_context_key': self.library_id,
                'downstream_usage_key': downstream_problem3,
                'downstream_context_key': str(self.course.id),
                'top_level_parent_usage_key': downstream_unit["locator"],
                'version_synced': 2,
                'version_declined': None,
                'created': date_format,
                'updated': date_format,
                'upstream_key': upstream_problem3["id"],
                'upstream_type': 'component'
            },
            {
                'id': 1,
                'upstream_context_title': self.library_title,
                'upstream_version': 4,  # <--- updated
                'ready_to_sync': False,
                'ready_to_sync_from_children': False,
                'upstream_context_key': self.library_id,
                'downstream_usage_key': downstream_unit["locator"],
                'downstream_context_key': str(self.course.id),
                'top_level_parent_usage_key': None,
                'version_synced': 4,  # <--- updated
                'version_declined': None,
                'created': date_format,
                'updated': date_format,
                'upstream_key': self.upstream_unit["id"],
                'upstream_type': 'container'
            }
        ]
        data = downstreams.json()
        self.assertEqual(data["count"], 4)
        self.assertListEqual(data["results"], expected_downstreams)

        # 4️⃣ Now, reorder components
        self._patch_container_children(self.upstream_unit["id"], [
            upstream_problem3["id"],
            self.upstream_problem1["id"],
            self.upstream_html1["id"],
        ])
        self._publish_container(self.upstream_unit["id"])

        # Sync and check the resulting OLX of the downstream

        self._sync_downstream(downstream_unit["locator"])
        self.assertXmlEqual(self._get_course_block_olx(downstream_unit["locator"]), f"""
            <vertical
                display_name="Unit 1 Title"
                upstream_display_name="Unit 1 Title"
                upstream="{self.upstream_unit['id']}"
                upstream_version="5"
            >
                <!-- 🟢 the problem 3 has been moved to top: -->
                <problem
                    display_name="Problem 3 Display Name"
                    upstream_display_name="Problem 3 Display Name"
                    markdown="null"
                    {self.standard_capa_attributes}
                    upstream="{upstream_problem3['id']}"
                    upstream_version="2"
                    top_level_downstream_parent_key="{downstream_unit_block_key}"
                >single select...</problem>
                <!-- 🟢 the problem 1 has been moved to middle: -->
                <problem
                    display_name="Problem 1 NEW name"
                    upstream_display_name="Problem 1 NEW name"
                    markdown="updated"
                    {self.standard_capa_attributes}
                    upstream="{self.upstream_problem1['id']}"
                    upstream_version="3"
                    top_level_downstream_parent_key="{downstream_unit_block_key}"
                >multiple choice v2...</problem>
                <!-- 🟢 the html 1 has been moved to end: -->
                <html
                    display_name="Text Content"
                    upstream_display_name="Text Content"
                    editor="visual"
                    upstream="{self.upstream_html1['id']}"
                    upstream_version="2"
                    upstream_data="This is the HTML."
                    top_level_downstream_parent_key="{downstream_unit_block_key}"
                >This is the HTML.</html>
            </vertical>
        """)

        # Check that: The downstream link of the unit is updated and no more links are created
        downstreams = self._get_downstream_links(
            course_id=str(self.course.id)
        )
        expected_downstreams = [
            {
                'id': 1,
                'upstream_context_title': self.library_title,
                'upstream_version': 2,
                'ready_to_sync': False,
                'ready_to_sync_from_children': False,
                'upstream_context_key': self.library_id,
                'downstream_usage_key': downstream_html1,
                'downstream_context_key': str(self.course.id),
                'top_level_parent_usage_key': downstream_unit["locator"],
                'version_synced': 2,
                'version_declined': None,
                'created': date_format,
                'updated': date_format,
                'upstream_key': self.upstream_html1["id"],
                'upstream_type': 'component',
            },
            {
                'id': 2,
                'upstream_context_title': self.library_title,
                'upstream_version': 3,
                'ready_to_sync': False,
                'ready_to_sync_from_children': False,
                'upstream_context_key': self.library_id,
                'downstream_usage_key': downstream_problem1,
                'downstream_context_key': str(self.course.id),
                'top_level_parent_usage_key': downstream_unit["locator"],
                'version_synced': 3,
                'version_declined': None,
                'created': date_format,
                'updated': date_format,
                'upstream_key': self.upstream_problem1["id"],
                'upstream_type': 'component'
            },
            {
                'id': 4,
                'upstream_context_title': self.library_title,
                'upstream_version': 2,
                'ready_to_sync': False,
                'ready_to_sync_from_children': False,
                'upstream_context_key': self.library_id,
                'downstream_usage_key': downstream_problem3,
                'downstream_context_key': str(self.course.id),
                'top_level_parent_usage_key': downstream_unit["locator"],
                'version_synced': 2,
                'version_declined': None,
                'created': date_format,
                'updated': date_format,
                'upstream_key': upstream_problem3["id"],
                'upstream_type': 'component'
            },
            {
                'id': 1,
                'upstream_context_title': self.library_title,
                'upstream_version': 5,  # <--- updated
                'ready_to_sync': False,
                'ready_to_sync_from_children': False,
                'upstream_context_key': self.library_id,
                'downstream_usage_key': downstream_unit["locator"],
                'downstream_context_key': str(self.course.id),
                'top_level_parent_usage_key': None,
                'version_synced': 5,  # <--- updated
                'version_declined': None,
                'created': date_format,
                'updated': date_format,
                'upstream_key': self.upstream_unit["id"],
                'upstream_type': 'container'
            }
        ]
        data = downstreams.json()
        self.assertEqual(data["count"], 4)
        self.assertListEqual(data["results"], expected_downstreams)

<<<<<<< HEAD
    def test_html_sync_and_copy_paste(self):
        """
        Test that we can sync a html from a library into a course.
        """
        # 1️⃣ First, create the html in the course, using the upstream problem as a template:
        downstream_html1 = self._create_block_from_upstream(
            block_category="html",
            parent_usage_key=str(self.course_subsection.usage_key),
            upstream_key=self.upstream_html1["id"],
        )
        status = self._get_sync_status(downstream_html1["locator"])
        self.assertDictContainsEntries(status, {
            'upstream_ref': self.upstream_html1["id"],  # e.g. 'lb:CL-TEST:testlib:html:html1'
=======
    def test_unit_decline_sync(self):
        """
        Test that we can decline sync a unit from the library into the course
        """
        # 1️⃣ Create a "vertical" block in the course based on a "unit" container:
        downstream_unit = self._create_block_from_upstream(
            # The API consumer needs to specify "vertical" here, even though upstream is "unit".
            # In the future we could create a nicer REST API endpoint for this that's not part of
            # the messy '/xblock/' API and which auto-detects the types based on the upstream_key.
            block_category="vertical",
            parent_usage_key=str(self.course_subsection.usage_key),
            upstream_key=self.upstream_unit["id"],
        )
        downstream_unit_block_key = get_block_key_dict(
            UsageKey.from_string(downstream_unit["locator"]),
        )
        children_downstream_keys = self._get_course_block_children(downstream_unit["locator"])
        downstream_problem1 = children_downstream_keys[1]
        assert "type@problem" in downstream_problem1
        status = self._get_sync_status(downstream_unit["locator"])
        self.assertDictContainsEntries(status, {
            'upstream_ref': self.upstream_unit["id"],  # e.g. 'lct:CL-TEST:testlib:unit:u1'
>>>>>>> 6f13c1e1
            'version_available': 2,
            'version_synced': 2,
            'version_declined': None,
            'ready_to_sync': False,
            'error_message': None,
<<<<<<< HEAD
            'is_modified': False,
            # 'upstream_link': 'http://course-authoring-mfe/library/lib:CL-TEST:testlib/components?usageKey=...'
        })
        assert status["upstream_link"].startswith("http://course-authoring-mfe/library/")
        assert status["upstream_link"].endswith(f"/components?usageKey={self.upstream_html1['id']}")

        # Check the OLX of the downstream block. Notice that:
        # (1) fields display_name and data (content/body of the <html>) are synced.
        self.assertXmlEqual(self._get_course_block_olx(downstream_html1["locator"]), f"""
            <html
                display_name="Text Content"
                editor="visual"
                upstream="{self.upstream_html1['id']}"
                upstream_display_name="Text Content"
                upstream_version="2"
                upstream_data="This is the HTML."
            >This is the HTML.</html>
        """)

        # 2️⃣ Now, lets modify the upstream html AND the downstream display_name:
        self._update_course_block_fields(downstream_html1["locator"], {
            "display_name": "New Text Content",
        })

        self._set_library_block_olx(
            self.upstream_html1["id"],
            '<html display_name="HTML 1 NEW name">The new upstream data.</html>'
        )
        self._publish_library_block(self.upstream_html1["id"])

        # Here's how the downstream OLX looks now, before we sync:
        self.assertXmlEqual(self._get_course_block_olx(downstream_html1["locator"]), f"""
            <html
                display_name="New Text Content"
                downstream_customized="[&quot;display_name&quot;]"
                editor="visual"
                upstream="{self.upstream_html1['id']}"
                upstream_display_name="Text Content"
                upstream_version="2"
                upstream_data="This is the HTML."
            >This is the HTML.</html>
        """)

        status = self._get_sync_status(downstream_html1["locator"])
        self.assertDictContainsEntries(status, {
            'upstream_ref': self.upstream_html1["id"],  # e.g. 'lb:CL-TEST:testlib:html:html1'
            'version_available': 3,  # <--- updated
            'version_synced': 2,
            'version_declined': None,
            'ready_to_sync': True,  # <--- updated
            'error_message': None,
            'is_modified': True,
        })

        # 3️⃣ Now, sync and check the resulting OLX of the downstream

        self._sync_downstream(downstream_html1["locator"])

        # Here's how the downstream OLX looks now, after we synced it.
        # Notice:
        #   (1) "display_name" field is left alone as it was customized
        #   (2) the "data" field is updated as only display_name was modified
        #   (3) "upstream_display_name" is updated.
        #   (4) "upstream_data" is updated.
        self.assertXmlEqual(self._get_course_block_olx(downstream_html1["locator"]), f"""
            <html
                display_name="New Text Content"
                editor="visual"
                upstream="{self.upstream_html1['id']}"
                upstream_display_name="HTML 1 NEW name"
                upstream_version="3"
                upstream_data="The new upstream data."
                downstream_customized="[&quot;display_name&quot;]"
            >The new upstream data.</html>
        """)

        # 2️⃣ Now, lets modify the upstream html AND the downstream html:

        self._update_course_block_fields(downstream_html1["locator"], {
            "data": "The new downstream data.",  # This change will be stay
        })

        self._set_library_block_olx(
            self.upstream_html1["id"],
            '<html display_name="HTML 2 NEW name">The new upstream data 2.</html>'
        )
        self._publish_library_block(self.upstream_html1["id"])

        # Here's how the downstream OLX looks now, before we sync:
        self.assertXmlEqual(self._get_course_block_olx(downstream_html1["locator"]), f"""
            <html
                display_name="New Text Content"
                editor="visual"
                upstream="{self.upstream_html1['id']}"
                upstream_display_name="HTML 1 NEW name"
                upstream_version="3"
                upstream_data="The new upstream data."
                downstream_customized="[&quot;display_name&quot;, &quot;data&quot;]"
            >The new downstream data.</html>
        """)

        status = self._get_sync_status(downstream_html1["locator"])
        self.assertDictContainsEntries(status, {
            'upstream_ref': self.upstream_html1["id"],  # e.g. 'lb:CL-TEST:testlib:html:html1'
            'version_available': 4,  # <--- updated
            'version_synced': 3,
            'version_declined': None,
            'ready_to_sync': True,  # <--- updated
            'error_message': None,
            'is_modified': True,
        })

        # 3️⃣ Now, sync and check the resulting OLX of the downstream
        self._sync_downstream(downstream_html1["locator"])

        # Notice that the update is skipped except version and upstream_* fields are updated.
        self.assertXmlEqual(self._get_course_block_olx(downstream_html1["locator"]), f"""
            <html
                display_name="New Text Content"
                editor="visual"
                upstream="{self.upstream_html1['id']}"
                upstream_display_name="HTML 2 NEW name"
                upstream_version="4"
                upstream_data="The new upstream data 2."
                downstream_customized="[&quot;display_name&quot;, &quot;data&quot;]"
            >The new downstream data.</html>
        """)

        # Copy this modified html block
        self._copy_course_block(downstream_html1["locator"])
        # Paste it
        pasted_block = self._paste_course_block(str(self.course_subsection.usage_key))

        # The pasted block will have same fields as the above block except the
        # upstream_* fields will now have the original blocks base value, so
        # pasted_block.upstream_display_name == downstream_html1.display_name
        # pasted_block.upstream_data == downstream_html1.data
        # while still have `downstream_customized` same to avoid overriding during sync
        # to allow authors to revert back to back to the original copied customized value

        # See `upstream_data` below is same as how downstream_html1.data is set.
        self.assertXmlEqual(self._get_course_block_olx(pasted_block["locator"]), f"""
            <html
                display_name="New Text Content"
                editor="visual"
                upstream="{self.upstream_html1['id']}"
                upstream_display_name="New Text Content"
                upstream_version="4"
                upstream_data="The new downstream data."
                downstream_customized="[&quot;display_name&quot;, &quot;data&quot;]"
            >The new downstream data.</html>
=======
            # 'upstream_link': 'http://course-authoring-mfe/library/lib:CL-TEST:testlib/units/...'
        })
        assert status["upstream_link"].startswith("http://course-authoring-mfe/library/")
        assert status["upstream_link"].endswith(f"/units/{self.upstream_unit['id']}")

        # Check that the downstream container matches our expectations.
        # Note that:
        # (1) Every XBlock has an "upstream" field
        # (2) some "downstream only" fields like weight and max_attempts are omitted.
        # (3) The "top_level_downstream_parent" is the container created
        self.assertXmlEqual(self._get_course_block_olx(downstream_unit["locator"]), f"""
            <vertical
                display_name="Unit 1 Title"
                upstream_display_name="Unit 1 Title"
                upstream="{self.upstream_unit['id']}"
                upstream_version="2"
            >
                <html
                    display_name="Text Content"
                    upstream_display_name="Text Content"
                    editor="visual"
                    upstream="{self.upstream_html1['id']}"
                    upstream_version="2"
                    top_level_downstream_parent_key="{downstream_unit_block_key}"
                >This is the HTML.</html>
                <problem
                    display_name="Problem 1 Display Name"
                    upstream_display_name="Problem 1 Display Name"
                    markdown="MD 1"
                    {self.standard_capa_attributes}
                    upstream="{self.upstream_problem1['id']}"
                    upstream_version="2"
                    top_level_downstream_parent_key="{downstream_unit_block_key}"
                >multiple choice...</problem>
                <problem
                    display_name="Problem 2 Display Name"
                    upstream_display_name="Problem 2 Display Name"
                    markdown="null"
                    {self.standard_capa_attributes}
                    upstream="{self.upstream_problem2['id']}"
                    upstream_version="2"
                    top_level_downstream_parent_key="{downstream_unit_block_key}"
                >multi select...</problem>
            </vertical>
        """)

        # 2️⃣ Now, lets modify the upstream problem 1:
        self._set_library_block_olx(
            self.upstream_problem1["id"],
            '<problem display_name="Problem 1 NEW name" markdown="updated">multiple choice v2...</problem>'
        )
        self._publish_container(self.upstream_unit["id"])

        status = self._get_sync_status(downstream_unit["locator"])
        self.assertDictContainsEntries(status, {
            'upstream_ref': self.upstream_unit["id"],  # e.g. 'lct:CL-TEST:testlib:unit:u1'
            'version_available': 2,  # <--- not updated since we didn't directly modify the unit
            'version_synced': 2,
            'version_declined': None,
            'ready_to_sync': True,  # <--- It's the top-level parent of the block
            'error_message': None,
        })

        # Check the upstream/downstream status of [one of] the children
        self.assertDictContainsEntries(self._get_sync_status(downstream_problem1), {
            'upstream_ref': self.upstream_problem1["id"],
            'version_available': 3,  # <--- updated since we modified the problem
            'version_synced': 2,
            'version_declined': None,
            'ready_to_sync': False,  # <-- It has top-level parent, the parent is the one who must synchronize
            'error_message': None,
        })

        # Now, decline the sync
        self._decline_sync_downstream(downstream_unit["locator"])

        status = self._get_sync_status(downstream_unit["locator"])
        self.assertDictContainsEntries(status, {
            'upstream_ref': self.upstream_unit["id"],
            'version_available': 2,
            'version_synced': 2,
            'version_declined': 2,
            'ready_to_sync': False,
            'error_message': None,
        })

        # Check the upstream/downstream status of [one of] the children
        self.assertDictContainsEntries(self._get_sync_status(downstream_problem1), {
            'upstream_ref': self.upstream_problem1["id"],
            'version_available': 3,
            'version_synced': 2,
            'version_declined': 3,
            'ready_to_sync': False,
            'error_message': None,
        })

        # Check that the downstream container has not had any changes
        self.assertXmlEqual(self._get_course_block_olx(downstream_unit["locator"]), f"""
            <vertical
                display_name="Unit 1 Title"
                upstream_display_name="Unit 1 Title"
                upstream="{self.upstream_unit['id']}"
                upstream_version="2"
                upstream_version_declined="2"
            >
                <html
                    display_name="Text Content"
                    upstream_display_name="Text Content"
                    editor="visual"
                    upstream="{self.upstream_html1['id']}"
                    upstream_version="2"
                    upstream_version_declined="2"
                    top_level_downstream_parent_key="{downstream_unit_block_key}"
                >This is the HTML.</html>
                <problem
                    display_name="Problem 1 Display Name"
                    upstream_display_name="Problem 1 Display Name"
                    markdown="MD 1"
                    {self.standard_capa_attributes}
                    upstream="{self.upstream_problem1['id']}"
                    upstream_version="2"
                    upstream_version_declined="3"
                    top_level_downstream_parent_key="{downstream_unit_block_key}"
                >multiple choice...</problem>
                <problem
                    display_name="Problem 2 Display Name"
                    upstream_display_name="Problem 2 Display Name"
                    markdown="null"
                    {self.standard_capa_attributes}
                    upstream="{self.upstream_problem2['id']}"
                    upstream_version="2"
                    upstream_version_declined="2"
                    top_level_downstream_parent_key="{downstream_unit_block_key}"
                >multi select...</problem>
            </vertical>
>>>>>>> 6f13c1e1
        """)<|MERGE_RESOLUTION|>--- conflicted
+++ resolved
@@ -867,7 +867,6 @@
         self.assertEqual(data["count"], 4)
         self.assertListEqual(data["results"], expected_downstreams)
 
-<<<<<<< HEAD
     def test_html_sync_and_copy_paste(self):
         """
         Test that we can sync a html from a library into a course.
@@ -881,36 +880,11 @@
         status = self._get_sync_status(downstream_html1["locator"])
         self.assertDictContainsEntries(status, {
             'upstream_ref': self.upstream_html1["id"],  # e.g. 'lb:CL-TEST:testlib:html:html1'
-=======
-    def test_unit_decline_sync(self):
-        """
-        Test that we can decline sync a unit from the library into the course
-        """
-        # 1️⃣ Create a "vertical" block in the course based on a "unit" container:
-        downstream_unit = self._create_block_from_upstream(
-            # The API consumer needs to specify "vertical" here, even though upstream is "unit".
-            # In the future we could create a nicer REST API endpoint for this that's not part of
-            # the messy '/xblock/' API and which auto-detects the types based on the upstream_key.
-            block_category="vertical",
-            parent_usage_key=str(self.course_subsection.usage_key),
-            upstream_key=self.upstream_unit["id"],
-        )
-        downstream_unit_block_key = get_block_key_dict(
-            UsageKey.from_string(downstream_unit["locator"]),
-        )
-        children_downstream_keys = self._get_course_block_children(downstream_unit["locator"])
-        downstream_problem1 = children_downstream_keys[1]
-        assert "type@problem" in downstream_problem1
-        status = self._get_sync_status(downstream_unit["locator"])
-        self.assertDictContainsEntries(status, {
-            'upstream_ref': self.upstream_unit["id"],  # e.g. 'lct:CL-TEST:testlib:unit:u1'
->>>>>>> 6f13c1e1
             'version_available': 2,
             'version_synced': 2,
             'version_declined': None,
             'ready_to_sync': False,
             'error_message': None,
-<<<<<<< HEAD
             'is_modified': False,
             # 'upstream_link': 'http://course-authoring-mfe/library/lib:CL-TEST:testlib/components?usageKey=...'
         })
@@ -1062,7 +1036,35 @@
                 upstream_data="The new downstream data."
                 downstream_customized="[&quot;display_name&quot;, &quot;data&quot;]"
             >The new downstream data.</html>
-=======
+        """)
+
+    def test_unit_decline_sync(self):
+        """
+        Test that we can decline sync a unit from the library into the course
+        """
+        # 1️⃣ Create a "vertical" block in the course based on a "unit" container:
+        downstream_unit = self._create_block_from_upstream(
+            # The API consumer needs to specify "vertical" here, even though upstream is "unit".
+            # In the future we could create a nicer REST API endpoint for this that's not part of
+            # the messy '/xblock/' API and which auto-detects the types based on the upstream_key.
+            block_category="vertical",
+            parent_usage_key=str(self.course_subsection.usage_key),
+            upstream_key=self.upstream_unit["id"],
+        )
+        downstream_unit_block_key = get_block_key_dict(
+            UsageKey.from_string(downstream_unit["locator"]),
+        )
+        children_downstream_keys = self._get_course_block_children(downstream_unit["locator"])
+        downstream_problem1 = children_downstream_keys[1]
+        assert "type@problem" in downstream_problem1
+        status = self._get_sync_status(downstream_unit["locator"])
+        self.assertDictContainsEntries(status, {
+            'upstream_ref': self.upstream_unit["id"],  # e.g. 'lct:CL-TEST:testlib:unit:u1'
+            'version_available': 2,
+            'version_synced': 2,
+            'version_declined': None,
+            'ready_to_sync': False,
+            'error_message': None,
             # 'upstream_link': 'http://course-authoring-mfe/library/lib:CL-TEST:testlib/units/...'
         })
         assert status["upstream_link"].startswith("http://course-authoring-mfe/library/")
@@ -1198,5 +1200,4 @@
                     top_level_downstream_parent_key="{downstream_unit_block_key}"
                 >multi select...</problem>
             </vertical>
->>>>>>> 6f13c1e1
         """)