--- conflicted
+++ resolved
@@ -614,10 +614,6 @@
             </vertical>
         """)
 
-<<<<<<< HEAD
-        #   Now, reorder components
-        self._patch_container_children(self.upstream_unit["id"], [
-=======
         # Check that: The downstream links are created deleted as expected
         downstream_problem3 = self._get_course_block_children(downstream_unit["locator"])[2]
         assert "type@problem" in downstream_problem3
@@ -695,8 +691,7 @@
         self.assertListEqual(data["results"], expected_downstreams)
 
         # 4️⃣ Now, reorder components
-        self._patch_container_components(self.upstream_unit["id"], [
->>>>>>> ec72dc79
+        self._patch_container_children(self.upstream_unit["id"], [
             upstream_problem3["id"],
             self.upstream_problem1["id"],
             self.upstream_html1["id"],
