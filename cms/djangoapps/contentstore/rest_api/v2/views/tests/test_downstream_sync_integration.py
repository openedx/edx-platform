--- conflicted
+++ resolved
@@ -327,11 +327,8 @@
                     editor="visual"
                     upstream="{self.upstream_html1['id']}"
                     upstream_version="2"
-<<<<<<< HEAD
                     upstream_data="This is the HTML."
-=======
-                    top_level_downstream_parent_key="{downstream_unit_block_key}"
->>>>>>> ec72dc79
+                    top_level_downstream_parent_key="{downstream_unit_block_key}"
                 >This is the HTML.</html>
                 <problem
                     display_name="Problem 1 Display Name"
@@ -484,11 +481,8 @@
                     editor="visual"
                     upstream="{self.upstream_html1['id']}"
                     upstream_version="2"
-<<<<<<< HEAD
                     upstream_data="This is the HTML."
-=======
-                    top_level_downstream_parent_key="{downstream_unit_block_key}"
->>>>>>> ec72dc79
+                    top_level_downstream_parent_key="{downstream_unit_block_key}"
                 >This is the HTML.</html>
                 <!-- 🟢 the problem below has been updated: -->
                 <problem
@@ -628,11 +622,8 @@
                     editor="visual"
                     upstream="{self.upstream_html1['id']}"
                     upstream_version="2"
-<<<<<<< HEAD
                     upstream_data="This is the HTML."
-=======
-                    top_level_downstream_parent_key="{downstream_unit_block_key}"
->>>>>>> ec72dc79
+                    top_level_downstream_parent_key="{downstream_unit_block_key}"
                 >This is the HTML.</html>
                 <problem
                     display_name="Problem 1 NEW name"
@@ -778,16 +769,86 @@
                     editor="visual"
                     upstream="{self.upstream_html1['id']}"
                     upstream_version="2"
-<<<<<<< HEAD
                     upstream_data="This is the HTML."
-=======
-                    top_level_downstream_parent_key="{downstream_unit_block_key}"
->>>>>>> ec72dc79
+                    top_level_downstream_parent_key="{downstream_unit_block_key}"
                 >This is the HTML.</html>
             </vertical>
         """)
 
-<<<<<<< HEAD
+        # Check that: The downstream link of the unit is updated and no more links are created
+        downstreams = self._get_downstream_links(
+            course_id=str(self.course.id)
+        )
+        expected_downstreams = [
+            {
+                'id': 1,
+                'upstream_context_title': self.library_title,
+                'upstream_version': 2,
+                'ready_to_sync': False,
+                'upstream_context_key': self.library_id,
+                'downstream_usage_key': downstream_html1,
+                'downstream_context_key': str(self.course.id),
+                'top_level_parent_usage_key': downstream_unit["locator"],
+                'version_synced': 2,
+                'version_declined': None,
+                'created': date_format,
+                'updated': date_format,
+                'upstream_key': self.upstream_html1["id"],
+                'upstream_type': 'component',
+            },
+            {
+                'id': 2,
+                'upstream_context_title': self.library_title,
+                'upstream_version': 3,
+                'ready_to_sync': False,
+                'upstream_context_key': self.library_id,
+                'downstream_usage_key': downstream_problem1,
+                'downstream_context_key': str(self.course.id),
+                'top_level_parent_usage_key': downstream_unit["locator"],
+                'version_synced': 3,
+                'version_declined': None,
+                'created': date_format,
+                'updated': date_format,
+                'upstream_key': self.upstream_problem1["id"],
+                'upstream_type': 'component'
+            },
+            {
+                'id': 4,
+                'upstream_context_title': self.library_title,
+                'upstream_version': 2,
+                'ready_to_sync': False,
+                'upstream_context_key': self.library_id,
+                'downstream_usage_key': downstream_problem3,
+                'downstream_context_key': str(self.course.id),
+                'top_level_parent_usage_key': downstream_unit["locator"],
+                'version_synced': 2,
+                'version_declined': None,
+                'created': date_format,
+                'updated': date_format,
+                'upstream_key': upstream_problem3["id"],
+                'upstream_type': 'component'
+            },
+            {
+                'id': 1,
+                'upstream_context_title': self.library_title,
+                'upstream_version': 5,  # <--- updated
+                'ready_to_sync': False,
+                'upstream_context_key': self.library_id,
+                'downstream_usage_key': downstream_unit["locator"],
+                'downstream_context_key': str(self.course.id),
+                'top_level_parent_usage_key': None,
+                'version_synced': 5,  # <--- updated
+                'version_declined': None,
+                'created': date_format,
+                'updated': date_format,
+                'upstream_key': self.upstream_unit["id"],
+                'upstream_type': 'container'
+            }
+        ]
+        data = downstreams.json()
+        self.assertEqual(data["count"], 4)
+        self.assertListEqual(data["results"], expected_downstreams)
+
     def test_html_sync_and_copy_paste(self):
         """
         Test that we can sync a html from a library into a course.
@@ -957,79 +1018,4 @@
                 upstream_data="The new downstream data."
                 downstream_customized="[&quot;display_name&quot;, &quot;data&quot;]"
             >The new downstream data.</html>
-        """)
-=======
-        # Check that: The downstream link of the unit is updated and no more links are created
-        downstreams = self._get_downstream_links(
-            course_id=str(self.course.id)
-        )
-        expected_downstreams = [
-            {
-                'id': 1,
-                'upstream_context_title': self.library_title,
-                'upstream_version': 2,
-                'ready_to_sync': False,
-                'upstream_context_key': self.library_id,
-                'downstream_usage_key': downstream_html1,
-                'downstream_context_key': str(self.course.id),
-                'top_level_parent_usage_key': downstream_unit["locator"],
-                'version_synced': 2,
-                'version_declined': None,
-                'created': date_format,
-                'updated': date_format,
-                'upstream_key': self.upstream_html1["id"],
-                'upstream_type': 'component',
-            },
-            {
-                'id': 2,
-                'upstream_context_title': self.library_title,
-                'upstream_version': 3,
-                'ready_to_sync': False,
-                'upstream_context_key': self.library_id,
-                'downstream_usage_key': downstream_problem1,
-                'downstream_context_key': str(self.course.id),
-                'top_level_parent_usage_key': downstream_unit["locator"],
-                'version_synced': 3,
-                'version_declined': None,
-                'created': date_format,
-                'updated': date_format,
-                'upstream_key': self.upstream_problem1["id"],
-                'upstream_type': 'component'
-            },
-            {
-                'id': 4,
-                'upstream_context_title': self.library_title,
-                'upstream_version': 2,
-                'ready_to_sync': False,
-                'upstream_context_key': self.library_id,
-                'downstream_usage_key': downstream_problem3,
-                'downstream_context_key': str(self.course.id),
-                'top_level_parent_usage_key': downstream_unit["locator"],
-                'version_synced': 2,
-                'version_declined': None,
-                'created': date_format,
-                'updated': date_format,
-                'upstream_key': upstream_problem3["id"],
-                'upstream_type': 'component'
-            },
-            {
-                'id': 1,
-                'upstream_context_title': self.library_title,
-                'upstream_version': 5,  # <--- updated
-                'ready_to_sync': False,
-                'upstream_context_key': self.library_id,
-                'downstream_usage_key': downstream_unit["locator"],
-                'downstream_context_key': str(self.course.id),
-                'top_level_parent_usage_key': None,
-                'version_synced': 5,  # <--- updated
-                'version_declined': None,
-                'created': date_format,
-                'updated': date_format,
-                'upstream_key': self.upstream_unit["id"],
-                'upstream_type': 'container'
-            }
-        ]
-        data = downstreams.json()
-        self.assertEqual(data["count"], 4)
-        self.assertListEqual(data["results"], expected_downstreams)
->>>>>>> ec72dc79
+        """)