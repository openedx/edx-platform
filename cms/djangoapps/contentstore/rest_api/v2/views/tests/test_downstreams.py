"""
Unit tests for /api/contentstore/v2/downstreams/* JSON APIs.
"""
import json
import ddt
from datetime import datetime, timezone
from unittest.mock import patch, MagicMock

from django.conf import settings
from django.urls import reverse
from freezegun import freeze_time
from organizations.models import Organization

from cms.djangoapps.contentstore.helpers import StaticFileNotices
from cms.lib.xblock.upstream_sync import BadUpstream, UpstreamLink
from cms.djangoapps.contentstore.tests.utils import CourseTestCase
from cms.djangoapps.contentstore.xblock_storage_handlers import view_handlers as xblock_view_handlers
from cms.djangoapps.contentstore.xblock_storage_handlers.xblock_helpers import get_block_key_dict
from opaque_keys.edx.keys import ContainerKey, UsageKey
from opaque_keys.edx.locator import LibraryLocatorV2
from common.djangoapps.student.tests.factories import UserFactory
from common.djangoapps.student.auth import add_users
from common.djangoapps.student.roles import CourseStaffRole
from xmodule.modulestore.django import modulestore
from xmodule.modulestore.tests.django_utils import SharedModuleStoreTestCase
from xmodule.modulestore.tests.factories import BlockFactory, CourseFactory
from openedx.core.djangoapps.content_libraries import api as lib_api

from .. import downstreams as downstreams_views

MOCK_UPSTREAM_ERROR = "your LibraryGPT subscription has expired"
URL_PREFIX = '/api/libraries/v2/'
URL_LIB_CREATE = URL_PREFIX
URL_LIB_BLOCKS = URL_PREFIX + '{lib_key}/blocks/'
URL_LIB_BLOCK_PUBLISH = URL_PREFIX + 'blocks/{block_key}/publish/'
URL_LIB_BLOCK_OLX = URL_PREFIX + 'blocks/{block_key}/olx/'
URL_LIB_CONTAINER = URL_PREFIX + 'containers/{container_key}/'  # Get a container in this library
URL_LIB_CONTAINERS = URL_PREFIX + '{lib_key}/containers/'  # Create a new container in this library
URL_LIB_CONTAINER_PUBLISH = URL_LIB_CONTAINER + 'publish/'  # Publish changes to the specified container + children


def _get_upstream_link_good_and_syncable(downstream):
    return UpstreamLink(
        upstream_ref=downstream.upstream,
        upstream_key=UsageKey.from_string(downstream.upstream),
        downstream_key=str(downstream.usage_key),
        version_synced=downstream.upstream_version,
        version_available=(downstream.upstream_version or 0) + 1,
        version_declined=downstream.upstream_version_declined,
        error_message=None,
<<<<<<< HEAD
        is_modified=False,
=======
        has_top_level_parent=False,
>>>>>>> 6f13c1e1
    )


def _get_upstream_link_bad(_downstream):
    raise BadUpstream(MOCK_UPSTREAM_ERROR)


class _BaseDownstreamViewTestMixin:
    """
    Shared data and error test cases.
    """
    def setUp(self):
        """
        Create a simple course with one unit and two videos, one of which is linked to an "upstream".
        """
        # pylint: disable=too-many-statements
        super().setUp()
        self.now = datetime.now(timezone.utc)
        freezer = freeze_time(self.now)
        self.addCleanup(freezer.stop)
        freezer.start()
        self.maxDiff = 2000

        self.organization, _ = Organization.objects.get_or_create(
            short_name="CL-TEST",
            defaults={"name": "Content Libraries Tachyon Exploration & Survey Team"},
        )
        self.superuser = UserFactory(username="superuser", password="password", is_staff=True, is_superuser=True)
        self.simple_user = UserFactory(username="simple_user", password="password")
        self.course_user = UserFactory(username="course_user", password="password")
        self.lib_user = UserFactory(username="lib_user", password="password")
        self.client.login(username=self.superuser.username, password="password")

        self.library_title = "Test Library 1"
        self.library_id = self._create_library(
            slug="testlib1_preview",
            title=self.library_title,
            description="Testing XBlocks"
        )["id"]
        self.library_key = LibraryLocatorV2.from_string(self.library_id)
        lib_api.set_library_user_permissions(self.library_key, self.lib_user, access_level="read")
        self.html_lib_id = self._add_block_to_library(self.library_id, "html", "html-baz")["id"]
        self.video_lib_id = self._add_block_to_library(self.library_id, "video", "video-baz")["id"]
        self.unit_id = self._create_container(self.library_id, "unit", "unit-1", "Unit 1")["id"]
        self.subsection_id = self._create_container(self.library_id, "subsection", "subsection-1", "Subsection 1")["id"]
        self.section_id = self._create_container(self.library_id, "section", "section-1", "Section 1")["id"]

        # Creating container to test the top-level parent
        self.top_level_unit_id = self._create_container(self.library_id, "unit", "unit-2", "Unit 2")["id"]
        self.top_level_unit_id_2 = self._create_container(self.library_id, "unit", "unit-3", "Unit 3")["id"]
        self.top_level_subsection_id = self._create_container(
            self.library_id,
            "subsection",
            "subsection-2",
            "Subsection 2",
        )["id"]
        self.top_level_section_id = self._create_container(self.library_id, "section", "section-2", "Section 2")["id"]
        self.html_lib_id_2 = self._add_block_to_library(self.library_id, "html", "html-baz-2")["id"]
        self.video_lib_id_2 = self._add_block_to_library(self.library_id, "video", "video-baz-2")["id"]

        self._publish_library_block(self.html_lib_id)
        self._publish_library_block(self.video_lib_id)
        self._publish_library_block(self.html_lib_id_2)
        self._publish_library_block(self.video_lib_id_2)
        self._publish_container(self.unit_id)
        self._publish_container(self.subsection_id)
        self._publish_container(self.section_id)
        self._publish_container(self.top_level_unit_id)
        self._publish_container(self.top_level_unit_id_2)
        self._publish_container(self.top_level_subsection_id)
        self._publish_container(self.top_level_section_id)
        self.mock_upstream_link = f"{settings.COURSE_AUTHORING_MICROFRONTEND_URL}/library/{self.library_id}/components?usageKey={self.video_lib_id}"  # pylint: disable=line-too-long  # noqa: E501
        self.course = CourseFactory.create()
        add_users(self.superuser, CourseStaffRole(self.course.id), self.course_user)
        chapter = BlockFactory.create(category='chapter', parent=self.course)
        sequential = BlockFactory.create(category='sequential', parent=chapter)
        unit = BlockFactory.create(category='vertical', parent=sequential)
        self.regular_video_key = BlockFactory.create(category='video', parent=unit).usage_key
        self.downstream_video_key = BlockFactory.create(
            category='video', parent=unit, upstream=self.video_lib_id, upstream_version=1,
        ).usage_key
        self.downstream_html_key = BlockFactory.create(
            category='html', parent=unit, upstream=self.html_lib_id, upstream_version=1,
        ).usage_key
        self.downstream_chapter_key = BlockFactory.create(
            category='chapter', parent=self.course, upstream=self.section_id, upstream_version=1,
        ).usage_key
        self.downstream_sequential_key = BlockFactory.create(
            category='sequential', parent=chapter, upstream=self.subsection_id, upstream_version=1,
        ).usage_key
        self.downstream_unit_key = BlockFactory.create(
            category='vertical', parent=sequential, upstream=self.unit_id, upstream_version=1,
        ).usage_key

        # Creating Blocks with top-level-parents
        # Unit created as a top-level parent
        self.top_level_downstream_unit = BlockFactory.create(
            category='vertical',
            parent=sequential,
            upstream=self.top_level_unit_id,
            upstream_version=1,
        )
        self.top_level_downstream_html_key = BlockFactory.create(
            category='html',
            parent=self.top_level_downstream_unit,
            upstream=self.html_lib_id_2,
            upstream_version=1,
            top_level_downstream_parent_key=get_block_key_dict(
                self.top_level_downstream_unit.usage_key,
            )
        ).usage_key

        # Section created as a top-level parent
        self.top_level_downstream_chapter = BlockFactory.create(
            category='chapter', parent=self.course, upstream=self.top_level_section_id, upstream_version=1,
        )
        self.top_level_downstream_sequential = BlockFactory.create(
            category='sequential',
            parent=self.top_level_downstream_chapter,
            upstream=self.top_level_subsection_id,
            upstream_version=1,
            top_level_downstream_parent_key=get_block_key_dict(
                self.top_level_downstream_chapter.usage_key,
            ),
        )
        self.top_level_downstream_unit_2 = BlockFactory.create(
            category='vertical',
            parent=self.top_level_downstream_sequential,
            upstream=self.top_level_unit_id_2,
            upstream_version=1,
            top_level_downstream_parent_key=get_block_key_dict(
                self.top_level_downstream_chapter.usage_key,
            ),
        )
        self.top_level_downstream_video_key = BlockFactory.create(
            category='video',
            parent=self.top_level_downstream_unit_2,
            upstream=self.video_lib_id_2,
            upstream_version=1,
            top_level_downstream_parent_key=get_block_key_dict(
                self.top_level_downstream_chapter.usage_key,
            )
        ).usage_key

        self.another_course = CourseFactory.create(display_name="Another Course")
        another_chapter = BlockFactory.create(category="chapter", parent=self.another_course)
        another_sequential = BlockFactory.create(category="sequential", parent=another_chapter)
        another_unit = BlockFactory.create(category="vertical", parent=another_sequential)
        self.another_video_keys = []
        for _ in range(3):
            # Adds 3 videos linked to the same upstream
            self.another_video_keys.append(
                BlockFactory.create(
                    category="video",
                    parent=another_unit,
                    upstream=self.video_lib_id,
                    upstream_version=1
                ).usage_key
            )

        self.fake_video_key = self.course.id.make_usage_key("video", "NoSuchVideo")
        self.learner = UserFactory(username="learner", password="password")
        self._update_container(self.unit_id, display_name="Unit 2")
        self._publish_container(self.unit_id)
        self._set_library_block_olx(self.html_lib_id, "<html><b>Hello world!</b></html>")
        self._publish_library_block(self.html_lib_id)
        self._publish_library_block(self.video_lib_id)
        self._publish_library_block(self.html_lib_id)

    def _api(self, method, url, data, expect_response):
        """
        Call a REST API
        """
        response = getattr(self.client, method)(url, data, format="json", content_type="application/json")
        assert response.status_code == expect_response,\
            'Unexpected response code {}:\n{}'.format(response.status_code, getattr(response, 'data', '(no data)'))
        return response.data

    def _create_library(
        self, slug, title, description="", org=None,
        license_type='', expect_response=200,
    ):
        """ Create a library """
        if org is None:
            org = self.organization.short_name
        return self._api('post', URL_LIB_CREATE, {
            "org": org,
            "slug": slug,
            "title": title,
            "description": description,
            "license": license_type,
        }, expect_response)

    def _add_block_to_library(self, lib_key, block_type, slug, parent_block=None, expect_response=200):
        """ Add a new XBlock to the library """
        data = {"block_type": block_type, "definition_id": slug}
        if parent_block:
            data["parent_block"] = parent_block
        return self._api('post', URL_LIB_BLOCKS.format(lib_key=lib_key), data, expect_response)

    def _publish_library_block(self, block_key, expect_response=200):
        """ Publish changes from a specified XBlock """
        return self._api('post', URL_LIB_BLOCK_PUBLISH.format(block_key=block_key), None, expect_response)

    def _publish_container(self, container_key: ContainerKey | str, expect_response=200):
        """ Publish all changes in the specified container + children """
        return self._api('post', URL_LIB_CONTAINER_PUBLISH.format(container_key=container_key), None, expect_response)

    def _update_container(self, container_key: ContainerKey | str, display_name: str, expect_response=200):
        """ Update a container (unit etc.) """
        data = {"display_name": display_name}
        return self._api('patch', URL_LIB_CONTAINER.format(container_key=container_key), data, expect_response)

    def _set_library_block_olx(self, block_key, new_olx, expect_response=200):
        """ Overwrite the OLX of a specific block in the library """
        return self._api('post', URL_LIB_BLOCK_OLX.format(block_key=block_key), {"olx": new_olx}, expect_response)

    def call_api(self, usage_key_string):
        raise NotImplementedError

    def _create_container(self, lib_key, container_type, slug: str | None, display_name: str, expect_response=200):
        """ Create a container (unit etc.) """
        data = {"container_type": container_type, "display_name": display_name}
        if slug:
            data["slug"] = slug
        return self._api('post', URL_LIB_CONTAINERS.format(lib_key=lib_key), data, expect_response)


class SharedErrorTestCases(_BaseDownstreamViewTestMixin):
    """
    Shared error test cases.
    """
    def test_404_downstream_not_found(self):
        """
        Do we raise 404 if the specified downstream block could not be loaded?
        """
        self.client.login(username="superuser", password="password")
        response = self.call_api(self.fake_video_key)
        assert response.status_code == 404
        assert "not found" in response.data["developer_message"]

    def test_404_downstream_not_accessible(self):
        """
        Do we raise 404 if the user lacks read access on the specified downstream block?
        """
        self.client.login(username="learner", password="password")
        response = self.call_api(self.downstream_video_key)
        assert response.status_code == 404
        assert "not found" in response.data["developer_message"]


class GetComponentDownstreamViewTest(SharedErrorTestCases, SharedModuleStoreTestCase):
    """
    Test that `GET /api/v2/contentstore/downstreams/...` inspects a downstream's link to an upstream.
    """
    def call_api(self, usage_key_string):
        return self.client.get(f"/api/contentstore/v2/downstreams/{usage_key_string}")

    @patch.object(UpstreamLink, "get_for_block", _get_upstream_link_good_and_syncable)
    def test_200_good_upstream(self):
        """
        Does the happy path work?
        """
        self.client.login(username="superuser", password="password")
        response = self.call_api(self.downstream_video_key)
        assert response.status_code == 200
        assert response.data['upstream_ref'] == self.video_lib_id
        assert response.data['error_message'] is None
        assert response.data['ready_to_sync'] is True
        assert response.data['upstream_link'] == self.mock_upstream_link

    @patch.object(UpstreamLink, "get_for_block", _get_upstream_link_bad)
    def test_200_bad_upstream(self):
        """
        If the upstream link is broken, do we still return 200, but with an error message in body?
        """
        self.client.login(username="superuser", password="password")
        response = self.call_api(self.downstream_video_key)
        assert response.status_code == 200
        assert response.data['upstream_ref'] == self.video_lib_id
        assert response.data['error_message'] == MOCK_UPSTREAM_ERROR
        assert response.data['ready_to_sync'] is False
        assert response.data['upstream_link'] is None

    def test_200_no_upstream(self):
        """
        If the upstream link is missing, do we still return 200, but with an error message in body?
        """
        self.client.login(username="superuser", password="password")
        response = self.call_api(self.regular_video_key)
        assert response.status_code == 200
        assert response.data['upstream_ref'] is None
        assert "is not linked" in response.data['error_message']
        assert response.data['ready_to_sync'] is False
        assert response.data['upstream_link'] is None


class PutDownstreamViewTest(SharedErrorTestCases, SharedModuleStoreTestCase):
    """
    Test that `PUT /api/v2/contentstore/downstreams/...` edits a downstream's link to an upstream.
    """
    def call_api(self, usage_key_string, sync: str | None = None):
        return self.client.put(
            f"/api/contentstore/v2/downstreams/{usage_key_string}",
            data=json.dumps({
                "upstream_ref": str(self.video_lib_id),
                **({"sync": sync} if sync else {}),
            }),
            content_type="application/json",
        )

    @patch.object(downstreams_views, "fetch_customizable_fields_from_block")
    @patch.object(downstreams_views, "sync_library_content")
    @patch.object(UpstreamLink, "get_for_block", _get_upstream_link_good_and_syncable)
    def test_200_with_sync(self, mock_sync, mock_fetch):
        """
        Does the happy path work (with sync=True)?
        """
        self.client.login(username="superuser", password="password")
        response = self.call_api(str(self.regular_video_key), sync='true')
        assert response.status_code == 200
        video_after = modulestore().get_item(self.regular_video_key)
        assert mock_sync.call_count == 1
        assert mock_fetch.call_count == 0
        assert video_after.upstream == self.video_lib_id

    @patch.object(downstreams_views, "fetch_customizable_fields_from_block")
    @patch.object(downstreams_views, "sync_library_content")
    @patch.object(UpstreamLink, "get_for_block", _get_upstream_link_good_and_syncable)
    def test_200_no_sync(self, mock_sync, mock_fetch):
        """
        Does the happy path work (with sync=False)?
        """
        self.client.login(username="superuser", password="password")
        response = self.call_api(self.regular_video_key, sync='false')
        assert response.status_code == 200
        video_after = modulestore().get_item(self.regular_video_key)
        assert mock_sync.call_count == 0
        assert mock_fetch.call_count == 1
        assert video_after.upstream == self.video_lib_id

    @patch.object(
        downstreams_views, "fetch_customizable_fields_from_block", side_effect=BadUpstream(MOCK_UPSTREAM_ERROR),
    )
    def test_400(self, sync: str):
        """
        Do we raise a 400 if the provided upstream reference is malformed or not accessible?
        """
        self.client.login(username="superuser", password="password")
        response = self.call_api(self.downstream_video_key)
        assert response.status_code == 400
        assert MOCK_UPSTREAM_ERROR in response.data['developer_message']['upstream_ref']
        video_after = modulestore().get_item(self.regular_video_key)
        assert video_after.upstream is None


class DeleteDownstreamViewTest(SharedErrorTestCases, SharedModuleStoreTestCase):
    """
    Test that `DELETE /api/v2/contentstore/downstreams/...` severs a downstream's link to an upstream.
    """
    def call_api(self, usage_key_string):
        return self.client.delete(f"/api/contentstore/v2/downstreams/{usage_key_string}")

    @patch.object(downstreams_views, "sever_upstream_link")
    @patch.object(UpstreamLink, "get_for_block", _get_upstream_link_good_and_syncable)
    def test_204(self, mock_sever):
        """
        Does the happy path work?
        """
        self.client.login(username="superuser", password="password")
        response = self.call_api(self.downstream_video_key)
        assert response.status_code == 204
        assert mock_sever.call_count == 1

    @patch.object(downstreams_views, "sever_upstream_link")
    def test_204_no_upstream(self, mock_sever):
        """
        If there's no upsream, do we still happily return 204?
        """
        self.client.login(username="superuser", password="password")
        response = self.call_api(self.regular_video_key)
        assert response.status_code == 204
        assert mock_sever.call_count == 1


class _DownstreamSyncViewTestMixin(SharedErrorTestCases):
    """
    Shared tests between the /api/contentstore/v2/downstreams/.../sync endpoints.
    """

    @patch.object(UpstreamLink, "get_for_block", _get_upstream_link_bad)
    def test_400_bad_upstream(self):
        """
        If the upstream link is bad, do we get a 400?
        """
        self.client.login(username="superuser", password="password")
        response = self.call_api(self.downstream_video_key)
        assert response.status_code == 400
        assert MOCK_UPSTREAM_ERROR in response.data["developer_message"][0]

    def test_400_no_upstream(self):
        """
        If the upstream link is missing, do we get a 400?
        """
        self.client.login(username="superuser", password="password")
        response = self.call_api(self.regular_video_key)
        assert response.status_code == 400
        assert "is not linked" in response.data["developer_message"][0]


class CreateDownstreamViewTest(CourseTestCase, _BaseDownstreamViewTestMixin, SharedModuleStoreTestCase):
    """
    Tests create new downstream blocks
    """
    def call_api_post(self, library_content_key, category):
        """
        Call the api to create a downstream block using
        `library_content_key` as upstream
        """
        data = {
            "parent_locator": str(self.course.location),
            "display_name": "Test block",
            "library_content_key": library_content_key,
            "category": category,
        }
        return self.client.post(
            reverse("xblock_handler"),
            data=json.dumps(data),
            content_type="application/json",
        )

    def test_200(self):
        response = self.call_api_post(self.html_lib_id, "html")

        assert response.status_code == 200
        data = response.json()
        assert data["upstreamRef"] == self.html_lib_id

        usage_key = UsageKey.from_string(data["locator"])
        item = modulestore().get_item(usage_key)
        assert item.upstream == self.html_lib_id

    @patch("cms.djangoapps.contentstore.helpers._insert_static_files_into_downstream_xblock")
    @patch("cms.djangoapps.contentstore.helpers.content_staging_api.stage_xblock_temporarily")
    @patch("cms.djangoapps.contentstore.xblock_storage_handlers.view_handlers.sync_from_upstream_block")
    def test_200_video(self, mock_sync, mock_stage, mock_insert):
        mock_lib_block = MagicMock()
        mock_lib_block.runtime.get_block_assets.return_value = ['mocked_asset']
        mock_sync.return_value = mock_lib_block
        mock_stage.return_value = MagicMock()
        mock_insert.return_value = StaticFileNotices()

        response = self.call_api_post(self.video_lib_id, "video")

        assert response.status_code == 200
        data = response.json()
        assert data["upstreamRef"] == self.video_lib_id

        usage_key = UsageKey.from_string(data["locator"])
        item = modulestore().get_item(usage_key)
        assert item.upstream == self.video_lib_id
        assert item.edx_video_id is not None


class PostDownstreamSyncViewTest(_DownstreamSyncViewTestMixin, SharedModuleStoreTestCase):
    """
    Test that `POST /api/v2/contentstore/downstreams/.../sync` initiates a sync from the linked upstream.
    """
    def call_api(self, usage_key_string):
        return self.client.post(f"/api/contentstore/v2/downstreams/{usage_key_string}/sync")

    @patch.object(UpstreamLink, "get_for_block", _get_upstream_link_good_and_syncable)
    @patch.object(xblock_view_handlers, "import_static_assets_for_library_sync", return_value=StaticFileNotices())
    @patch.object(downstreams_views, "clear_transcripts")
    def test_200(self, mock_import_staged_content, mock_clear_transcripts):
        """
        Does the happy path work?
        """
        self.client.login(username="superuser", password="password")
        response = self.call_api(self.downstream_video_key)
        assert response.status_code == 200
        assert mock_import_staged_content.call_count == 1
        assert mock_clear_transcripts.call_count == 1


class DeleteDownstreamSyncViewtest(
    _DownstreamSyncViewTestMixin,
    SharedModuleStoreTestCase,
):
    """
    Test that `DELETE /api/v2/contentstore/downstreams/.../sync` declines a sync from the linked upstream.
    """
    def call_api(self, usage_key_string):
        return self.client.delete(f"/api/contentstore/v2/downstreams/{usage_key_string}/sync")

    @patch.object(UpstreamLink, "get_for_block", _get_upstream_link_good_and_syncable)
    @patch.object(downstreams_views, "decline_sync")
    def test_204(self, mock_decline_sync):
        """
        Does the happy path work?
        """
        self.client.login(username="superuser", password="password")
        response = self.call_api(self.downstream_video_key)
        assert response.status_code == 204
        assert mock_decline_sync.call_count == 1


@ddt.ddt
class GetUpstreamViewTest(
    _BaseDownstreamViewTestMixin,
    SharedModuleStoreTestCase,
):
    """
    Test that `GET /api/v2/contentstore/downstreams-all?...` returns list of links based on the provided filter.
    """

    def call_api(
        self,
        course_id: str | None = None,
        ready_to_sync: bool | None = None,
        upstream_key: str | None = None,
        item_type: str | None = None,
        use_top_level_parents: bool | None = None,
    ):
        data = {}
        if course_id is not None:
            data["course_id"] = str(course_id)
        if ready_to_sync is not None:
            data["ready_to_sync"] = str(ready_to_sync)
        if upstream_key is not None:
            data["upstream_key"] = str(upstream_key)
        if item_type is not None:
            data["item_type"] = str(item_type)
        if use_top_level_parents is not None:
            data["use_top_level_parents"] = str(use_top_level_parents)
        return self.client.get("/api/contentstore/v2/downstreams/", data=data)

    def test_200_all_downstreams_for_a_course(self):
        """
        Returns all links for given course
        """
        self.client.login(username="course_user", password="password")
        response = self.call_api(course_id=self.course.id)
        assert response.status_code == 200
        data = response.json()
        date_format = self.now.isoformat().split("+")[0] + 'Z'
        expected = [
            {
                'created': date_format,
                'downstream_context_key': str(self.course.id),
                'downstream_usage_key': str(self.downstream_video_key),
                'id': 1,
                'ready_to_sync': False,
                'ready_to_sync_from_children': False,
                'updated': date_format,
                'upstream_context_key': self.library_id,
                'upstream_context_title': self.library_title,
                'upstream_key': self.video_lib_id,
                'upstream_type': 'component',
                'upstream_version': 1,
                'version_declined': None,
                'version_synced': 1,
                'top_level_parent_usage_key': None,
            },
            {
                'created': date_format,
                'downstream_context_key': str(self.course.id),
                'downstream_usage_key': str(self.downstream_html_key),
                'id': 2,
                'ready_to_sync': True,
                'ready_to_sync_from_children': False,
                'updated': date_format,
                'upstream_context_key': self.library_id,
                'upstream_context_title': self.library_title,
                'upstream_key': self.html_lib_id,
                'upstream_type': 'component',
                'upstream_version': 2,
                'version_declined': None,
                'version_synced': 1,
                'top_level_parent_usage_key': None,
            },
            {
                'created': date_format,
                'downstream_context_key': str(self.course.id),
                'downstream_usage_key': str(self.top_level_downstream_html_key),
                'id': 3,
                'ready_to_sync': False,
                'ready_to_sync_from_children': False,
                'updated': date_format,
                'upstream_context_key': self.library_id,
                'upstream_context_title': self.library_title,
                'upstream_key': self.html_lib_id_2,
                'upstream_type': 'component',
                'upstream_version': 1,
                'version_declined': None,
                'version_synced': 1,
                'top_level_parent_usage_key': str(self.top_level_downstream_unit.usage_key),
            },
            {
                'created': date_format,
                'downstream_context_key': str(self.course.id),
                'downstream_usage_key': str(self.top_level_downstream_video_key),
                'id': 4,
                'ready_to_sync': False,
                'ready_to_sync_from_children': False,
                'updated': date_format,
                'upstream_context_key': self.library_id,
                'upstream_context_title': self.library_title,
                'upstream_key': self.video_lib_id_2,
                'upstream_type': 'component',
                'upstream_version': 1,
                'version_declined': None,
                'version_synced': 1,
                'top_level_parent_usage_key': str(self.top_level_downstream_chapter.usage_key),
            },
            {
                'created': date_format,
                'downstream_context_key': str(self.course.id),
                'downstream_usage_key': str(self.downstream_chapter_key),
                'id': 1,
                'ready_to_sync': False,
                'ready_to_sync_from_children': False,
                'updated': date_format,
                'upstream_context_key': self.library_id,
                'upstream_context_title': self.library_title,
                'upstream_key': self.section_id,
                'upstream_type': 'container',
                'upstream_version': 1,
                'version_declined': None,
                'version_synced': 1,
                'top_level_parent_usage_key': None,
            },
            {
                'created': date_format,
                'downstream_context_key': str(self.course.id),
                'downstream_usage_key': str(self.downstream_sequential_key),
                'id': 2,
                'ready_to_sync': False,
                'ready_to_sync_from_children': False,
                'updated': date_format,
                'upstream_context_key': self.library_id,
                'upstream_context_title': self.library_title,
                'upstream_key': self.subsection_id,
                'upstream_type': 'container',
                'upstream_version': 1,
                'version_declined': None,
                'version_synced': 1,
                'top_level_parent_usage_key': None,
            },
            {
                'created': date_format,
                'downstream_context_key': str(self.course.id),
                'downstream_usage_key': str(self.downstream_unit_key),
                'id': 3,
                'ready_to_sync': True,
                'ready_to_sync_from_children': False,
                'updated': date_format,
                'upstream_context_key': self.library_id,
                'upstream_context_title': self.library_title,
                'upstream_key': self.unit_id,
                'upstream_type': 'container',
                'upstream_version': 2,
                'version_declined': None,
                'version_synced': 1,
                'top_level_parent_usage_key': None,
            },
            {
                'created': date_format,
                'downstream_context_key': str(self.course.id),
                'downstream_usage_key': str(self.top_level_downstream_unit.usage_key),
                'id': 4,
                'ready_to_sync': False,
                'ready_to_sync_from_children': False,
                'updated': date_format,
                'upstream_context_key': self.library_id,
                'upstream_context_title': self.library_title,
                'upstream_key': self.top_level_unit_id,
                'upstream_type': 'container',
                'upstream_version': 1,
                'version_declined': None,
                'version_synced': 1,
                'top_level_parent_usage_key': None,
            },
            {
                'created': date_format,
                'downstream_context_key': str(self.course.id),
                'downstream_usage_key': str(self.top_level_downstream_chapter.usage_key),
                'id': 5,
                'ready_to_sync': False,
                'ready_to_sync_from_children': False,
                'updated': date_format,
                'upstream_context_key': self.library_id,
                'upstream_context_title': self.library_title,
                'upstream_key': self.top_level_section_id,
                'upstream_type': 'container',
                'upstream_version': 1,
                'version_declined': None,
                'version_synced': 1,
                'top_level_parent_usage_key': None,
            },
            {
                'created': date_format,
                'downstream_context_key': str(self.course.id),
                'downstream_usage_key': str(self.top_level_downstream_sequential.usage_key),
                'id': 6,
                'ready_to_sync': False,
                'ready_to_sync_from_children': False,
                'updated': date_format,
                'upstream_context_key': self.library_id,
                'upstream_context_title': self.library_title,
                'upstream_key': self.top_level_subsection_id,
                'upstream_type': 'container',
                'upstream_version': 1,
                'version_declined': None,
                'version_synced': 1,
                'top_level_parent_usage_key': str(self.top_level_downstream_chapter.usage_key),
            },
            {
                'created': date_format,
                'downstream_context_key': str(self.course.id),
                'downstream_usage_key': str(self.top_level_downstream_unit_2.usage_key),
                'id': 7,
                'ready_to_sync': False,
                'ready_to_sync_from_children': False,
                'updated': date_format,
                'upstream_context_key': self.library_id,
                'upstream_context_title': self.library_title,
                'upstream_key': self.top_level_unit_id_2,
                'upstream_type': 'container',
                'upstream_version': 1,
                'version_declined': None,
                'version_synced': 1,
                'top_level_parent_usage_key': str(self.top_level_downstream_chapter.usage_key),
            },
        ]
        self.assertListEqual(data["results"], expected)
        self.assertEqual(data["count"], 11)

    def test_permission_denied_with_course_filter(self):
        self.client.login(username="simple_user", password="password")
        response = self.call_api(course_id=self.course.id)
        assert response.status_code == 403

    def test_200_component_downstreams_for_a_course(self):
        """
        Returns all component links for given course
        """
        self.client.login(username="course_user", password="password")
        response = self.call_api(
            course_id=self.course.id,
            item_type='components',
        )
        assert response.status_code == 200
        data = response.json()
        date_format = self.now.isoformat().split("+")[0] + 'Z'
        expected = [
            {
                'created': date_format,
                'downstream_context_key': str(self.course.id),
                'downstream_usage_key': str(self.downstream_video_key),
                'id': 1,
                'ready_to_sync': False,
                'ready_to_sync_from_children': False,
                'updated': date_format,
                'upstream_context_key': self.library_id,
                'upstream_context_title': self.library_title,
                'upstream_key': self.video_lib_id,
                'upstream_type': 'component',
                'upstream_version': 1,
                'version_declined': None,
                'version_synced': 1,
                'top_level_parent_usage_key': None,
            },
            {
                'created': date_format,
                'downstream_context_key': str(self.course.id),
                'downstream_usage_key': str(self.downstream_html_key),
                'id': 2,
                'ready_to_sync': True,
                'ready_to_sync_from_children': False,
                'updated': date_format,
                'upstream_context_key': self.library_id,
                'upstream_context_title': self.library_title,
                'upstream_key': self.html_lib_id,
                'upstream_type': 'component',
                'upstream_version': 2,
                'version_declined': None,
                'version_synced': 1,
                'top_level_parent_usage_key': None,
            },
            {
                'created': date_format,
                'downstream_context_key': str(self.course.id),
                'downstream_usage_key': str(self.top_level_downstream_html_key),
                'id': 3,
                'ready_to_sync': False,
                'ready_to_sync_from_children': False,
                'updated': date_format,
                'upstream_context_key': self.library_id,
                'upstream_context_title': self.library_title,
                'upstream_key': self.html_lib_id_2,
                'upstream_type': 'component',
                'upstream_version': 1,
                'version_declined': None,
                'version_synced': 1,
                'top_level_parent_usage_key': str(self.top_level_downstream_unit.usage_key),
            },
            {
                'created': date_format,
                'downstream_context_key': str(self.course.id),
                'downstream_usage_key': str(self.top_level_downstream_video_key),
                'id': 4,
                'ready_to_sync': False,
                'ready_to_sync_from_children': False,
                'updated': date_format,
                'upstream_context_key': self.library_id,
                'upstream_context_title': self.library_title,
                'upstream_key': self.video_lib_id_2,
                'upstream_type': 'component',
                'upstream_version': 1,
                'version_declined': None,
                'version_synced': 1,
                'top_level_parent_usage_key': str(self.top_level_downstream_chapter.usage_key),
            },
        ]
        self.assertListEqual(data["results"], expected)
        self.assertEqual(data["count"], 4)

    def test_200_container_downstreams_for_a_course(self):
        """
        Returns all container links for given course
        """
        self.client.login(username="course_user", password="password")
        response = self.call_api(
            course_id=self.course.id,
            item_type='containers',
        )
        assert response.status_code == 200
        data = response.json()
        date_format = self.now.isoformat().split("+")[0] + 'Z'
        expected = [
            {
                'created': date_format,
                'downstream_context_key': str(self.course.id),
                'downstream_usage_key': str(self.downstream_chapter_key),
                'id': 1,
                'ready_to_sync': False,
                'ready_to_sync_from_children': False,
                'updated': date_format,
                'upstream_context_key': self.library_id,
                'upstream_context_title': self.library_title,
                'upstream_key': self.section_id,
                'upstream_type': 'container',
                'upstream_version': 1,
                'version_declined': None,
                'version_synced': 1,
                'top_level_parent_usage_key': None,
            },
            {
                'created': date_format,
                'downstream_context_key': str(self.course.id),
                'downstream_usage_key': str(self.downstream_sequential_key),
                'id': 2,
                'ready_to_sync': False,
                'ready_to_sync_from_children': False,
                'updated': date_format,
                'upstream_context_key': self.library_id,
                'upstream_context_title': self.library_title,
                'upstream_key': self.subsection_id,
                'upstream_type': 'container',
                'upstream_version': 1,
                'version_declined': None,
                'version_synced': 1,
                'top_level_parent_usage_key': None,
            },
            {
                'created': date_format,
                'downstream_context_key': str(self.course.id),
                'downstream_usage_key': str(self.downstream_unit_key),
                'id': 3,
                'ready_to_sync': True,
                'ready_to_sync_from_children': False,
                'updated': date_format,
                'upstream_context_key': self.library_id,
                'upstream_context_title': self.library_title,
                'upstream_key': self.unit_id,
                'upstream_type': 'container',
                'upstream_version': 2,
                'version_declined': None,
                'version_synced': 1,
                'top_level_parent_usage_key': None,
            },
            {
                'created': date_format,
                'downstream_context_key': str(self.course.id),
                'downstream_usage_key': str(self.top_level_downstream_unit.usage_key),
                'id': 4,
                'ready_to_sync': False,
                'ready_to_sync_from_children': False,
                'updated': date_format,
                'upstream_context_key': self.library_id,
                'upstream_context_title': self.library_title,
                'upstream_key': self.top_level_unit_id,
                'upstream_type': 'container',
                'upstream_version': 1,
                'version_declined': None,
                'version_synced': 1,
                'top_level_parent_usage_key': None,
            },
            {
                'created': date_format,
                'downstream_context_key': str(self.course.id),
                'downstream_usage_key': str(self.top_level_downstream_chapter.usage_key),
                'id': 5,
                'ready_to_sync': False,
                'ready_to_sync_from_children': False,
                'updated': date_format,
                'upstream_context_key': self.library_id,
                'upstream_context_title': self.library_title,
                'upstream_key': self.top_level_section_id,
                'upstream_type': 'container',
                'upstream_version': 1,
                'version_declined': None,
                'version_synced': 1,
                'top_level_parent_usage_key': None,
            },
            {
                'created': date_format,
                'downstream_context_key': str(self.course.id),
                'downstream_usage_key': str(self.top_level_downstream_sequential.usage_key),
                'id': 6,
                'ready_to_sync': False,
                'ready_to_sync_from_children': False,
                'updated': date_format,
                'upstream_context_key': self.library_id,
                'upstream_context_title': self.library_title,
                'upstream_key': self.top_level_subsection_id,
                'upstream_type': 'container',
                'upstream_version': 1,
                'version_declined': None,
                'version_synced': 1,
                'top_level_parent_usage_key': str(self.top_level_downstream_chapter.usage_key),
            },
            {
                'created': date_format,
                'downstream_context_key': str(self.course.id),
                'downstream_usage_key': str(self.top_level_downstream_unit_2.usage_key),
                'id': 7,
                'ready_to_sync': False,
                'ready_to_sync_from_children': False,
                'updated': date_format,
                'upstream_context_key': self.library_id,
                'upstream_context_title': self.library_title,
                'upstream_key': self.top_level_unit_id_2,
                'upstream_type': 'container',
                'upstream_version': 1,
                'version_declined': None,
                'version_synced': 1,
                'top_level_parent_usage_key': str(self.top_level_downstream_chapter.usage_key),
            },
        ]
        self.assertListEqual(data["results"], expected)
        self.assertEqual(data["count"], 7)

    @ddt.data(
        ('all', 2),
        ('components', 1),
        ('containers', 1),
    )
    @ddt.unpack
    def test_200_downstreams_ready_to_sync(self, item_type, expected_count):
        """
        Returns all links that are syncable
        """
        self.client.login(username="superuser", password="password")
        response = self.call_api(
            ready_to_sync=True,
            item_type=item_type,
        )
        assert response.status_code == 200
        data = response.json()
        self.assertTrue(all(o["ready_to_sync"] for o in data["results"]))
        self.assertEqual(data["count"], expected_count)

    def test_permission_denied_without_filter(self):
        self.client.login(username="simple_user", password="password")
        response = self.call_api()
        assert response.status_code == 403

    def test_200_component_downstream_context_list(self):
        """
        Returns all entity downstream links for given component
        """
        self.client.login(username="lib_user", password="password")
        response = self.call_api(upstream_key=self.video_lib_id)
        assert response.status_code == 200
        data = response.json()
        expected = [str(self.downstream_video_key)] + [str(key) for key in self.another_video_keys]
        got = [str(o["downstream_usage_key"]) for o in data["results"]]
        self.assertListEqual(got, expected)
        self.assertEqual(data["count"], 4)

    def test_200_container_downstream_context_list(self):
        """
        Returns all entity downstream links for given container
        """
        self.client.login(username="lib_user", password="password")
        response = self.call_api(upstream_key=self.unit_id)
        assert response.status_code == 200
        data = response.json()
        expected = [str(self.downstream_unit_key)]
        got = [str(o["downstream_usage_key"]) for o in data["results"]]
        self.assertListEqual(got, expected)
        self.assertEqual(data["count"], 1)

    def test_200_get_ready_to_sync_top_level_parents_with_components(self):
        """
        Returns all links that are syncable using the top-level parents of components
        """
        self.client.login(username="superuser", password="password")

        # Publish components
        self._set_library_block_olx(self.html_lib_id_2, "<html><b>Hello world!</b></html>")
        self._publish_library_block(self.html_lib_id_2)
        self._set_library_block_olx(self.video_lib_id_2, "<video><b>Hello world!</b></video>")
        self._publish_library_block(self.video_lib_id_2)

        response = self.call_api(
            ready_to_sync=True,
            item_type="all",
            use_top_level_parents=True,
        )
        assert response.status_code == 200
        data = response.json()
        self.assertEqual(data["count"], 4)
        date_format = self.now.isoformat().split("+")[0] + 'Z'

        # The expected results are
        # * The section that is the top-level parent of `video_lib_id_2`
        # * The unit that is the top-level parent of `html_lib_id_2`
        # * 2 links without top-level parents
        expected = [
            {
                'created': date_format,
                'downstream_context_key': str(self.course.id),
                'downstream_usage_key': str(self.top_level_downstream_unit.usage_key),
                'id': 4,
                'ready_to_sync': False,  # <-- It's False because the container doesn't have changes
                'ready_to_sync_from_children': True,  # <-- It's True because a child has changes
                'updated': date_format,
                'upstream_context_key': self.library_id,
                'upstream_context_title': self.library_title,
                'upstream_key': self.top_level_unit_id,
                'upstream_type': 'container',
                'upstream_version': 1,
                'version_declined': None,
                'version_synced': 1,
                'top_level_parent_usage_key': None,
            },
            {
                'created': date_format,
                'downstream_context_key': str(self.course.id),
                'downstream_usage_key': str(self.top_level_downstream_chapter.usage_key),
                'id': 5,
                'ready_to_sync': False,  # <-- It's False because the container doesn't have changes
                'ready_to_sync_from_children': True,  # <-- It's True because a child has changes
                'updated': date_format,
                'upstream_context_key': self.library_id,
                'upstream_context_title': self.library_title,
                'upstream_key': self.top_level_section_id,
                'upstream_type': 'container',
                'upstream_version': 1,
                'version_declined': None,
                'version_synced': 1,
                'top_level_parent_usage_key': None,
            },
            {
                'created': date_format,
                'downstream_context_key': str(self.course.id),
                'downstream_usage_key': str(self.downstream_html_key),
                'id': 2,
                'ready_to_sync': True,
                'ready_to_sync_from_children': False,
                'updated': date_format,
                'upstream_context_key': self.library_id,
                'upstream_context_title': self.library_title,
                'upstream_key': self.html_lib_id,
                'upstream_type': 'component',
                'upstream_version': 2,
                'version_declined': None,
                'version_synced': 1,
                'top_level_parent_usage_key': None,
            },
            {
                'created': date_format,
                'downstream_context_key': str(self.course.id),
                'downstream_usage_key': str(self.downstream_unit_key),
                'id': 3,
                'ready_to_sync': True,
                'ready_to_sync_from_children': False,
                'updated': date_format,
                'upstream_context_key': self.library_id,
                'upstream_context_title': self.library_title,
                'upstream_key': self.unit_id,
                'upstream_type': 'container',
                'upstream_version': 2,
                'version_declined': None,
                'version_synced': 1,
                'top_level_parent_usage_key': None,
            },
        ]
        print(data["results"])
        print(expected)
        self.assertListEqual(data["results"], expected)

    def test_200_get_ready_to_sync_top_level_parents_with_containers(self):
        """
        Returns all links that are syncable using the top-level parents of containers
        """
        self.client.login(username="superuser", password="password")

        # Publish Subsection
        self._update_container(self.top_level_subsection_id, display_name="Subsection 3")
        self._publish_container(self.top_level_subsection_id)

        response = self.call_api(
            ready_to_sync=True,
            item_type="all",
            use_top_level_parents=True,
        )
        assert response.status_code == 200
        data = response.json()
        self.assertEqual(data["count"], 3)
        date_format = self.now.isoformat().split("+")[0] + 'Z'

        # The expected results are
        # * 2 links without top-level parents
        # * The section that is the top-level parent of `top_level_subsection_id`
        expected = [
            {
                'created': date_format,
                'downstream_context_key': str(self.course.id),
                'downstream_usage_key': str(self.downstream_html_key),
                'id': 2,
                'ready_to_sync': True,
                'ready_to_sync_from_children': False,
                'updated': date_format,
                'upstream_context_key': self.library_id,
                'upstream_context_title': self.library_title,
                'upstream_key': self.html_lib_id,
                'upstream_type': 'component',
                'upstream_version': 2,
                'version_declined': None,
                'version_synced': 1,
                'top_level_parent_usage_key': None,
            },
            {
                'created': date_format,
                'downstream_context_key': str(self.course.id),
                'downstream_usage_key': str(self.downstream_unit_key),
                'id': 3,
                'ready_to_sync': True,
                'ready_to_sync_from_children': False,
                'updated': date_format,
                'upstream_context_key': self.library_id,
                'upstream_context_title': self.library_title,
                'upstream_key': self.unit_id,
                'upstream_type': 'container',
                'upstream_version': 2,
                'version_declined': None,
                'version_synced': 1,
                'top_level_parent_usage_key': None,
            },
            {
                'created': date_format,
                'downstream_context_key': str(self.course.id),
                'downstream_usage_key': str(self.top_level_downstream_chapter.usage_key),
                'id': 5,
                'ready_to_sync': False,  # <-- It's False because the container doesn't have changes
                'ready_to_sync_from_children': True,  # <-- It's True because a child has changes
                'updated': date_format,
                'upstream_context_key': self.library_id,
                'upstream_context_title': self.library_title,
                'upstream_key': self.top_level_section_id,
                'upstream_type': 'container',
                'upstream_version': 1,
                'version_declined': None,
                'version_synced': 1,
                'top_level_parent_usage_key': None,
            },
        ]
        self.assertListEqual(data["results"], expected)

    def test_200_get_ready_to_sync_duplicated_top_level_parents(self):
        """
        Returns all links that are syncable using the same top-level parents

        According to the requirements, only the top-level parents should be displayed.
        Even if all containers and components within a section are updated, only the top-level parent,
        which is the section, should be displayed.
        This test checks that only the top-level parent is displayed and is not duplicated in the result.
        """
        self.client.login(username="superuser", password="password")

        # Publish Section and component/subsection that has the same section as top-level parent
        self._update_container(self.top_level_section_id, display_name="Section 3")
        self._publish_container(self.top_level_section_id)
        self._set_library_block_olx(self.video_lib_id_2, "<video><b>Hello world!</b></video>")
        self._publish_library_block(self.video_lib_id_2)
        self._update_container(self.top_level_subsection_id, display_name="Subsection 3")
        self._publish_container(self.top_level_subsection_id)

        response = self.call_api(
            ready_to_sync=True,
            item_type="all",
            use_top_level_parents=True,
        )
        assert response.status_code == 200
        data = response.json()
        self.assertEqual(data["count"], 3)
        date_format = self.now.isoformat().split("+")[0] + 'Z'

        # The expected results are
        # * The section that is the top-level parent of `video_lib_id_2` and `top_level_subsection_id`
        # * 2 links without top-level parents
        expected = [
            {
                'created': date_format,
                'downstream_context_key': str(self.course.id),
                'downstream_usage_key': str(self.top_level_downstream_chapter.usage_key),
                'id': 5,
                'ready_to_sync': True,  # <-- It's True because the section has changes
                'ready_to_sync_from_children': True,  # <-- It's True because a child has changes
                'updated': date_format,
                'upstream_context_key': self.library_id,
                'upstream_context_title': self.library_title,
                'upstream_key': self.top_level_section_id,
                'upstream_type': 'container',
                'upstream_version': 2,
                'version_declined': None,
                'version_synced': 1,
                'top_level_parent_usage_key': None,
            },
            {
                'created': date_format,
                'downstream_context_key': str(self.course.id),
                'downstream_usage_key': str(self.downstream_html_key),
                'id': 2,
                'ready_to_sync': True,
                'ready_to_sync_from_children': False,
                'updated': date_format,
                'upstream_context_key': self.library_id,
                'upstream_context_title': self.library_title,
                'upstream_key': self.html_lib_id,
                'upstream_type': 'component',
                'upstream_version': 2,
                'version_declined': None,
                'version_synced': 1,
                'top_level_parent_usage_key': None,
            },
            {
                'created': date_format,
                'downstream_context_key': str(self.course.id),
                'downstream_usage_key': str(self.downstream_unit_key),
                'id': 3,
                'ready_to_sync': True,
                'ready_to_sync_from_children': False,
                'updated': date_format,
                'upstream_context_key': self.library_id,
                'upstream_context_title': self.library_title,
                'upstream_key': self.unit_id,
                'upstream_type': 'container',
                'upstream_version': 2,
                'version_declined': None,
                'version_synced': 1,
                'top_level_parent_usage_key': None,
            },
        ]
        self.assertListEqual(data["results"], expected)


class GetDownstreamSummaryViewTest(
    _BaseDownstreamViewTestMixin,
    SharedModuleStoreTestCase,
):
    """
    Test that `GET /api/v2/contentstore/downstreams/<course_id>/summary` returns summary of links in course.
    """
    def call_api(self, course_id):
        return self.client.get(f"/api/contentstore/v2/downstreams/{course_id}/summary")

    @patch.object(UpstreamLink, "get_for_block", _get_upstream_link_good_and_syncable)
    def test_200_summary(self):
        """
        Does the happy path work?
        """
        self.client.login(username="superuser", password="password")
        response = self.call_api(str(self.another_course.id))
        assert response.status_code == 200
        data = response.json()
        expected = [{
            'upstream_context_title': 'Test Library 1',
            'upstream_context_key': self.library_id,
            'ready_to_sync_count': 0,
            'total_count': 3,
            'last_published_at': self.now.strftime('%Y-%m-%dT%H:%M:%S.%fZ'),
        }]
        self.assertListEqual(data, expected)
        response = self.call_api(str(self.course.id))
        assert response.status_code == 200
        data = response.json()

        # The `total_count` is 7 because the top-level logic:
        # * The `section-2`, that is the top-level parent of `subsection-2`, `unit-3`, `html-baz-2`
        # * The `unit-2`, that is the top-level parent of `video-baz-2`
        # * The `section-1`
        # * The `subsection-1`
        # * The `unit-1`
        # * The `html-baz-1`
        # * The `video-baz-1`
        expected = [{
            'upstream_context_title': 'Test Library 1',
            'upstream_context_key': self.library_id,
            'ready_to_sync_count': 2,
            'total_count': 7,
            'last_published_at': self.now.strftime('%Y-%m-%dT%H:%M:%S.%fZ'),
        }]
        self.assertListEqual(data, expected)

        # Publish Subsection
        self._update_container(self.top_level_subsection_id, display_name="Subsection 3")
        self._publish_container(self.top_level_subsection_id)

        response = self.call_api(str(self.course.id))
        assert response.status_code == 200
        data = response.json()
        expected = [{
            'upstream_context_title': 'Test Library 1',
            'upstream_context_key': self.library_id,
            'ready_to_sync_count': 3,  # <-- + the section (top-level parent of subsection)
            'total_count': 7,
            'last_published_at': self.now.strftime('%Y-%m-%dT%H:%M:%S.%fZ'),
        }]
        self.assertListEqual(data, expected)

        # Publish Section
        self._update_container(self.top_level_section_id, display_name="Section 3")
        self._publish_container(self.top_level_section_id)

        response = self.call_api(str(self.course.id))
        assert response.status_code == 200
        data = response.json()
        expected = [{
            'upstream_context_title': 'Test Library 1',
            'upstream_context_key': self.library_id,
            'ready_to_sync_count': 3,  # <-- is the same value because the section is the top-level parent
            'total_count': 7,
            'last_published_at': self.now.strftime('%Y-%m-%dT%H:%M:%S.%fZ'),
        }]
        self.assertListEqual(data, expected)<|MERGE_RESOLUTION|>--- conflicted
+++ resolved
@@ -48,11 +48,8 @@
         version_available=(downstream.upstream_version or 0) + 1,
         version_declined=downstream.upstream_version_declined,
         error_message=None,
-<<<<<<< HEAD
         is_modified=False,
-=======
         has_top_level_parent=False,
->>>>>>> 6f13c1e1
     )
 
 
