--- conflicted
+++ resolved
@@ -56,40 +56,12 @@
 from openedx.core.lib.gating import api as gating_api
 from openedx.core.lib.cache_utils import request_cached
 from openedx.core.toggles import ENTRANCE_EXAMS
-<<<<<<< HEAD
-from xmodule.course_block import (
-    DEFAULT_START_DATE,
-)  # lint-amnesty, pylint: disable=wrong-import-order
-from xmodule.library_tools import (
-    LibraryToolsService,
-)  # lint-amnesty, pylint: disable=wrong-import-order
-from xmodule.modulestore import (
-    EdxJSONEncoder,
-    ModuleStoreEnum,
-)  # lint-amnesty, pylint: disable=wrong-import-order
-from xmodule.modulestore.django import (
-    modulestore,
-)  # lint-amnesty, pylint: disable=wrong-import-order
-from xmodule.modulestore.draft_and_published import (
-    DIRECT_ONLY_CATEGORIES,
-)  # lint-amnesty, pylint: disable=wrong-import-order
-from xmodule.modulestore.exceptions import (
-    InvalidLocationError,
-    ItemNotFoundError,
-)  # lint-amnesty, pylint: disable=wrong-import-order
-from xmodule.modulestore.inheritance import (
-    own_metadata,
-)  # lint-amnesty, pylint: disable=wrong-import-order
 from xmodule.services import (
     ConfigurationService,
     SettingsService,
     TeamsConfigurationService,
     ResultService
-)  # lint-amnesty, pylint: disable=wrong-import-order
-from xmodule.tabs import (
-    CourseTabList,
-)  # lint-amnesty, pylint: disable=wrong-import-order
-=======
+)
 from xmodule.course_block import DEFAULT_START_DATE
 from xmodule.library_tools import LibraryToolsService
 from xmodule.modulestore import EdxJSONEncoder, ModuleStoreEnum
@@ -97,9 +69,7 @@
 from xmodule.modulestore.draft_and_published import DIRECT_ONLY_CATEGORIES
 from xmodule.modulestore.exceptions import InvalidLocationError, ItemNotFoundError
 from xmodule.modulestore.inheritance import own_metadata
-from xmodule.services import ConfigurationService, SettingsService, TeamsConfigurationService
 from xmodule.tabs import CourseTabList
->>>>>>> e5ff63c3
 
 from ..utils import (
     ancestor_has_staff_lock,
