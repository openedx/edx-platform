--- conflicted
+++ resolved
@@ -38,27 +38,12 @@
     if course_html_parsed.tag == 'ol':
         # 0 is the newest
         for idx, update in enumerate(course_html_parsed):
-<<<<<<< HEAD
             if len(update) > 0:
                 content = _course_info_content(update)
                 # make the id on the client be 1..len w/ 1 being the oldest and len being the newest
                 course_upd_collection.append({"id": location_base + "/" + str(len(course_html_parsed) - idx),
                                               "date": update.findtext("h2"),
                                               "content": content})
-=======
-            if (len(update) == 0):
-                continue
-            elif (len(update) == 1):
-                # could enforce that update[0].tag == 'h2'
-                content = update[0].tail
-            else:
-                content = "\n".join([html.tostring(ele, encoding=unicode) for ele in update[1:]])
-
-            # make the id on the client be 1..len w/ 1 being the oldest and len being the newest
-            course_upd_collection.append({"id": location_base + "/" + str(len(course_html_parsed) - idx),
-                                          "date": update.findtext("h2"),
-                                          "content": content})
->>>>>>> b1e8caa1
 
     return course_upd_collection
 
@@ -112,14 +97,6 @@
     course_updates.data = html.tostring(course_html_parsed, encoding=unicode)
     modulestore('direct').update_item(location, course_updates.data)
 
-<<<<<<< HEAD
-=======
-    if (len(new_html_parsed) == 1):
-        content = new_html_parsed[0].tail
-    else:
-        content = "\n".join([html.tostring(ele, encoding=unicode) for ele in new_html_parsed[1:]])
-
->>>>>>> b1e8caa1
     return {"id": passed_id,
             "date": update['date'],
             "content": _course_info_content(new_html_parsed)}
@@ -134,7 +111,7 @@
         content = html_parsed[0].tail
     else:
         content = html_parsed[0].tail if html_parsed[0].tail is not None else ""
-        content += "\n".join([html.tostring(ele) for ele in html_parsed[1:]])
+        content += "\n".join([html.tostring(ele, encoding=unicode) for ele in html_parsed[1:]])
     return content
 
 
