--- conflicted
+++ resolved
@@ -77,22 +77,11 @@
         course_update_items.append(course_update_dict)
 
     # update db record
-<<<<<<< HEAD
-    course_updates.data = html.tostring(course_html_parsed, encoding=unicode)
-    modulestore('direct').update_item(location, course_updates.data)
-
-    return {
-        "id": idx,
-        "date": update['date'],
-        "content": _course_info_content(new_html_parsed),
-    }
-=======
     save_course_update_items(location, course_updates, course_update_items, user)
     # remove status key
     if "status" in course_update_dict:
         del course_update_dict["status"]
     return course_update_dict
->>>>>>> 14d03784
 
 
 def _course_info_content(html_parsed):
@@ -161,11 +150,6 @@
         course_update_items[passed_index - 1] = course_update_item
 
         # update db record
-<<<<<<< HEAD
-        course_updates.data = html.tostring(course_html_parsed, encoding=unicode)
-        store = modulestore('direct')
-        store.update_item(location, course_updates.data)
-=======
         save_course_update_items(location, course_updates, course_update_items, user)
         return _get_visible_update(course_update_items)
     else:
@@ -180,7 +164,6 @@
         index_matcher = re.search(r'.*?/?(\d+)$', passed_id)
         if index_matcher:
             return int(index_matcher.group(1))
->>>>>>> 14d03784
 
     # return 0 if no index found
     return 0
