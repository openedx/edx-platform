--- conflicted
+++ resolved
@@ -207,14 +207,8 @@
             course_publish.assert_called()
 
 
-<<<<<<< HEAD
 @override_settings(CONTENTSTORE=TEST_DATA_CONTENTSTORE)
 class CourseLinkCheckTestCase(CourseTestCase):
-=======
-class CourseOptimizerTestCase(TestCase):
-
-
->>>>>>> de1aa1d4
     def test_user_does_not_exist_raises_exception(self):
         raise NotImplementedError
 
@@ -233,16 +227,11 @@
     def test_file_not_recognized_as_studio_url_scheme(self):
         raise NotImplementedError
 
-<<<<<<< HEAD
-    def test_url_substitution_on_static_prefixes(self):
-        raise NotImplementedError
-=======
     @pytest.mark.parametrize("url, course_key, post_substitution_url",
                              ["/static/anything_goes_here?raw", "1", "2"])
     def test_url_substitution_on_static_prefixes(self, url, course_key, post_substitution_url):
         with_substitution = _convert_to_standard_url(url, course_key)
         assert with_substitution == post_substitution_url, f'{with_substitution} expected to be {post_substitution_url}'
->>>>>>> de1aa1d4
 
     def test_url_substitution_on_forward_slash_prefixes(self):
         raise NotImplementedError
@@ -252,54 +241,27 @@
 
     def test_optimization_occurs_on_published_version(self):
         raise NotImplementedError
-<<<<<<< HEAD
-    
+
     def test_number_of_scanned_blocks_equals_blocks_in_course(self):
         raise NotImplementedError
-    
+
     def test_every_detected_link_is_validated(self):
         raise NotImplementedError
-    
+
     def test_link_validation_is_batched(self):
         raise NotImplementedError
-    
+
     def test_all_links_in_link_list_longer_than_batch_size_are_validated(self):
         raise NotImplementedError
-    
+
     def test_no_retries_on_403_access_denied_links(self):
         raise NotImplementedError
-    
+
     def test_retries_attempted_on_connection_errors(self):
         raise NotImplementedError
-    
+
     def test_max_number_of_retries_is_respected(self):
         raise NotImplementedError
-    
+
     def test_scan_generates_file_named_by_course_key(self):
-        raise NotImplementedError
-=======
-
-    def test_number_of_scanned_blocks_equals_blocks_in_course(self):
-        raise NotImplementedError
-
-    def test_every_detected_link_is_validated(self):
-        raise NotImplementedError
-
-    def test_link_validation_is_batched(self):
-        raise NotImplementedError
-
-    def test_all_links_in_link_list_longer_than_batch_size_are_validated(self):
-        raise NotImplementedError
-
-    def test_no_retries_on_403_access_denied_links(self):
-        raise NotImplementedError
-
-    def test_retries_attempted_on_connection_errors(self):
-        raise NotImplementedError
-
-    def test_max_number_of_retries_is_respected(self):
-        raise NotImplementedError
-
-    def test_scan_generates_file_named_by_course_key(self):
-        raise NotImplementedErro
->>>>>>> de1aa1d4
+        raise NotImplementedError