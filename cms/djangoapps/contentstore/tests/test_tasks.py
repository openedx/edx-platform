--- conflicted
+++ resolved
@@ -212,10 +212,6 @@
             course_publish.assert_called()
 
 
-<<<<<<< HEAD
-@override_settings(CONTENTSTORE=TEST_DATA_CONTENTSTORE)
-class CourseLinkCheckTestCase(CourseTestCase):
-=======
 class MockCourseLinkCheckTask(Task):
     def __init__(self):
         self.status = mock.Mock()
@@ -273,7 +269,6 @@
         mock_save_broken_links_file.assert_called_once_with(mock_user_task_artifact.return_value, mock.ANY)
 
 
->>>>>>> 53ef706f
     def test_user_does_not_exist_raises_exception(self):
         raise NotImplementedError
 
