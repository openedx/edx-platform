"""
Unit tests for course import and export Celery tasks
"""


import copy
import json
import os
from tempfile import NamedTemporaryFile
from unittest import mock, TestCase
from uuid import uuid4

import pytest as pytest
from django.conf import settings
from django.contrib.auth.models import User  # lint-amnesty, pylint: disable=imported-auth-user
from django.test.utils import override_settings
from django.core.files import File
from edx_toggles.toggles.testutils import override_waffle_flag
from opaque_keys.edx.keys import CourseKey
from opaque_keys.edx.locator import CourseLocator
from organizations.models import OrganizationCourse
from organizations.tests.factories import OrganizationFactory
from user_tasks.models import UserTaskArtifact, UserTaskStatus

from cms.djangoapps.contentstore.tasks import (
    export_olx,
    update_special_exams_and_publish,
    rerun_course,
    _convert_to_standard_url,
    _check_broken_links,
<<<<<<< HEAD
    _is_studio_url
=======
    _scan_course_for_links
>>>>>>> 2d310c34
)
from cms.djangoapps.contentstore.tests.test_libraries import LibraryTestCase
from cms.djangoapps.contentstore.tests.utils import CourseTestCase
from common.djangoapps.course_action_state.models import CourseRerunState
from common.djangoapps.student.tests.factories import UserFactory
from openedx.core.djangoapps.course_apps.toggles import EXAMS_IDA
from openedx.core.djangoapps.embargo.models import Country, CountryAccessRule, RestrictedCourse
from xmodule.modulestore import ModuleStoreEnum  # lint-amnesty, pylint: disable=wrong-import-order
from xmodule.modulestore.django import modulestore  # lint-amnesty, pylint: disable=wrong-import-order
from xmodule.modulestore.tests.django_utils import TEST_DATA_SPLIT_MODULESTORE, ModuleStoreTestCase
from xmodule.modulestore.tests.factories import CourseFactory  # lint-amnesty, pylint: disable=wrong-import-order
from celery import Task

TEST_DATA_CONTENTSTORE = copy.deepcopy(settings.CONTENTSTORE)
TEST_DATA_CONTENTSTORE['DOC_STORE_CONFIG']['db'] = 'test_xcontent_%s' % uuid4().hex


def side_effect_exception(*args, **kwargs):
    """
    Side effect for mocking which raises an exception
    """
    raise Exception('Boom!')


@override_settings(CONTENTSTORE=TEST_DATA_CONTENTSTORE)
class ExportCourseTestCase(CourseTestCase):
    """
    Tests of the export_olx task applied to courses
    """

    def test_success(self):
        """
        Verify that a routine course export task succeeds
        """
        key = str(self.course.location.course_key)
        result = export_olx.delay(self.user.id, key, 'en')
        status = UserTaskStatus.objects.get(task_id=result.id)
        self.assertEqual(status.state, UserTaskStatus.SUCCEEDED)
        artifacts = UserTaskArtifact.objects.filter(status=status)
        self.assertEqual(len(artifacts), 1)
        output = artifacts[0]
        self.assertEqual(output.name, 'Output')

    @mock.patch('cms.djangoapps.contentstore.tasks.export_course_to_xml', side_effect=side_effect_exception)
    def test_exception(self, mock_export):  # pylint: disable=unused-argument
        """
        The export task should fail gracefully if an exception is thrown
        """
        key = str(self.course.location.course_key)
        result = export_olx.delay(self.user.id, key, 'en')
        self._assert_failed(result, json.dumps({'raw_error_msg': 'Boom!'}))

    @mock.patch('cms.djangoapps.contentstore.tasks.User.objects.get', side_effect=User.DoesNotExist)
    def test_invalid_user_id(self, mock_raise_exc):  # pylint: disable=unused-argument
        """
        Verify that attempts to export a course as an invalid user fail
        """
        user = UserFactory(id=User.objects.order_by('-id').first().pk + 100)
        key = str(self.course.location.course_key)
        result = export_olx.delay(user.id, key, 'en')
        self._assert_failed(result, f'Unknown User ID: {user.id}')

    def test_non_course_author(self):
        """
        Verify that users who aren't authors of the course are unable to export it
        """
        _, nonstaff_user = self.create_non_staff_authed_user_client()
        key = str(self.course.location.course_key)
        result = export_olx.delay(nonstaff_user.id, key, 'en')
        self._assert_failed(result, 'Permission denied')

    def _assert_failed(self, task_result, error_message):
        """
        Verify that a task failed with the specified error message
        """
        status = UserTaskStatus.objects.get(task_id=task_result.id)
        self.assertEqual(status.state, UserTaskStatus.FAILED)
        artifacts = UserTaskArtifact.objects.filter(status=status)
        self.assertEqual(len(artifacts), 1)
        error = artifacts[0]
        self.assertEqual(error.name, 'Error')
        self.assertEqual(error.text, error_message)


@override_settings(CONTENTSTORE=TEST_DATA_CONTENTSTORE)
class ExportLibraryTestCase(LibraryTestCase):
    """
    Tests of the export_olx task applied to libraries
    """

    def test_success(self):
        """
        Verify that a routine library export task succeeds
        """
        key = str(self.lib_key)
        result = export_olx.delay(self.user.id, key, 'en')
        status = UserTaskStatus.objects.get(task_id=result.id)
        self.assertEqual(status.state, UserTaskStatus.SUCCEEDED)
        artifacts = UserTaskArtifact.objects.filter(status=status)
        self.assertEqual(len(artifacts), 1)
        output = artifacts[0]
        self.assertEqual(output.name, 'Output')


@override_settings(CONTENTSTORE=TEST_DATA_CONTENTSTORE)
class RerunCourseTaskTestCase(CourseTestCase):  # lint-amnesty, pylint: disable=missing-class-docstring

    MODULESTORE = TEST_DATA_SPLIT_MODULESTORE

    def _rerun_course(self, old_course_key, new_course_key):
        CourseRerunState.objects.initiated(old_course_key, new_course_key, self.user, 'Test Re-run')
        rerun_course(str(old_course_key), str(new_course_key), self.user.id)

    def test_success(self):
        """ The task should clone the OrganizationCourse and RestrictedCourse data. """
        old_course_key = self.course.id
        new_course_key = CourseLocator(org=old_course_key.org, course=old_course_key.course, run='rerun')

        old_course_id = str(old_course_key)
        new_course_id = str(new_course_key)

        organization = OrganizationFactory(short_name=old_course_key.org)
        OrganizationCourse.objects.create(course_id=old_course_id, organization=organization)

        restricted_course = RestrictedCourse.objects.create(course_key=self.course.id)
        restricted_country = Country.objects.create(country='US')

        CountryAccessRule.objects.create(
            rule_type=CountryAccessRule.BLACKLIST_RULE,
            restricted_course=restricted_course,
            country=restricted_country
        )

        # Run the task!
        self._rerun_course(old_course_key, new_course_key)

        # Verify the new course run exists
        course = modulestore().get_course(new_course_key)
        self.assertIsNotNone(course)

        # Verify the OrganizationCourse is cloned
        self.assertEqual(OrganizationCourse.objects.count(), 2)
        # This will raise an error if the OrganizationCourse object was not cloned
        OrganizationCourse.objects.get(course_id=new_course_id, organization=organization)

        # Verify the RestrictedCourse and related objects are cloned
        self.assertEqual(RestrictedCourse.objects.count(), 2)
        restricted_course = RestrictedCourse.objects.get(course_key=new_course_key)

        self.assertEqual(CountryAccessRule.objects.count(), 2)
        CountryAccessRule.objects.get(
            rule_type=CountryAccessRule.BLACKLIST_RULE,
            restricted_course=restricted_course,
            country=restricted_country
        )


@override_settings(CONTENTSTORE=TEST_DATA_CONTENTSTORE)
class RegisterExamsTaskTestCase(CourseTestCase):  # pylint: disable=missing-class-docstring

    @mock.patch('cms.djangoapps.contentstore.exams.register_exams')
    @mock.patch('cms.djangoapps.contentstore.proctoring.register_special_exams')
    def test_exam_service_not_enabled_success(self, _mock_register_exams_proctoring, _mock_register_exams_service):
        """ edx-proctoring interface is called if exam service is not enabled """
        update_special_exams_and_publish(str(self.course.id))
        _mock_register_exams_proctoring.assert_called_once_with(self.course.id)
        _mock_register_exams_service.assert_not_called()

    @mock.patch('cms.djangoapps.contentstore.exams.register_exams')
    @mock.patch('cms.djangoapps.contentstore.proctoring.register_special_exams')
    @override_waffle_flag(EXAMS_IDA, active=True)
    def test_exam_service_enabled_success(self, _mock_register_exams_proctoring, _mock_register_exams_service):
        """ exams service interface is called if exam service is enabled """
        update_special_exams_and_publish(str(self.course.id))
        _mock_register_exams_proctoring.assert_not_called()
        _mock_register_exams_service.assert_called_once_with(self.course.id)

    @mock.patch('cms.djangoapps.contentstore.exams.register_exams')
    @mock.patch('cms.djangoapps.contentstore.proctoring.register_special_exams')
    def test_register_exams_failure(self, _mock_register_exams_proctoring, _mock_register_exams_service):
        """ credit requirements update signal fires even if exam registration fails """
        with mock.patch('openedx.core.djangoapps.credit.signals.handlers.on_course_publish') as course_publish:
            _mock_register_exams_proctoring.side_effect = Exception('boom!')
            update_special_exams_and_publish(str(self.course.id))
            course_publish.assert_called()


class MockCourseLinkCheckTask(Task):
    def __init__(self):
        self.status = mock.Mock()


class CheckBrokenLinksTaskTest(ModuleStoreTestCase):
    def setUp(self):
        super().setUp()
        self.store = modulestore()._get_modulestore_by_type(ModuleStoreEnum.Type.mongo)  # lint-amnesty, pylint: disable=protected-access
        self.test_course = CourseFactory.create(
            org="test", course="course1", display_name="run1"
        )
        self.mock_urls = [
            ["block-v1:edX+DemoX+Demo_Course+type@vertical+block@1", "http://example.com/valid"],
            ["block-v1:edX+DemoX+Demo_Course+type@vertical+block@2", "http://example.com/invalid"]
        ]
        self.expected_file_contents = [
            ['block-v1:edX+DemoX+Demo_Course+type@vertical+block@1', 'http://example.com/valid', False],
            ['block-v1:edX+DemoX+Demo_Course+type@vertical+block@2', 'http://example.com/invalid', False]
        ]

    @mock.patch('cms.djangoapps.contentstore.tasks.UserTaskArtifact', autospec=True)
    @mock.patch('cms.djangoapps.contentstore.tasks.UserTaskStatus', autospec=True)
    @mock.patch('cms.djangoapps.contentstore.tasks._scan_course_for_links')
    @mock.patch('cms.djangoapps.contentstore.tasks._save_broken_links_file', autospec=True)
    @mock.patch('cms.djangoapps.contentstore.tasks._write_broken_links_to_file', autospec=True)
    def test_check_broken_links_stores_broken_and_locked_urls(
        self,
        mock_write_broken_links_to_file,
        mock_save_broken_links_file,
        mock_scan_course_for_links,
        _mock_user_task_status,
        mock_user_task_artifact
    ):
        '''
        The test should verify that the check_broken_links task correctly
        identifies and stores broken or locked URLs in the course.
        The expected behavior is that the task scans the course,
        validates the URLs, filters the results, and stores them in a
        JSON file.
        '''
        # Arrange
        mock_user = UserFactory.create(username='student', password='password')
        mock_course_key_string = "course-v1:edX+DemoX+Demo_Course"
        mock_task = MockCourseLinkCheckTask()
        mock_scan_course_for_links.return_value = self.mock_urls

        # Act
        _check_broken_links(mock_task, mock_user.id, mock_course_key_string, 'en')  # pylint: disable=no-value-for-parameter

        # Assert
        ### Check that UserTaskArtifact was called with the correct arguments
        mock_user_task_artifact.assert_called_once_with(status=mock.ANY, name='BrokenLinks')

        ### Check that the correct links are written to the file
        mock_write_broken_links_to_file.assert_called_once_with(self.expected_file_contents, mock.ANY)

        ### Check that _save_broken_links_file was called with the correct arguments
        mock_save_broken_links_file.assert_called_once_with(mock_user_task_artifact.return_value, mock.ANY)

    def test_user_does_not_exist_raises_exception(self):
        raise NotImplementedError

    def test_no_course_access_raises_exception(self):
        raise NotImplementedError

    def test_hash_tags_stripped_from_url_lists(self):
        raise NotImplementedError

    def test_urls_out_count_equals_urls_in_count_when_no_hashtags(self):
        raise NotImplementedError

    def test_http_url_not_recognized_as_studio_url_scheme(self):
        self.assertFalse(_is_studio_url(f'http://www.google.com'))

    def test_https_url_not_recognized_as_studio_url_scheme(self):
        self.assertFalse(_is_studio_url(f'https://www.google.com'))

    def test_http_with_studio_base_url_recognized_as_studio_url_scheme(self):
        self.assertTrue(_is_studio_url(f'http://{settings.CMS_BASE}/testurl'))

    def test_https_with_studio_base_url_recognized_as_studio_url_scheme(self):
        self.assertTrue(_is_studio_url(f'https://{settings.CMS_BASE}/testurl'))

    def test_container_url_without_url_base_is_recognized_as_studio_url_scheme(self):
        self.assertTrue(_is_studio_url(f'container/test'))

    def test_slash_url_without_url_base_is_recognized_as_studio_url_scheme(self):
        self.assertTrue(_is_studio_url(f'/static/test'))

    @pytest.mark.parametrize("url, course_key, post_substitution_url",
                             ["/static/anything_goes_here?raw", "1", "2"])
    def test_url_substitution_on_static_prefixes(self, url, course_key, post_substitution_url):
        with_substitution = _convert_to_standard_url(url, course_key)
        assert with_substitution == post_substitution_url, f'{with_substitution} expected to be {post_substitution_url}'

    def test_url_substitution_on_forward_slash_prefixes(self):
        raise NotImplementedError

    def test_url_subsitution_on_containers(self):
        raise NotImplementedError

    @mock.patch('cms.djangoapps.contentstore.tasks.ModuleStoreEnum', autospec=True)
    @mock.patch('cms.djangoapps.contentstore.tasks.modulestore', autospec=True)
    def test_course_scan_occurs_on_published_version(self, mock_modulestore, mock_module_store_enum):
        """_scan_course_for_links should only scan published courses"""
        mock_modulestore_instance = mock.Mock()
        mock_modulestore.return_value = mock_modulestore_instance
        mock_modulestore_instance.get_items.return_value = []

        mock_course_key_string = CourseKey.from_string("course-v1:edX+DemoX+Demo_Course")
        mock_module_store_enum.RevisionOption.published_only = "mock_published_only"

        _scan_course_for_links(mock_course_key_string)

        mock_modulestore_instance.get_items.assert_called_once_with(
            mock_course_key_string,
            qualifiers={'category': 'vertical'},
            revision=mock_module_store_enum.RevisionOption.published_only
        )

    @mock.patch('cms.djangoapps.contentstore.tasks._get_urls', autospec=True)
    def test_number_of_scanned_blocks_equals_blocks_in_course(self, mock_get_urls):
        """_scan_course_for_links should call _get_urls once per block in course"""
        mock_get_urls = mock.Mock()
        result = self.store.get_items(self.test_course.id)

        _scan_course_for_links(self.test_course.id)
        self.assertEqual(len(result), mock_get_urls.call_count)

    def test_every_detected_link_is_validated(self):
        raise NotImplementedError

    def test_link_validation_is_batched(self):
        raise NotImplementedError

    def test_all_links_in_link_list_longer_than_batch_size_are_validated(self):
        raise NotImplementedError

    def test_no_retries_on_403_access_denied_links(self):
        raise NotImplementedError

    def test_retries_attempted_on_connection_errors(self):
        raise NotImplementedError

    def test_max_number_of_retries_is_respected(self):
        raise NotImplementedError

    def test_scan_generates_file_named_by_course_key(self):
        raise NotImplementedError<|MERGE_RESOLUTION|>--- conflicted
+++ resolved
@@ -28,11 +28,8 @@
     rerun_course,
     _convert_to_standard_url,
     _check_broken_links,
-<<<<<<< HEAD
-    _is_studio_url
-=======
+    _is_studio_url,
     _scan_course_for_links
->>>>>>> 2d310c34
 )
 from cms.djangoapps.contentstore.tests.test_libraries import LibraryTestCase
 from cms.djangoapps.contentstore.tests.utils import CourseTestCase
