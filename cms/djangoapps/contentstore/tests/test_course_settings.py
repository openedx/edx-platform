--- conflicted
+++ resolved
@@ -51,12 +51,9 @@
         self.assertIsNone(details.syllabus, "syllabus somehow initialized" + str(details.syllabus))
         self.assertIsNone(details.intro_video, "intro_video somehow initialized" + str(details.intro_video))
         self.assertIsNone(details.effort, "effort somehow initialized" + str(details.effort))
-<<<<<<< HEAD
         self.assertFalse(details.enable_enrollment_email, "Enrollment Email should be initialized as false")
-=======
         self.assertIsNone(details.language, "language somehow initialized" + str(details.language))
         self.assertIsNone(details.has_cert_config)
->>>>>>> c8090659
 
     def test_encoder(self):
         details = CourseDetails.fetch(self.course.id)
