--- conflicted
+++ resolved
@@ -1,1841 +1,1837 @@
-#pylint: disable=E1101
-
-import json
-import shutil
-import mock
-
-from textwrap import dedent
-
-from django.test.client import Client
-from django.test.utils import override_settings
-from django.conf import settings
-from django.core.urlresolvers import reverse
-from path import path
-from tempdir import mkdtemp_clean
-from fs.osfs import OSFS
-import copy
-from json import loads
-from datetime import timedelta
-
-from django.contrib.auth.models import User
-from django.dispatch import Signal
-from contentstore.utils import get_modulestore
-from contentstore.tests.utils import parse_json
-
-from auth.authz import add_user_to_creator_group
-
-from xmodule.modulestore.tests.django_utils import ModuleStoreTestCase
-from contentstore.tests.modulestore_config import TEST_MODULESTORE
-from xmodule.modulestore.tests.factories import CourseFactory, ItemFactory
-
-from xmodule.modulestore import Location, mongo
-from xmodule.modulestore.store_utilities import clone_course
-from xmodule.modulestore.store_utilities import delete_course
-from xmodule.modulestore.django import modulestore
-from xmodule.contentstore.django import contentstore, _CONTENTSTORE
-from xmodule.modulestore.xml_exporter import export_to_xml
-from xmodule.modulestore.xml_importer import import_from_xml, perform_xlint
-from xmodule.modulestore.inheritance import own_metadata
-from xmodule.contentstore.content import StaticContent
-from xmodule.contentstore.utils import restore_asset_from_trashcan, empty_asset_trashcan
-
-from xmodule.capa_module import CapaDescriptor
-from xmodule.course_module import CourseDescriptor
-from xmodule.seq_module import SequenceDescriptor
-from xmodule.modulestore.exceptions import ItemNotFoundError
-
-from contentstore.views.component import ADVANCED_COMPONENT_TYPES
-from xmodule.exceptions import NotFoundError
-
-from django_comment_common.utils import are_permissions_roles_seeded
-from xmodule.exceptions import InvalidVersionError
-import datetime
-from pytz import UTC
-from uuid import uuid4
-from pymongo import MongoClient
-from student.models import CourseEnrollment
-
-from contentstore.utils import delete_course_and_groups
-
-TEST_DATA_CONTENTSTORE = copy.deepcopy(settings.CONTENTSTORE)
-TEST_DATA_CONTENTSTORE['OPTIONS']['db'] = 'test_xcontent_%s' % uuid4().hex
-
-
-class MongoCollectionFindWrapper(object):
-    def __init__(self, original):
-        self.original = original
-        self.counter = 0
-
-    def find(self, query, *args, **kwargs):
-        self.counter = self.counter + 1
-        return self.original(query, *args, **kwargs)
-
-
-@override_settings(CONTENTSTORE=TEST_DATA_CONTENTSTORE, MODULESTORE=TEST_MODULESTORE)
-class ContentStoreToyCourseTest(ModuleStoreTestCase):
-    """
-    Tests that rely on the toy courses.
-    TODO: refactor using CourseFactory so they do not.
-    """
-    def setUp(self):
-
-        settings.MODULESTORE['default']['OPTIONS']['fs_root'] = path('common/test/data')
-        settings.MODULESTORE['direct']['OPTIONS']['fs_root'] = path('common/test/data')
-        uname = 'testuser'
-        email = 'test+courses@edx.org'
-        password = 'foo'
-
-        # Create the use so we can log them in.
-        self.user = User.objects.create_user(uname, email, password)
-
-        # Note that we do not actually need to do anything
-        # for registration if we directly mark them active.
-        self.user.is_active = True
-        # Staff has access to view all courses
-        self.user.is_staff = True
-
-        # Save the data that we've just changed to the db.
-        self.user.save()
-
-        self.client = Client()
-        self.client.login(username=uname, password=password)
-
-    def tearDown(self):
-        MongoClient().drop_database(TEST_DATA_CONTENTSTORE['OPTIONS']['db'])
-        _CONTENTSTORE.clear()
-
-    def check_components_on_page(self, component_types, expected_types):
-        """
-        Ensure that the right types end up on the page.
-
-        component_types is the list of advanced components.
-
-        expected_types is the list of elements that should appear on the page.
-
-        expected_types and component_types should be similar, but not
-        exactly the same -- for example, 'video' in
-        component_types should cause 'Video' to be present.
-        """
-        store = modulestore('direct')
-        import_from_xml(store, 'common/test/data/', ['simple'])
-
-        course = store.get_item(Location(['i4x', 'edX', 'simple',
-                                          'course', '2012_Fall', None]), depth=None)
-
-        course.advanced_modules = component_types
-
-        # Save the data that we've just changed to the underlying
-        # MongoKeyValueStore before we update the mongo datastore.
-        course.save()
-
-        store.update_metadata(course.location, own_metadata(course))
-
-        # just pick one vertical
-        descriptor = store.get_items(Location('i4x', 'edX', 'simple', 'vertical', None, None))[0]
-
-        resp = self.client.get(reverse('edit_unit', kwargs={'location': descriptor.location.url()}))
-        self.assertEqual(resp.status_code, 200)
-
-        for expected in expected_types:
-            self.assertIn(expected, resp.content)
-
-    def test_advanced_components_in_edit_unit(self):
-        # This could be made better, but for now let's just assert that we see the advanced modules mentioned in the page
-        # response HTML
-        self.check_components_on_page(ADVANCED_COMPONENT_TYPES, ['Word cloud',
-                                                                 'Annotation',
-                                                                 'Open Response Assessment',
-                                                                 'Peer Grading Interface'])
-
-    def test_advanced_components_require_two_clicks(self):
-        self.check_components_on_page(['word_cloud'], ['Word cloud'])
-
-    def test_malformed_edit_unit_request(self):
-        store = modulestore('direct')
-        import_from_xml(store, 'common/test/data/', ['simple'])
-
-        # just pick one vertical
-        descriptor = store.get_items(Location('i4x', 'edX', 'simple', 'vertical', None, None))[0]
-        location = descriptor.location.replace(name='.' + descriptor.location.name)
-
-        resp = self.client.get(reverse('edit_unit', kwargs={'location': location.url()}))
-        self.assertEqual(resp.status_code, 400)
-
-    def check_edit_unit(self, test_course_name):
-        import_from_xml(modulestore('direct'), 'common/test/data/', [test_course_name])
-
-        for descriptor in modulestore().get_items(Location(None, None, 'vertical', None, None)):
-            print "Checking ", descriptor.location.url()
-            print descriptor.__class__, descriptor.location
-            resp = self.client.get(reverse('edit_unit', kwargs={'location': descriptor.location.url()}))
-            self.assertEqual(resp.status_code, 200)
-
-    def test_edit_unit_toy(self):
-        self.check_edit_unit('toy')
-
-    def _get_draft_counts(self, item):
-        cnt = 1 if getattr(item, 'is_draft', False) else 0
-        for child in item.get_children():
-            cnt = cnt + self._get_draft_counts(child)
-
-        return cnt
-
-    def test_get_items(self):
-        '''
-        This verifies a bug we had where the None setting in get_items() meant 'wildcard'
-        Unfortunately, None = published for the revision field, so get_items() would return
-        both draft and non-draft copies.
-        '''
-        store = modulestore('direct')
-        draft_store = modulestore('draft')
-        import_from_xml(store, 'common/test/data/', ['simple'])
-
-        html_module = draft_store.get_item(['i4x', 'edX', 'simple', 'html', 'test_html', None])
-
-        draft_store.convert_to_draft(html_module.location)
-
-        # now query get_items() to get this location with revision=None, this should just
-        # return back a single item (not 2)
-
-        items = store.get_items(['i4x', 'edX', 'simple', 'html', 'test_html', None])
-        self.assertEqual(len(items), 1)
-        self.assertFalse(getattr(items[0], 'is_draft', False))
-
-        # now refetch from the draft store. Note that even though we pass
-        # None in the revision field, the draft store will replace that with 'draft'
-        items = draft_store.get_items(['i4x', 'edX', 'simple', 'html', 'test_html', None])
-        self.assertEqual(len(items), 1)
-        self.assertTrue(getattr(items[0], 'is_draft', False))
-
-    def test_draft_metadata(self):
-        '''
-        This verifies a bug we had where inherited metadata was getting written to the
-        module as 'own-metadata' when publishing. Also verifies the metadata inheritance is
-        properly computed
-        '''
-        store = modulestore('direct')
-        draft_store = modulestore('draft')
-        import_from_xml(store, 'common/test/data/', ['simple'])
-
-        course = draft_store.get_item(Location(['i4x', 'edX', 'simple',
-                                               'course', '2012_Fall', None]), depth=None)
-        html_module = draft_store.get_item(['i4x', 'edX', 'simple', 'html', 'test_html', None])
-
-        self.assertEqual(html_module.graceperiod, course.graceperiod)
-        self.assertNotIn('graceperiod', own_metadata(html_module))
-
-        draft_store.convert_to_draft(html_module.location)
-
-        # refetch to check metadata
-        html_module = draft_store.get_item(['i4x', 'edX', 'simple', 'html', 'test_html', None])
-
-        self.assertEqual(html_module.graceperiod, course.graceperiod)
-        self.assertNotIn('graceperiod', own_metadata(html_module))
-
-        # publish module
-        draft_store.publish(html_module.location, 0)
-
-        # refetch to check metadata
-        html_module = draft_store.get_item(['i4x', 'edX', 'simple', 'html', 'test_html', None])
-
-        self.assertEqual(html_module.graceperiod, course.graceperiod)
-        self.assertNotIn('graceperiod', own_metadata(html_module))
-
-        # put back in draft and change metadata and see if it's now marked as 'own_metadata'
-        draft_store.convert_to_draft(html_module.location)
-        html_module = draft_store.get_item(['i4x', 'edX', 'simple', 'html', 'test_html', None])
-
-        new_graceperiod = timedelta(hours=1)
-
-        self.assertNotIn('graceperiod', own_metadata(html_module))
-        html_module.graceperiod = new_graceperiod
-        # Save the data that we've just changed to the underlying
-        # MongoKeyValueStore before we update the mongo datastore.
-        html_module.save()
-        self.assertIn('graceperiod', own_metadata(html_module))
-        self.assertEqual(html_module.graceperiod, new_graceperiod)
-
-        draft_store.update_metadata(html_module.location, own_metadata(html_module))
-
-        # read back to make sure it reads as 'own-metadata'
-        html_module = draft_store.get_item(['i4x', 'edX', 'simple', 'html', 'test_html', None])
-
-        self.assertIn('graceperiod', own_metadata(html_module))
-        self.assertEqual(html_module.graceperiod, new_graceperiod)
-
-        # republish
-        draft_store.publish(html_module.location, 0)
-
-        # and re-read and verify 'own-metadata'
-        draft_store.convert_to_draft(html_module.location)
-        html_module = draft_store.get_item(['i4x', 'edX', 'simple', 'html', 'test_html', None])
-
-        self.assertIn('graceperiod', own_metadata(html_module))
-        self.assertEqual(html_module.graceperiod, new_graceperiod)
-
-    def test_get_depth_with_drafts(self):
-        import_from_xml(modulestore('direct'), 'common/test/data/', ['simple'])
-
-        course = modulestore('draft').get_item(
-            Location(['i4x', 'edX', 'simple', 'course', '2012_Fall', None]),
-            depth=None
-        )
-
-        # make sure no draft items have been returned
-        num_drafts = self._get_draft_counts(course)
-        self.assertEqual(num_drafts, 0)
-
-        problem = modulestore('draft').get_item(
-            Location(['i4x', 'edX', 'simple', 'problem', 'ps01-simple', None])
-        )
-
-        # put into draft
-        modulestore('draft').convert_to_draft(problem.location)
-
-        # make sure we can query that item and verify that it is a draft
-        draft_problem = modulestore('draft').get_item(
-            Location(['i4x', 'edX', 'simple', 'problem', 'ps01-simple', None])
-        )
-        self.assertTrue(getattr(draft_problem, 'is_draft', False))
-
-        # now requery with depth
-        course = modulestore('draft').get_item(
-            Location(['i4x', 'edX', 'simple', 'course', '2012_Fall', None]),
-            depth=None
-        )
-
-        # make sure just one draft item have been returned
-        num_drafts = self._get_draft_counts(course)
-        self.assertEqual(num_drafts, 1)
-
-    def test_no_static_link_rewrites_on_import(self):
-        module_store = modulestore('direct')
-        import_from_xml(module_store, 'common/test/data/', ['toy'])
-
-        handouts = module_store.get_item(Location(['i4x', 'edX', 'toy', 'course_info', 'handouts', None]))
-        self.assertIn('/static/', handouts.data)
-
-        handouts = module_store.get_item(Location(['i4x', 'edX', 'toy', 'html', 'toyhtml', None]))
-        self.assertIn('/static/', handouts.data)
-
-    @mock.patch('xmodule.course_module.requests.get')
-    def test_import_textbook_as_content_element(self, mock_get):
-        mock_get.return_value.text = dedent("""
-            <?xml version="1.0"?><table_of_contents>
-            <entry page="5" page_label="ii" name="Table of Contents"/>
-            </table_of_contents>
-        """).strip()
-
-        module_store = modulestore('direct')
-        import_from_xml(module_store, 'common/test/data/', ['toy'])
-
-        course = module_store.get_item(Location(['i4x', 'edX', 'toy', 'course', '2012_Fall', None]))
-
-        self.assertGreater(len(course.textbooks), 0)
-
-    def test_default_tabs_on_create_course(self):
-        module_store = modulestore('direct')
-        CourseFactory.create(org='edX', course='999', display_name='Robot Super Course')
-        course_location = Location(['i4x', 'edX', '999', 'course', 'Robot_Super_Course', None])
-
-        course = module_store.get_item(course_location)
-
-        expected_tabs = []
-        expected_tabs.append({u'type': u'courseware'})
-        expected_tabs.append({u'type': u'course_info', u'name': u'Course Info'})
-        expected_tabs.append({u'type': u'textbooks'})
-        expected_tabs.append({u'type': u'discussion', u'name': u'Discussion'})
-        expected_tabs.append({u'type': u'wiki', u'name': u'Wiki'})
-        expected_tabs.append({u'type': u'progress', u'name': u'Progress'})
-
-        self.assertEqual(course.tabs, expected_tabs)
-
-    def test_create_static_tab_and_rename(self):
-        module_store = modulestore('direct')
-        CourseFactory.create(org='edX', course='999', display_name='Robot Super Course')
-<<<<<<< HEAD
-        course_location = Location(['i4x', 'edX', '999', 'course', 'Robot_Super_Course', None])    
-=======
-        course_location = Location(['i4x', 'edX', '999', 'course', 'Robot_Super_Course', None])
->>>>>>> da67769e
-
-        item = ItemFactory.create(parent_location=course_location, category='static_tab', display_name="My Tab")
-
-        course = module_store.get_item(course_location)
-
-        expected_tabs = []
-        expected_tabs.append({u'type': u'courseware'})
-        expected_tabs.append({u'type': u'course_info', u'name': u'Course Info'})
-        expected_tabs.append({u'type': u'textbooks'})
-        expected_tabs.append({u'type': u'discussion', u'name': u'Discussion'})
-        expected_tabs.append({u'type': u'wiki', u'name': u'Wiki'})
-        expected_tabs.append({u'type': u'progress', u'name': u'Progress'})
-        expected_tabs.append({u'type': u'static_tab', u'name': u'My Tab', u'url_slug': u'My_Tab'})
-
-        self.assertEqual(course.tabs, expected_tabs)
-
-        item.display_name = 'Updated'
-        item.save()
-        module_store.update_metadata(item.location, own_metadata(item))
-
-        course = module_store.get_item(course_location)
-
-        expected_tabs = []
-        expected_tabs.append({u'type': u'courseware'})
-        expected_tabs.append({u'type': u'course_info', u'name': u'Course Info'})
-        expected_tabs.append({u'type': u'textbooks'})
-        expected_tabs.append({u'type': u'discussion', u'name': u'Discussion'})
-        expected_tabs.append({u'type': u'wiki', u'name': u'Wiki'})
-        expected_tabs.append({u'type': u'progress', u'name': u'Progress'})
-        expected_tabs.append({u'type': u'static_tab', u'name': u'Updated', u'url_slug': u'My_Tab'})
-
-        self.assertEqual(course.tabs, expected_tabs)
-
-    def test_static_tab_reordering(self):
-        module_store = modulestore('direct')
-        CourseFactory.create(org='edX', course='999', display_name='Robot Super Course')
-        course_location = Location(['i4x', 'edX', '999', 'course', 'Robot_Super_Course', None])
-
-        ItemFactory.create(
-            parent_location=course_location,
-            category="static_tab",
-            display_name="Static_1")
-        ItemFactory.create(
-            parent_location=course_location,
-            category="static_tab",
-            display_name="Static_2")
-
-        course = module_store.get_item(Location(['i4x', 'edX', '999', 'course', 'Robot_Super_Course', None]))
-
-        # reverse the ordering
-        reverse_tabs = []
-        for tab in course.tabs:
-            if tab['type'] == 'static_tab':
-                reverse_tabs.insert(0, 'i4x://edX/999/static_tab/{0}'.format(tab['url_slug']))
-
-        self.client.post(reverse('reorder_static_tabs'), json.dumps({'tabs': reverse_tabs}), "application/json")
-
-        course = module_store.get_item(Location(['i4x', 'edX', '999', 'course', 'Robot_Super_Course', None]))
-
-        # compare to make sure that the tabs information is in the expected order after the server call
-        course_tabs = []
-        for tab in course.tabs:
-            if tab['type'] == 'static_tab':
-                course_tabs.append('i4x://edX/999/static_tab/{0}'.format(tab['url_slug']))
-
-        self.assertEqual(reverse_tabs, course_tabs)
-
-    def test_import_polls(self):
-        module_store = modulestore('direct')
-        import_from_xml(module_store, 'common/test/data/', ['toy'])
-
-        items = module_store.get_items(['i4x', 'edX', 'toy', 'poll_question', None, None])
-        found = len(items) > 0
-
-        self.assertTrue(found)
-        # check that there's actually content in the 'question' field
-        self.assertGreater(len(items[0].question), 0)
-
-    def test_xlint_fails(self):
-        err_cnt = perform_xlint('common/test/data', ['toy'])
-        self.assertGreater(err_cnt, 0)
-
-    @override_settings(COURSES_WITH_UNSAFE_CODE=['edX/toy/.*'])
-    def test_module_preview_in_whitelist(self):
-        '''
-        Tests the ajax callback to render an XModule
-        '''
-        direct_store = modulestore('direct')
-        import_from_xml(direct_store, 'common/test/data/', ['toy'])
-
-        # also try a custom response which will trigger the 'is this course in whitelist' logic
-        problem_module_location = Location(['i4x', 'edX', 'toy', 'vertical', 'vertical_test', None])
-        url = reverse('preview_component', kwargs={'location': problem_module_location.url()})
-        resp = self.client.get(url)
-        self.assertEqual(resp.status_code, 200)
-
-    def test_video_module_caption_asset_path(self):
-        '''
-        This verifies that a video caption url is as we expect it to be
-        '''
-        direct_store = modulestore('direct')
-        import_from_xml(direct_store, 'common/test/data/', ['toy'])
-
-        # also try a custom response which will trigger the 'is this course in whitelist' logic
-        video_module_location = Location(['i4x', 'edX', 'toy', 'video', 'sample_video', None])
-        url = reverse('preview_component', kwargs={'location': video_module_location.url()})
-        resp = self.client.get(url)
-        self.assertEqual(resp.status_code, 200)
-        self.assertContains(resp, 'data-caption-asset-path="/c4x/edX/toy/asset/subs_"')
-
-    def test_delete(self):
-        direct_store = modulestore('direct')
-        CourseFactory.create(org='edX', course='999', display_name='Robot Super Course')
-        course_location = Location(['i4x', 'edX', '999', 'course', 'Robot_Super_Course', None])
-
-        chapterloc = ItemFactory.create(parent_location=course_location, display_name="Chapter").location
-        ItemFactory.create(parent_location=chapterloc, category='sequential', display_name="Sequential")
-
-        sequential = direct_store.get_item(Location(['i4x', 'edX', '999', 'sequential', 'Sequential', None]))
-        chapter = direct_store.get_item(Location(['i4x', 'edX', '999', 'chapter', 'Chapter', None]))
-
-        # make sure the parent points to the child object which is to be deleted
-        self.assertTrue(sequential.location.url() in chapter.children)
-
-        self.client.post(
-            reverse('delete_item'),
-            json.dumps({'id': sequential.location.url(), 'delete_children': 'true', 'delete_all_versions': 'true'}),
-            "application/json"
-        )
-
-        found = False
-        try:
-            direct_store.get_item(Location(['i4x', 'edX', '999', 'sequential', 'Sequential', None]))
-            found = True
-        except ItemNotFoundError:
-            pass
-
-        self.assertFalse(found)
-
-        chapter = direct_store.get_item(Location(['i4x', 'edX', '999', 'chapter', 'Chapter', None]))
-
-        # make sure the parent no longer points to the child object which was deleted
-        self.assertFalse(sequential.location.url() in chapter.children)
-
-    def test_about_overrides(self):
-        '''
-        This test case verifies that a course can use specialized override for about data, e.g. /about/Fall_2012/effort.html
-        while there is a base definition in /about/effort.html
-        '''
-        module_store = modulestore('direct')
-        import_from_xml(module_store, 'common/test/data/', ['toy'])
-        effort = module_store.get_item(Location(['i4x', 'edX', 'toy', 'about', 'effort', None]))
-        self.assertEqual(effort.data, '6 hours')
-
-        # this one should be in a non-override folder
-        effort = module_store.get_item(Location(['i4x', 'edX', 'toy', 'about', 'end_date', None]))
-        self.assertEqual(effort.data, 'TBD')
-
-    def test_remove_hide_progress_tab(self):
-        module_store = modulestore('direct')
-        CourseFactory.create(org='edX', course='999', display_name='Robot Super Course')
-        course_location = Location(['i4x', 'edX', '999', 'course', 'Robot_Super_Course', None])
-        course = module_store.get_item(course_location)
-        self.assertFalse(course.hide_progress_tab)
-
-    def test_asset_import(self):
-        '''
-        This test validates that an image asset is imported and a thumbnail was generated for a .gif
-        '''
-        content_store = contentstore()
-
-        module_store = modulestore('direct')
-        import_from_xml(module_store, 'common/test/data/', ['toy'], static_content_store=content_store, verbose=True)
-
-        course_location = CourseDescriptor.id_to_location('edX/toy/2012_Fall')
-        course = module_store.get_item(course_location)
-
-        self.assertIsNotNone(course)
-
-        # make sure we have some assets in our contentstore
-        all_assets = content_store.get_all_content_for_course(course_location)
-        self.assertGreater(len(all_assets), 0)
-
-        # make sure we have some thumbnails in our contentstore
-        content_store.get_all_content_thumbnails_for_course(course_location)
-
-        #
-        # cdodge: temporarily comment out assertion on thumbnails because many environments
-        # will not have the jpeg converter installed and this test will fail
-        #
-        #
-        # self.assertGreater(len(all_thumbnails), 0)
-
-        content = None
-        try:
-            location = StaticContent.get_location_from_path('/c4x/edX/toy/asset/sample_static.txt')
-            content = content_store.find(location)
-        except NotFoundError:
-            pass
-
-        self.assertIsNotNone(content)
-
-        #
-        # cdodge: temporarily comment out assertion on thumbnails because many environments
-        # will not have the jpeg converter installed and this test will fail
-        #
-        # self.assertIsNotNone(content.thumbnail_location)
-        #
-        # thumbnail = None
-        # try:
-        #    thumbnail = content_store.find(content.thumbnail_location)
-        # except:
-        #    pass
-        #
-        # self.assertIsNotNone(thumbnail)
-
-    def test_asset_delete_and_restore(self):
-        '''
-        This test will exercise the soft delete/restore functionality of the assets
-        '''
-        content_store = contentstore()
-        trash_store = contentstore('trashcan')
-        module_store = modulestore('direct')
-        import_from_xml(module_store, 'common/test/data/', ['toy'], static_content_store=content_store)
-
-        # look up original (and thumbnail) in content store, should be there after import
-        location = StaticContent.get_location_from_path('/c4x/edX/toy/asset/sample_static.txt')
-        content = content_store.find(location, throw_on_not_found=False)
-        thumbnail_location = content.thumbnail_location
-        self.assertIsNotNone(content)
-
-        #
-        # cdodge: temporarily comment out assertion on thumbnails because many environments
-        # will not have the jpeg converter installed and this test will fail
-        #
-        # self.assertIsNotNone(thumbnail_location)
-
-        # go through the website to do the delete, since the soft-delete logic is in the view
-
-        url = reverse('update_asset', kwargs={'org': 'edX', 'course': 'toy', 'name': '2012_Fall', 'asset_id': '/c4x/edX/toy/asset/sample_static.txt'})
-        resp = self.client.delete(url)
-        self.assertEqual(resp.status_code, 204)
-
-        asset_location = StaticContent.get_location_from_path('/c4x/edX/toy/asset/sample_static.txt')
-
-        # now try to find it in store, but they should not be there any longer
-        content = content_store.find(asset_location, throw_on_not_found=False)
-        self.assertIsNone(content)
-
-        if thumbnail_location:
-            thumbnail = content_store.find(thumbnail_location, throw_on_not_found=False)
-            self.assertIsNone(thumbnail)
-
-        # now try to find it and the thumbnail in trashcan - should be in there
-        content = trash_store.find(asset_location, throw_on_not_found=False)
-        self.assertIsNotNone(content)
-
-        if thumbnail_location:
-            thumbnail = trash_store.find(thumbnail_location, throw_on_not_found=False)
-            self.assertIsNotNone(thumbnail)
-
-        # let's restore the asset
-        restore_asset_from_trashcan('/c4x/edX/toy/asset/sample_static.txt')
-
-        # now try to find it in courseware store, and they should be back after restore
-        content = content_store.find(asset_location, throw_on_not_found=False)
-        self.assertIsNotNone(content)
-
-        if thumbnail_location:
-            thumbnail = content_store.find(thumbnail_location, throw_on_not_found=False)
-            self.assertIsNotNone(thumbnail)
-
-    def test_empty_trashcan(self):
-        '''
-        This test will exercise the emptying of the asset trashcan
-        '''
-        content_store = contentstore()
-        trash_store = contentstore('trashcan')
-        module_store = modulestore('direct')
-
-        import_from_xml(module_store, 'common/test/data/', ['toy'], static_content_store=content_store)
-
-        course_location = CourseDescriptor.id_to_location('edX/toy/6.002_Spring_2012')
-
-        location = StaticContent.get_location_from_path('/c4x/edX/toy/asset/sample_static.txt')
-        content = content_store.find(location, throw_on_not_found=False)
-        self.assertIsNotNone(content)
-
-        # go through the website to do the delete, since the soft-delete logic is in the view
-
-        url = reverse('update_asset', kwargs={'org': 'edX', 'course': 'toy', 'name': '2012_Fall', 'asset_id': '/c4x/edX/toy/asset/sample_static.txt'})
-        resp = self.client.delete(url)
-        self.assertEqual(resp.status_code, 204)
-
-        # make sure there's something in the trashcan
-        all_assets = trash_store.get_all_content_for_course(course_location)
-        self.assertGreater(len(all_assets), 0)
-
-        # make sure we have some thumbnails in our trashcan
-        _all_thumbnails = trash_store.get_all_content_thumbnails_for_course(course_location)
-        #
-        # cdodge: temporarily comment out assertion on thumbnails because many environments
-        # will not have the jpeg converter installed and this test will fail
-        #
-        # self.assertGreater(len(all_thumbnails), 0)
-
-        # empty the trashcan
-        empty_asset_trashcan([course_location])
-
-        # make sure trashcan is empty
-        all_assets = trash_store.get_all_content_for_course(course_location)
-        self.assertEqual(len(all_assets), 0)
-
-        all_thumbnails = trash_store.get_all_content_thumbnails_for_course(course_location)
-        self.assertEqual(len(all_thumbnails), 0)
-
-    def test_clone_course(self):
-
-        course_data = {
-            'org': 'MITx',
-            'number': '999',
-            'display_name': 'Robot Super Course',
-            'run': '2013_Spring'
-        }
-
-        module_store = modulestore('direct')
-        draft_store = modulestore('draft')
-        import_from_xml(module_store, 'common/test/data/', ['toy'])
-
-        source_course_id = 'edX/toy/2012_Fall'
-        dest_course_id = 'MITx/999/2013_Spring'
-        source_location = CourseDescriptor.id_to_location(source_course_id)
-        dest_location = CourseDescriptor.id_to_location(dest_course_id)
-
-        # get a vertical (and components in it) to put into 'draft'
-        # this is to assert that draft content is also cloned over
-        vertical = module_store.get_instance(source_course_id, Location([
-            source_location.tag, source_location.org, source_location.course, 'vertical', 'vertical_test', None]), depth=1)
-
-        draft_store.convert_to_draft(vertical.location)
-        for child in vertical.get_children():
-            draft_store.convert_to_draft(child.location)
-
-        items = module_store.get_items(Location([source_location.tag, source_location.org, source_location.course, None, None, 'draft']))
-        self.assertGreater(len(items), 0)
-
-        resp = self.client.post(reverse('create_new_course'), course_data)
-        self.assertEqual(resp.status_code, 200)
-        data = parse_json(resp)
-        self.assertEqual(data['id'], 'i4x://MITx/999/course/2013_Spring')
-
-        content_store = contentstore()
-
-        # now do the actual cloning
-        clone_course(module_store, content_store, source_location, dest_location)
-
-        # first assert that all draft content got cloned as well
-        items = module_store.get_items(Location([source_location.tag, source_location.org, source_location.course, None, None, 'draft']))
-        self.assertGreater(len(items), 0)
-        clone_items = module_store.get_items(Location([dest_location.tag, dest_location.org, dest_location.course, None, None, 'draft']))
-        self.assertGreater(len(clone_items), 0)
-        self.assertEqual(len(items), len(clone_items))
-
-        # now loop through all the units in the course and verify that the clone can render them, which
-        # means the objects are at least present
-        items = module_store.get_items(Location([source_location.tag, source_location.org, source_location.course, None, None]))
-        self.assertGreater(len(items), 0)
-        clone_items = module_store.get_items(Location([dest_location.tag, dest_location.org, dest_location.course, None, None]))
-        self.assertGreater(len(clone_items), 0)
-
-        for descriptor in items:
-            source_item = module_store.get_instance(source_course_id, descriptor.location)
-            if descriptor.location.category == 'course':
-                new_loc = descriptor.location.replace(org=dest_location.org, course=dest_location.course, name='2013_Spring')
-            else:
-                new_loc = descriptor.location.replace(org=dest_location.org, course=dest_location.course)
-            print "Checking {0} should now also be at {1}".format(descriptor.location.url(), new_loc.url())
-            lookup_item = module_store.get_item(new_loc)
-
-            # we want to assert equality between the objects, but we know the locations
-            # differ, so just make them equal for testing purposes
-            source_item.location = new_loc
-            if hasattr(source_item, 'data') and hasattr(lookup_item, 'data'):
-                self.assertEqual(source_item.data, lookup_item.data)
-
-            # also make sure that metadata was cloned over and filtered with own_metadata, i.e. inherited
-            # values were not explicitly set
-            self.assertEqual(own_metadata(source_item), own_metadata(lookup_item))
-
-            # check that the children are as expected
-            self.assertEqual(source_item.has_children, lookup_item.has_children)
-            if source_item.has_children:
-                expected_children = []
-                for child_loc_url in source_item.children:
-                    child_loc = Location(child_loc_url)
-                    child_loc = child_loc._replace(
-                        tag=dest_location.tag,
-                        org=dest_location.org,
-                        course=dest_location.course
-                    )
-                    expected_children.append(child_loc.url())
-                self.assertEqual(expected_children, lookup_item.children)
-
-    def test_portable_link_rewrites_during_clone_course(self):
-        course_data = {
-            'org': 'MITx',
-            'number': '999',
-            'display_name': 'Robot Super Course',
-            'run': '2013_Spring'
-        }
-
-        module_store = modulestore('direct')
-        draft_store = modulestore('draft')
-        content_store = contentstore()
-
-        import_from_xml(module_store, 'common/test/data/', ['toy'])
-
-        source_course_id = 'edX/toy/2012_Fall'
-        dest_course_id = 'MITx/999/2013_Spring'
-        source_location = CourseDescriptor.id_to_location(source_course_id)
-        dest_location = CourseDescriptor.id_to_location(dest_course_id)
-
-        # let's force a non-portable link in the clone source
-        # as a final check, make sure that any non-portable links are rewritten during cloning
-        html_module_location = Location([
-            source_location.tag, source_location.org, source_location.course, 'html', 'nonportable'])
-        html_module = module_store.get_instance(source_location.course_id, html_module_location)
-
-        self.assertTrue(isinstance(html_module.data, basestring))
-        new_data = html_module.data.replace('/static/', '/c4x/{0}/{1}/asset/'.format(
-            source_location.org, source_location.course))
-        module_store.update_item(html_module_location, new_data)
-
-        html_module = module_store.get_instance(source_location.course_id, html_module_location)
-        self.assertEqual(new_data, html_module.data)
-
-        # create the destination course
-
-        resp = self.client.post(reverse('create_new_course'), course_data)
-        self.assertEqual(resp.status_code, 200)
-        data = parse_json(resp)
-        self.assertEqual(data['id'], 'i4x://MITx/999/course/2013_Spring')
-
-        # do the actual cloning
-        clone_course(module_store, content_store, source_location, dest_location)
-
-        # make sure that any non-portable links are rewritten during cloning
-        html_module_location = Location([
-            dest_location.tag, dest_location.org, dest_location.course, 'html', 'nonportable'])
-        html_module = module_store.get_instance(dest_location.course_id, html_module_location)
-
-        self.assertIn('/static/foo.jpg', html_module.data)
-
-    def test_illegal_draft_crud_ops(self):
-        draft_store = modulestore('draft')
-        direct_store = modulestore('direct')
-
-        CourseFactory.create(org='MITx', course='999', display_name='Robot Super Course')
-
-        location = Location('i4x://MITx/999/chapter/neuvo')
-        # Ensure draft mongo store does not allow us to create chapters either directly or via convert to draft
-        self.assertRaises(InvalidVersionError, draft_store.create_and_save_xmodule, location)
-        direct_store.create_and_save_xmodule(location)
-        self.assertRaises(InvalidVersionError, draft_store.convert_to_draft, location)
-
-        self.assertRaises(InvalidVersionError, draft_store.update_item, location, 'chapter data')
-
-        # taking advantage of update_children and other functions never checking that the ids are valid
-        self.assertRaises(InvalidVersionError, draft_store.update_children, location,
-                          ['i4x://MITx/999/problem/doesntexist'])
-
-        self.assertRaises(InvalidVersionError, draft_store.update_metadata, location,
-                          {'due': datetime.datetime.now(UTC)})
-
-        self.assertRaises(InvalidVersionError, draft_store.unpublish, location)
-
-    def test_bad_contentstore_request(self):
-        resp = self.client.get('http://localhost:8001/c4x/CDX/123123/asset/&images_circuits_Lab7Solution2.png')
-        self.assertEqual(resp.status_code, 400)
-
-    def test_rewrite_nonportable_links_on_import(self):
-        module_store = modulestore('direct')
-        content_store = contentstore()
-
-        import_from_xml(module_store, 'common/test/data/', ['toy'], static_content_store=content_store)
-
-        # first check a static asset link
-        html_module_location = Location(['i4x', 'edX', 'toy', 'html', 'nonportable'])
-        html_module = module_store.get_instance('edX/toy/2012_Fall', html_module_location)
-        self.assertIn('/static/foo.jpg', html_module.data)
-
-        # then check a intra courseware link
-        html_module_location = Location(['i4x', 'edX', 'toy', 'html', 'nonportable_link'])
-        html_module = module_store.get_instance('edX/toy/2012_Fall', html_module_location)
-        self.assertIn('/jump_to_id/nonportable_link', html_module.data)
-
-    def test_delete_course(self):
-        """
-        This test will import a course, make a draft item, and delete it. This will also assert that the
-        draft content is also deleted
-        """
-        module_store = modulestore('direct')
-
-        content_store = contentstore()
-        draft_store = modulestore('draft')
-
-        import_from_xml(module_store, 'common/test/data/', ['toy'], static_content_store=content_store)
-
-        location = CourseFactory.create(org='MITx', course='999', display_name='Robot Super Course').location
-
-        # get a vertical (and components in it) to put into 'draft'
-        vertical = module_store.get_item(Location(['i4x', 'edX', 'toy',
-                                         'vertical', 'vertical_test', None]), depth=1)
-
-        draft_store.convert_to_draft(vertical.location)
-        for child in vertical.get_children():
-            draft_store.convert_to_draft(child.location)
-
-        # delete the course
-        delete_course(module_store, content_store, location, commit=True)
-
-        # assert that there's absolutely no non-draft modules in the course
-        # this should also include all draft items
-        items = module_store.get_items(Location(['i4x', 'edX', '999', 'course', None]))
-        self.assertEqual(len(items), 0)
-
-        # assert that all content in the asset library is also deleted
-        assets = content_store.get_all_content_for_course(location)
-        self.assertEqual(len(assets), 0)
-
-    def verify_content_existence(self, store, root_dir, location, dirname, category_name, filename_suffix=''):
-        filesystem = OSFS(root_dir / 'test_export')
-        self.assertTrue(filesystem.exists(dirname))
-
-        query_loc = Location('i4x', location.org, location.course, category_name, None)
-        items = store.get_items(query_loc)
-
-        for item in items:
-            filesystem = OSFS(root_dir / ('test_export/' + dirname))
-            self.assertTrue(filesystem.exists(item.location.name + filename_suffix))
-
-    @mock.patch('xmodule.course_module.requests.get')
-    def test_export_course(self, mock_get):
-        mock_get.return_value.text = dedent("""
-            <?xml version="1.0"?><table_of_contents>
-            <entry page="5" page_label="ii" name="Table of Contents"/>
-            </table_of_contents>
-        """).strip()
-
-        module_store = modulestore('direct')
-        draft_store = modulestore('draft')
-        content_store = contentstore()
-
-        import_from_xml(module_store, 'common/test/data/', ['toy'])
-        location = CourseDescriptor.id_to_location('edX/toy/2012_Fall')
-
-        # get a vertical (and components in it) to copy into an orphan sub dag
-        vertical = module_store.get_item(
-            Location(['i4x', 'edX', 'toy', 'vertical', 'vertical_test', None]),
-            depth=1
-        )
-        # We had a bug where orphaned draft nodes caused export to fail. This is here to cover that case.
-        vertical.location = mongo.draft.as_draft(vertical.location.replace(name='no_references'))
-
-        draft_store.save_xmodule(vertical)
-        orphan_vertical = draft_store.get_item(vertical.location)
-        self.assertEqual(orphan_vertical.location.name, 'no_references')
-
-        # get the original vertical (and components in it) to put into 'draft'
-        vertical = module_store.get_item(
-            Location(['i4x', 'edX', 'toy', 'vertical', 'vertical_test', None]),
-            depth=1)
-        self.assertEqual(len(orphan_vertical.children), len(vertical.children))
-        draft_store.convert_to_draft(vertical.location)
-        for child in vertical.get_children():
-            draft_store.convert_to_draft(child.location)
-
-        root_dir = path(mkdtemp_clean())
-
-        # now create a new/different private (draft only) vertical
-        vertical.location = mongo.draft.as_draft(Location(['i4x', 'edX', 'toy', 'vertical', 'a_private_vertical', None]))
-        draft_store.save_xmodule(vertical)
-        private_vertical = draft_store.get_item(vertical.location)
-        vertical = None  # blank out b/c i destructively manipulated its location 2 lines above
-
-        # add the new private to list of children
-        sequential = module_store.get_item(Location(['i4x', 'edX', 'toy',
-                                           'sequential', 'vertical_sequential', None]))
-        private_location_no_draft = private_vertical.location.replace(revision=None)
-        module_store.update_children(sequential.location, sequential.children +
-                                     [private_location_no_draft.url()])
-
-        # read back the sequential, to make sure we have a pointer to
-        sequential = module_store.get_item(Location(['i4x', 'edX', 'toy',
-                                                     'sequential', 'vertical_sequential', None]))
-
-        self.assertIn(private_location_no_draft.url(), sequential.children)
-
-        print 'Exporting to tempdir = {0}'.format(root_dir)
-
-        # export out to a tempdir
-        export_to_xml(module_store, content_store, location, root_dir, 'test_export', draft_modulestore=draft_store)
-
-        # check for static tabs
-        self.verify_content_existence(module_store, root_dir, location, 'tabs', 'static_tab', '.html')
-
-        # check for about content
-        self.verify_content_existence(module_store, root_dir, location, 'about', 'about', '.html')
-
-        # check for graiding_policy.json
-        filesystem = OSFS(root_dir / 'test_export/policies/2012_Fall')
-        self.assertTrue(filesystem.exists('grading_policy.json'))
-
-        course = module_store.get_item(location)
-        # compare what's on disk compared to what we have in our course
-        with filesystem.open('grading_policy.json', 'r') as grading_policy:
-            on_disk = loads(grading_policy.read())
-            self.assertEqual(on_disk, course.grading_policy)
-
-        # check for policy.json
-        self.assertTrue(filesystem.exists('policy.json'))
-
-        # compare what's on disk to what we have in the course module
-        with filesystem.open('policy.json', 'r') as course_policy:
-            on_disk = loads(course_policy.read())
-            self.assertIn('course/2012_Fall', on_disk)
-            self.assertEqual(on_disk['course/2012_Fall'], own_metadata(course))
-
-        # remove old course
-        delete_course(module_store, content_store, location, commit=True)
-
-        # reimport
-        import_from_xml(module_store, root_dir, ['test_export'], draft_store=draft_store)
-
-        items = module_store.get_items(Location(['i4x', 'edX', 'toy', 'vertical', None]))
-        self.assertGreater(len(items), 0)
-        for descriptor in items:
-            # don't try to look at private verticals. Right now we're running
-            # the service in non-draft aware
-            if getattr(descriptor, 'is_draft', False):
-                print "Checking {0}....".format(descriptor.location.url())
-                resp = self.client.get(reverse('edit_unit', kwargs={'location': descriptor.location.url()}))
-                self.assertEqual(resp.status_code, 200)
-
-        # verify that we have the content in the draft store as well
-        vertical = draft_store.get_item(Location(['i4x', 'edX', 'toy',
-                                                  'vertical', 'vertical_test', None]), depth=1)
-
-        self.assertTrue(getattr(vertical, 'is_draft', False))
-        self.assertNotIn('index_in_children_list', child.xml_attributes)
-        self.assertNotIn('parent_sequential_url', vertical.xml_attributes)
-
-        for child in vertical.get_children():
-            self.assertTrue(getattr(child, 'is_draft', False))
-            self.assertNotIn('index_in_children_list', child.xml_attributes)
-            if hasattr(child, 'data'):
-                self.assertNotIn('index_in_children_list', child.data)
-            self.assertNotIn('parent_sequential_url', child.xml_attributes)
-            if hasattr(child, 'data'):
-                self.assertNotIn('parent_sequential_url', child.data)
-
-        # make sure that we don't have a sequential that is in draft mode
-        sequential = draft_store.get_item(Location(['i4x', 'edX', 'toy',
-                                                    'sequential', 'vertical_sequential', None]))
-
-        self.assertFalse(getattr(sequential, 'is_draft', False))
-
-        # verify that we have the private vertical
-        test_private_vertical = draft_store.get_item(Location(['i4x', 'edX', 'toy',
-                                                               'vertical', 'a_private_vertical', None]))
-
-        self.assertTrue(getattr(test_private_vertical, 'is_draft', False))
-
-        # make sure the textbook survived the export/import
-        course = module_store.get_item(Location(['i4x', 'edX', 'toy', 'course', '2012_Fall', None]))
-
-        self.assertGreater(len(course.textbooks), 0)
-
-        shutil.rmtree(root_dir)
-
-    def test_export_course_with_metadata_only_video(self):
-        module_store = modulestore('direct')
-        draft_store = modulestore('draft')
-        content_store = contentstore()
-
-        import_from_xml(module_store, 'common/test/data/', ['toy'])
-        location = CourseDescriptor.id_to_location('edX/toy/2012_Fall')
-
-        # create a new video module and add it as a child to a vertical
-        # this re-creates a bug whereby since the video template doesn't have
-        # anything in 'data' field, the export was blowing up
-        verticals = module_store.get_items(['i4x', 'edX', 'toy', 'vertical', None, None])
-
-        self.assertGreater(len(verticals), 0)
-
-        parent = verticals[0]
-
-        ItemFactory.create(parent_location=parent.location, category="video", display_name="untitled")
-
-        root_dir = path(mkdtemp_clean())
-
-        print 'Exporting to tempdir = {0}'.format(root_dir)
-
-        # export out to a tempdir
-        export_to_xml(module_store, content_store, location, root_dir, 'test_export', draft_modulestore=draft_store)
-
-        shutil.rmtree(root_dir)
-
-    def test_export_course_with_metadata_only_word_cloud(self):
-        """
-        Similar to `test_export_course_with_metadata_only_video`.
-        """
-        module_store = modulestore('direct')
-        draft_store = modulestore('draft')
-        content_store = contentstore()
-
-        import_from_xml(module_store, 'common/test/data/', ['word_cloud'])
-        location = CourseDescriptor.id_to_location('HarvardX/ER22x/2013_Spring')
-
-        verticals = module_store.get_items(['i4x', 'HarvardX', 'ER22x', 'vertical', None, None])
-
-        self.assertGreater(len(verticals), 0)
-
-        parent = verticals[0]
-
-        ItemFactory.create(parent_location=parent.location, category="word_cloud", display_name="untitled")
-
-        root_dir = path(mkdtemp_clean())
-
-        print 'Exporting to tempdir = {0}'.format(root_dir)
-
-        # export out to a tempdir
-        export_to_xml(module_store, content_store, location, root_dir, 'test_export', draft_modulestore=draft_store)
-
-        shutil.rmtree(root_dir)
-
-    def test_empty_data_roundtrip(self):
-        """
-        Test that an empty `data` field is preserved through
-        export/import.
-        """
-        module_store = modulestore('direct')
-        draft_store = modulestore('draft')
-        content_store = contentstore()
-
-        import_from_xml(module_store, 'common/test/data/', ['toy'])
-        location = CourseDescriptor.id_to_location('edX/toy/2012_Fall')
-
-        verticals = module_store.get_items(['i4x', 'edX', 'toy', 'vertical', None, None])
-
-        self.assertGreater(len(verticals), 0)
-
-        parent = verticals[0]
-
-        # Create a module, and ensure that its `data` field is empty
-        word_cloud = ItemFactory.create(parent_location=parent.location, category="word_cloud", display_name="untitled")
-        del word_cloud.data
-        self.assertEquals(word_cloud.data, '')
-
-        # Export the course
-        root_dir = path(mkdtemp_clean())
-        export_to_xml(module_store, content_store, location, root_dir, 'test_roundtrip', draft_modulestore=draft_store)
-
-        # Reimport and get the video back
-        import_from_xml(module_store, root_dir)
-        imported_word_cloud = module_store.get_item(Location(['i4x', 'edX', 'toy', 'word_cloud', 'untitled', None]))
-
-        # It should now contain empty data
-        self.assertEquals(imported_word_cloud.data, '')
-
-    def test_html_export_roundtrip(self):
-        """
-        Test that a course which has HTML that has style formatting is preserved in export/import
-        """
-        module_store = modulestore('direct')
-        content_store = contentstore()
-
-        import_from_xml(module_store, 'common/test/data/', ['toy'])
-
-        location = CourseDescriptor.id_to_location('edX/toy/2012_Fall')
-
-        # Export the course
-        root_dir = path(mkdtemp_clean())
-        export_to_xml(module_store, content_store, location, root_dir, 'test_roundtrip')
-
-        # Reimport and get the video back
-        import_from_xml(module_store, root_dir)
-
-        # get the sample HTML with styling information
-        html_module = module_store.get_instance(
-            'edX/toy/2012_Fall',
-            Location(['i4x', 'edX', 'toy', 'html', 'with_styling'])
-        )
-        self.assertIn('<p style="font:italic bold 72px/30px Georgia, serif; color: red; ">', html_module.data)
-
-        # get the sample HTML with just a simple <img> tag information
-        html_module = module_store.get_instance(
-            'edX/toy/2012_Fall',
-            Location(['i4x', 'edX', 'toy', 'html', 'just_img'])
-        )
-        self.assertIn('<img src="/static/foo_bar.jpg" />', html_module.data)
-
-    def test_course_handouts_rewrites(self):
-        module_store = modulestore('direct')
-
-        # import a test course
-        import_from_xml(module_store, 'common/test/data/', ['toy'])
-
-        handout_location = Location(['i4x', 'edX', 'toy', 'course_info', 'handouts'])
-
-        # get module info
-        resp = self.client.get(reverse('module_info', kwargs={'module_location': handout_location}))
-
-        # make sure we got a successful response
-        self.assertEqual(resp.status_code, 200)
-        # check that /static/ has been converted to the full path
-        # note, we know the link it should be because that's what in the 'toy' course in the test data
-        self.assertContains(resp, '/c4x/edX/toy/asset/handouts_sample_handout.txt')
-
-    def test_prefetch_children(self):
-        module_store = modulestore('direct')
-        import_from_xml(module_store, 'common/test/data/', ['toy'])
-        location = CourseDescriptor.id_to_location('edX/toy/2012_Fall')
-
-        wrapper = MongoCollectionFindWrapper(module_store.collection.find)
-        module_store.collection.find = wrapper.find
-        print module_store.metadata_inheritance_cache_subsystem
-        print module_store.request_cache
-        course = module_store.get_item(location, depth=2)
-
-        # make sure we haven't done too many round trips to DB
-        # note we say 3 round trips here for 1) the course, and 2 & 3) for the chapters and sequentials
-        # Because we're querying from the top of the tree, we cache information needed for inheritance,
-        # so we don't need to make an extra query to compute it.
-        self.assertEqual(wrapper.counter, 3)
-
-        # make sure we pre-fetched a known sequential which should be at depth=2
-        self.assertTrue(Location(['i4x', 'edX', 'toy', 'sequential',
-                                  'vertical_sequential', None]) in course.system.module_data)
-
-        # make sure we don't have a specific vertical which should be at depth=3
-        self.assertFalse(Location(['i4x', 'edX', 'toy', 'vertical', 'vertical_test', None])
-                         in course.system.module_data)
-
-    def test_export_course_with_unknown_metadata(self):
-        module_store = modulestore('direct')
-        content_store = contentstore()
-
-        import_from_xml(module_store, 'common/test/data/', ['toy'])
-        location = CourseDescriptor.id_to_location('edX/toy/2012_Fall')
-
-        root_dir = path(mkdtemp_clean())
-
-        course = module_store.get_item(location)
-
-        metadata = own_metadata(course)
-        # add a bool piece of unknown metadata so we can verify we don't throw an exception
-        metadata['new_metadata'] = True
-
-        # Save the data that we've just changed to the underlying
-        # MongoKeyValueStore before we update the mongo datastore.
-        course.save()
-        module_store.update_metadata(location, metadata)
-
-        print 'Exporting to tempdir = {0}'.format(root_dir)
-
-        # export out to a tempdir
-        export_to_xml(module_store, content_store, location, root_dir, 'test_export')
-
-
-@override_settings(CONTENTSTORE=TEST_DATA_CONTENTSTORE, MODULESTORE=TEST_MODULESTORE)
-class ContentStoreTest(ModuleStoreTestCase):
-    """
-    Tests for the CMS ContentStore application.
-    """
-    def setUp(self):
-        """
-        These tests need a user in the DB so that the django Test Client
-        can log them in.
-        They inherit from the ModuleStoreTestCase class so that the mongodb collection
-        will be cleared out before each test case execution and deleted
-        afterwards.
-        """
-        uname = 'testuser'
-        email = 'test+courses@edx.org'
-        password = 'foo'
-
-        # Create the use so we can log them in.
-        self.user = User.objects.create_user(uname, email, password)
-
-        # Note that we do not actually need to do anything
-        # for registration if we directly mark them active.
-        self.user.is_active = True
-        # Staff has access to view all courses
-        self.user.is_staff = True
-        self.user.save()
-
-        self.client = Client()
-        self.client.login(username=uname, password=password)
-
-        self.course_data = {
-            'org': 'MITx',
-            'number': '999',
-            'display_name': 'Robot Super Course',
-            'run': '2013_Spring'
-        }
-
-    def tearDown(self):
-        mongo = MongoClient()
-        mongo.drop_database(TEST_DATA_CONTENTSTORE['OPTIONS']['db'])
-        _CONTENTSTORE.clear()
-
-    def test_create_course(self):
-        """Test new course creation - happy path"""
-        self.assert_created_course()
-
-    def assert_created_course(self, number_suffix=None):
-        """
-        Checks that the course was created properly.
-        """
-        test_course_data = {}
-        test_course_data.update(self.course_data)
-        if number_suffix:
-            test_course_data['number'] = '{0}_{1}'.format(test_course_data['number'], number_suffix)
-        resp = self.client.post(reverse('create_new_course'), test_course_data)
-        self.assertEqual(resp.status_code, 200)
-        data = parse_json(resp)
-        self.assertNotIn('ErrMsg', data)
-        self.assertEqual(data['id'], 'i4x://MITx/{0}/course/2013_Spring'.format(test_course_data['number']))
-        # Verify that the creator is now registered in the course.
-        self.assertTrue(CourseEnrollment.is_enrolled(self.user, self._get_course_id(test_course_data)))
-        return test_course_data
-
-    def test_create_course_check_forum_seeding(self):
-        """Test new course creation and verify forum seeding """
-        test_course_data = self.assert_created_course(number_suffix=uuid4().hex)
-        self.assertTrue(are_permissions_roles_seeded(self._get_course_id(test_course_data)))
-
-    def test_forum_unseeding_on_delete(self):
-        """Test new course creation and verify forum unseeding """
-        test_course_data = self.assert_created_course(number_suffix=uuid4().hex)
-        self.assertTrue(are_permissions_roles_seeded(self._get_course_id(test_course_data)))
-        course_id = self._get_course_id(test_course_data)
-        delete_course_and_groups(course_id, commit=True)
-        self.assertFalse(are_permissions_roles_seeded(course_id))
-
-    def test_forum_unseeding_with_multiple_courses(self):
-        """Test new course creation and verify forum unseeding when there are multiple courses"""
-        test_course_data = self.assert_created_course(number_suffix=uuid4().hex)
-        second_course_data = self.assert_created_course(number_suffix=uuid4().hex)
-
-        # unseed the forums for the first course
-        course_id = self._get_course_id(test_course_data)
-        delete_course_and_groups(course_id, commit=True)
-        self.assertFalse(are_permissions_roles_seeded(course_id))
-
-        second_course_id = self._get_course_id(second_course_data)
-        # permissions should still be there for the other course
-        self.assertTrue(are_permissions_roles_seeded(second_course_id))
-
-    def _get_course_id(self, test_course_data):
-        """Returns the course ID (org/number/run)."""
-        return "{org}/{number}/{run}".format(**test_course_data)
-
-    def test_create_course_duplicate_course(self):
-        """Test new course creation - error path"""
-        self.client.post(reverse('create_new_course'), self.course_data)
-        self.assert_course_creation_failed('There is already a course defined with the same organization, course number, and course run. Please change either organization or course number to be unique.')
-
-    def assert_course_creation_failed(self, error_message):
-        """
-        Checks that the course did not get created
-        """
-        course_id = self._get_course_id(self.course_data)
-        initially_enrolled = CourseEnrollment.is_enrolled(self.user, course_id)
-        resp = self.client.post(reverse('create_new_course'), self.course_data)
-        self.assertEqual(resp.status_code, 200)
-        data = parse_json(resp)
-        self.assertEqual(data['ErrMsg'], error_message)
-        # One test case involves trying to create the same course twice. Hence for that course,
-        # the user will be enrolled. In the other cases, initially_enrolled will be False.
-        self.assertEqual(initially_enrolled, CourseEnrollment.is_enrolled(self.user, course_id))
-
-    def test_create_course_duplicate_number(self):
-        """Test new course creation - error path"""
-        self.client.post(reverse('create_new_course'), self.course_data)
-        self.course_data['display_name'] = 'Robot Super Course Two'
-        self.course_data['run'] = '2013_Summer'
-
-        self.assert_course_creation_failed('There is already a course defined with the same organization and course number. Please change at least one field to be unique.')
-
-    def test_create_course_with_bad_organization(self):
-        """Test new course creation - error path for bad organization name"""
-        self.course_data['org'] = 'University of California, Berkeley'
-        self.assert_course_creation_failed(
-            "Unable to create course 'Robot Super Course'.\n\nInvalid characters in 'University of California, Berkeley'.")
-
-    def test_create_course_with_course_creation_disabled_staff(self):
-        """Test new course creation -- course creation disabled, but staff access."""
-        with mock.patch.dict('django.conf.settings.MITX_FEATURES', {'DISABLE_COURSE_CREATION': True}):
-            self.assert_created_course()
-
-    def test_create_course_with_course_creation_disabled_not_staff(self):
-        """Test new course creation -- error path for course creation disabled, not staff access."""
-        with mock.patch.dict('django.conf.settings.MITX_FEATURES', {'DISABLE_COURSE_CREATION': True}):
-            self.user.is_staff = False
-            self.user.save()
-            self.assert_course_permission_denied()
-
-    def test_create_course_no_course_creators_staff(self):
-        """Test new course creation -- course creation group enabled, staff, group is empty."""
-        with mock.patch.dict('django.conf.settings.MITX_FEATURES', {'ENABLE_CREATOR_GROUP': True}):
-            self.assert_created_course()
-
-    def test_create_course_no_course_creators_not_staff(self):
-        """Test new course creation -- error path for course creator group enabled, not staff, group is empty."""
-        with mock.patch.dict('django.conf.settings.MITX_FEATURES', {"ENABLE_CREATOR_GROUP": True}):
-            self.user.is_staff = False
-            self.user.save()
-            self.assert_course_permission_denied()
-
-    def test_create_course_with_course_creator(self):
-        """Test new course creation -- use course creator group"""
-        with mock.patch.dict('django.conf.settings.MITX_FEATURES', {"ENABLE_CREATOR_GROUP": True}):
-            add_user_to_creator_group(self.user, self.user)
-            self.assert_created_course()
-
-    def assert_course_permission_denied(self):
-        """
-        Checks that the course did not get created due to a PermissionError.
-        """
-        resp = self.client.post(reverse('create_new_course'), self.course_data)
-        self.assertEqual(resp.status_code, 403)
-
-    def test_course_index_view_with_no_courses(self):
-        """Test viewing the index page with no courses"""
-        # Create a course so there is something to view
-        resp = self.client.get(reverse('index'))
-        self.assertContains(
-            resp,
-            '<h1 class="page-header">My Courses</h1>',
-            status_code=200,
-            html=True
-        )
-
-    def test_course_factory(self):
-        """Test that the course factory works correctly."""
-        course = CourseFactory.create()
-        self.assertIsInstance(course, CourseDescriptor)
-
-    def test_item_factory(self):
-        """Test that the item factory works correctly."""
-        course = CourseFactory.create()
-        item = ItemFactory.create(parent_location=course.location)
-        self.assertIsInstance(item, SequenceDescriptor)
-
-    def test_course_index_view_with_course(self):
-        """Test viewing the index page with an existing course"""
-        CourseFactory.create(display_name='Robot Super Educational Course')
-        resp = self.client.get(reverse('index'))
-        self.assertContains(
-            resp,
-            '<h3 class="course-title">Robot Super Educational Course</h3>',
-            status_code=200,
-            html=True
-        )
-
-    def test_course_overview_view_with_course(self):
-        """Test viewing the course overview page with an existing course"""
-        CourseFactory.create(org='MITx', course='999', display_name='Robot Super Course')
-
-        data = {
-            'org': 'MITx',
-            'course': '999',
-            'name': Location.clean('Robot Super Course'),
-        }
-
-        resp = self.client.get(reverse('course_index', kwargs=data))
-        self.assertContains(
-            resp,
-            '<article class="courseware-overview" data-course-id="i4x://MITx/999/course/Robot_Super_Course">',
-            status_code=200,
-            html=True
-        )
-
-    def test_create_item(self):
-        """Test cloning an item. E.g. creating a new section"""
-        CourseFactory.create(org='MITx', course='999', display_name='Robot Super Course')
-
-        section_data = {
-            'parent_location': 'i4x://MITx/999/course/Robot_Super_Course',
-            'category': 'chapter',
-            'display_name': 'Section One',
-        }
-
-        resp = self.client.post(reverse('create_item'), section_data)
-
-        self.assertEqual(resp.status_code, 200)
-        data = parse_json(resp)
-        self.assertRegexpMatches(
-            data['id'],
-            r"^i4x://MITx/999/chapter/([0-9]|[a-f]){32}$"
-        )
-
-    def test_capa_module(self):
-        """Test that a problem treats markdown specially."""
-        CourseFactory.create(org='MITx', course='999', display_name='Robot Super Course')
-
-        problem_data = {
-            'parent_location': 'i4x://MITx/999/course/Robot_Super_Course',
-            'category': 'problem'
-        }
-
-        resp = self.client.post(reverse('create_item'), problem_data)
-
-        self.assertEqual(resp.status_code, 200)
-        payload = parse_json(resp)
-        problem_loc = Location(payload['id'])
-        problem = get_modulestore(problem_loc).get_item(problem_loc)
-        # should be a CapaDescriptor
-        self.assertIsInstance(problem, CapaDescriptor, "New problem is not a CapaDescriptor")
-        context = problem.get_context()
-        self.assertIn('markdown', context, "markdown is missing from context")
-        self.assertNotIn('markdown', problem.editable_metadata_fields, "Markdown slipped into the editable metadata fields")
-
-    def test_cms_imported_course_walkthrough(self):
-        """
-        Import and walk through some common URL endpoints. This just verifies non-500 and no other
-        correct behavior, so it is not a deep test
-        """
-        import_from_xml(modulestore('direct'), 'common/test/data/', ['simple'])
-        loc = Location(['i4x', 'edX', 'simple', 'course', '2012_Fall', None])
-        resp = self.client.get(reverse('course_index',
-                                       kwargs={'org': loc.org,
-                                               'course': loc.course,
-                                               'name': loc.name}))
-
-        self.assertEqual(resp.status_code, 200)
-        self.assertContains(resp, 'Chapter 2')
-
-        # go to various pages
-
-        # import page
-        resp = self.client.get(reverse('import_course',
-                                       kwargs={'org': loc.org,
-                                               'course': loc.course,
-                                               'name': loc.name}))
-        self.assertEqual(resp.status_code, 200)
-
-        # export page
-        resp = self.client.get(reverse('export_course',
-                                       kwargs={'org': loc.org,
-                                               'course': loc.course,
-                                               'name': loc.name}))
-        self.assertEqual(resp.status_code, 200)
-
-        # manage users
-        resp = self.client.get(reverse('manage_users',
-                                       kwargs={'org': loc.org,
-                                               'course': loc.course,
-                                               'name': loc.name}))
-        self.assertEqual(resp.status_code, 200)
-
-        # course info
-        resp = self.client.get(reverse('course_info',
-                                       kwargs={'org': loc.org,
-                                               'course': loc.course,
-                                               'name': loc.name}))
-        self.assertEqual(resp.status_code, 200)
-
-        # settings_details
-        resp = self.client.get(reverse('settings_details',
-                                       kwargs={'org': loc.org,
-                                               'course': loc.course,
-                                               'name': loc.name}))
-        self.assertEqual(resp.status_code, 200)
-
-        # settings_details
-        resp = self.client.get(reverse('settings_grading',
-                                       kwargs={'org': loc.org,
-                                               'course': loc.course,
-                                               'name': loc.name}))
-        self.assertEqual(resp.status_code, 200)
-
-        # static_pages
-        resp = self.client.get(reverse('static_pages',
-                                       kwargs={'org': loc.org,
-                                               'course': loc.course,
-                                               'coursename': loc.name}))
-        self.assertEqual(resp.status_code, 200)
-
-        # static_pages
-        resp = self.client.get(reverse('asset_index',
-                                       kwargs={'org': loc.org,
-                                               'course': loc.course,
-                                               'name': loc.name}))
-        self.assertEqual(resp.status_code, 200)
-
-        # go look at a subsection page
-        subsection_location = loc.replace(category='sequential', name='test_sequence')
-        resp = self.client.get(reverse('edit_subsection',
-                                       kwargs={'location': subsection_location.url()}))
-        self.assertEqual(resp.status_code, 200)
-
-        # go look at the Edit page
-        unit_location = loc.replace(category='vertical', name='test_vertical')
-        resp = self.client.get(reverse('edit_unit',
-                                       kwargs={'location': unit_location.url()}))
-        self.assertEqual(resp.status_code, 200)
-
-        # delete a component
-        del_loc = loc.replace(category='html', name='test_html')
-        resp = self.client.post(reverse('delete_item'),
-                                json.dumps({'id': del_loc.url()}), "application/json")
-        self.assertEqual(resp.status_code, 204)
-
-        # delete a unit
-        del_loc = loc.replace(category='vertical', name='test_vertical')
-        resp = self.client.post(reverse('delete_item'),
-                                json.dumps({'id': del_loc.url()}), "application/json")
-        self.assertEqual(resp.status_code, 204)
-
-        # delete a unit
-        del_loc = loc.replace(category='sequential', name='test_sequence')
-        resp = self.client.post(reverse('delete_item'),
-                                json.dumps({'id': del_loc.url()}), "application/json")
-        self.assertEqual(resp.status_code, 204)
-
-        # delete a chapter
-        del_loc = loc.replace(category='chapter', name='chapter_2')
-        resp = self.client.post(reverse('delete_item'),
-                                json.dumps({'id': del_loc.url()}), "application/json")
-        self.assertEqual(resp.status_code, 204)
-
-    def test_import_into_new_course_id(self):
-        module_store = modulestore('direct')
-        target_location = Location(['i4x', 'MITx', '999', 'course', '2013_Spring'])
-
-        course_data = {
-            'org': target_location.org,
-            'number': target_location.course,
-            'display_name': 'Robot Super Course',
-            'run': target_location.name
-        }
-
-        target_course_id = '{0}/{1}/{2}'.format(target_location.org, target_location.course, target_location.name)
-
-        resp = self.client.post(reverse('create_new_course'), course_data)
-        self.assertEqual(resp.status_code, 200)
-        data = parse_json(resp)
-        self.assertEqual(data['id'], target_location.url())
-
-        import_from_xml(module_store, 'common/test/data/', ['toy'], target_location_namespace=target_location)
-
-        modules = module_store.get_items(Location([
-            target_location.tag, target_location.org, target_location.course, None, None, None]))
-
-        # we should have a number of modules in there
-        # we can't specify an exact number since it'll always be changing
-        self.assertGreater(len(modules), 10)
-
-        #
-        # test various re-namespacing elements
-        #
-
-        # first check PDF textbooks, to make sure the url paths got updated
-        course_module = module_store.get_instance(target_course_id, target_location)
-
-        self.assertEquals(len(course_module.pdf_textbooks), 1)
-        self.assertEquals(len(course_module.pdf_textbooks[0]["chapters"]), 2)
-        self.assertEquals(course_module.pdf_textbooks[0]["chapters"][0]["url"], '/c4x/MITx/999/asset/Chapter1.pdf')
-        self.assertEquals(course_module.pdf_textbooks[0]["chapters"][1]["url"], '/c4x/MITx/999/asset/Chapter2.pdf')
-
-        # check that URL slug got updated to new course slug
-        self.assertEquals(course_module.wiki_slug, '999')
-
-    def test_import_metadata_with_attempts_empty_string(self):
-        module_store = modulestore('direct')
-        import_from_xml(module_store, 'common/test/data/', ['simple'])
-        did_load_item = False
-        try:
-            module_store.get_item(Location(['i4x', 'edX', 'simple', 'problem', 'ps01-simple', None]))
-            did_load_item = True
-        except ItemNotFoundError:
-            pass
-
-        # make sure we found the item (e.g. it didn't error while loading)
-        self.assertTrue(did_load_item)
-
-    def test_forum_id_generation(self):
-        module_store = modulestore('direct')
-        CourseFactory.create(org='edX', course='999', display_name='Robot Super Course')
-
-        new_component_location = Location('i4x', 'edX', '999', 'discussion', 'new_component')
-
-        # crate a new module and add it as a child to a vertical
-        module_store.create_and_save_xmodule(new_component_location)
-
-        new_discussion_item = module_store.get_item(new_component_location)
-
-        self.assertNotEquals(new_discussion_item.discussion_id, '$$GUID$$')
-
-    def test_update_modulestore_signal_did_fire(self):
-        module_store = modulestore('direct')
-        CourseFactory.create(org='edX', course='999', display_name='Robot Super Course')
-
-        try:
-            module_store.modulestore_update_signal = Signal(providing_args=['modulestore', 'course_id', 'location'])
-
-            self.got_signal = False
-
-            def _signal_hander(modulestore=None, course_id=None, location=None, **kwargs):
-                self.got_signal = True
-
-            module_store.modulestore_update_signal.connect(_signal_hander)
-
-            new_component_location = Location('i4x', 'edX', '999', 'html', 'new_component')
-
-            # crate a new module
-            module_store.create_and_save_xmodule(new_component_location)
-
-        finally:
-            module_store.modulestore_update_signal = None
-
-        self.assertTrue(self.got_signal)
-
-    def test_metadata_inheritance(self):
-        module_store = modulestore('direct')
-        import_from_xml(module_store, 'common/test/data/', ['toy'])
-
-        course = module_store.get_item(Location(['i4x', 'edX', 'toy', 'course', '2012_Fall', None]))
-
-        verticals = module_store.get_items(['i4x', 'edX', 'toy', 'vertical', None, None])
-
-        # let's assert on the metadata_inheritance on an existing vertical
-        for vertical in verticals:
-            self.assertEqual(course.xqa_key, vertical.xqa_key)
-            self.assertEqual(course.start, vertical.start)
-
-        self.assertGreater(len(verticals), 0)
-
-        new_component_location = Location('i4x', 'edX', 'toy', 'html', 'new_component')
-
-        # crate a new module and add it as a child to a vertical
-        module_store.create_and_save_xmodule(new_component_location)
-        parent = verticals[0]
-        module_store.update_children(parent.location, parent.children + [new_component_location.url()])
-
-        # flush the cache
-        module_store.refresh_cached_metadata_inheritance_tree(new_component_location)
-        new_module = module_store.get_item(new_component_location)
-
-        # check for grace period definition which should be defined at the course level
-        self.assertEqual(parent.graceperiod, new_module.graceperiod)
-        self.assertEqual(parent.start, new_module.start)
-        self.assertEqual(course.start, new_module.start)
-
-        self.assertEqual(course.xqa_key, new_module.xqa_key)
-
-        #
-        # now let's define an override at the leaf node level
-        #
-        new_module.graceperiod = timedelta(1)
-        new_module.save()
-        module_store.update_metadata(new_module.location, own_metadata(new_module))
-
-        # flush the cache and refetch
-        module_store.refresh_cached_metadata_inheritance_tree(new_component_location)
-        new_module = module_store.get_item(new_component_location)
-
-        self.assertEqual(timedelta(1), new_module.graceperiod)
-
-    def test_default_metadata_inheritance(self):
-        course = CourseFactory.create()
-        vertical = ItemFactory.create(parent_location=course.location)
-        course.children.append(vertical)
-        # in memory
-        self.assertIsNotNone(course.start)
-        self.assertEqual(course.start, vertical.start)
-        self.assertEqual(course.textbooks, [])
-        self.assertIn('GRADER', course.grading_policy)
-        self.assertIn('GRADE_CUTOFFS', course.grading_policy)
-        self.assertGreaterEqual(len(course.checklists), 4)
-
-        # by fetching
-        module_store = modulestore('direct')
-        fetched_course = module_store.get_item(course.location)
-        fetched_item = module_store.get_item(vertical.location)
-        self.assertIsNotNone(fetched_course.start)
-        self.assertEqual(course.start, fetched_course.start)
-        self.assertEqual(fetched_course.start, fetched_item.start)
-        self.assertEqual(course.textbooks, fetched_course.textbooks)
-        # is this test too strict? i.e., it requires the dicts to be ==
-        self.assertEqual(course.checklists, fetched_course.checklists)
-
-    def test_image_import(self):
-        """Test backwards compatibilty of course image."""
-        module_store = modulestore('direct')
-
-        content_store = contentstore()
-
-        # Use conditional_and_poll, as it's got an image already
-        import_from_xml(
-            module_store,
-            'common/test/data/',
-            ['conditional_and_poll'],
-            static_content_store=content_store
-        )
-
-        course = module_store.get_courses()[0]
-
-        # Make sure the course image is set to the right place
-        self.assertEqual(course.course_image, 'images_course_image.jpg')
-
-        # Ensure that the imported course image is present -- this shouldn't raise an exception
-        location = course.location._replace(tag='c4x', category='asset', name=course.course_image)
-        content_store.find(location)
-
-
-@override_settings(MODULESTORE=TEST_MODULESTORE)
-class MetadataSaveTestCase(ModuleStoreTestCase):
-    """Test that metadata is correctly cached and decached."""
-
-    def setUp(self):
-        CourseFactory.create(
-            org='edX', course='999', display_name='Robot Super Course')
-        course_location = Location(
-            ['i4x', 'edX', '999', 'course', 'Robot_Super_Course', None])
-
-        video_sample_xml = '''
-        <video display_name="Test Video"
-                youtube="1.0:p2Q6BrNhdh8,0.75:izygArpw-Qo,1.25:1EeWXzPdhSA,1.5:rABDYkeK0x8"
-                show_captions="false"
-                from="00:00:01"
-                to="00:01:00">
-            <source src="http://www.example.com/file.mp4"/>
-            <track src="http://www.example.com/track"/>
-        </video>
-        '''
-        self.video_descriptor = ItemFactory.create(
-            parent_location=course_location, category='video',
-            data={'data': video_sample_xml}
-        )
-
-    def test_metadata_not_persistence(self):
-        """
-        Test that descriptors which set metadata fields in their
-        constructor are correctly deleted.
-        """
-        self.assertIn('html5_sources', own_metadata(self.video_descriptor))
-        attrs_to_strip = {
-            'show_captions',
-            'youtube_id_1_0',
-            'youtube_id_0_75',
-            'youtube_id_1_25',
-            'youtube_id_1_5',
-            'start_time',
-            'end_time',
-            'source',
-            'html5_sources',
-            'track'
-        }
-
-        location = self.video_descriptor.location
-
-        for field_name in attrs_to_strip:
-            delattr(self.video_descriptor, field_name)
-
-        self.assertNotIn('html5_sources', own_metadata(self.video_descriptor))
-        get_modulestore(location).update_metadata(
-            location,
-            own_metadata(self.video_descriptor)
-        )
-        module = get_modulestore(location).get_item(location)
-
-        self.assertNotIn('html5_sources', own_metadata(module))
-
-    def test_metadata_persistence(self):
-        # TODO: create the same test as `test_metadata_not_persistence`,
-        # but check persistence for some other module.
-        pass+#pylint: disable=E1101
+
+import json
+import shutil
+import mock
+
+from textwrap import dedent
+
+from django.test.client import Client
+from django.test.utils import override_settings
+from django.conf import settings
+from django.core.urlresolvers import reverse
+from path import path
+from tempdir import mkdtemp_clean
+from fs.osfs import OSFS
+import copy
+from json import loads
+from datetime import timedelta
+
+from django.contrib.auth.models import User
+from django.dispatch import Signal
+from contentstore.utils import get_modulestore
+from contentstore.tests.utils import parse_json
+
+from auth.authz import add_user_to_creator_group
+
+from xmodule.modulestore.tests.django_utils import ModuleStoreTestCase
+from contentstore.tests.modulestore_config import TEST_MODULESTORE
+from xmodule.modulestore.tests.factories import CourseFactory, ItemFactory
+
+from xmodule.modulestore import Location, mongo
+from xmodule.modulestore.store_utilities import clone_course
+from xmodule.modulestore.store_utilities import delete_course
+from xmodule.modulestore.django import modulestore
+from xmodule.contentstore.django import contentstore, _CONTENTSTORE
+from xmodule.modulestore.xml_exporter import export_to_xml
+from xmodule.modulestore.xml_importer import import_from_xml, perform_xlint
+from xmodule.modulestore.inheritance import own_metadata
+from xmodule.contentstore.content import StaticContent
+from xmodule.contentstore.utils import restore_asset_from_trashcan, empty_asset_trashcan
+
+from xmodule.capa_module import CapaDescriptor
+from xmodule.course_module import CourseDescriptor
+from xmodule.seq_module import SequenceDescriptor
+from xmodule.modulestore.exceptions import ItemNotFoundError
+
+from contentstore.views.component import ADVANCED_COMPONENT_TYPES
+from xmodule.exceptions import NotFoundError
+
+from django_comment_common.utils import are_permissions_roles_seeded
+from xmodule.exceptions import InvalidVersionError
+import datetime
+from pytz import UTC
+from uuid import uuid4
+from pymongo import MongoClient
+from student.models import CourseEnrollment
+
+from contentstore.utils import delete_course_and_groups
+
+TEST_DATA_CONTENTSTORE = copy.deepcopy(settings.CONTENTSTORE)
+TEST_DATA_CONTENTSTORE['OPTIONS']['db'] = 'test_xcontent_%s' % uuid4().hex
+
+
+class MongoCollectionFindWrapper(object):
+    def __init__(self, original):
+        self.original = original
+        self.counter = 0
+
+    def find(self, query, *args, **kwargs):
+        self.counter = self.counter + 1
+        return self.original(query, *args, **kwargs)
+
+
+@override_settings(CONTENTSTORE=TEST_DATA_CONTENTSTORE, MODULESTORE=TEST_MODULESTORE)
+class ContentStoreToyCourseTest(ModuleStoreTestCase):
+    """
+    Tests that rely on the toy courses.
+    TODO: refactor using CourseFactory so they do not.
+    """
+    def setUp(self):
+
+        settings.MODULESTORE['default']['OPTIONS']['fs_root'] = path('common/test/data')
+        settings.MODULESTORE['direct']['OPTIONS']['fs_root'] = path('common/test/data')
+        uname = 'testuser'
+        email = 'test+courses@edx.org'
+        password = 'foo'
+
+        # Create the use so we can log them in.
+        self.user = User.objects.create_user(uname, email, password)
+
+        # Note that we do not actually need to do anything
+        # for registration if we directly mark them active.
+        self.user.is_active = True
+        # Staff has access to view all courses
+        self.user.is_staff = True
+
+        # Save the data that we've just changed to the db.
+        self.user.save()
+
+        self.client = Client()
+        self.client.login(username=uname, password=password)
+
+    def tearDown(self):
+        MongoClient().drop_database(TEST_DATA_CONTENTSTORE['OPTIONS']['db'])
+        _CONTENTSTORE.clear()
+
+    def check_components_on_page(self, component_types, expected_types):
+        """
+        Ensure that the right types end up on the page.
+
+        component_types is the list of advanced components.
+
+        expected_types is the list of elements that should appear on the page.
+
+        expected_types and component_types should be similar, but not
+        exactly the same -- for example, 'video' in
+        component_types should cause 'Video' to be present.
+        """
+        store = modulestore('direct')
+        import_from_xml(store, 'common/test/data/', ['simple'])
+
+        course = store.get_item(Location(['i4x', 'edX', 'simple',
+                                          'course', '2012_Fall', None]), depth=None)
+
+        course.advanced_modules = component_types
+
+        # Save the data that we've just changed to the underlying
+        # MongoKeyValueStore before we update the mongo datastore.
+        course.save()
+
+        store.update_metadata(course.location, own_metadata(course))
+
+        # just pick one vertical
+        descriptor = store.get_items(Location('i4x', 'edX', 'simple', 'vertical', None, None))[0]
+
+        resp = self.client.get(reverse('edit_unit', kwargs={'location': descriptor.location.url()}))
+        self.assertEqual(resp.status_code, 200)
+
+        for expected in expected_types:
+            self.assertIn(expected, resp.content)
+
+    def test_advanced_components_in_edit_unit(self):
+        # This could be made better, but for now let's just assert that we see the advanced modules mentioned in the page
+        # response HTML
+        self.check_components_on_page(ADVANCED_COMPONENT_TYPES, ['Word cloud',
+                                                                 'Annotation',
+                                                                 'Open Response Assessment',
+                                                                 'Peer Grading Interface'])
+
+    def test_advanced_components_require_two_clicks(self):
+        self.check_components_on_page(['word_cloud'], ['Word cloud'])
+
+    def test_malformed_edit_unit_request(self):
+        store = modulestore('direct')
+        import_from_xml(store, 'common/test/data/', ['simple'])
+
+        # just pick one vertical
+        descriptor = store.get_items(Location('i4x', 'edX', 'simple', 'vertical', None, None))[0]
+        location = descriptor.location.replace(name='.' + descriptor.location.name)
+
+        resp = self.client.get(reverse('edit_unit', kwargs={'location': location.url()}))
+        self.assertEqual(resp.status_code, 400)
+
+    def check_edit_unit(self, test_course_name):
+        import_from_xml(modulestore('direct'), 'common/test/data/', [test_course_name])
+
+        for descriptor in modulestore().get_items(Location(None, None, 'vertical', None, None)):
+            print "Checking ", descriptor.location.url()
+            print descriptor.__class__, descriptor.location
+            resp = self.client.get(reverse('edit_unit', kwargs={'location': descriptor.location.url()}))
+            self.assertEqual(resp.status_code, 200)
+
+    def test_edit_unit_toy(self):
+        self.check_edit_unit('toy')
+
+    def _get_draft_counts(self, item):
+        cnt = 1 if getattr(item, 'is_draft', False) else 0
+        for child in item.get_children():
+            cnt = cnt + self._get_draft_counts(child)
+
+        return cnt
+
+    def test_get_items(self):
+        '''
+        This verifies a bug we had where the None setting in get_items() meant 'wildcard'
+        Unfortunately, None = published for the revision field, so get_items() would return
+        both draft and non-draft copies.
+        '''
+        store = modulestore('direct')
+        draft_store = modulestore('draft')
+        import_from_xml(store, 'common/test/data/', ['simple'])
+
+        html_module = draft_store.get_item(['i4x', 'edX', 'simple', 'html', 'test_html', None])
+
+        draft_store.convert_to_draft(html_module.location)
+
+        # now query get_items() to get this location with revision=None, this should just
+        # return back a single item (not 2)
+
+        items = store.get_items(['i4x', 'edX', 'simple', 'html', 'test_html', None])
+        self.assertEqual(len(items), 1)
+        self.assertFalse(getattr(items[0], 'is_draft', False))
+
+        # now refetch from the draft store. Note that even though we pass
+        # None in the revision field, the draft store will replace that with 'draft'
+        items = draft_store.get_items(['i4x', 'edX', 'simple', 'html', 'test_html', None])
+        self.assertEqual(len(items), 1)
+        self.assertTrue(getattr(items[0], 'is_draft', False))
+
+    def test_draft_metadata(self):
+        '''
+        This verifies a bug we had where inherited metadata was getting written to the
+        module as 'own-metadata' when publishing. Also verifies the metadata inheritance is
+        properly computed
+        '''
+        store = modulestore('direct')
+        draft_store = modulestore('draft')
+        import_from_xml(store, 'common/test/data/', ['simple'])
+
+        course = draft_store.get_item(Location(['i4x', 'edX', 'simple',
+                                               'course', '2012_Fall', None]), depth=None)
+        html_module = draft_store.get_item(['i4x', 'edX', 'simple', 'html', 'test_html', None])
+
+        self.assertEqual(html_module.graceperiod, course.graceperiod)
+        self.assertNotIn('graceperiod', own_metadata(html_module))
+
+        draft_store.convert_to_draft(html_module.location)
+
+        # refetch to check metadata
+        html_module = draft_store.get_item(['i4x', 'edX', 'simple', 'html', 'test_html', None])
+
+        self.assertEqual(html_module.graceperiod, course.graceperiod)
+        self.assertNotIn('graceperiod', own_metadata(html_module))
+
+        # publish module
+        draft_store.publish(html_module.location, 0)
+
+        # refetch to check metadata
+        html_module = draft_store.get_item(['i4x', 'edX', 'simple', 'html', 'test_html', None])
+
+        self.assertEqual(html_module.graceperiod, course.graceperiod)
+        self.assertNotIn('graceperiod', own_metadata(html_module))
+
+        # put back in draft and change metadata and see if it's now marked as 'own_metadata'
+        draft_store.convert_to_draft(html_module.location)
+        html_module = draft_store.get_item(['i4x', 'edX', 'simple', 'html', 'test_html', None])
+
+        new_graceperiod = timedelta(hours=1)
+
+        self.assertNotIn('graceperiod', own_metadata(html_module))
+        html_module.graceperiod = new_graceperiod
+        # Save the data that we've just changed to the underlying
+        # MongoKeyValueStore before we update the mongo datastore.
+        html_module.save()
+        self.assertIn('graceperiod', own_metadata(html_module))
+        self.assertEqual(html_module.graceperiod, new_graceperiod)
+
+        draft_store.update_metadata(html_module.location, own_metadata(html_module))
+
+        # read back to make sure it reads as 'own-metadata'
+        html_module = draft_store.get_item(['i4x', 'edX', 'simple', 'html', 'test_html', None])
+
+        self.assertIn('graceperiod', own_metadata(html_module))
+        self.assertEqual(html_module.graceperiod, new_graceperiod)
+
+        # republish
+        draft_store.publish(html_module.location, 0)
+
+        # and re-read and verify 'own-metadata'
+        draft_store.convert_to_draft(html_module.location)
+        html_module = draft_store.get_item(['i4x', 'edX', 'simple', 'html', 'test_html', None])
+
+        self.assertIn('graceperiod', own_metadata(html_module))
+        self.assertEqual(html_module.graceperiod, new_graceperiod)
+
+    def test_get_depth_with_drafts(self):
+        import_from_xml(modulestore('direct'), 'common/test/data/', ['simple'])
+
+        course = modulestore('draft').get_item(
+            Location(['i4x', 'edX', 'simple', 'course', '2012_Fall', None]),
+            depth=None
+        )
+
+        # make sure no draft items have been returned
+        num_drafts = self._get_draft_counts(course)
+        self.assertEqual(num_drafts, 0)
+
+        problem = modulestore('draft').get_item(
+            Location(['i4x', 'edX', 'simple', 'problem', 'ps01-simple', None])
+        )
+
+        # put into draft
+        modulestore('draft').convert_to_draft(problem.location)
+
+        # make sure we can query that item and verify that it is a draft
+        draft_problem = modulestore('draft').get_item(
+            Location(['i4x', 'edX', 'simple', 'problem', 'ps01-simple', None])
+        )
+        self.assertTrue(getattr(draft_problem, 'is_draft', False))
+
+        # now requery with depth
+        course = modulestore('draft').get_item(
+            Location(['i4x', 'edX', 'simple', 'course', '2012_Fall', None]),
+            depth=None
+        )
+
+        # make sure just one draft item have been returned
+        num_drafts = self._get_draft_counts(course)
+        self.assertEqual(num_drafts, 1)
+
+    def test_no_static_link_rewrites_on_import(self):
+        module_store = modulestore('direct')
+        import_from_xml(module_store, 'common/test/data/', ['toy'])
+
+        handouts = module_store.get_item(Location(['i4x', 'edX', 'toy', 'course_info', 'handouts', None]))
+        self.assertIn('/static/', handouts.data)
+
+        handouts = module_store.get_item(Location(['i4x', 'edX', 'toy', 'html', 'toyhtml', None]))
+        self.assertIn('/static/', handouts.data)
+
+    @mock.patch('xmodule.course_module.requests.get')
+    def test_import_textbook_as_content_element(self, mock_get):
+        mock_get.return_value.text = dedent("""
+            <?xml version="1.0"?><table_of_contents>
+            <entry page="5" page_label="ii" name="Table of Contents"/>
+            </table_of_contents>
+        """).strip()
+
+        module_store = modulestore('direct')
+        import_from_xml(module_store, 'common/test/data/', ['toy'])
+
+        course = module_store.get_item(Location(['i4x', 'edX', 'toy', 'course', '2012_Fall', None]))
+
+        self.assertGreater(len(course.textbooks), 0)
+
+    def test_default_tabs_on_create_course(self):
+        module_store = modulestore('direct')
+        CourseFactory.create(org='edX', course='999', display_name='Robot Super Course')
+        course_location = Location(['i4x', 'edX', '999', 'course', 'Robot_Super_Course', None])
+
+        course = module_store.get_item(course_location)
+
+        expected_tabs = []
+        expected_tabs.append({u'type': u'courseware'})
+        expected_tabs.append({u'type': u'course_info', u'name': u'Course Info'})
+        expected_tabs.append({u'type': u'textbooks'})
+        expected_tabs.append({u'type': u'discussion', u'name': u'Discussion'})
+        expected_tabs.append({u'type': u'wiki', u'name': u'Wiki'})
+        expected_tabs.append({u'type': u'progress', u'name': u'Progress'})
+
+        self.assertEqual(course.tabs, expected_tabs)
+
+    def test_create_static_tab_and_rename(self):
+        module_store = modulestore('direct')
+        CourseFactory.create(org='edX', course='999', display_name='Robot Super Course')
+        course_location = Location(['i4x', 'edX', '999', 'course', 'Robot_Super_Course', None])
+
+        item = ItemFactory.create(parent_location=course_location, category='static_tab', display_name="My Tab")
+
+        course = module_store.get_item(course_location)
+
+        expected_tabs = []
+        expected_tabs.append({u'type': u'courseware'})
+        expected_tabs.append({u'type': u'course_info', u'name': u'Course Info'})
+        expected_tabs.append({u'type': u'textbooks'})
+        expected_tabs.append({u'type': u'discussion', u'name': u'Discussion'})
+        expected_tabs.append({u'type': u'wiki', u'name': u'Wiki'})
+        expected_tabs.append({u'type': u'progress', u'name': u'Progress'})
+        expected_tabs.append({u'type': u'static_tab', u'name': u'My Tab', u'url_slug': u'My_Tab'})
+
+        self.assertEqual(course.tabs, expected_tabs)
+
+        item.display_name = 'Updated'
+        item.save()
+        module_store.update_metadata(item.location, own_metadata(item))
+
+        course = module_store.get_item(course_location)
+
+        expected_tabs = []
+        expected_tabs.append({u'type': u'courseware'})
+        expected_tabs.append({u'type': u'course_info', u'name': u'Course Info'})
+        expected_tabs.append({u'type': u'textbooks'})
+        expected_tabs.append({u'type': u'discussion', u'name': u'Discussion'})
+        expected_tabs.append({u'type': u'wiki', u'name': u'Wiki'})
+        expected_tabs.append({u'type': u'progress', u'name': u'Progress'})
+        expected_tabs.append({u'type': u'static_tab', u'name': u'Updated', u'url_slug': u'My_Tab'})
+
+        self.assertEqual(course.tabs, expected_tabs)
+
+    def test_static_tab_reordering(self):
+        module_store = modulestore('direct')
+        CourseFactory.create(org='edX', course='999', display_name='Robot Super Course')
+        course_location = Location(['i4x', 'edX', '999', 'course', 'Robot_Super_Course', None])
+
+        ItemFactory.create(
+            parent_location=course_location,
+            category="static_tab",
+            display_name="Static_1")
+        ItemFactory.create(
+            parent_location=course_location,
+            category="static_tab",
+            display_name="Static_2")
+
+        course = module_store.get_item(Location(['i4x', 'edX', '999', 'course', 'Robot_Super_Course', None]))
+
+        # reverse the ordering
+        reverse_tabs = []
+        for tab in course.tabs:
+            if tab['type'] == 'static_tab':
+                reverse_tabs.insert(0, 'i4x://edX/999/static_tab/{0}'.format(tab['url_slug']))
+
+        self.client.post(reverse('reorder_static_tabs'), json.dumps({'tabs': reverse_tabs}), "application/json")
+
+        course = module_store.get_item(Location(['i4x', 'edX', '999', 'course', 'Robot_Super_Course', None]))
+
+        # compare to make sure that the tabs information is in the expected order after the server call
+        course_tabs = []
+        for tab in course.tabs:
+            if tab['type'] == 'static_tab':
+                course_tabs.append('i4x://edX/999/static_tab/{0}'.format(tab['url_slug']))
+
+        self.assertEqual(reverse_tabs, course_tabs)
+
+    def test_import_polls(self):
+        module_store = modulestore('direct')
+        import_from_xml(module_store, 'common/test/data/', ['toy'])
+
+        items = module_store.get_items(['i4x', 'edX', 'toy', 'poll_question', None, None])
+        found = len(items) > 0
+
+        self.assertTrue(found)
+        # check that there's actually content in the 'question' field
+        self.assertGreater(len(items[0].question), 0)
+
+    def test_xlint_fails(self):
+        err_cnt = perform_xlint('common/test/data', ['toy'])
+        self.assertGreater(err_cnt, 0)
+
+    @override_settings(COURSES_WITH_UNSAFE_CODE=['edX/toy/.*'])
+    def test_module_preview_in_whitelist(self):
+        '''
+        Tests the ajax callback to render an XModule
+        '''
+        direct_store = modulestore('direct')
+        import_from_xml(direct_store, 'common/test/data/', ['toy'])
+
+        # also try a custom response which will trigger the 'is this course in whitelist' logic
+        problem_module_location = Location(['i4x', 'edX', 'toy', 'vertical', 'vertical_test', None])
+        url = reverse('preview_component', kwargs={'location': problem_module_location.url()})
+        resp = self.client.get(url)
+        self.assertEqual(resp.status_code, 200)
+
+    def test_video_module_caption_asset_path(self):
+        '''
+        This verifies that a video caption url is as we expect it to be
+        '''
+        direct_store = modulestore('direct')
+        import_from_xml(direct_store, 'common/test/data/', ['toy'])
+
+        # also try a custom response which will trigger the 'is this course in whitelist' logic
+        video_module_location = Location(['i4x', 'edX', 'toy', 'video', 'sample_video', None])
+        url = reverse('preview_component', kwargs={'location': video_module_location.url()})
+        resp = self.client.get(url)
+        self.assertEqual(resp.status_code, 200)
+        self.assertContains(resp, 'data-caption-asset-path="/c4x/edX/toy/asset/subs_"')
+
+    def test_delete(self):
+        direct_store = modulestore('direct')
+        CourseFactory.create(org='edX', course='999', display_name='Robot Super Course')
+        course_location = Location(['i4x', 'edX', '999', 'course', 'Robot_Super_Course', None])
+
+        chapterloc = ItemFactory.create(parent_location=course_location, display_name="Chapter").location
+        ItemFactory.create(parent_location=chapterloc, category='sequential', display_name="Sequential")
+
+        sequential = direct_store.get_item(Location(['i4x', 'edX', '999', 'sequential', 'Sequential', None]))
+        chapter = direct_store.get_item(Location(['i4x', 'edX', '999', 'chapter', 'Chapter', None]))
+
+        # make sure the parent points to the child object which is to be deleted
+        self.assertTrue(sequential.location.url() in chapter.children)
+
+        self.client.post(
+            reverse('delete_item'),
+            json.dumps({'id': sequential.location.url(), 'delete_children': 'true', 'delete_all_versions': 'true'}),
+            "application/json"
+        )
+
+        found = False
+        try:
+            direct_store.get_item(Location(['i4x', 'edX', '999', 'sequential', 'Sequential', None]))
+            found = True
+        except ItemNotFoundError:
+            pass
+
+        self.assertFalse(found)
+
+        chapter = direct_store.get_item(Location(['i4x', 'edX', '999', 'chapter', 'Chapter', None]))
+
+        # make sure the parent no longer points to the child object which was deleted
+        self.assertFalse(sequential.location.url() in chapter.children)
+
+    def test_about_overrides(self):
+        '''
+        This test case verifies that a course can use specialized override for about data, e.g. /about/Fall_2012/effort.html
+        while there is a base definition in /about/effort.html
+        '''
+        module_store = modulestore('direct')
+        import_from_xml(module_store, 'common/test/data/', ['toy'])
+        effort = module_store.get_item(Location(['i4x', 'edX', 'toy', 'about', 'effort', None]))
+        self.assertEqual(effort.data, '6 hours')
+
+        # this one should be in a non-override folder
+        effort = module_store.get_item(Location(['i4x', 'edX', 'toy', 'about', 'end_date', None]))
+        self.assertEqual(effort.data, 'TBD')
+
+    def test_remove_hide_progress_tab(self):
+        module_store = modulestore('direct')
+        CourseFactory.create(org='edX', course='999', display_name='Robot Super Course')
+        course_location = Location(['i4x', 'edX', '999', 'course', 'Robot_Super_Course', None])
+        course = module_store.get_item(course_location)
+        self.assertFalse(course.hide_progress_tab)
+
+    def test_asset_import(self):
+        '''
+        This test validates that an image asset is imported and a thumbnail was generated for a .gif
+        '''
+        content_store = contentstore()
+
+        module_store = modulestore('direct')
+        import_from_xml(module_store, 'common/test/data/', ['toy'], static_content_store=content_store, verbose=True)
+
+        course_location = CourseDescriptor.id_to_location('edX/toy/2012_Fall')
+        course = module_store.get_item(course_location)
+
+        self.assertIsNotNone(course)
+
+        # make sure we have some assets in our contentstore
+        all_assets = content_store.get_all_content_for_course(course_location)
+        self.assertGreater(len(all_assets), 0)
+
+        # make sure we have some thumbnails in our contentstore
+        content_store.get_all_content_thumbnails_for_course(course_location)
+
+        #
+        # cdodge: temporarily comment out assertion on thumbnails because many environments
+        # will not have the jpeg converter installed and this test will fail
+        #
+        #
+        # self.assertGreater(len(all_thumbnails), 0)
+
+        content = None
+        try:
+            location = StaticContent.get_location_from_path('/c4x/edX/toy/asset/sample_static.txt')
+            content = content_store.find(location)
+        except NotFoundError:
+            pass
+
+        self.assertIsNotNone(content)
+
+        #
+        # cdodge: temporarily comment out assertion on thumbnails because many environments
+        # will not have the jpeg converter installed and this test will fail
+        #
+        # self.assertIsNotNone(content.thumbnail_location)
+        #
+        # thumbnail = None
+        # try:
+        #    thumbnail = content_store.find(content.thumbnail_location)
+        # except:
+        #    pass
+        #
+        # self.assertIsNotNone(thumbnail)
+
+    def test_asset_delete_and_restore(self):
+        '''
+        This test will exercise the soft delete/restore functionality of the assets
+        '''
+        content_store = contentstore()
+        trash_store = contentstore('trashcan')
+        module_store = modulestore('direct')
+        import_from_xml(module_store, 'common/test/data/', ['toy'], static_content_store=content_store)
+
+        # look up original (and thumbnail) in content store, should be there after import
+        location = StaticContent.get_location_from_path('/c4x/edX/toy/asset/sample_static.txt')
+        content = content_store.find(location, throw_on_not_found=False)
+        thumbnail_location = content.thumbnail_location
+        self.assertIsNotNone(content)
+
+        #
+        # cdodge: temporarily comment out assertion on thumbnails because many environments
+        # will not have the jpeg converter installed and this test will fail
+        #
+        # self.assertIsNotNone(thumbnail_location)
+
+        # go through the website to do the delete, since the soft-delete logic is in the view
+
+        url = reverse('update_asset', kwargs={'org': 'edX', 'course': 'toy', 'name': '2012_Fall', 'asset_id': '/c4x/edX/toy/asset/sample_static.txt'})
+        resp = self.client.delete(url)
+        self.assertEqual(resp.status_code, 204)
+
+        asset_location = StaticContent.get_location_from_path('/c4x/edX/toy/asset/sample_static.txt')
+
+        # now try to find it in store, but they should not be there any longer
+        content = content_store.find(asset_location, throw_on_not_found=False)
+        self.assertIsNone(content)
+
+        if thumbnail_location:
+            thumbnail = content_store.find(thumbnail_location, throw_on_not_found=False)
+            self.assertIsNone(thumbnail)
+
+        # now try to find it and the thumbnail in trashcan - should be in there
+        content = trash_store.find(asset_location, throw_on_not_found=False)
+        self.assertIsNotNone(content)
+
+        if thumbnail_location:
+            thumbnail = trash_store.find(thumbnail_location, throw_on_not_found=False)
+            self.assertIsNotNone(thumbnail)
+
+        # let's restore the asset
+        restore_asset_from_trashcan('/c4x/edX/toy/asset/sample_static.txt')
+
+        # now try to find it in courseware store, and they should be back after restore
+        content = content_store.find(asset_location, throw_on_not_found=False)
+        self.assertIsNotNone(content)
+
+        if thumbnail_location:
+            thumbnail = content_store.find(thumbnail_location, throw_on_not_found=False)
+            self.assertIsNotNone(thumbnail)
+
+    def test_empty_trashcan(self):
+        '''
+        This test will exercise the emptying of the asset trashcan
+        '''
+        content_store = contentstore()
+        trash_store = contentstore('trashcan')
+        module_store = modulestore('direct')
+
+        import_from_xml(module_store, 'common/test/data/', ['toy'], static_content_store=content_store)
+
+        course_location = CourseDescriptor.id_to_location('edX/toy/6.002_Spring_2012')
+
+        location = StaticContent.get_location_from_path('/c4x/edX/toy/asset/sample_static.txt')
+        content = content_store.find(location, throw_on_not_found=False)
+        self.assertIsNotNone(content)
+
+        # go through the website to do the delete, since the soft-delete logic is in the view
+
+        url = reverse('update_asset', kwargs={'org': 'edX', 'course': 'toy', 'name': '2012_Fall', 'asset_id': '/c4x/edX/toy/asset/sample_static.txt'})
+        resp = self.client.delete(url)
+        self.assertEqual(resp.status_code, 204)
+
+        # make sure there's something in the trashcan
+        all_assets = trash_store.get_all_content_for_course(course_location)
+        self.assertGreater(len(all_assets), 0)
+
+        # make sure we have some thumbnails in our trashcan
+        _all_thumbnails = trash_store.get_all_content_thumbnails_for_course(course_location)
+        #
+        # cdodge: temporarily comment out assertion on thumbnails because many environments
+        # will not have the jpeg converter installed and this test will fail
+        #
+        # self.assertGreater(len(all_thumbnails), 0)
+
+        # empty the trashcan
+        empty_asset_trashcan([course_location])
+
+        # make sure trashcan is empty
+        all_assets = trash_store.get_all_content_for_course(course_location)
+        self.assertEqual(len(all_assets), 0)
+
+        all_thumbnails = trash_store.get_all_content_thumbnails_for_course(course_location)
+        self.assertEqual(len(all_thumbnails), 0)
+
+    def test_clone_course(self):
+
+        course_data = {
+            'org': 'MITx',
+            'number': '999',
+            'display_name': 'Robot Super Course',
+            'run': '2013_Spring'
+        }
+
+        module_store = modulestore('direct')
+        draft_store = modulestore('draft')
+        import_from_xml(module_store, 'common/test/data/', ['toy'])
+
+        source_course_id = 'edX/toy/2012_Fall'
+        dest_course_id = 'MITx/999/2013_Spring'
+        source_location = CourseDescriptor.id_to_location(source_course_id)
+        dest_location = CourseDescriptor.id_to_location(dest_course_id)
+
+        # get a vertical (and components in it) to put into 'draft'
+        # this is to assert that draft content is also cloned over
+        vertical = module_store.get_instance(source_course_id, Location([
+            source_location.tag, source_location.org, source_location.course, 'vertical', 'vertical_test', None]), depth=1)
+
+        draft_store.convert_to_draft(vertical.location)
+        for child in vertical.get_children():
+            draft_store.convert_to_draft(child.location)
+
+        items = module_store.get_items(Location([source_location.tag, source_location.org, source_location.course, None, None, 'draft']))
+        self.assertGreater(len(items), 0)
+
+        resp = self.client.post(reverse('create_new_course'), course_data)
+        self.assertEqual(resp.status_code, 200)
+        data = parse_json(resp)
+        self.assertEqual(data['id'], 'i4x://MITx/999/course/2013_Spring')
+
+        content_store = contentstore()
+
+        # now do the actual cloning
+        clone_course(module_store, content_store, source_location, dest_location)
+
+        # first assert that all draft content got cloned as well
+        items = module_store.get_items(Location([source_location.tag, source_location.org, source_location.course, None, None, 'draft']))
+        self.assertGreater(len(items), 0)
+        clone_items = module_store.get_items(Location([dest_location.tag, dest_location.org, dest_location.course, None, None, 'draft']))
+        self.assertGreater(len(clone_items), 0)
+        self.assertEqual(len(items), len(clone_items))
+
+        # now loop through all the units in the course and verify that the clone can render them, which
+        # means the objects are at least present
+        items = module_store.get_items(Location([source_location.tag, source_location.org, source_location.course, None, None]))
+        self.assertGreater(len(items), 0)
+        clone_items = module_store.get_items(Location([dest_location.tag, dest_location.org, dest_location.course, None, None]))
+        self.assertGreater(len(clone_items), 0)
+
+        for descriptor in items:
+            source_item = module_store.get_instance(source_course_id, descriptor.location)
+            if descriptor.location.category == 'course':
+                new_loc = descriptor.location.replace(org=dest_location.org, course=dest_location.course, name='2013_Spring')
+            else:
+                new_loc = descriptor.location.replace(org=dest_location.org, course=dest_location.course)
+            print "Checking {0} should now also be at {1}".format(descriptor.location.url(), new_loc.url())
+            lookup_item = module_store.get_item(new_loc)
+
+            # we want to assert equality between the objects, but we know the locations
+            # differ, so just make them equal for testing purposes
+            source_item.location = new_loc
+            if hasattr(source_item, 'data') and hasattr(lookup_item, 'data'):
+                self.assertEqual(source_item.data, lookup_item.data)
+
+            # also make sure that metadata was cloned over and filtered with own_metadata, i.e. inherited
+            # values were not explicitly set
+            self.assertEqual(own_metadata(source_item), own_metadata(lookup_item))
+
+            # check that the children are as expected
+            self.assertEqual(source_item.has_children, lookup_item.has_children)
+            if source_item.has_children:
+                expected_children = []
+                for child_loc_url in source_item.children:
+                    child_loc = Location(child_loc_url)
+                    child_loc = child_loc._replace(
+                        tag=dest_location.tag,
+                        org=dest_location.org,
+                        course=dest_location.course
+                    )
+                    expected_children.append(child_loc.url())
+                self.assertEqual(expected_children, lookup_item.children)
+
+    def test_portable_link_rewrites_during_clone_course(self):
+        course_data = {
+            'org': 'MITx',
+            'number': '999',
+            'display_name': 'Robot Super Course',
+            'run': '2013_Spring'
+        }
+
+        module_store = modulestore('direct')
+        draft_store = modulestore('draft')
+        content_store = contentstore()
+
+        import_from_xml(module_store, 'common/test/data/', ['toy'])
+
+        source_course_id = 'edX/toy/2012_Fall'
+        dest_course_id = 'MITx/999/2013_Spring'
+        source_location = CourseDescriptor.id_to_location(source_course_id)
+        dest_location = CourseDescriptor.id_to_location(dest_course_id)
+
+        # let's force a non-portable link in the clone source
+        # as a final check, make sure that any non-portable links are rewritten during cloning
+        html_module_location = Location([
+            source_location.tag, source_location.org, source_location.course, 'html', 'nonportable'])
+        html_module = module_store.get_instance(source_location.course_id, html_module_location)
+
+        self.assertTrue(isinstance(html_module.data, basestring))
+        new_data = html_module.data.replace('/static/', '/c4x/{0}/{1}/asset/'.format(
+            source_location.org, source_location.course))
+        module_store.update_item(html_module_location, new_data)
+
+        html_module = module_store.get_instance(source_location.course_id, html_module_location)
+        self.assertEqual(new_data, html_module.data)
+
+        # create the destination course
+
+        resp = self.client.post(reverse('create_new_course'), course_data)
+        self.assertEqual(resp.status_code, 200)
+        data = parse_json(resp)
+        self.assertEqual(data['id'], 'i4x://MITx/999/course/2013_Spring')
+
+        # do the actual cloning
+        clone_course(module_store, content_store, source_location, dest_location)
+
+        # make sure that any non-portable links are rewritten during cloning
+        html_module_location = Location([
+            dest_location.tag, dest_location.org, dest_location.course, 'html', 'nonportable'])
+        html_module = module_store.get_instance(dest_location.course_id, html_module_location)
+
+        self.assertIn('/static/foo.jpg', html_module.data)
+
+    def test_illegal_draft_crud_ops(self):
+        draft_store = modulestore('draft')
+        direct_store = modulestore('direct')
+
+        CourseFactory.create(org='MITx', course='999', display_name='Robot Super Course')
+
+        location = Location('i4x://MITx/999/chapter/neuvo')
+        # Ensure draft mongo store does not allow us to create chapters either directly or via convert to draft
+        self.assertRaises(InvalidVersionError, draft_store.create_and_save_xmodule, location)
+        direct_store.create_and_save_xmodule(location)
+        self.assertRaises(InvalidVersionError, draft_store.convert_to_draft, location)
+
+        self.assertRaises(InvalidVersionError, draft_store.update_item, location, 'chapter data')
+
+        # taking advantage of update_children and other functions never checking that the ids are valid
+        self.assertRaises(InvalidVersionError, draft_store.update_children, location,
+                          ['i4x://MITx/999/problem/doesntexist'])
+
+        self.assertRaises(InvalidVersionError, draft_store.update_metadata, location,
+                          {'due': datetime.datetime.now(UTC)})
+
+        self.assertRaises(InvalidVersionError, draft_store.unpublish, location)
+
+    def test_bad_contentstore_request(self):
+        resp = self.client.get('http://localhost:8001/c4x/CDX/123123/asset/&images_circuits_Lab7Solution2.png')
+        self.assertEqual(resp.status_code, 400)
+
+    def test_rewrite_nonportable_links_on_import(self):
+        module_store = modulestore('direct')
+        content_store = contentstore()
+
+        import_from_xml(module_store, 'common/test/data/', ['toy'], static_content_store=content_store)
+
+        # first check a static asset link
+        html_module_location = Location(['i4x', 'edX', 'toy', 'html', 'nonportable'])
+        html_module = module_store.get_instance('edX/toy/2012_Fall', html_module_location)
+        self.assertIn('/static/foo.jpg', html_module.data)
+
+        # then check a intra courseware link
+        html_module_location = Location(['i4x', 'edX', 'toy', 'html', 'nonportable_link'])
+        html_module = module_store.get_instance('edX/toy/2012_Fall', html_module_location)
+        self.assertIn('/jump_to_id/nonportable_link', html_module.data)
+
+    def test_delete_course(self):
+        """
+        This test will import a course, make a draft item, and delete it. This will also assert that the
+        draft content is also deleted
+        """
+        module_store = modulestore('direct')
+
+        content_store = contentstore()
+        draft_store = modulestore('draft')
+
+        import_from_xml(module_store, 'common/test/data/', ['toy'], static_content_store=content_store)
+
+        location = CourseFactory.create(org='MITx', course='999', display_name='Robot Super Course').location
+
+        # get a vertical (and components in it) to put into 'draft'
+        vertical = module_store.get_item(Location(['i4x', 'edX', 'toy',
+                                         'vertical', 'vertical_test', None]), depth=1)
+
+        draft_store.convert_to_draft(vertical.location)
+        for child in vertical.get_children():
+            draft_store.convert_to_draft(child.location)
+
+        # delete the course
+        delete_course(module_store, content_store, location, commit=True)
+
+        # assert that there's absolutely no non-draft modules in the course
+        # this should also include all draft items
+        items = module_store.get_items(Location(['i4x', 'edX', '999', 'course', None]))
+        self.assertEqual(len(items), 0)
+
+        # assert that all content in the asset library is also deleted
+        assets = content_store.get_all_content_for_course(location)
+        self.assertEqual(len(assets), 0)
+
+    def verify_content_existence(self, store, root_dir, location, dirname, category_name, filename_suffix=''):
+        filesystem = OSFS(root_dir / 'test_export')
+        self.assertTrue(filesystem.exists(dirname))
+
+        query_loc = Location('i4x', location.org, location.course, category_name, None)
+        items = store.get_items(query_loc)
+
+        for item in items:
+            filesystem = OSFS(root_dir / ('test_export/' + dirname))
+            self.assertTrue(filesystem.exists(item.location.name + filename_suffix))
+
+    @mock.patch('xmodule.course_module.requests.get')
+    def test_export_course(self, mock_get):
+        mock_get.return_value.text = dedent("""
+            <?xml version="1.0"?><table_of_contents>
+            <entry page="5" page_label="ii" name="Table of Contents"/>
+            </table_of_contents>
+        """).strip()
+
+        module_store = modulestore('direct')
+        draft_store = modulestore('draft')
+        content_store = contentstore()
+
+        import_from_xml(module_store, 'common/test/data/', ['toy'])
+        location = CourseDescriptor.id_to_location('edX/toy/2012_Fall')
+
+        # get a vertical (and components in it) to copy into an orphan sub dag
+        vertical = module_store.get_item(
+            Location(['i4x', 'edX', 'toy', 'vertical', 'vertical_test', None]),
+            depth=1
+        )
+        # We had a bug where orphaned draft nodes caused export to fail. This is here to cover that case.
+        vertical.location = mongo.draft.as_draft(vertical.location.replace(name='no_references'))
+
+        draft_store.save_xmodule(vertical)
+        orphan_vertical = draft_store.get_item(vertical.location)
+        self.assertEqual(orphan_vertical.location.name, 'no_references')
+
+        # get the original vertical (and components in it) to put into 'draft'
+        vertical = module_store.get_item(
+            Location(['i4x', 'edX', 'toy', 'vertical', 'vertical_test', None]),
+            depth=1)
+        self.assertEqual(len(orphan_vertical.children), len(vertical.children))
+        draft_store.convert_to_draft(vertical.location)
+        for child in vertical.get_children():
+            draft_store.convert_to_draft(child.location)
+
+        root_dir = path(mkdtemp_clean())
+
+        # now create a new/different private (draft only) vertical
+        vertical.location = mongo.draft.as_draft(Location(['i4x', 'edX', 'toy', 'vertical', 'a_private_vertical', None]))
+        draft_store.save_xmodule(vertical)
+        private_vertical = draft_store.get_item(vertical.location)
+        vertical = None  # blank out b/c i destructively manipulated its location 2 lines above
+
+        # add the new private to list of children
+        sequential = module_store.get_item(Location(['i4x', 'edX', 'toy',
+                                           'sequential', 'vertical_sequential', None]))
+        private_location_no_draft = private_vertical.location.replace(revision=None)
+        module_store.update_children(sequential.location, sequential.children +
+                                     [private_location_no_draft.url()])
+
+        # read back the sequential, to make sure we have a pointer to
+        sequential = module_store.get_item(Location(['i4x', 'edX', 'toy',
+                                                     'sequential', 'vertical_sequential', None]))
+
+        self.assertIn(private_location_no_draft.url(), sequential.children)
+
+        print 'Exporting to tempdir = {0}'.format(root_dir)
+
+        # export out to a tempdir
+        export_to_xml(module_store, content_store, location, root_dir, 'test_export', draft_modulestore=draft_store)
+
+        # check for static tabs
+        self.verify_content_existence(module_store, root_dir, location, 'tabs', 'static_tab', '.html')
+
+        # check for about content
+        self.verify_content_existence(module_store, root_dir, location, 'about', 'about', '.html')
+
+        # check for graiding_policy.json
+        filesystem = OSFS(root_dir / 'test_export/policies/2012_Fall')
+        self.assertTrue(filesystem.exists('grading_policy.json'))
+
+        course = module_store.get_item(location)
+        # compare what's on disk compared to what we have in our course
+        with filesystem.open('grading_policy.json', 'r') as grading_policy:
+            on_disk = loads(grading_policy.read())
+            self.assertEqual(on_disk, course.grading_policy)
+
+        # check for policy.json
+        self.assertTrue(filesystem.exists('policy.json'))
+
+        # compare what's on disk to what we have in the course module
+        with filesystem.open('policy.json', 'r') as course_policy:
+            on_disk = loads(course_policy.read())
+            self.assertIn('course/2012_Fall', on_disk)
+            self.assertEqual(on_disk['course/2012_Fall'], own_metadata(course))
+
+        # remove old course
+        delete_course(module_store, content_store, location, commit=True)
+
+        # reimport
+        import_from_xml(module_store, root_dir, ['test_export'], draft_store=draft_store)
+
+        items = module_store.get_items(Location(['i4x', 'edX', 'toy', 'vertical', None]))
+        self.assertGreater(len(items), 0)
+        for descriptor in items:
+            # don't try to look at private verticals. Right now we're running
+            # the service in non-draft aware
+            if getattr(descriptor, 'is_draft', False):
+                print "Checking {0}....".format(descriptor.location.url())
+                resp = self.client.get(reverse('edit_unit', kwargs={'location': descriptor.location.url()}))
+                self.assertEqual(resp.status_code, 200)
+
+        # verify that we have the content in the draft store as well
+        vertical = draft_store.get_item(Location(['i4x', 'edX', 'toy',
+                                                  'vertical', 'vertical_test', None]), depth=1)
+
+        self.assertTrue(getattr(vertical, 'is_draft', False))
+        self.assertNotIn('index_in_children_list', child.xml_attributes)
+        self.assertNotIn('parent_sequential_url', vertical.xml_attributes)
+
+        for child in vertical.get_children():
+            self.assertTrue(getattr(child, 'is_draft', False))
+            self.assertNotIn('index_in_children_list', child.xml_attributes)
+            if hasattr(child, 'data'):
+                self.assertNotIn('index_in_children_list', child.data)
+            self.assertNotIn('parent_sequential_url', child.xml_attributes)
+            if hasattr(child, 'data'):
+                self.assertNotIn('parent_sequential_url', child.data)
+
+        # make sure that we don't have a sequential that is in draft mode
+        sequential = draft_store.get_item(Location(['i4x', 'edX', 'toy',
+                                                    'sequential', 'vertical_sequential', None]))
+
+        self.assertFalse(getattr(sequential, 'is_draft', False))
+
+        # verify that we have the private vertical
+        test_private_vertical = draft_store.get_item(Location(['i4x', 'edX', 'toy',
+                                                               'vertical', 'a_private_vertical', None]))
+
+        self.assertTrue(getattr(test_private_vertical, 'is_draft', False))
+
+        # make sure the textbook survived the export/import
+        course = module_store.get_item(Location(['i4x', 'edX', 'toy', 'course', '2012_Fall', None]))
+
+        self.assertGreater(len(course.textbooks), 0)
+
+        shutil.rmtree(root_dir)
+
+    def test_export_course_with_metadata_only_video(self):
+        module_store = modulestore('direct')
+        draft_store = modulestore('draft')
+        content_store = contentstore()
+
+        import_from_xml(module_store, 'common/test/data/', ['toy'])
+        location = CourseDescriptor.id_to_location('edX/toy/2012_Fall')
+
+        # create a new video module and add it as a child to a vertical
+        # this re-creates a bug whereby since the video template doesn't have
+        # anything in 'data' field, the export was blowing up
+        verticals = module_store.get_items(['i4x', 'edX', 'toy', 'vertical', None, None])
+
+        self.assertGreater(len(verticals), 0)
+
+        parent = verticals[0]
+
+        ItemFactory.create(parent_location=parent.location, category="video", display_name="untitled")
+
+        root_dir = path(mkdtemp_clean())
+
+        print 'Exporting to tempdir = {0}'.format(root_dir)
+
+        # export out to a tempdir
+        export_to_xml(module_store, content_store, location, root_dir, 'test_export', draft_modulestore=draft_store)
+
+        shutil.rmtree(root_dir)
+
+    def test_export_course_with_metadata_only_word_cloud(self):
+        """
+        Similar to `test_export_course_with_metadata_only_video`.
+        """
+        module_store = modulestore('direct')
+        draft_store = modulestore('draft')
+        content_store = contentstore()
+
+        import_from_xml(module_store, 'common/test/data/', ['word_cloud'])
+        location = CourseDescriptor.id_to_location('HarvardX/ER22x/2013_Spring')
+
+        verticals = module_store.get_items(['i4x', 'HarvardX', 'ER22x', 'vertical', None, None])
+
+        self.assertGreater(len(verticals), 0)
+
+        parent = verticals[0]
+
+        ItemFactory.create(parent_location=parent.location, category="word_cloud", display_name="untitled")
+
+        root_dir = path(mkdtemp_clean())
+
+        print 'Exporting to tempdir = {0}'.format(root_dir)
+
+        # export out to a tempdir
+        export_to_xml(module_store, content_store, location, root_dir, 'test_export', draft_modulestore=draft_store)
+
+        shutil.rmtree(root_dir)
+
+    def test_empty_data_roundtrip(self):
+        """
+        Test that an empty `data` field is preserved through
+        export/import.
+        """
+        module_store = modulestore('direct')
+        draft_store = modulestore('draft')
+        content_store = contentstore()
+
+        import_from_xml(module_store, 'common/test/data/', ['toy'])
+        location = CourseDescriptor.id_to_location('edX/toy/2012_Fall')
+
+        verticals = module_store.get_items(['i4x', 'edX', 'toy', 'vertical', None, None])
+
+        self.assertGreater(len(verticals), 0)
+
+        parent = verticals[0]
+
+        # Create a module, and ensure that its `data` field is empty
+        word_cloud = ItemFactory.create(parent_location=parent.location, category="word_cloud", display_name="untitled")
+        del word_cloud.data
+        self.assertEquals(word_cloud.data, '')
+
+        # Export the course
+        root_dir = path(mkdtemp_clean())
+        export_to_xml(module_store, content_store, location, root_dir, 'test_roundtrip', draft_modulestore=draft_store)
+
+        # Reimport and get the video back
+        import_from_xml(module_store, root_dir)
+        imported_word_cloud = module_store.get_item(Location(['i4x', 'edX', 'toy', 'word_cloud', 'untitled', None]))
+
+        # It should now contain empty data
+        self.assertEquals(imported_word_cloud.data, '')
+
+    def test_html_export_roundtrip(self):
+        """
+        Test that a course which has HTML that has style formatting is preserved in export/import
+        """
+        module_store = modulestore('direct')
+        content_store = contentstore()
+
+        import_from_xml(module_store, 'common/test/data/', ['toy'])
+
+        location = CourseDescriptor.id_to_location('edX/toy/2012_Fall')
+
+        # Export the course
+        root_dir = path(mkdtemp_clean())
+        export_to_xml(module_store, content_store, location, root_dir, 'test_roundtrip')
+
+        # Reimport and get the video back
+        import_from_xml(module_store, root_dir)
+
+        # get the sample HTML with styling information
+        html_module = module_store.get_instance(
+            'edX/toy/2012_Fall',
+            Location(['i4x', 'edX', 'toy', 'html', 'with_styling'])
+        )
+        self.assertIn('<p style="font:italic bold 72px/30px Georgia, serif; color: red; ">', html_module.data)
+
+        # get the sample HTML with just a simple <img> tag information
+        html_module = module_store.get_instance(
+            'edX/toy/2012_Fall',
+            Location(['i4x', 'edX', 'toy', 'html', 'just_img'])
+        )
+        self.assertIn('<img src="/static/foo_bar.jpg" />', html_module.data)
+
+    def test_course_handouts_rewrites(self):
+        module_store = modulestore('direct')
+
+        # import a test course
+        import_from_xml(module_store, 'common/test/data/', ['toy'])
+
+        handout_location = Location(['i4x', 'edX', 'toy', 'course_info', 'handouts'])
+
+        # get module info
+        resp = self.client.get(reverse('module_info', kwargs={'module_location': handout_location}))
+
+        # make sure we got a successful response
+        self.assertEqual(resp.status_code, 200)
+        # check that /static/ has been converted to the full path
+        # note, we know the link it should be because that's what in the 'toy' course in the test data
+        self.assertContains(resp, '/c4x/edX/toy/asset/handouts_sample_handout.txt')
+
+    def test_prefetch_children(self):
+        module_store = modulestore('direct')
+        import_from_xml(module_store, 'common/test/data/', ['toy'])
+        location = CourseDescriptor.id_to_location('edX/toy/2012_Fall')
+
+        wrapper = MongoCollectionFindWrapper(module_store.collection.find)
+        module_store.collection.find = wrapper.find
+        print module_store.metadata_inheritance_cache_subsystem
+        print module_store.request_cache
+        course = module_store.get_item(location, depth=2)
+
+        # make sure we haven't done too many round trips to DB
+        # note we say 3 round trips here for 1) the course, and 2 & 3) for the chapters and sequentials
+        # Because we're querying from the top of the tree, we cache information needed for inheritance,
+        # so we don't need to make an extra query to compute it.
+        self.assertEqual(wrapper.counter, 3)
+
+        # make sure we pre-fetched a known sequential which should be at depth=2
+        self.assertTrue(Location(['i4x', 'edX', 'toy', 'sequential',
+                                  'vertical_sequential', None]) in course.system.module_data)
+
+        # make sure we don't have a specific vertical which should be at depth=3
+        self.assertFalse(Location(['i4x', 'edX', 'toy', 'vertical', 'vertical_test', None])
+                         in course.system.module_data)
+
+    def test_export_course_with_unknown_metadata(self):
+        module_store = modulestore('direct')
+        content_store = contentstore()
+
+        import_from_xml(module_store, 'common/test/data/', ['toy'])
+        location = CourseDescriptor.id_to_location('edX/toy/2012_Fall')
+
+        root_dir = path(mkdtemp_clean())
+
+        course = module_store.get_item(location)
+
+        metadata = own_metadata(course)
+        # add a bool piece of unknown metadata so we can verify we don't throw an exception
+        metadata['new_metadata'] = True
+
+        # Save the data that we've just changed to the underlying
+        # MongoKeyValueStore before we update the mongo datastore.
+        course.save()
+        module_store.update_metadata(location, metadata)
+
+        print 'Exporting to tempdir = {0}'.format(root_dir)
+
+        # export out to a tempdir
+        export_to_xml(module_store, content_store, location, root_dir, 'test_export')
+
+
+@override_settings(CONTENTSTORE=TEST_DATA_CONTENTSTORE, MODULESTORE=TEST_MODULESTORE)
+class ContentStoreTest(ModuleStoreTestCase):
+    """
+    Tests for the CMS ContentStore application.
+    """
+    def setUp(self):
+        """
+        These tests need a user in the DB so that the django Test Client
+        can log them in.
+        They inherit from the ModuleStoreTestCase class so that the mongodb collection
+        will be cleared out before each test case execution and deleted
+        afterwards.
+        """
+        uname = 'testuser'
+        email = 'test+courses@edx.org'
+        password = 'foo'
+
+        # Create the use so we can log them in.
+        self.user = User.objects.create_user(uname, email, password)
+
+        # Note that we do not actually need to do anything
+        # for registration if we directly mark them active.
+        self.user.is_active = True
+        # Staff has access to view all courses
+        self.user.is_staff = True
+        self.user.save()
+
+        self.client = Client()
+        self.client.login(username=uname, password=password)
+
+        self.course_data = {
+            'org': 'MITx',
+            'number': '999',
+            'display_name': 'Robot Super Course',
+            'run': '2013_Spring'
+        }
+
+    def tearDown(self):
+        mongo = MongoClient()
+        mongo.drop_database(TEST_DATA_CONTENTSTORE['OPTIONS']['db'])
+        _CONTENTSTORE.clear()
+
+    def test_create_course(self):
+        """Test new course creation - happy path"""
+        self.assert_created_course()
+
+    def assert_created_course(self, number_suffix=None):
+        """
+        Checks that the course was created properly.
+        """
+        test_course_data = {}
+        test_course_data.update(self.course_data)
+        if number_suffix:
+            test_course_data['number'] = '{0}_{1}'.format(test_course_data['number'], number_suffix)
+        resp = self.client.post(reverse('create_new_course'), test_course_data)
+        self.assertEqual(resp.status_code, 200)
+        data = parse_json(resp)
+        self.assertNotIn('ErrMsg', data)
+        self.assertEqual(data['id'], 'i4x://MITx/{0}/course/2013_Spring'.format(test_course_data['number']))
+        # Verify that the creator is now registered in the course.
+        self.assertTrue(CourseEnrollment.is_enrolled(self.user, self._get_course_id(test_course_data)))
+        return test_course_data
+
+    def test_create_course_check_forum_seeding(self):
+        """Test new course creation and verify forum seeding """
+        test_course_data = self.assert_created_course(number_suffix=uuid4().hex)
+        self.assertTrue(are_permissions_roles_seeded(self._get_course_id(test_course_data)))
+
+    def test_forum_unseeding_on_delete(self):
+        """Test new course creation and verify forum unseeding """
+        test_course_data = self.assert_created_course(number_suffix=uuid4().hex)
+        self.assertTrue(are_permissions_roles_seeded(self._get_course_id(test_course_data)))
+        course_id = self._get_course_id(test_course_data)
+        delete_course_and_groups(course_id, commit=True)
+        self.assertFalse(are_permissions_roles_seeded(course_id))
+
+    def test_forum_unseeding_with_multiple_courses(self):
+        """Test new course creation and verify forum unseeding when there are multiple courses"""
+        test_course_data = self.assert_created_course(number_suffix=uuid4().hex)
+        second_course_data = self.assert_created_course(number_suffix=uuid4().hex)
+
+        # unseed the forums for the first course
+        course_id = self._get_course_id(test_course_data)
+        delete_course_and_groups(course_id, commit=True)
+        self.assertFalse(are_permissions_roles_seeded(course_id))
+
+        second_course_id = self._get_course_id(second_course_data)
+        # permissions should still be there for the other course
+        self.assertTrue(are_permissions_roles_seeded(second_course_id))
+
+    def _get_course_id(self, test_course_data):
+        """Returns the course ID (org/number/run)."""
+        return "{org}/{number}/{run}".format(**test_course_data)
+
+    def test_create_course_duplicate_course(self):
+        """Test new course creation - error path"""
+        self.client.post(reverse('create_new_course'), self.course_data)
+        self.assert_course_creation_failed('There is already a course defined with the same organization, course number, and course run. Please change either organization or course number to be unique.')
+
+    def assert_course_creation_failed(self, error_message):
+        """
+        Checks that the course did not get created
+        """
+        course_id = self._get_course_id(self.course_data)
+        initially_enrolled = CourseEnrollment.is_enrolled(self.user, course_id)
+        resp = self.client.post(reverse('create_new_course'), self.course_data)
+        self.assertEqual(resp.status_code, 200)
+        data = parse_json(resp)
+        self.assertEqual(data['ErrMsg'], error_message)
+        # One test case involves trying to create the same course twice. Hence for that course,
+        # the user will be enrolled. In the other cases, initially_enrolled will be False.
+        self.assertEqual(initially_enrolled, CourseEnrollment.is_enrolled(self.user, course_id))
+
+    def test_create_course_duplicate_number(self):
+        """Test new course creation - error path"""
+        self.client.post(reverse('create_new_course'), self.course_data)
+        self.course_data['display_name'] = 'Robot Super Course Two'
+        self.course_data['run'] = '2013_Summer'
+
+        self.assert_course_creation_failed('There is already a course defined with the same organization and course number. Please change at least one field to be unique.')
+
+    def test_create_course_with_bad_organization(self):
+        """Test new course creation - error path for bad organization name"""
+        self.course_data['org'] = 'University of California, Berkeley'
+        self.assert_course_creation_failed(
+            "Unable to create course 'Robot Super Course'.\n\nInvalid characters in 'University of California, Berkeley'.")
+
+    def test_create_course_with_course_creation_disabled_staff(self):
+        """Test new course creation -- course creation disabled, but staff access."""
+        with mock.patch.dict('django.conf.settings.MITX_FEATURES', {'DISABLE_COURSE_CREATION': True}):
+            self.assert_created_course()
+
+    def test_create_course_with_course_creation_disabled_not_staff(self):
+        """Test new course creation -- error path for course creation disabled, not staff access."""
+        with mock.patch.dict('django.conf.settings.MITX_FEATURES', {'DISABLE_COURSE_CREATION': True}):
+            self.user.is_staff = False
+            self.user.save()
+            self.assert_course_permission_denied()
+
+    def test_create_course_no_course_creators_staff(self):
+        """Test new course creation -- course creation group enabled, staff, group is empty."""
+        with mock.patch.dict('django.conf.settings.MITX_FEATURES', {'ENABLE_CREATOR_GROUP': True}):
+            self.assert_created_course()
+
+    def test_create_course_no_course_creators_not_staff(self):
+        """Test new course creation -- error path for course creator group enabled, not staff, group is empty."""
+        with mock.patch.dict('django.conf.settings.MITX_FEATURES', {"ENABLE_CREATOR_GROUP": True}):
+            self.user.is_staff = False
+            self.user.save()
+            self.assert_course_permission_denied()
+
+    def test_create_course_with_course_creator(self):
+        """Test new course creation -- use course creator group"""
+        with mock.patch.dict('django.conf.settings.MITX_FEATURES', {"ENABLE_CREATOR_GROUP": True}):
+            add_user_to_creator_group(self.user, self.user)
+            self.assert_created_course()
+
+    def assert_course_permission_denied(self):
+        """
+        Checks that the course did not get created due to a PermissionError.
+        """
+        resp = self.client.post(reverse('create_new_course'), self.course_data)
+        self.assertEqual(resp.status_code, 403)
+
+    def test_course_index_view_with_no_courses(self):
+        """Test viewing the index page with no courses"""
+        # Create a course so there is something to view
+        resp = self.client.get(reverse('index'))
+        self.assertContains(
+            resp,
+            '<h1 class="page-header">My Courses</h1>',
+            status_code=200,
+            html=True
+        )
+
+    def test_course_factory(self):
+        """Test that the course factory works correctly."""
+        course = CourseFactory.create()
+        self.assertIsInstance(course, CourseDescriptor)
+
+    def test_item_factory(self):
+        """Test that the item factory works correctly."""
+        course = CourseFactory.create()
+        item = ItemFactory.create(parent_location=course.location)
+        self.assertIsInstance(item, SequenceDescriptor)
+
+    def test_course_index_view_with_course(self):
+        """Test viewing the index page with an existing course"""
+        CourseFactory.create(display_name='Robot Super Educational Course')
+        resp = self.client.get(reverse('index'))
+        self.assertContains(
+            resp,
+            '<h3 class="course-title">Robot Super Educational Course</h3>',
+            status_code=200,
+            html=True
+        )
+
+    def test_course_overview_view_with_course(self):
+        """Test viewing the course overview page with an existing course"""
+        CourseFactory.create(org='MITx', course='999', display_name='Robot Super Course')
+
+        data = {
+            'org': 'MITx',
+            'course': '999',
+            'name': Location.clean('Robot Super Course'),
+        }
+
+        resp = self.client.get(reverse('course_index', kwargs=data))
+        self.assertContains(
+            resp,
+            '<article class="courseware-overview" data-course-id="i4x://MITx/999/course/Robot_Super_Course">',
+            status_code=200,
+            html=True
+        )
+
+    def test_create_item(self):
+        """Test cloning an item. E.g. creating a new section"""
+        CourseFactory.create(org='MITx', course='999', display_name='Robot Super Course')
+
+        section_data = {
+            'parent_location': 'i4x://MITx/999/course/Robot_Super_Course',
+            'category': 'chapter',
+            'display_name': 'Section One',
+        }
+
+        resp = self.client.post(reverse('create_item'), section_data)
+
+        self.assertEqual(resp.status_code, 200)
+        data = parse_json(resp)
+        self.assertRegexpMatches(
+            data['id'],
+            r"^i4x://MITx/999/chapter/([0-9]|[a-f]){32}$"
+        )
+
+    def test_capa_module(self):
+        """Test that a problem treats markdown specially."""
+        CourseFactory.create(org='MITx', course='999', display_name='Robot Super Course')
+
+        problem_data = {
+            'parent_location': 'i4x://MITx/999/course/Robot_Super_Course',
+            'category': 'problem'
+        }
+
+        resp = self.client.post(reverse('create_item'), problem_data)
+
+        self.assertEqual(resp.status_code, 200)
+        payload = parse_json(resp)
+        problem_loc = Location(payload['id'])
+        problem = get_modulestore(problem_loc).get_item(problem_loc)
+        # should be a CapaDescriptor
+        self.assertIsInstance(problem, CapaDescriptor, "New problem is not a CapaDescriptor")
+        context = problem.get_context()
+        self.assertIn('markdown', context, "markdown is missing from context")
+        self.assertNotIn('markdown', problem.editable_metadata_fields, "Markdown slipped into the editable metadata fields")
+
+    def test_cms_imported_course_walkthrough(self):
+        """
+        Import and walk through some common URL endpoints. This just verifies non-500 and no other
+        correct behavior, so it is not a deep test
+        """
+        import_from_xml(modulestore('direct'), 'common/test/data/', ['simple'])
+        loc = Location(['i4x', 'edX', 'simple', 'course', '2012_Fall', None])
+        resp = self.client.get(reverse('course_index',
+                                       kwargs={'org': loc.org,
+                                               'course': loc.course,
+                                               'name': loc.name}))
+
+        self.assertEqual(resp.status_code, 200)
+        self.assertContains(resp, 'Chapter 2')
+
+        # go to various pages
+
+        # import page
+        resp = self.client.get(reverse('import_course',
+                                       kwargs={'org': loc.org,
+                                               'course': loc.course,
+                                               'name': loc.name}))
+        self.assertEqual(resp.status_code, 200)
+
+        # export page
+        resp = self.client.get(reverse('export_course',
+                                       kwargs={'org': loc.org,
+                                               'course': loc.course,
+                                               'name': loc.name}))
+        self.assertEqual(resp.status_code, 200)
+
+        # manage users
+        resp = self.client.get(reverse('manage_users',
+                                       kwargs={'org': loc.org,
+                                               'course': loc.course,
+                                               'name': loc.name}))
+        self.assertEqual(resp.status_code, 200)
+
+        # course info
+        resp = self.client.get(reverse('course_info',
+                                       kwargs={'org': loc.org,
+                                               'course': loc.course,
+                                               'name': loc.name}))
+        self.assertEqual(resp.status_code, 200)
+
+        # settings_details
+        resp = self.client.get(reverse('settings_details',
+                                       kwargs={'org': loc.org,
+                                               'course': loc.course,
+                                               'name': loc.name}))
+        self.assertEqual(resp.status_code, 200)
+
+        # settings_details
+        resp = self.client.get(reverse('settings_grading',
+                                       kwargs={'org': loc.org,
+                                               'course': loc.course,
+                                               'name': loc.name}))
+        self.assertEqual(resp.status_code, 200)
+
+        # static_pages
+        resp = self.client.get(reverse('static_pages',
+                                       kwargs={'org': loc.org,
+                                               'course': loc.course,
+                                               'coursename': loc.name}))
+        self.assertEqual(resp.status_code, 200)
+
+        # static_pages
+        resp = self.client.get(reverse('asset_index',
+                                       kwargs={'org': loc.org,
+                                               'course': loc.course,
+                                               'name': loc.name}))
+        self.assertEqual(resp.status_code, 200)
+
+        # go look at a subsection page
+        subsection_location = loc.replace(category='sequential', name='test_sequence')
+        resp = self.client.get(reverse('edit_subsection',
+                                       kwargs={'location': subsection_location.url()}))
+        self.assertEqual(resp.status_code, 200)
+
+        # go look at the Edit page
+        unit_location = loc.replace(category='vertical', name='test_vertical')
+        resp = self.client.get(reverse('edit_unit',
+                                       kwargs={'location': unit_location.url()}))
+        self.assertEqual(resp.status_code, 200)
+
+        # delete a component
+        del_loc = loc.replace(category='html', name='test_html')
+        resp = self.client.post(reverse('delete_item'),
+                                json.dumps({'id': del_loc.url()}), "application/json")
+        self.assertEqual(resp.status_code, 204)
+
+        # delete a unit
+        del_loc = loc.replace(category='vertical', name='test_vertical')
+        resp = self.client.post(reverse('delete_item'),
+                                json.dumps({'id': del_loc.url()}), "application/json")
+        self.assertEqual(resp.status_code, 204)
+
+        # delete a unit
+        del_loc = loc.replace(category='sequential', name='test_sequence')
+        resp = self.client.post(reverse('delete_item'),
+                                json.dumps({'id': del_loc.url()}), "application/json")
+        self.assertEqual(resp.status_code, 204)
+
+        # delete a chapter
+        del_loc = loc.replace(category='chapter', name='chapter_2')
+        resp = self.client.post(reverse('delete_item'),
+                                json.dumps({'id': del_loc.url()}), "application/json")
+        self.assertEqual(resp.status_code, 204)
+
+    def test_import_into_new_course_id(self):
+        module_store = modulestore('direct')
+        target_location = Location(['i4x', 'MITx', '999', 'course', '2013_Spring'])
+
+        course_data = {
+            'org': target_location.org,
+            'number': target_location.course,
+            'display_name': 'Robot Super Course',
+            'run': target_location.name
+        }
+
+        target_course_id = '{0}/{1}/{2}'.format(target_location.org, target_location.course, target_location.name)
+
+        resp = self.client.post(reverse('create_new_course'), course_data)
+        self.assertEqual(resp.status_code, 200)
+        data = parse_json(resp)
+        self.assertEqual(data['id'], target_location.url())
+
+        import_from_xml(module_store, 'common/test/data/', ['toy'], target_location_namespace=target_location)
+
+        modules = module_store.get_items(Location([
+            target_location.tag, target_location.org, target_location.course, None, None, None]))
+
+        # we should have a number of modules in there
+        # we can't specify an exact number since it'll always be changing
+        self.assertGreater(len(modules), 10)
+
+        #
+        # test various re-namespacing elements
+        #
+
+        # first check PDF textbooks, to make sure the url paths got updated
+        course_module = module_store.get_instance(target_course_id, target_location)
+
+        self.assertEquals(len(course_module.pdf_textbooks), 1)
+        self.assertEquals(len(course_module.pdf_textbooks[0]["chapters"]), 2)
+        self.assertEquals(course_module.pdf_textbooks[0]["chapters"][0]["url"], '/c4x/MITx/999/asset/Chapter1.pdf')
+        self.assertEquals(course_module.pdf_textbooks[0]["chapters"][1]["url"], '/c4x/MITx/999/asset/Chapter2.pdf')
+
+        # check that URL slug got updated to new course slug
+        self.assertEquals(course_module.wiki_slug, '999')
+
+    def test_import_metadata_with_attempts_empty_string(self):
+        module_store = modulestore('direct')
+        import_from_xml(module_store, 'common/test/data/', ['simple'])
+        did_load_item = False
+        try:
+            module_store.get_item(Location(['i4x', 'edX', 'simple', 'problem', 'ps01-simple', None]))
+            did_load_item = True
+        except ItemNotFoundError:
+            pass
+
+        # make sure we found the item (e.g. it didn't error while loading)
+        self.assertTrue(did_load_item)
+
+    def test_forum_id_generation(self):
+        module_store = modulestore('direct')
+        CourseFactory.create(org='edX', course='999', display_name='Robot Super Course')
+
+        new_component_location = Location('i4x', 'edX', '999', 'discussion', 'new_component')
+
+        # crate a new module and add it as a child to a vertical
+        module_store.create_and_save_xmodule(new_component_location)
+
+        new_discussion_item = module_store.get_item(new_component_location)
+
+        self.assertNotEquals(new_discussion_item.discussion_id, '$$GUID$$')
+
+    def test_update_modulestore_signal_did_fire(self):
+        module_store = modulestore('direct')
+        CourseFactory.create(org='edX', course='999', display_name='Robot Super Course')
+
+        try:
+            module_store.modulestore_update_signal = Signal(providing_args=['modulestore', 'course_id', 'location'])
+
+            self.got_signal = False
+
+            def _signal_hander(modulestore=None, course_id=None, location=None, **kwargs):
+                self.got_signal = True
+
+            module_store.modulestore_update_signal.connect(_signal_hander)
+
+            new_component_location = Location('i4x', 'edX', '999', 'html', 'new_component')
+
+            # crate a new module
+            module_store.create_and_save_xmodule(new_component_location)
+
+        finally:
+            module_store.modulestore_update_signal = None
+
+        self.assertTrue(self.got_signal)
+
+    def test_metadata_inheritance(self):
+        module_store = modulestore('direct')
+        import_from_xml(module_store, 'common/test/data/', ['toy'])
+
+        course = module_store.get_item(Location(['i4x', 'edX', 'toy', 'course', '2012_Fall', None]))
+
+        verticals = module_store.get_items(['i4x', 'edX', 'toy', 'vertical', None, None])
+
+        # let's assert on the metadata_inheritance on an existing vertical
+        for vertical in verticals:
+            self.assertEqual(course.xqa_key, vertical.xqa_key)
+            self.assertEqual(course.start, vertical.start)
+
+        self.assertGreater(len(verticals), 0)
+
+        new_component_location = Location('i4x', 'edX', 'toy', 'html', 'new_component')
+
+        # crate a new module and add it as a child to a vertical
+        module_store.create_and_save_xmodule(new_component_location)
+        parent = verticals[0]
+        module_store.update_children(parent.location, parent.children + [new_component_location.url()])
+
+        # flush the cache
+        module_store.refresh_cached_metadata_inheritance_tree(new_component_location)
+        new_module = module_store.get_item(new_component_location)
+
+        # check for grace period definition which should be defined at the course level
+        self.assertEqual(parent.graceperiod, new_module.graceperiod)
+        self.assertEqual(parent.start, new_module.start)
+        self.assertEqual(course.start, new_module.start)
+
+        self.assertEqual(course.xqa_key, new_module.xqa_key)
+
+        #
+        # now let's define an override at the leaf node level
+        #
+        new_module.graceperiod = timedelta(1)
+        new_module.save()
+        module_store.update_metadata(new_module.location, own_metadata(new_module))
+
+        # flush the cache and refetch
+        module_store.refresh_cached_metadata_inheritance_tree(new_component_location)
+        new_module = module_store.get_item(new_component_location)
+
+        self.assertEqual(timedelta(1), new_module.graceperiod)
+
+    def test_default_metadata_inheritance(self):
+        course = CourseFactory.create()
+        vertical = ItemFactory.create(parent_location=course.location)
+        course.children.append(vertical)
+        # in memory
+        self.assertIsNotNone(course.start)
+        self.assertEqual(course.start, vertical.start)
+        self.assertEqual(course.textbooks, [])
+        self.assertIn('GRADER', course.grading_policy)
+        self.assertIn('GRADE_CUTOFFS', course.grading_policy)
+        self.assertGreaterEqual(len(course.checklists), 4)
+
+        # by fetching
+        module_store = modulestore('direct')
+        fetched_course = module_store.get_item(course.location)
+        fetched_item = module_store.get_item(vertical.location)
+        self.assertIsNotNone(fetched_course.start)
+        self.assertEqual(course.start, fetched_course.start)
+        self.assertEqual(fetched_course.start, fetched_item.start)
+        self.assertEqual(course.textbooks, fetched_course.textbooks)
+        # is this test too strict? i.e., it requires the dicts to be ==
+        self.assertEqual(course.checklists, fetched_course.checklists)
+
+    def test_image_import(self):
+        """Test backwards compatibilty of course image."""
+        module_store = modulestore('direct')
+
+        content_store = contentstore()
+
+        # Use conditional_and_poll, as it's got an image already
+        import_from_xml(
+            module_store,
+            'common/test/data/',
+            ['conditional_and_poll'],
+            static_content_store=content_store
+        )
+
+        course = module_store.get_courses()[0]
+
+        # Make sure the course image is set to the right place
+        self.assertEqual(course.course_image, 'images_course_image.jpg')
+
+        # Ensure that the imported course image is present -- this shouldn't raise an exception
+        location = course.location._replace(tag='c4x', category='asset', name=course.course_image)
+        content_store.find(location)
+
+
+@override_settings(MODULESTORE=TEST_MODULESTORE)
+class MetadataSaveTestCase(ModuleStoreTestCase):
+    """Test that metadata is correctly cached and decached."""
+
+    def setUp(self):
+        CourseFactory.create(
+            org='edX', course='999', display_name='Robot Super Course')
+        course_location = Location(
+            ['i4x', 'edX', '999', 'course', 'Robot_Super_Course', None])
+
+        video_sample_xml = '''
+        <video display_name="Test Video"
+                youtube="1.0:p2Q6BrNhdh8,0.75:izygArpw-Qo,1.25:1EeWXzPdhSA,1.5:rABDYkeK0x8"
+                show_captions="false"
+                from="00:00:01"
+                to="00:01:00">
+            <source src="http://www.example.com/file.mp4"/>
+            <track src="http://www.example.com/track"/>
+        </video>
+        '''
+        self.video_descriptor = ItemFactory.create(
+            parent_location=course_location, category='video',
+            data={'data': video_sample_xml}
+        )
+
+    def test_metadata_not_persistence(self):
+        """
+        Test that descriptors which set metadata fields in their
+        constructor are correctly deleted.
+        """
+        self.assertIn('html5_sources', own_metadata(self.video_descriptor))
+        attrs_to_strip = {
+            'show_captions',
+            'youtube_id_1_0',
+            'youtube_id_0_75',
+            'youtube_id_1_25',
+            'youtube_id_1_5',
+            'start_time',
+            'end_time',
+            'source',
+            'html5_sources',
+            'track'
+        }
+
+        location = self.video_descriptor.location
+
+        for field_name in attrs_to_strip:
+            delattr(self.video_descriptor, field_name)
+
+        self.assertNotIn('html5_sources', own_metadata(self.video_descriptor))
+        get_modulestore(location).update_metadata(
+            location,
+            own_metadata(self.video_descriptor)
+        )
+        module = get_modulestore(location).get_item(location)
+
+        self.assertNotIn('html5_sources', own_metadata(module))
+
+    def test_metadata_persistence(self):
+        # TODO: create the same test as `test_metadata_not_persistence`,
+        # but check persistence for some other module.
+        pass