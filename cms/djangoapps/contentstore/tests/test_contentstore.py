--- conflicted
+++ resolved
@@ -1498,13 +1498,6 @@
             test_get_html('export_handler')
         with override_waffle_flag(toggles.LEGACY_STUDIO_COURSE_TEAM, True):
             test_get_html('course_team_handler')
-<<<<<<< HEAD
-        with override_waffle_flag(toggles.LEGACY_STUDIO_UPDATES, True):
-            test_get_html('course_info_handler')
-=======
-        with override_waffle_flag(toggles.LEGACY_STUDIO_CUSTOM_PAGES, True):
-            test_get_html('tabs_handler')
->>>>>>> d929cdb7
         with override_waffle_flag(toggles.LEGACY_STUDIO_SCHEDULE_DETAILS, True):
             test_get_html('settings_handler')
         with override_waffle_flag(toggles.LEGACY_STUDIO_GRADING, True):
