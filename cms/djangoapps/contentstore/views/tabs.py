"""
Views related to course tabs
"""
from access import has_access
from util.json_request import expect_json, JsonResponse

from django.http import HttpResponseNotFound
from django.contrib.auth.decorators import login_required
from django.core.exceptions import PermissionDenied
from django_future.csrf import ensure_csrf_cookie
from django.views.decorators.http import require_http_methods
from edxmako.shortcuts import render_to_response
from xmodule.modulestore import Location
from xmodule.modulestore.inheritance import own_metadata
from xmodule.modulestore.django import modulestore
from xmodule.modulestore.django import loc_mapper
from xmodule.modulestore.locator import BlockUsageLocator

from ..utils import get_modulestore

from django.utils.translation import ugettext as _

<<<<<<< HEAD

__all__ = ['edit_tabs', 'reorder_static_tabs']
=======
__all__ = ['tabs_handler']
>>>>>>> 9d0e9f67


def initialize_course_tabs(course):
    """
    set up the default tabs
    I've added this because when we add static tabs, the LMS either expects a None for the tabs list or
    at least a list populated with the minimal times
    @TODO: I don't like the fact that the presentation tier is away of these data related constraints, let's find a better
    place for this. Also rather than using a simple list of dictionaries a nice class model would be helpful here
    """

    # This logic is repeated in xmodule/modulestore/tests/factories.py
    # so if you change anything here, you need to also change it there.
    course.tabs = [
        {"type": "courseware", "name": _("Courseware")},
        {"type": "course_info", "name": _("Course Info")},
        {"type": "discussion", "name": _("Discussion")},
        {"type": "wiki", "name": _("Wiki")},
        {"type": "progress", "name": _("Progress")},
    ]

    modulestore('direct').update_metadata(course.location.url(), own_metadata(course))

@expect_json
@login_required
@ensure_csrf_cookie
@require_http_methods(("GET", "POST", "PUT"))
def tabs_handler(request, tag=None, package_id=None, branch=None, version_guid=None, block=None):
    """
    The restful handler for static tabs.

    GET
        html: return page for editing static tabs
        json: not supported
    PUT or POST
        json: update the tab order. It is expected that the request body contains a JSON-encoded dict with entry "tabs".
        The value for "tabs" is an array of tab locators, indicating the desired order of the tabs.

    Creating a tab, deleting a tab, or changing its contents is not supported through this method.
    Instead use the general xblock URL (see item.xblock_handler).
    """
    locator = BlockUsageLocator(package_id=package_id, branch=branch, version_guid=version_guid, block_id=block)
    if not has_access(request.user, locator):
        raise PermissionDenied()

    old_location = loc_mapper().translate_locator_to_location(locator)
    store = get_modulestore(old_location)
    course_item = store.get_item(old_location)

    if 'application/json' in request.META.get('HTTP_ACCEPT', 'application/json'):
        if request.method == 'GET':
            raise NotImplementedError('coming soon')
        else:
            if 'tabs' in request.json:
                def get_location_for_tab(tab):
                    """  Returns the location (old-style) for a tab. """
                    return loc_mapper().translate_locator_to_location(BlockUsageLocator(tab))

                tabs = request.json['tabs']

                # get list of existing static tabs in course
                # make sure they are the same lengths (i.e. the number of passed in tabs equals the number
                # that we know about) otherwise we will inadvertently drop some!
                existing_static_tabs = [t for t in course_item.tabs if t['type'] == 'static_tab']
                if len(existing_static_tabs) != len(tabs):
                    return JsonResponse(
                        {"error": "number of tabs must be {}".format(len(existing_static_tabs))}, status=400
                    )

                # load all reference tabs, return BadRequest if we can't find any of them
                tab_items = []
                for tab in tabs:
                    item = modulestore('direct').get_item(get_location_for_tab(tab))
                    if item is None:
                        return JsonResponse(
                            {"error": "no tab for found location {}".format(tab)}, status=400
                        )

                    tab_items.append(item)

                # now just go through the existing course_tabs and re-order the static tabs
                reordered_tabs = []
                static_tab_idx = 0
                for tab in course_item.tabs:
                    if tab['type'] == 'static_tab':
                        reordered_tabs.append(
                            {'type': 'static_tab',
                             'name': tab_items[static_tab_idx].display_name,
                             'url_slug': tab_items[static_tab_idx].location.name,
                            }
                        )
                        static_tab_idx += 1
                    else:
                        reordered_tabs.append(tab)

                # OK, re-assemble the static tabs in the new order
                course_item.tabs = reordered_tabs
                modulestore('direct').update_metadata(course_item.location, own_metadata(course_item))
                return JsonResponse()
            else:
                raise NotImplementedError('Creating or changing tab content is not supported.')
    elif request.method == 'GET':  # assume html
        # see tabs have been uninitialized (e.g. supporting courses created before tab support in studio)
        if course_item.tabs is None or len(course_item.tabs) == 0:
            initialize_course_tabs(course_item)

        # first get all static tabs from the tabs list
        # we do this because this is also the order in which items are displayed in the LMS
        static_tabs_refs = [t for t in course_item.tabs if t['type'] == 'static_tab']

        static_tabs = []
        for static_tab_ref in static_tabs_refs:
            static_tab_loc = old_location.replace(category='static_tab', name=static_tab_ref['url_slug'])
            static_tabs.append(modulestore('direct').get_item(static_tab_loc))

        components = [
            loc_mapper().translate_location(
                course_item.location.course_id, static_tab.location, False, True
            )
            for static_tab
            in static_tabs
        ]

        return render_to_response('edit-tabs.html', {
            'context_course': course_item,
            'components': components,
            'course_locator': locator
        })
    else:
        return HttpResponseNotFound()


# "primitive" tab edit functions driven by the command line.
# These should be replaced/deleted by a more capable GUI someday.
# Note that the command line UI identifies the tabs with 1-based
# indexing, but this implementation code is standard 0-based.

def validate_args(num, tab_type):
    "Throws for the disallowed cases."
    if num <= 1:
        raise ValueError('Tabs 1 and 2 cannot be edited')
    if tab_type == 'static_tab':
        raise ValueError('Tabs of type static_tab cannot be edited here (use Studio)')


def primitive_delete(course, num):
    "Deletes the given tab number (0 based)."
    tabs = course.tabs
    validate_args(num, tabs[num].get('type', ''))
    del tabs[num]
    # Note for future implementations: if you delete a static_tab, then Chris Dodge
    # points out that there's other stuff to delete beyond this element.
    # This code happens to not delete static_tab so it doesn't come up.
    modulestore('direct').update_metadata(course.location, own_metadata(course))


def primitive_insert(course, num, tab_type, name):
    "Inserts a new tab at the given number (0 based)."
    validate_args(num, tab_type)
    new_tab = {u'type': unicode(tab_type), u'name': unicode(name)}
    tabs = course.tabs
    tabs.insert(num, new_tab)
    modulestore('direct').update_metadata(course.location, own_metadata(course))
<|MERGE_RESOLUTION|>--- conflicted
+++ resolved
@@ -20,12 +20,7 @@
 
 from django.utils.translation import ugettext as _
 
-<<<<<<< HEAD
-
-__all__ = ['edit_tabs', 'reorder_static_tabs']
-=======
 __all__ = ['tabs_handler']
->>>>>>> 9d0e9f67
 
 
 def initialize_course_tabs(course):
