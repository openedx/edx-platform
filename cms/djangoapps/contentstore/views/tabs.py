"""
Views related to course tabs
"""
from access import has_course_access
from util.json_request import expect_json, JsonResponse

from django.http import HttpResponseNotFound
from django.contrib.auth.decorators import login_required
from django.core.exceptions import PermissionDenied
from django_future.csrf import ensure_csrf_cookie
from django.views.decorators.http import require_http_methods
from edxmako.shortcuts import render_to_response
from xmodule.modulestore.django import modulestore
from xmodule.modulestore.django import loc_mapper
from xmodule.modulestore.locator import BlockUsageLocator

from ..utils import get_modulestore

from django.utils.translation import ugettext as _

__all__ = ['tabs_handler']


def initialize_course_tabs(course, user):
    """
    set up the default tabs
    I've added this because when we add static tabs, the LMS either expects a None for the tabs list or
    at least a list populated with the minimal times
    @TODO: I don't like the fact that the presentation tier is away of these data related constraints, let's find a better
    place for this. Also rather than using a simple list of dictionaries a nice class model would be helpful here
    """

    # This logic is repeated in xmodule/modulestore/tests/factories.py
    # so if you change anything here, you need to also change it there.
    course.tabs = [
        # Translators: "Courseware" is the title of the page where you access a course's videos and problems.
        {"type": "courseware", "name": _("Courseware")},
        # Translators: "Course Info" is the name of the course's information and updates page
        {"type": "course_info", "name": _("Course Info")},
        # Translators: "Discussion" is the title of the course forum page
        {"type": "discussion", "name": _("Discussion")},
        # Translators: "Wiki" is the title of the course's wiki page
        {"type": "wiki", "name": _("Wiki")},
<<<<<<< HEAD
        # Translators: "Progress" is the title of the student's grade information page
=======
        {"type": "syllabus", "name": _("Syllabus")},
>>>>>>> 37de36a3
        {"type": "progress", "name": _("Progress")},
    ]

    modulestore('direct').update_item(course, user.id)

@expect_json
@login_required
@ensure_csrf_cookie
@require_http_methods(("GET", "POST", "PUT"))
def tabs_handler(request, tag=None, package_id=None, branch=None, version_guid=None, block=None):
    """
    The restful handler for static tabs.

    GET
        html: return page for editing static tabs
        json: not supported
    PUT or POST
        json: update the tab order. It is expected that the request body contains a JSON-encoded dict with entry "tabs".
        The value for "tabs" is an array of tab locators, indicating the desired order of the tabs.

    Creating a tab, deleting a tab, or changing its contents is not supported through this method.
    Instead use the general xblock URL (see item.xblock_handler).
    """
    locator = BlockUsageLocator(package_id=package_id, branch=branch, version_guid=version_guid, block_id=block)
    if not has_course_access(request.user, locator):
        raise PermissionDenied()

    old_location = loc_mapper().translate_locator_to_location(locator)
    store = get_modulestore(old_location)
    course_item = store.get_item(old_location)

    if 'application/json' in request.META.get('HTTP_ACCEPT', 'application/json'):
        if request.method == 'GET':
            raise NotImplementedError('coming soon')
        else:
            if 'tabs' in request.json:
                def get_location_for_tab(tab):
                    """  Returns the location (old-style) for a tab. """
                    return loc_mapper().translate_locator_to_location(BlockUsageLocator(tab))

                tabs = request.json['tabs']

                # get list of existing static tabs in course
                # make sure they are the same lengths (i.e. the number of passed in tabs equals the number
                # that we know about) otherwise we will inadvertently drop some!
                existing_static_tabs = [t for t in course_item.tabs if t['type'] == 'static_tab']
                if len(existing_static_tabs) != len(tabs):
                    return JsonResponse(
                        {"error": "number of tabs must be {}".format(len(existing_static_tabs))}, status=400
                    )

                # load all reference tabs, return BadRequest if we can't find any of them
                tab_items = []
                for tab in tabs:
                    item = modulestore('direct').get_item(get_location_for_tab(tab))
                    if item is None:
                        return JsonResponse(
                            {"error": "no tab for found location {}".format(tab)}, status=400
                        )

                    tab_items.append(item)

                # now just go through the existing course_tabs and re-order the static tabs
                reordered_tabs = []
                static_tab_idx = 0
                for tab in course_item.tabs:
                    if tab['type'] == 'static_tab':
                        reordered_tabs.append(
                            {'type': 'static_tab',
                             'name': tab_items[static_tab_idx].display_name,
                             'url_slug': tab_items[static_tab_idx].location.name,
                            }
                        )
                        static_tab_idx += 1
                    else:
                        reordered_tabs.append(tab)

                # OK, re-assemble the static tabs in the new order
                course_item.tabs = reordered_tabs
                modulestore('direct').update_item(course_item, request.user.id)
                return JsonResponse()
            else:
                raise NotImplementedError('Creating or changing tab content is not supported.')
    elif request.method == 'GET':  # assume html
        # see tabs have been uninitialized (e.g. supporting courses created before tab support in studio)
        if course_item.tabs is None or len(course_item.tabs) == 0:
            initialize_course_tabs(course_item, request.user)

        # first get all static tabs from the tabs list
        # we do this because this is also the order in which items are displayed in the LMS
        static_tabs_refs = [t for t in course_item.tabs if t['type'] == 'static_tab']

        static_tabs = []
        for static_tab_ref in static_tabs_refs:
            static_tab_loc = old_location.replace(category='static_tab', name=static_tab_ref['url_slug'])
            static_tabs.append(modulestore('direct').get_item(static_tab_loc))

        components = [
            loc_mapper().translate_location(
                course_item.location.course_id, static_tab.location, False, True
            )
            for static_tab
            in static_tabs
        ]

        return render_to_response('edit-tabs.html', {
            'context_course': course_item,
            'components': components,
            'course_locator': locator
        })
    else:
        return HttpResponseNotFound()


# "primitive" tab edit functions driven by the command line.
# These should be replaced/deleted by a more capable GUI someday.
# Note that the command line UI identifies the tabs with 1-based
# indexing, but this implementation code is standard 0-based.

def validate_args(num, tab_type):
    "Throws for the disallowed cases."
    if num <= 1:
        raise ValueError('Tabs 1 and 2 cannot be edited')
    if tab_type == 'static_tab':
        raise ValueError('Tabs of type static_tab cannot be edited here (use Studio)')


def primitive_delete(course, num):
    "Deletes the given tab number (0 based)."
    tabs = course.tabs
    validate_args(num, tabs[num].get('type', ''))
    del tabs[num]
    # Note for future implementations: if you delete a static_tab, then Chris Dodge
    # points out that there's other stuff to delete beyond this element.
    # This code happens to not delete static_tab so it doesn't come up.
    modulestore('direct').update_item(course, '**replace_user**')


def primitive_insert(course, num, tab_type, name):
    "Inserts a new tab at the given number (0 based)."
    validate_args(num, tab_type)
    new_tab = {u'type': unicode(tab_type), u'name': unicode(name)}
    tabs = course.tabs
    tabs.insert(num, new_tab)
    modulestore('direct').update_item(course, '**replace_user**')
<|MERGE_RESOLUTION|>--- conflicted
+++ resolved
@@ -41,12 +41,9 @@
         {"type": "discussion", "name": _("Discussion")},
         # Translators: "Wiki" is the title of the course's wiki page
         {"type": "wiki", "name": _("Wiki")},
-<<<<<<< HEAD
         # Translators: "Progress" is the title of the student's grade information page
-=======
-        {"type": "syllabus", "name": _("Syllabus")},
->>>>>>> 37de36a3
         {"type": "progress", "name": _("Progress")},
+        {"type": "syllabus", "name": _("Syllabus")},        
     ]
 
     modulestore('direct').update_item(course, user.id)
