"""Views for items (modules)."""


import hashlib
import logging
from collections import OrderedDict
from datetime import datetime
from functools import partial
from uuid import uuid4

from django.conf import settings
from django.contrib.auth.decorators import login_required
from django.contrib.auth.models import User
from django.core.exceptions import PermissionDenied
from django.http import Http404, HttpResponse, HttpResponseBadRequest
from django.utils.translation import ugettext as _
from django.views.decorators.http import require_http_methods
from edx_proctoring.api import (
    does_backend_support_onboarding,
    get_exam_by_content_id,
    get_exam_configuration_dashboard_url
)
from edx_proctoring.exceptions import ProctoredExamNotFoundException
from help_tokens.core import HelpUrlExpert
from opaque_keys.edx.keys import CourseKey
from opaque_keys.edx.locator import LibraryUsageLocator
from pytz import UTC
from six import binary_type, text_type
from web_fragments.fragment import Fragment
from xblock.core import XBlock
from xblock.fields import Scope

from cms.djangoapps.contentstore.config.waffle import SHOW_REVIEW_RULES_FLAG
from cms.lib.xblock.authoring_mixin import VISIBILITY_VIEW
from contentstore.utils import (
    ancestor_has_staff_lock,
    find_release_date_source,
    find_staff_lock_source,
    get_split_group_display_name,
    get_user_partition_info,
    get_visibility_partition_info,
    has_children_visible_to_specific_partition_groups,
    is_currently_visible_to_students,
    is_self_paced
)
from contentstore.views.helpers import (
    create_xblock,
    get_parent_xblock,
    is_unit,
    usage_key_with_run,
    xblock_primary_child_category,
    xblock_studio_url,
    xblock_type_display_name
)
from contentstore.views.preview import get_preview_fragment
from edxmako.shortcuts import render_to_string
from models.settings.course_grading import CourseGradingModel
from openedx.core.djangoapps.schedules.config import COURSE_UPDATE_WAFFLE_FLAG
from openedx.core.djangoapps.waffle_utils import WaffleSwitch
from openedx.core.lib.gating import api as gating_api
from openedx.core.lib.xblock_utils import hash_resource, request_token, wrap_xblock, wrap_xblock_aside
from static_replace import replace_static_urls
from student.auth import has_studio_read_access, has_studio_write_access
from util.date_utils import get_default_time_display
from util.json_request import JsonResponse, expect_json
from util.milestones_helpers import is_entrance_exams_enabled
from xblock_config.models import CourseEditLTIFieldsEnabledFlag
from xblock_django.user_service import DjangoXBlockUserService
from xmodule.course_module import DEFAULT_START_DATE
from xmodule.modulestore import EdxJSONEncoder, ModuleStoreEnum
from xmodule.modulestore.django import modulestore
from xmodule.modulestore.draft_and_published import DIRECT_ONLY_CATEGORIES
from xmodule.modulestore.exceptions import InvalidLocationError, ItemNotFoundError
from xmodule.modulestore.inheritance import own_metadata
from xmodule.services import ConfigurationService, SettingsService, TeamsConfigurationService
from xmodule.tabs import CourseTabList
from xmodule.x_module import AUTHOR_VIEW, PREVIEW_VIEWS, STUDENT_VIEW, STUDIO_VIEW

__all__ = [
    'orphan_handler', 'xblock_handler', 'xblock_view_handler', 'xblock_outline_handler', 'xblock_container_handler'
]

log = logging.getLogger(__name__)

CREATE_IF_NOT_FOUND = ['course_info']

# Useful constants for defining predicates
NEVER = lambda x: False
ALWAYS = lambda x: True


highlights_setting = WaffleSwitch(u'dynamic_pacing', u'studio_course_update')


def _filter_entrance_exam_grader(graders):
    """
    If the entrance exams feature is enabled we need to hide away the grader from
    views/controls like the 'Grade as' dropdown that allows a course author to select
    the grader type for a given section of a course
    """
    if is_entrance_exams_enabled():
        graders = [grader for grader in graders if grader.get('type') != u'Entrance Exam']
    return graders


<<<<<<< HEAD
def set_discussion_toggle(value, xblock, user):
    """
    Recursively update all children of given xblock in modulestore
    """
    for child in xblock.get_children():
        if child.category in ["chapter", "sequential"]:
            set_discussion_toggle(value, child, user)
        else:
            child.discussion_enabled = value
            _save_xblock(user, child)
=======
def _is_library_component_limit_reached(usage_key):
    """
    Verify if the library has reached the maximum number of components allowed in it
    """
    store = modulestore()
    parent = store.get_item(usage_key)
    if not parent.has_children:
        # Limit cannot be applied on such items
        return False
    total_children = len(parent.children)
    return total_children + 1 > settings.MAX_BLOCKS_PER_CONTENT_LIBRARY
>>>>>>> 6ed0f969


@require_http_methods(("DELETE", "GET", "PUT", "POST", "PATCH"))
@login_required
@expect_json
def xblock_handler(request, usage_key_string):
    """
    The restful handler for xblock requests.

    DELETE
        json: delete this xblock instance from the course.
    GET
        json: returns representation of the xblock (locator id, data, and metadata).
              if ?fields=graderType, it returns the graderType for the unit instead of the above.
              if ?fields=ancestorInfo, it returns ancestor info of the xblock.
        html: returns HTML for rendering the xblock (which includes both the "preview" view and the "editor" view)
    PUT or POST or PATCH
        json: if xblock locator is specified, update the xblock instance. The json payload can contain
              these fields, all optional:
                :data: the new value for the data.
                :children: the unicode representation of the UsageKeys of children for this xblock.
                :metadata: new values for the metadata fields. Any whose values are None will be deleted not set
                       to None! Absent ones will be left alone.
                :fields: any other xblock fields to be set. Only supported by update.
                    This is represented as a dictionary:
                        {'field_name': 'field_value'}
                :nullout: which metadata fields to set to None
                :graderType: change how this unit is graded
                :isPrereq: Set this xblock as a prerequisite which can be used to limit access to other xblocks
                :prereqUsageKey: Use the xblock identified by this usage key to limit access to this xblock
                :prereqMinScore: The minimum score that needs to be achieved on the prerequisite xblock
                        identifed by prereqUsageKey. Ranging from 0 to 100.
                :prereqMinCompletion: The minimum completion percentage that needs to be achieved on the
                        prerequisite xblock identifed by prereqUsageKey. Ranging from 0 to 100.
                :publish: can be:
                  'make_public': publish the content
                  'republish': publish this item *only* if it was previously published
                  'discard_changes' - reverts to the last published version
                Note: If 'discard_changes', the other fields will not be used; that is, it is not possible
                to update and discard changes in a single operation.
              The JSON representation on the updated xblock (minus children) is returned.

              if usage_key_string is not specified, create a new xblock instance, either by duplicating
              an existing xblock, or creating an entirely new one. The json playload can contain
              these fields:
                :parent_locator: parent for new xblock, required for duplicate, move and create new instance
                :duplicate_source_locator: if present, use this as the source for creating a duplicate copy
                :move_source_locator: if present, use this as the source item for moving
                :target_index: if present, use this as the target index for moving an item to a particular index
                    otherwise target_index is calculated. It is sent back in the response.
                :category: type of xblock, required if duplicate_source_locator is not present.
                :display_name: name for new xblock, optional
                :boilerplate: template name for populating fields, optional and only used
                     if duplicate_source_locator is not present
              The locator (unicode representation of a UsageKey) for the created xblock (minus children) is returned.
    """
    if usage_key_string:
        usage_key = usage_key_with_run(usage_key_string)

        access_check = has_studio_read_access if request.method == 'GET' else has_studio_write_access
        if not access_check(request.user, usage_key.course_key):
            raise PermissionDenied()

        if request.method == 'GET':
            accept_header = request.META.get('HTTP_ACCEPT', 'application/json')

            if 'application/json' in accept_header:
                fields = request.GET.get('fields', '').split(',')
                if 'graderType' in fields:
                    # right now can't combine output of this w/ output of _get_module_info, but worthy goal
                    return JsonResponse(CourseGradingModel.get_section_grader_type(usage_key))
                elif 'ancestorInfo' in fields:
                    xblock = _get_xblock(usage_key, request.user)
                    ancestor_info = _create_xblock_ancestor_info(xblock, is_concise=True)
                    return JsonResponse(ancestor_info)
                # TODO: pass fields to _get_module_info and only return those
                with modulestore().bulk_operations(usage_key.course_key):
                    response = _get_module_info(_get_xblock(usage_key, request.user))
                return JsonResponse(response)
            else:
                return HttpResponse(status=406)

        elif request.method == 'DELETE':
            _delete_item(usage_key, request.user)
            return JsonResponse()
        else:  # Since we have a usage_key, we are updating an existing xblock.
            return _save_xblock(
                request.user,
                _get_xblock(usage_key, request.user),
                data=request.json.get('data'),
                children_strings=request.json.get('children'),
                metadata=request.json.get('metadata'),
                nullout=request.json.get('nullout'),
                grader_type=request.json.get('graderType'),
                is_prereq=request.json.get('isPrereq'),
                prereq_usage_key=request.json.get('prereqUsageKey'),
                prereq_min_score=request.json.get('prereqMinScore'),
                prereq_min_completion=request.json.get('prereqMinCompletion'),
                publish=request.json.get('publish'),
                fields=request.json.get('fields'),
            )
    elif request.method in ('PUT', 'POST'):
        if 'duplicate_source_locator' in request.json:
            parent_usage_key = usage_key_with_run(request.json['parent_locator'])
            duplicate_source_usage_key = usage_key_with_run(request.json['duplicate_source_locator'])

            source_course = duplicate_source_usage_key.course_key
            dest_course = parent_usage_key.course_key
            if (
                    not has_studio_write_access(request.user, dest_course) or
                    not has_studio_read_access(request.user, source_course)
            ):
                raise PermissionDenied()

            # Libraries have a maximum component limit enforced on them
            if (isinstance(parent_usage_key, LibraryUsageLocator) and
                    _is_library_component_limit_reached(parent_usage_key)):
                return JsonResponse(
                    {
                        'error': _(u'Libraries cannot have more than {limit} components').format(
                            limit=settings.MAX_BLOCKS_PER_CONTENT_LIBRARY
                        )
                    },
                    status=400
                )

            dest_usage_key = _duplicate_item(
                parent_usage_key,
                duplicate_source_usage_key,
                request.user,
                request.json.get('display_name'),
            )
            return JsonResponse({
                'locator': text_type(dest_usage_key),
                'courseKey': text_type(dest_usage_key.course_key)
            })
        else:
            return _create_item(request)
    elif request.method == 'PATCH':
        if 'move_source_locator' in request.json:
            move_source_usage_key = usage_key_with_run(request.json.get('move_source_locator'))
            target_parent_usage_key = usage_key_with_run(request.json.get('parent_locator'))
            target_index = request.json.get('target_index')
            if (
                    not has_studio_write_access(request.user, target_parent_usage_key.course_key) or
                    not has_studio_read_access(request.user, target_parent_usage_key.course_key)
            ):
                raise PermissionDenied()
            return _move_item(move_source_usage_key, target_parent_usage_key, request.user, target_index)

        return JsonResponse({'error': 'Patch request did not recognise any parameters to handle.'}, status=400)
    else:
        return HttpResponseBadRequest(
            'Only instance creation is supported without a usage key.',
            content_type='text/plain'
        )


class StudioPermissionsService(object):
    """
    Service that can provide information about a user's permissions.

    Deprecated. To be replaced by a more general authorization service.

    Only used by LibraryContentDescriptor (and library_tools.py).
    """
    def __init__(self, user):
        self._user = user

    def can_read(self, course_key):
        """ Does the user have read access to the given course/library? """
        return has_studio_read_access(self._user, course_key)

    def can_write(self, course_key):
        """ Does the user have read access to the given course/library? """
        return has_studio_write_access(self._user, course_key)


class StudioEditModuleRuntime(object):
    """
    An extremely minimal ModuleSystem shim used for XBlock edits and studio_view.
    (i.e. whenever we're not using PreviewModuleSystem.) This is required to make information
    about the current user (especially permissions) available via services as needed.
    """

    def __init__(self, user):
        self._user = user

    def service(self, block, service_name):
        """
        This block is not bound to a user but some blocks (LibraryContentModule) may need
        user-specific services to check for permissions, etc.
        If we return None here, CombinedSystem will load services from the descriptor runtime.
        """
        if block.service_declaration(service_name) is not None:
            if service_name == "user":
                return DjangoXBlockUserService(self._user)
            if service_name == "studio_user_permissions":
                return StudioPermissionsService(self._user)
            if service_name == "settings":
                return SettingsService()
            if service_name == "lti-configuration":
                return ConfigurationService(CourseEditLTIFieldsEnabledFlag)
            if service_name == "teams_configuration":
                return TeamsConfigurationService()
        return None


@require_http_methods(("GET"))
@login_required
@expect_json
def xblock_view_handler(request, usage_key_string, view_name):
    """
    The restful handler for requests for rendered xblock views.

    Returns a json object containing two keys:
        html: The rendered html of the view
        resources: A list of tuples where the first element is the resource hash, and
            the second is the resource description
    """
    usage_key = usage_key_with_run(usage_key_string)
    if not has_studio_read_access(request.user, usage_key.course_key):
        raise PermissionDenied()

    accept_header = request.META.get('HTTP_ACCEPT', 'application/json')

    if 'application/json' in accept_header:
        store = modulestore()
        xblock = store.get_item(usage_key)
        container_views = ['container_preview', 'reorderable_container_child_preview', 'container_child_preview']

        # wrap the generated fragment in the xmodule_editor div so that the javascript
        # can bind to it correctly
        xblock.runtime.wrappers.append(partial(
            wrap_xblock,
            'StudioRuntime',
            usage_id_serializer=text_type,
            request_token=request_token(request),
        ))

        xblock.runtime.wrappers_asides.append(partial(
            wrap_xblock_aside,
            'StudioRuntime',
            usage_id_serializer=text_type,
            request_token=request_token(request),
            extra_classes=['wrapper-comp-plugins']
        ))

        if view_name in (STUDIO_VIEW, VISIBILITY_VIEW):
            if view_name == STUDIO_VIEW and xblock.xmodule_runtime is None:
                xblock.xmodule_runtime = StudioEditModuleRuntime(request.user)

            try:
                fragment = xblock.render(view_name)
            # catch exceptions indiscriminately, since after this point they escape the
            # dungeon and surface as uneditable, unsaveable, and undeletable
            # component-goblins.
            except Exception as exc:                          # pylint: disable=broad-except
                log.debug(u"Unable to render %s for %r", view_name, xblock, exc_info=True)
                fragment = Fragment(render_to_string('html_error.html', {'message': str(exc)}))

        elif view_name in PREVIEW_VIEWS + container_views:
            is_pages_view = view_name == STUDENT_VIEW   # Only the "Pages" view uses student view in Studio
            can_edit = has_studio_write_access(request.user, usage_key.course_key)

            # Determine the items to be shown as reorderable. Note that the view
            # 'reorderable_container_child_preview' is only rendered for xblocks that
            # are being shown in a reorderable container, so the xblock is automatically
            # added to the list.
            reorderable_items = set()
            if view_name == 'reorderable_container_child_preview':
                reorderable_items.add(xblock.location)

            paging = None
            try:
                if request.GET.get('enable_paging', 'false') == 'true':
                    paging = {
                        'page_number': int(request.GET.get('page_number', 0)),
                        'page_size': int(request.GET.get('page_size', 0)),
                    }
            except ValueError:
                return HttpResponse(
                    content=u"Couldn't parse paging parameters: enable_paging: "
                            u"{0}, page_number: {1}, page_size: {2}".format(
                                request.GET.get('enable_paging', 'false'),
                                request.GET.get('page_number', 0),
                                request.GET.get('page_size', 0)
                            ),
                    status=400,
                    content_type="text/plain",
                )

            force_render = request.GET.get('force_render', None)

            # Set up the context to be passed to each XBlock's render method.
            context = request.GET.dict()
            context.update({
                # This setting disables the recursive wrapping of xblocks
                'is_pages_view': is_pages_view or view_name == AUTHOR_VIEW,
                'is_unit_page': is_unit(xblock),
                'can_edit': can_edit,
                'root_xblock': xblock if (view_name == 'container_preview') else None,
                'reorderable_items': reorderable_items,
                'paging': paging,
                'force_render': force_render,
                'item_url': '/container/{usage_key}',
            })
            fragment = get_preview_fragment(request, xblock, context)

            # Note that the container view recursively adds headers into the preview fragment,
            # so only the "Pages" view requires that this extra wrapper be included.
            if is_pages_view:
                fragment.content = render_to_string('component.html', {
                    'xblock_context': context,
                    'xblock': xblock,
                    'locator': usage_key,
                    'preview': fragment.content,
                    'label': xblock.display_name or xblock.scope_ids.block_type,
                })
        else:
            raise Http404

        hashed_resources = OrderedDict()
        for resource in fragment.resources:
            hashed_resources[hash_resource(resource)] = resource._asdict()

        fragment_content = fragment.content
        if isinstance(fragment_content, binary_type):
            fragment_content = fragment.content.decode('utf-8')

        return JsonResponse({
            'html': fragment_content,
            'resources': list(hashed_resources.items())
        })

    else:
        return HttpResponse(status=406)


@require_http_methods(("GET"))
@login_required
@expect_json
def xblock_outline_handler(request, usage_key_string):
    """
    The restful handler for requests for XBlock information about the block and its children.
    This is used by the course outline in particular to construct the tree representation of
    a course.
    """
    usage_key = usage_key_with_run(usage_key_string)
    if not has_studio_read_access(request.user, usage_key.course_key):
        raise PermissionDenied()

    response_format = request.GET.get('format', 'html')
    if response_format == 'json' or 'application/json' in request.META.get('HTTP_ACCEPT', 'application/json'):
        store = modulestore()
        with store.bulk_operations(usage_key.course_key):
            root_xblock = store.get_item(usage_key, depth=None)
            return JsonResponse(create_xblock_info(
                root_xblock,
                include_child_info=True,
                course_outline=True,
                include_children_predicate=lambda xblock: not xblock.category == 'vertical'
            ))
    else:
        return Http404


@require_http_methods(("GET"))
@login_required
@expect_json
def xblock_container_handler(request, usage_key_string):
    """
    The restful handler for requests for XBlock information about the block and its children.
    This is used by the container page in particular to get additional information about publish state
    and ancestor state.
    """
    usage_key = usage_key_with_run(usage_key_string)

    if not has_studio_read_access(request.user, usage_key.course_key):
        raise PermissionDenied()

    response_format = request.GET.get('format', 'html')
    if response_format == 'json' or 'application/json' in request.META.get('HTTP_ACCEPT', 'application/json'):
        with modulestore().bulk_operations(usage_key.course_key):
            response = _get_module_info(
                _get_xblock(usage_key, request.user), include_ancestor_info=True, include_publishing_info=True
            )
        return JsonResponse(response)
    else:
        return Http404


def _update_with_callback(xblock, user, old_metadata=None, old_content=None):
    """
    Updates the xblock in the modulestore.
    But before doing so, it calls the xblock's editor_saved callback function.
    """
    if callable(getattr(xblock, "editor_saved", None)):
        if old_metadata is None:
            old_metadata = own_metadata(xblock)
        if old_content is None:
            old_content = xblock.get_explicitly_set_fields_by_scope(Scope.content)
        xblock.xmodule_runtime = StudioEditModuleRuntime(user)
        xblock.editor_saved(user, old_metadata, old_content)

    # Update after the callback so any changes made in the callback will get persisted.
    return modulestore().update_item(xblock, user.id)


def _save_xblock(user, xblock, data=None, children_strings=None, metadata=None, nullout=None,
                 grader_type=None, is_prereq=None, prereq_usage_key=None, prereq_min_score=None,
                 prereq_min_completion=None, publish=None, fields=None):
    """
    Saves xblock w/ its fields. Has special processing for grader_type, publish, and nullout and Nones in metadata.
    nullout means to truly set the field to None whereas nones in metadata mean to unset them (so they revert
    to default).

    """
    store = modulestore()
    # Perform all xblock changes within a (single-versioned) transaction
    with store.bulk_operations(xblock.location.course_key):

        # Don't allow updating an xblock and discarding changes in a single operation (unsupported by UI).
        if publish == "discard_changes":
            store.revert_to_published(xblock.location, user.id)
            # Returning the same sort of result that we do for other save operations. In the future,
            # we may want to return the full XBlockInfo.
            return JsonResponse({'id': text_type(xblock.location)})

        old_metadata = own_metadata(xblock)
        old_content = xblock.get_explicitly_set_fields_by_scope(Scope.content)

        if data:
            # TODO Allow any scope.content fields not just "data" (exactly like the get below this)
            xblock.data = data
        else:
            data = old_content['data'] if 'data' in old_content else None

        if fields:
            for field_name in fields:
                setattr(xblock, field_name, fields[field_name])

            discussion_enabled = fields.get('discussion_enabled')
            if isinstance(discussion_enabled, bool) and xblock.location.category in ["sequential", "chapter"]:
                set_discussion_toggle(discussion_enabled, xblock, user)

        if children_strings is not None:
            children = []
            for child_string in children_strings:
                children.append(usage_key_with_run(child_string))

            # if new children have been added, remove them from their old parents
            new_children = set(children) - set(xblock.children)
            for new_child in new_children:
                old_parent_location = store.get_parent_location(new_child)
                if old_parent_location:
                    old_parent = store.get_item(old_parent_location)
                    old_parent.children.remove(new_child)
                    old_parent = _update_with_callback(old_parent, user)
                else:
                    # the Studio UI currently doesn't present orphaned children, so assume this is an error
                    return JsonResponse({"error": "Invalid data, possibly caused by concurrent authors."}, 400)

            # make sure there are no old children that became orphans
            # In a single-author (no-conflict) scenario, all children in the persisted list on the server should be
            # present in the updated list.  If there are any children that have been dropped as part of this update,
            # then that would be an error.
            #
            # We can be even more restrictive in a multi-author (conflict), by returning an error whenever
            # len(old_children) > 0. However, that conflict can still be "merged" if the dropped child had been
            # re-parented. Hence, the check for the parent in the any statement below.
            #
            # Note that this multi-author conflict error should not occur in modulestores (such as Split) that support
            # atomic write transactions.  In Split, if there was another author who moved one of the "old_children"
            # into another parent, then that child would have been deleted from this parent on the server. However,
            # this is error could occur in modulestores (such as Draft) that do not support atomic write-transactions
            old_children = set(xblock.children) - set(children)
            if any(
                    store.get_parent_location(old_child) == xblock.location
                    for old_child in old_children
            ):
                # since children are moved as part of a single transaction, orphans should not be created
                return JsonResponse({"error": "Invalid data, possibly caused by concurrent authors."}, 400)

            # set the children on the xblock
            xblock.children = children

        # also commit any metadata which might have been passed along
        if nullout is not None or metadata is not None:
            # the postback is not the complete metadata, as there's system metadata which is
            # not presented to the end-user for editing. So let's use the original (existing_item) and
            # 'apply' the submitted metadata, so we don't end up deleting system metadata.
            if nullout is not None:
                for metadata_key in nullout:
                    setattr(xblock, metadata_key, None)

            # update existing metadata with submitted metadata (which can be partial)
            # IMPORTANT NOTE: if the client passed 'null' (None) for a piece of metadata that means 'remove it'. If
            # the intent is to make it None, use the nullout field
            if metadata is not None:
                for metadata_key, value in metadata.items():
                    field = xblock.fields[metadata_key]

                    if value is None:
                        field.delete_from(xblock)
                    else:
                        try:
                            value = field.from_json(value)
                        except ValueError as verr:
                            reason = _("Invalid data")
                            if text_type(verr):
                                reason = _(u"Invalid data ({details})").format(details=text_type(verr))
                            return JsonResponse({"error": reason}, 400)

                        field.write_to(xblock, value)

        validate_and_update_xblock_due_date(xblock)
        # update the xblock and call any xblock callbacks
        xblock = _update_with_callback(xblock, user, old_metadata, old_content)

        # for static tabs, their containing course also records their display name
        course = store.get_course(xblock.location.course_key)
        if xblock.location.block_type == 'static_tab':
            # find the course's reference to this tab and update the name.
            static_tab = CourseTabList.get_tab_by_slug(course.tabs, xblock.location.name)
            # only update if changed
            if static_tab:
                update_tab = False
                if static_tab['name'] != xblock.display_name:
                    static_tab['name'] = xblock.display_name
                    update_tab = True
                if static_tab['course_staff_only'] != xblock.course_staff_only:
                    static_tab['course_staff_only'] = xblock.course_staff_only
                    update_tab = True
                if update_tab:
                    store.update_item(course, user.id)

        result = {
            'id': text_type(xblock.location),
            'data': data,
            'metadata': own_metadata(xblock)
        }

        if grader_type is not None:
            result.update(CourseGradingModel.update_section_grader_type(xblock, grader_type, user))

        # Save gating info
        if xblock.category == 'sequential' and course.enable_subsection_gating:
            if is_prereq is not None:
                if is_prereq:
                    gating_api.add_prerequisite(xblock.location.course_key, xblock.location)
                else:
                    gating_api.remove_prerequisite(xblock.location)
                result['is_prereq'] = is_prereq

            if prereq_usage_key is not None:
                gating_api.set_required_content(
                    xblock.location.course_key,
                    xblock.location,
                    prereq_usage_key,
                    prereq_min_score,
                    prereq_min_completion
                )

        # If publish is set to 'republish' and this item is not in direct only categories and has previously been
        # published, then this item should be republished. This is used by staff locking to ensure that changing the
        # draft value of the staff lock will also update the published version, but only at the unit level.
        if publish == 'republish' and xblock.category not in DIRECT_ONLY_CATEGORIES:
            if modulestore().has_published_version(xblock):
                publish = 'make_public'

        # Make public after updating the xblock, in case the caller asked for both an update and a publish.
        # Used by Bok Choy tests and by republishing of staff locks.
        if publish == 'make_public':
            modulestore().publish(xblock.location, user.id)

        # Note that children aren't being returned until we have a use case.
        return JsonResponse(result, encoder=EdxJSONEncoder)


@login_required
@expect_json
def create_item(request):
    """
    Exposes internal helper method without breaking existing bindings/dependencies
    """
    return _create_item(request)


@login_required
@expect_json
def _create_item(request):
    """View for create items."""
    parent_locator = request.json['parent_locator']
    usage_key = usage_key_with_run(parent_locator)
    if not has_studio_write_access(request.user, usage_key.course_key):
        raise PermissionDenied()

    category = request.json['category']
    if isinstance(usage_key, LibraryUsageLocator):
        # Only these categories are supported at this time.
        if category not in ['html', 'problem', 'video']:
            return HttpResponseBadRequest(
                u"Category '%s' not supported for Libraries" % category, content_type='text/plain'
            )

        if _is_library_component_limit_reached(usage_key):
            return JsonResponse(
                {
                    'error': _(u'Libraries cannot have more than {limit} components').format(
                        limit=settings.MAX_BLOCKS_PER_CONTENT_LIBRARY
                    )
                },
                status=400
            )

    created_block = create_xblock(
        parent_locator=parent_locator,
        user=request.user,
        category=category,
        display_name=request.json.get('display_name'),
        boilerplate=request.json.get('boilerplate'),
    )

    return JsonResponse(
        {'locator': text_type(created_block.location), 'courseKey': text_type(created_block.location.course_key)}
    )


def _get_source_index(source_usage_key, source_parent):
    """
    Get source index position of the XBlock.

    Arguments:
        source_usage_key (BlockUsageLocator): Locator of source item.
        source_parent (XBlock): A parent of the source XBlock.

    Returns:
        source_index (int): Index position of the xblock in a parent.
    """
    try:
        source_index = source_parent.children.index(source_usage_key)
        return source_index
    except ValueError:
        return None


def is_source_item_in_target_parents(source_item, target_parent):
    """
    Returns True if source item is found in target parents otherwise False.

    Arguments:
        source_item (XBlock): Source Xblock.
        target_parent (XBlock): Target XBlock.
    """
    target_ancestors = _create_xblock_ancestor_info(target_parent, is_concise=True)['ancestors']
    for target_ancestor in target_ancestors:
        if text_type(source_item.location) == target_ancestor['id']:
            return True
    return False


def _move_item(source_usage_key, target_parent_usage_key, user, target_index=None):
    """
    Move an existing xblock as a child of the supplied target_parent_usage_key.

    Arguments:
        source_usage_key (BlockUsageLocator): Locator of source item.
        target_parent_usage_key (BlockUsageLocator): Locator of target parent.
        target_index (int): If provided, insert source item at provided index location in target_parent_usage_key item.

    Returns:
        JsonResponse: Information regarding move operation. It may contains error info if an invalid move operation
            is performed.
    """
    # Get the list of all parentable component type XBlocks.
    parent_component_types = list(
        set(name for name, class_ in XBlock.load_classes() if getattr(class_, 'has_children', False)) -
        set(DIRECT_ONLY_CATEGORIES)
    )

    store = modulestore()
    with store.bulk_operations(source_usage_key.course_key):
        source_item = store.get_item(source_usage_key)
        source_parent = source_item.get_parent()
        target_parent = store.get_item(target_parent_usage_key)
        source_type = source_item.category
        target_parent_type = target_parent.category
        error = None

        # Store actual/initial index of the source item. This would be sent back with response,
        # so that with Undo operation, it would easier to move back item to it's original/old index.
        source_index = _get_source_index(source_usage_key, source_parent)

        valid_move_type = {
            'sequential': 'vertical',
            'chapter': 'sequential',
        }

        if (valid_move_type.get(target_parent_type, '') != source_type and
                target_parent_type not in parent_component_types):
            error = _(u'You can not move {source_type} into {target_parent_type}.').format(
                source_type=source_type,
                target_parent_type=target_parent_type,
            )
        elif source_parent.location == target_parent.location or source_item.location in target_parent.children:
            error = _('Item is already present in target location.')
        elif source_item.location == target_parent.location:
            error = _('You can not move an item into itself.')
        elif is_source_item_in_target_parents(source_item, target_parent):
            error = _('You can not move an item into it\'s child.')
        elif target_parent_type == 'split_test':
            error = _('You can not move an item directly into content experiment.')
        elif source_index is None:
            error = _(u'{source_usage_key} not found in {parent_usage_key}.').format(
                source_usage_key=text_type(source_usage_key),
                parent_usage_key=text_type(source_parent.location)
            )
        else:
            try:
                target_index = int(target_index) if target_index is not None else None
                if target_index is not None and len(target_parent.children) < target_index:
                    error = _(u'You can not move {source_usage_key} at an invalid index ({target_index}).').format(
                        source_usage_key=text_type(source_usage_key),
                        target_index=target_index
                    )
            except ValueError:
                error = _(u'You must provide target_index ({target_index}) as an integer.').format(
                    target_index=target_index
                )
        if error:
            return JsonResponse({'error': error}, status=400)

        # When target_index is provided, insert xblock at target_index position, otherwise insert at the end.
        insert_at = target_index if target_index is not None else len(target_parent.children)

        store.update_item_parent(
            item_location=source_item.location,
            new_parent_location=target_parent.location,
            old_parent_location=source_parent.location,
            insert_at=insert_at,
            user_id=user.id
        )

        log.info(
            u'MOVE: %s moved from %s to %s at %d index',
            text_type(source_usage_key),
            text_type(source_parent.location),
            text_type(target_parent_usage_key),
            insert_at
        )

        context = {
            'move_source_locator': text_type(source_usage_key),
            'parent_locator': text_type(target_parent_usage_key),
            'source_index': target_index if target_index is not None else source_index
        }
        return JsonResponse(context)


def _duplicate_item(parent_usage_key, duplicate_source_usage_key, user, display_name=None, is_child=False):
    """
    Duplicate an existing xblock as a child of the supplied parent_usage_key.
    """
    store = modulestore()
    with store.bulk_operations(duplicate_source_usage_key.course_key):
        source_item = store.get_item(duplicate_source_usage_key)
        # Change the blockID to be unique.
        dest_usage_key = source_item.location.replace(name=uuid4().hex)
        category = dest_usage_key.block_type

        # Update the display name to indicate this is a duplicate (unless display name provided).
        # Can't use own_metadata(), b/c it converts data for JSON serialization -
        # not suitable for setting metadata of the new block
        duplicate_metadata = {}
        for field in source_item.fields.values():
            if field.scope == Scope.settings and field.is_set_on(source_item):
                duplicate_metadata[field.name] = field.read_from(source_item)

        if is_child:
            display_name = display_name or source_item.display_name or source_item.category

        if display_name is not None:
            duplicate_metadata['display_name'] = display_name
        else:
            if source_item.display_name is None:
                duplicate_metadata['display_name'] = _(u"Duplicate of {0}").format(source_item.category)
            else:
                duplicate_metadata['display_name'] = _(u"Duplicate of '{0}'").format(source_item.display_name)

        asides_to_create = []
        for aside in source_item.runtime.get_asides(source_item):
            for field in aside.fields.values():
                if field.scope in (Scope.settings, Scope.content,) and field.is_set_on(aside):
                    asides_to_create.append(aside)
                    break

        for aside in asides_to_create:
            for field in aside.fields.values():
                if field.scope not in (Scope.settings, Scope.content,):
                    field.delete_from(aside)

        dest_module = store.create_item(
            user.id,
            dest_usage_key.course_key,
            dest_usage_key.block_type,
            block_id=dest_usage_key.block_id,
            definition_data=source_item.get_explicitly_set_fields_by_scope(Scope.content),
            metadata=duplicate_metadata,
            runtime=source_item.runtime,
            asides=asides_to_create
        )

        children_handled = False

        if hasattr(dest_module, 'studio_post_duplicate'):
            # Allow an XBlock to do anything fancy it may need to when duplicated from another block.
            # These blocks may handle their own children or parenting if needed. Let them return booleans to
            # let us know if we need to handle these or not.
            dest_module.xmodule_runtime = StudioEditModuleRuntime(user)
            children_handled = dest_module.studio_post_duplicate(store, source_item)

        # Children are not automatically copied over (and not all xblocks have a 'children' attribute).
        # Because DAGs are not fully supported, we need to actually duplicate each child as well.
        if source_item.has_children and not children_handled:
            dest_module.children = dest_module.children or []
            for child in source_item.children:
                dupe = _duplicate_item(dest_module.location, child, user=user, is_child=True)
                if dupe not in dest_module.children:  # _duplicate_item may add the child for us.
                    dest_module.children.append(dupe)
            store.update_item(dest_module, user.id)

        # pylint: disable=protected-access
        if 'detached' not in source_item.runtime.load_block_type(category)._class_tags:
            parent = store.get_item(parent_usage_key)
            # If source was already a child of the parent, add duplicate immediately afterward.
            # Otherwise, add child to end.
            if source_item.location in parent.children:
                source_index = parent.children.index(source_item.location)
                parent.children.insert(source_index + 1, dest_module.location)
            else:
                parent.children.append(dest_module.location)
            store.update_item(parent, user.id)

        return dest_module.location


@login_required
@expect_json
def delete_item(request, usage_key):
    """
    Exposes internal helper method without breaking existing bindings/dependencies
    """
    _delete_item(usage_key, request.user)


def _delete_item(usage_key, user):
    """
    Deletes an existing xblock with the given usage_key.
    If the xblock is a Static Tab, removes it from course.tabs as well.
    """
    store = modulestore()

    with store.bulk_operations(usage_key.course_key):
        # VS[compat] cdodge: This is a hack because static_tabs also have references from the course module, so
        # if we add one then we need to also add it to the policy information (i.e. metadata)
        # we should remove this once we can break this reference from the course to static tabs
        if usage_key.block_type == 'static_tab':
            course = store.get_course(usage_key.course_key)
            existing_tabs = course.tabs or []
            course.tabs = [tab for tab in existing_tabs if tab.get('url_slug') != usage_key.block_id]
            store.update_item(course, user.id)

        store.delete_item(usage_key, user.id)


@login_required
@require_http_methods(("GET", "DELETE"))
def orphan_handler(request, course_key_string):
    """
    View for handling orphan related requests. GET gets all of the current orphans.
    DELETE removes all orphans (requires is_staff access)

    An orphan is a block whose category is not in the DETACHED_CATEGORY list, is not the root, and is not reachable
    from the root via children
    """
    course_usage_key = CourseKey.from_string(course_key_string)
    if request.method == 'GET':
        if has_studio_read_access(request.user, course_usage_key):
            return JsonResponse([text_type(item) for item in modulestore().get_orphans(course_usage_key)])
        else:
            raise PermissionDenied()
    if request.method == 'DELETE':
        if request.user.is_staff:
            deleted_items = _delete_orphans(course_usage_key, request.user.id, commit=True)
            return JsonResponse({'deleted': deleted_items})
        else:
            raise PermissionDenied()


def _delete_orphans(course_usage_key, user_id, commit=False):
    """
    Helper function to delete orphans for a given course.
    If `commit` is False, this function does not actually remove
    the orphans.
    """
    store = modulestore()
    items = store.get_orphans(course_usage_key)
    branch = course_usage_key.branch
    if commit:
        with store.bulk_operations(course_usage_key):
            for itemloc in items:
                revision = ModuleStoreEnum.RevisionOption.all
                # specify branches when deleting orphans
                if branch == ModuleStoreEnum.BranchName.published:
                    revision = ModuleStoreEnum.RevisionOption.published_only
                store.delete_item(itemloc, user_id, revision=revision)
    return [text_type(item) for item in items]


def _get_xblock(usage_key, user):
    """
    Returns the xblock for the specified usage key. Note: if failing to find a key with a category
    in the CREATE_IF_NOT_FOUND list, an xblock will be created and saved automatically.
    """
    store = modulestore()
    with store.bulk_operations(usage_key.course_key):
        try:
            return store.get_item(usage_key, depth=None)
        except ItemNotFoundError:
            if usage_key.block_type in CREATE_IF_NOT_FOUND:
                # Create a new one for certain categories only. Used for course info handouts.
                return store.create_item(
                    user.id,
                    usage_key.course_key,
                    usage_key.block_type,
                    block_id=usage_key.block_id)
            else:
                raise
        except InvalidLocationError:
            log.error("Can't find item by location.")
            return JsonResponse({"error": "Can't find item by location: " + text_type(usage_key)}, 404)


def _get_module_info(xblock, rewrite_static_links=True, include_ancestor_info=False, include_publishing_info=False):
    """
    metadata, data, id representation of a leaf module fetcher.
    :param usage_key: A UsageKey
    """
    with modulestore().bulk_operations(xblock.location.course_key):
        data = getattr(xblock, 'data', '')
        if rewrite_static_links:
            data = replace_static_urls(
                data,
                None,
                course_id=xblock.location.course_key
            )

        # Pre-cache has changes for the entire course because we'll need it for the ancestor info
        # Except library blocks which don't [yet] use draft/publish
        if not isinstance(xblock.location, LibraryUsageLocator):
            modulestore().has_changes(modulestore().get_course(xblock.location.course_key, depth=None))

        # Note that children aren't being returned until we have a use case.
        xblock_info = create_xblock_info(
            xblock, data=data, metadata=own_metadata(xblock), include_ancestor_info=include_ancestor_info
        )
        if include_publishing_info:
            add_container_page_publishing_info(xblock, xblock_info)

        return xblock_info


def _get_gating_info(course, xblock):
    """
    Returns a dict containing gating information for the given xblock which
    can be added to xblock info responses.

    Arguments:
        course (CourseDescriptor): The course
        xblock (XBlock): The xblock

    Returns:
        dict: Gating information
    """
    info = {}
    if xblock.category == 'sequential' and course.enable_subsection_gating:
        if not hasattr(course, 'gating_prerequisites'):
            # Cache gating prerequisites on course module so that we are not
            # hitting the database for every xblock in the course
            course.gating_prerequisites = gating_api.get_prerequisites(course.id)
        info["is_prereq"] = gating_api.is_prerequisite(course.id, xblock.location)
        info["prereqs"] = [
            p for p in course.gating_prerequisites if text_type(xblock.location) not in p['namespace']
        ]
        prereq, prereq_min_score, prereq_min_completion = gating_api.get_required_content(
            course.id,
            xblock.location
        )
        info["prereq"] = prereq
        info["prereq_min_score"] = prereq_min_score
        info["prereq_min_completion"] = prereq_min_completion
        if prereq:
            info["visibility_state"] = VisibilityState.gated
    return info


def create_xblock_info(xblock, data=None, metadata=None, include_ancestor_info=False, include_child_info=False,
                       course_outline=False, include_children_predicate=NEVER, parent_xblock=None, graders=None,
                       user=None, course=None, is_concise=False):
    """
    Creates the information needed for client-side XBlockInfo.

    If data or metadata are not specified, their information will not be added
    (regardless of whether or not the xblock actually has data or metadata).

    There are three optional boolean parameters:
      include_ancestor_info - if true, ancestor info is added to the response
      include_child_info - if true, direct child info is included in the response
      is_concise - if true, returns the concise version of xblock info, default is false.
      course_outline - if true, the xblock is being rendered on behalf of the course outline.
        There are certain expensive computations that do not need to be included in this case.

    In addition, an optional include_children_predicate argument can be provided to define whether or
    not a particular xblock should have its children included.
    """
    is_library_block = isinstance(xblock.location, LibraryUsageLocator)
    is_xblock_unit = is_unit(xblock, parent_xblock)
    # this should not be calculated for Sections and Subsections on Unit page or for library blocks
    has_changes = None
    if (is_xblock_unit or course_outline) and not is_library_block:
        has_changes = modulestore().has_changes(xblock)

    if graders is None:
        if not is_library_block:
            graders = CourseGradingModel.fetch(xblock.location.course_key).graders
        else:
            graders = []

    # Filter the graders data as needed
    graders = _filter_entrance_exam_grader(graders)

    # We need to load the course in order to retrieve user partition information.
    # For this reason, we load the course once and re-use it when recursively loading children.
    if course is None:
        course = modulestore().get_course(xblock.location.course_key)

    # Compute the child info first so it can be included in aggregate information for the parent
    should_visit_children = include_child_info and (course_outline and not is_xblock_unit or not course_outline)
    if should_visit_children and xblock.has_children:
        child_info = _create_xblock_child_info(
            xblock,
            course_outline,
            graders,
            include_children_predicate=include_children_predicate,
            user=user,
            course=course,
            is_concise=is_concise
        )
    else:
        child_info = None

    release_date = _get_release_date(xblock, user)

    if xblock.category != 'course' and not is_concise:
        visibility_state = _compute_visibility_state(
            xblock, child_info, is_xblock_unit and has_changes, is_self_paced(course)
        )
    else:
        visibility_state = None
    published = modulestore().has_published_version(xblock) if not is_library_block else None
    published_on = get_default_time_display(xblock.published_on) if published and xblock.published_on else None

    # defining the default value 'True' for delete, duplicate, drag and add new child actions
    # in xblock_actions for each xblock.
    xblock_actions = {'deletable': True, 'draggable': True, 'childAddable': True, 'duplicable': True}
    explanatory_message = None

    # is_entrance_exam is inherited metadata.
    if xblock.category == 'chapter' and getattr(xblock, "is_entrance_exam", None):
        # Entrance exam section should not be deletable, draggable and not have 'New Subsection' button.
        xblock_actions['deletable'] = xblock_actions['childAddable'] = xblock_actions['draggable'] = False
        if parent_xblock is None:
            parent_xblock = get_parent_xblock(xblock)

        # Translators: The {pct_sign} here represents the percent sign, i.e., '%'
        # in many languages. This is used to avoid Transifex's misinterpreting of
        # '% o'. The percent sign is also translatable as a standalone string.
        explanatory_message = _(u'Students must score {score}{pct_sign} or higher to access course materials.').format(
            score=int(parent_xblock.entrance_exam_minimum_score_pct * 100),
            # Translators: This is the percent sign. It will be used to represent
            # a percent value out of 100, e.g. "58%" means "58/100".
            pct_sign=_('%'))

    xblock_info = {
        'id': text_type(xblock.location),
        'display_name': xblock.display_name_with_default,
        'category': xblock.category,
        'has_children': xblock.has_children
    }
    if is_concise:
        if child_info and child_info.get('children', []):
            xblock_info['child_info'] = child_info
        # Groups are labelled with their internal ids, rather than with the group name. Replace id with display name.
        group_display_name = get_split_group_display_name(xblock, course)
        xblock_info['display_name'] = group_display_name if group_display_name else xblock_info['display_name']
    else:
        user_partitions = get_user_partition_info(xblock, course=course)
        xblock_info.update({
            'edited_on': get_default_time_display(xblock.subtree_edited_on) if xblock.subtree_edited_on else None,
            'published': published,
            'published_on': published_on,
            'studio_url': xblock_studio_url(xblock, parent_xblock),
            'released_to_students': datetime.now(UTC) > xblock.start,
            'release_date': release_date,
            'visibility_state': visibility_state,
            'has_explicit_staff_lock': xblock.fields['visible_to_staff_only'].is_set_on(xblock),
            'start': xblock.fields['start'].to_json(xblock.start),
            'graded': xblock.graded,
            'due_date': get_default_time_display(xblock.due),
            'due': xblock.fields['due'].to_json(xblock.due),
            'format': xblock.format,
            'course_graders': [grader.get('type') for grader in graders],
            'has_changes': has_changes,
            'actions': xblock_actions,
            'explanatory_message': explanatory_message,
            'group_access': xblock.group_access,
            'user_partitions': user_partitions,
            'show_correctness': xblock.show_correctness,
        })

        if xblock.category == 'sequential':
            xblock_info.update({
                'hide_after_due': xblock.hide_after_due,
                'discussion_enabled': xblock.get_discussion_toggle_status()
            })
        elif xblock.category in ('chapter', 'course'):
            if xblock.category == 'chapter':
                xblock_info.update({
                    'highlights': xblock.highlights,
                    'discussion_enabled': xblock.get_discussion_toggle_status()
                })
            elif xblock.category == 'course':
                xblock_info.update({
                    'highlights_enabled_for_messaging': course.highlights_enabled_for_messaging,
                    'discussion_enabled': xblock.get_discussion_toggle_status()
                })
            xblock_info.update({
                'highlights_enabled': highlights_setting.is_enabled(),
                'highlights_preview_only': not COURSE_UPDATE_WAFFLE_FLAG.is_enabled(course.id),
                'highlights_doc_url': HelpUrlExpert.the_one().url_for_token('content_highlights'),
            })

        # update xblock_info with special exam information if the feature flag is enabled
        if settings.FEATURES.get('ENABLE_SPECIAL_EXAMS'):
            if xblock.category == 'course':
                xblock_info.update({
                    'enable_proctored_exams': xblock.enable_proctored_exams,
                    'create_zendesk_tickets': xblock.create_zendesk_tickets,
                    'enable_timed_exams': xblock.enable_timed_exams,
                })
            elif xblock.category == 'sequential':
                rules_url = settings.PROCTORING_SETTINGS.get('LINK_URLS', {}).get('online_proctoring_rules', "")
                supports_onboarding = does_backend_support_onboarding(course.proctoring_provider)

                proctoring_exam_configuration_link = None
                if xblock.is_proctored_exam:
                    proctoring_exam_configuration_link = get_exam_configuration_dashboard_url(
                        course.id, xblock_info['id'])

                if course.proctoring_provider == 'proctortrack':
                    show_review_rules = SHOW_REVIEW_RULES_FLAG.is_enabled(xblock.location.course_key)
                else:
                    show_review_rules = True

                xblock_info.update({
                    'is_proctored_exam': xblock.is_proctored_exam,
                    'was_ever_special_exam': _was_xblock_ever_special_exam(
                        course, xblock
                    ),
                    'online_proctoring_rules': rules_url,
                    'is_practice_exam': xblock.is_practice_exam,
                    'is_onboarding_exam': xblock.is_onboarding_exam,
                    'is_time_limited': xblock.is_time_limited,
                    'exam_review_rules': xblock.exam_review_rules,
                    'default_time_limit_minutes': xblock.default_time_limit_minutes,
                    'proctoring_exam_configuration_link': proctoring_exam_configuration_link,
                    'supports_onboarding': supports_onboarding,
                    'show_review_rules': show_review_rules
                })

        # Update with gating info
        xblock_info.update(_get_gating_info(course, xblock))

        if xblock.category == 'sequential':
            # Entrance exam subsection should be hidden. in_entrance_exam is
            # inherited metadata, all children will have it.
            if getattr(xblock, 'in_entrance_exam', False):
                xblock_info['is_header_visible'] = False

        if data is not None:
            xblock_info['data'] = data
        if metadata is not None:
            xblock_info['metadata'] = metadata
        if include_ancestor_info:
            xblock_info['ancestor_info'] = _create_xblock_ancestor_info(xblock, course_outline, include_child_info=True)
        if child_info:
            xblock_info['child_info'] = child_info
        if visibility_state == VisibilityState.staff_only:
            xblock_info['ancestor_has_staff_lock'] = ancestor_has_staff_lock(xblock, parent_xblock)
        else:
            xblock_info['ancestor_has_staff_lock'] = False

        if course_outline:
            if xblock_info['has_explicit_staff_lock']:
                xblock_info['staff_only_message'] = True
            elif child_info and child_info['children']:
                xblock_info['staff_only_message'] = all(
                    [child['staff_only_message'] for child in child_info['children']]
                )
            else:
                xblock_info['staff_only_message'] = False

            xblock_info['has_partition_group_components'] = has_children_visible_to_specific_partition_groups(
                xblock
            )
        xblock_info['user_partition_info'] = get_visibility_partition_info(xblock, course=course)

    return xblock_info


def _was_xblock_ever_special_exam(course, xblock):
    """
    Determine whether this XBlock is or was ever configured as a special exam.

    If this block is *not* currently a special exam, the best way for us to tell
    whether it was was *ever* configured as a special exam is by checking whether
    edx-proctoring has an exam record associated with the block's ID.
    If an exception is not raised, then we know that such a record exists,
    indicating that this *was* once a special exam.

    Arguments:
        course (CourseDescriptor)
        xblock (XBlock)

    Returns: bool
    """
    if xblock.is_time_limited:
        return True
    try:
        get_exam_by_content_id(course.id, xblock.location)
    except ProctoredExamNotFoundException:
        return False
    else:
        return True


def add_container_page_publishing_info(xblock, xblock_info):
    """
    Adds information about the xblock's publish state to the supplied
    xblock_info for the container page.
    """
    def safe_get_username(user_id):
        """
        Guard against bad user_ids, like the infamous "**replace_user**".
        Note that this will ignore our special known IDs (ModuleStoreEnum.UserID).
        We should consider adding special handling for those values.

        :param user_id: the user id to get the username of
        :return: username, or None if the user does not exist or user_id is None
        """
        if user_id:
            try:
                return User.objects.get(id=user_id).username
            except:  # pylint: disable=bare-except
                pass

        return None

    xblock_info["edited_by"] = safe_get_username(xblock.subtree_edited_by)
    xblock_info["published_by"] = safe_get_username(xblock.published_by)
    xblock_info["currently_visible_to_students"] = is_currently_visible_to_students(xblock)
    xblock_info["has_partition_group_components"] = has_children_visible_to_specific_partition_groups(xblock)
    if xblock_info["release_date"]:
        xblock_info["release_date_from"] = _get_release_date_from(xblock)
    if xblock_info["visibility_state"] == VisibilityState.staff_only:
        xblock_info["staff_lock_from"] = _get_staff_lock_from(xblock)
    else:
        xblock_info["staff_lock_from"] = None


class VisibilityState(object):
    """
    Represents the possible visibility states for an xblock:

      live - the block and all of its descendants are live to students (excluding staff only items)
        Note: Live means both published and released.

      ready - the block is ready to go live and all of its descendants are live or ready (excluding staff only items)
        Note: content is ready when it is published and scheduled with a release date in the future.

      unscheduled - the block and all of its descendants have no release date (excluding staff only items)
        Note: it is valid for items to be published with no release date in which case they are still unscheduled.

      needs_attention - the block or its descendants are not fully live, ready or unscheduled
        (excluding staff only items)
        For example: one subsection has draft content, or there's both unreleased and released content in one section.

      staff_only - all of the block's content is to be shown to staff only
        Note: staff only items do not affect their parent's state.

      gated - all of the block's content is to be shown to students only after the configured prerequisite is met
    """
    live = 'live'
    ready = 'ready'
    unscheduled = 'unscheduled'
    needs_attention = 'needs_attention'
    staff_only = 'staff_only'
    gated = 'gated'


def _compute_visibility_state(xblock, child_info, is_unit_with_changes, is_course_self_paced=False):
    """
    Returns the current publish state for the specified xblock and its children
    """
    if xblock.visible_to_staff_only:
        return VisibilityState.staff_only
    elif is_unit_with_changes:
        # Note that a unit that has never been published will fall into this category,
        # as well as previously published units with draft content.
        return VisibilityState.needs_attention

    is_unscheduled = xblock.start == DEFAULT_START_DATE
    is_live = is_course_self_paced or datetime.now(UTC) > xblock.start
    if child_info and child_info.get('children', []):
        all_staff_only = True
        all_unscheduled = True
        all_live = True
        for child in child_info['children']:
            child_state = child['visibility_state']
            if child_state == VisibilityState.needs_attention:
                return child_state
            elif not child_state == VisibilityState.staff_only:
                all_staff_only = False
                if not child_state == VisibilityState.unscheduled:
                    all_unscheduled = False
                    if not child_state == VisibilityState.live:
                        all_live = False
        if all_staff_only:
            return VisibilityState.staff_only
        elif all_unscheduled:
            return VisibilityState.unscheduled if is_unscheduled else VisibilityState.needs_attention
        elif all_live:
            return VisibilityState.live if is_live else VisibilityState.needs_attention
        else:
            return VisibilityState.ready if not is_unscheduled else VisibilityState.needs_attention
    if is_live:
        return VisibilityState.live
    elif is_unscheduled:
        return VisibilityState.unscheduled
    else:
        return VisibilityState.ready


def _create_xblock_ancestor_info(xblock, course_outline=False, include_child_info=False, is_concise=False):
    """
    Returns information about the ancestors of an xblock. Note that the direct parent will also return
    information about all of its children.
    """
    ancestors = []

    def collect_ancestor_info(ancestor, include_child_info=False, is_concise=False):
        """
        Collect xblock info regarding the specified xblock and its ancestors.
        """
        if ancestor:
            direct_children_only = lambda parent: parent == ancestor
            ancestors.append(create_xblock_info(
                ancestor,
                include_child_info=include_child_info,
                course_outline=course_outline,
                include_children_predicate=direct_children_only,
                is_concise=is_concise
            ))
            collect_ancestor_info(get_parent_xblock(ancestor), is_concise=is_concise)
    collect_ancestor_info(get_parent_xblock(xblock), include_child_info=include_child_info, is_concise=is_concise)
    return {
        'ancestors': ancestors
    }


def _create_xblock_child_info(xblock, course_outline, graders, include_children_predicate=NEVER, user=None,
                              course=None, is_concise=False):
    """
    Returns information about the children of an xblock, as well as about the primary category
    of xblock expected as children.
    """
    child_info = {}
    child_category = xblock_primary_child_category(xblock)
    if child_category:
        child_info = {
            'category': child_category,
            'display_name': xblock_type_display_name(child_category, default_display_name=child_category),
        }
    if xblock.has_children and include_children_predicate(xblock):
        child_info['children'] = [
            create_xblock_info(
                child, include_child_info=True, course_outline=course_outline,
                include_children_predicate=include_children_predicate,
                parent_xblock=xblock,
                graders=graders,
                user=user,
                course=course,
                is_concise=is_concise
            ) for child in xblock.get_children()
        ]
    return child_info


def _get_release_date(xblock, user=None):
    """
    Returns the release date for the xblock, or None if the release date has never been set.
    """
    # If year of start date is less than 1900 then reset the start date to DEFAULT_START_DATE
    reset_to_default = False
    try:
        reset_to_default = xblock.start.year < 1900
    except ValueError:
        # For old mongo courses, accessing the start attribute calls `to_json()`,
        # which raises a `ValueError` for years < 1900.
        reset_to_default = True

    if reset_to_default and user:
        xblock.start = DEFAULT_START_DATE
        xblock = _update_with_callback(xblock, user)

    # Treat DEFAULT_START_DATE as a magic number that means the release date has not been set
    return get_default_time_display(xblock.start) if xblock.start != DEFAULT_START_DATE else None


def validate_and_update_xblock_due_date(xblock):
    """
    Validates the due date for the xblock, and set to None if pre-1900 due date provided
    """
    if xblock.due and xblock.due.year < 1900:
        xblock.due = None


def _get_release_date_from(xblock):
    """
    Returns a string representation of the section or subsection that sets the xblock's release date
    """
    return _xblock_type_and_display_name(find_release_date_source(xblock))


def _get_staff_lock_from(xblock):
    """
    Returns a string representation of the section or subsection that sets the xblock's release date
    """
    source = find_staff_lock_source(xblock)
    return _xblock_type_and_display_name(source) if source else None


def _xblock_type_and_display_name(xblock):
    """
    Returns a string representation of the xblock's type and display name
    """
    return _(u'{section_or_subsection} "{display_name}"').format(
        section_or_subsection=xblock_type_display_name(xblock),
        display_name=xblock.display_name_with_default)<|MERGE_RESOLUTION|>--- conflicted
+++ resolved
@@ -103,7 +103,6 @@
     return graders
 
 
-<<<<<<< HEAD
 def set_discussion_toggle(value, xblock, user):
     """
     Recursively update all children of given xblock in modulestore
@@ -114,7 +113,8 @@
         else:
             child.discussion_enabled = value
             _save_xblock(user, child)
-=======
+
+
 def _is_library_component_limit_reached(usage_key):
     """
     Verify if the library has reached the maximum number of components allowed in it
@@ -126,7 +126,6 @@
         return False
     total_children = len(parent.children)
     return total_children + 1 > settings.MAX_BLOCKS_PER_CONTENT_LIBRARY
->>>>>>> 6ed0f969
 
 
 @require_http_methods(("DELETE", "GET", "PUT", "POST", "PATCH"))
