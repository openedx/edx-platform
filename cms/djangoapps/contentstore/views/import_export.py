--- conflicted
+++ resolved
@@ -122,15 +122,12 @@
     course_dir = data_root / subdir
     filename = request.FILES['course-data'].name
 
-<<<<<<< HEAD
-=======
     def error_response(message, status):
         """
         Returns Json error response
         """
         return JsonResponse({'ErrMsg': message, 'Stage': -1}, status=status)
 
->>>>>>> 5d7cd3d2
     courselike_string = str(courselike_key) + filename
     # Do everything in a try-except block to make sure everything is properly cleaned up.
     try:
@@ -145,11 +142,8 @@
         if not course_dir.isdir():
             os.mkdir(course_dir)
 
-<<<<<<< HEAD
         logging.debug(f'importing course to {temp_filepath}')
-=======
         logging.info(f'Course import {courselike_key}: importing course to {temp_filepath}')
->>>>>>> 5d7cd3d2
 
         # Get upload chunks byte ranges
         try:
@@ -176,22 +170,19 @@
             # the same session, but it's always better to catch errors earlier.
             if size < int(content_range['start']):
                 _save_request_status(request, courselike_string, -1)
-<<<<<<< HEAD
-                log.warning(
-                    "Reported range %s does not match size downloaded so far %s",
-                    content_range['start'],
-                    size
-                )
-                return JsonResponse(
-                    {
-                        'ErrMsg': _('File upload corrupted. Please try again'),
-                        'Stage': -1
-                    },
-                    status=409
-=======
+                # log.warning(
+                #     "Reported range %s does not match size downloaded so far %s",
+                #     content_range['start'],
+                #     size
+                # )
+                # return JsonResponse(
+                #     {
+                #         'ErrMsg': _('File upload corrupted. Please try again'),
+                #         'Stage': -1
+                #     },
+                #     status=409
                 log.error(
                     f'Course import {courselike_key}: A chunk has been missed'
->>>>>>> 5d7cd3d2
                 )
                 return error_response(_('File upload corrupted. Please try again'), 409)
 
@@ -219,11 +210,8 @@
                 }]
             })
 
-<<<<<<< HEAD
         log.info("Course import %s: Upload complete", courselike_key)
-=======
         log.info(f'Course import {courselike_key}: Upload complete')
->>>>>>> 5d7cd3d2
         with open(temp_filepath, 'rb') as local_file:
             django_file = File(local_file)
             storage_path = course_import_export_storage.save('olx_import/' + filename, django_file)
