--- conflicted
+++ resolved
@@ -41,7 +41,7 @@
     def test_get_checklists(self):
         """ Tests the get checklists method and URL expansion. """
         response = self.client.get(self.checklists_url)
-        self.assertContains(response, "Putting the structure in place")
+        self.assertContains(response, "Getting Started With Studio")
         # Verify expansion of action URL happened.
         self.assertContains(response, 'course_team/mitX/333/Checklists_Course')
         # Verify persisted checklist does NOT have expanded URL.
@@ -62,7 +62,7 @@
     def test_get_checklists_html(self):
         """ Tests getting the HTML template for the checklists page). """
         response = self.client.get(self.checklists_url, HTTP_ACCEPT='text/html')
-        self.assertContains(response, "Putting the structure in place")
+        self.assertContains(response, "Getting Started With Studio")
         # The HTML generated will define the handler URL (for use by the Backbone model).
         self.assertContains(response, self.checklists_url)
 
@@ -136,15 +136,9 @@
             # Verify no side effect in the original list.
             self.assertEqual(get_action_url(checklist, index), stored)
 
-<<<<<<< HEAD
-        test_expansion(self.course.checklists[0], 0, 'ManageUsers', '/course_team/slashes:mitX+333+Checklists_Course/')
-        test_expansion(self.course.checklists[1], 1, 'CourseOutline', '/course/slashes:mitX+333+Checklists_Course')
-        test_expansion(self.course.checklists[2], 0, 'http://www.youtube.com', 'http://www.youtube.com')
-=======
         test_expansion(self.course.checklists[0], 0, 'ManageUsers', '/course_team/mitX/333/Checklists_Course/')
         test_expansion(self.course.checklists[1], 1, 'CourseOutline', '/course/mitX/333/Checklists_Course')
         test_expansion(self.course.checklists[2], 0, 'http://help.edge.edx.org/', 'http://help.edge.edx.org/')
->>>>>>> a51b0fff
 
 
 def get_first_item(checklist):
