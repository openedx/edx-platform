--- conflicted
+++ resolved
@@ -9,27 +9,15 @@
 from contentstore.views.course import GroupConfiguration
 from contentstore.tests.utils import CourseTestCase
 from xmodule.partitions.partitions import Group, UserPartition
-<<<<<<< HEAD
-=======
-from xmodule.modulestore.tests.factories import ItemFactory
->>>>>>> 3af43cde
 
 
 GROUP_CONFIGURATION_JSON = {
     u'name': u'Test name',
     u'description': u'Test description',
-<<<<<<< HEAD
-=======
-    u'groups': [
-        {u'name': u'Group A'},
-        {u'name': u'Group B'},
-    ],
->>>>>>> 3af43cde
 }
 
 
 # pylint: disable=no-member
-<<<<<<< HEAD
 class GroupConfigurationsBaseTestCase(object):
     """
     Mixin with base test cases for the group configurations.
@@ -109,11 +97,6 @@
 class GroupConfigurationsListHandlerTestCase(CourseTestCase, GroupConfigurationsBaseTestCase):
     """
     Test cases for group_configurations_list_handler.
-=======
-class HelperMethods(object):
-    """
-    Mixin that provides useful methods for Group Configuration tests.
->>>>>>> 3af43cde
     """
     def _create_content_experiment(self, cid=None, name_suffix=''):
         """
@@ -235,7 +218,6 @@
         Set up GroupConfigurationsListHandlerTestCase.
         """
         super(GroupConfigurationsListHandlerTestCase, self).setUp()
-<<<<<<< HEAD
 
     def _url(self):
         """
@@ -244,39 +226,14 @@
         return reverse_course_url('group_configurations_list_handler', self.course.id)
 
     def test_can_retrieve_html(self):
-=======
-
-    def _url(self):
-        """
-        Return url for the handler.
-        """
-        return reverse_course_url('group_configurations_list_handler', self.course.id)
-
-    def test_view_index_ok(self):
->>>>>>> 3af43cde
         """
         Basic check that the groups configuration page responds correctly.
         """
-<<<<<<< HEAD
-=======
-
-        self.course.user_partitions = [
-            UserPartition(0, 'First name', 'First description', [Group(0, 'Group A'), Group(1, 'Group B'), Group(2, 'Group C')]),
-        ]
-        self.save_course()
-
-        if SPLIT_TEST_COMPONENT_TYPE not in self.course.advanced_modules:
-            self.course.advanced_modules.append(SPLIT_TEST_COMPONENT_TYPE)
-            self.store.update_item(self.course, self.user.id)
-
->>>>>>> 3af43cde
         response = self.client.get(self._url())
         self.assertEqual(response.status_code, 200)
         self.assertContains(response, 'First name')
         self.assertContains(response, 'Group C')
 
-<<<<<<< HEAD
-=======
     def test_view_index_disabled(self):
         """
         Check that group configuration page is not displayed when turned off.
@@ -288,7 +245,16 @@
         resp = self.client.get(self._url())
         self.assertContains(resp, "module is disabled")
 
->>>>>>> 3af43cde
+    def test_unsupported_http_accept_header(self):
+        """
+        Test if not allowed header present in request.
+        """
+        response = self.client.get(
+            self._url(),
+            HTTP_ACCEPT="text/plain",
+        )
+        self.assertEqual(response.status_code, 406)
+
     def test_unsupported_http_accept_header(self):
         """
         Test if not allowed header present in request.
@@ -329,26 +295,13 @@
         self.assertEqual(len(group_ids), 2)
         self.reload_course()
         # Verify that user_partitions in the course contains the new group configuration.
-<<<<<<< HEAD
         self.assertEqual(len(self.course.user_partitions), 1)
         self.assertEqual(self.course.user_partitions[0].name, u'Test name')
-=======
-        user_partititons = self.course.user_partitions
-        self.assertEqual(len(user_partititons), 1)
-        self.assertEqual(user_partititons[0].name, u'Test name')
-        self.assertEqual(len(user_partititons[0].groups), 2)
-        self.assertEqual(user_partititons[0].groups[0].name, u'Group A')
-        self.assertEqual(user_partititons[0].groups[1].name, u'Group B')
->>>>>>> 3af43cde
 
 
 # pylint: disable=no-member
 @skipUnless(settings.FEATURES.get('ENABLE_GROUP_CONFIGURATIONS'), 'Tests Group Configurations feature')
-<<<<<<< HEAD
 class GroupConfigurationsDetailHandlerTestCase(CourseTestCase, GroupConfigurationsBaseTestCase):
-=======
-class GroupConfigurationsDetailHandlerTestCase(CourseTestCase, GroupConfigurationsBaseTestCase, HelperMethods):
->>>>>>> 3af43cde
     """
     Test cases for group_configurations_detail_handler.
     """
@@ -370,7 +323,6 @@
             'group_configurations_detail_handler',
             self.course.id,
             kwargs={'group_configuration_id': cid},
-<<<<<<< HEAD
         )
 
     def test_can_create_new_group_configuration_if_it_is_not_exist(self):
@@ -391,27 +343,6 @@
         response = self.client.put(
             self._url(cid=999),
             data=json.dumps(GROUP_CONFIGURATION_JSON),
-=======
-        )
-
-    def test_can_create_new_group_configuration_if_it_is_not_exist(self):
-        """
-        PUT new group configuration when no configurations exist in the course.
-        """
-        expected = {
-            u'id': 999,
-            u'name': u'Test name',
-            u'description': u'Test description',
-            u'version': 1,
-            u'groups': [
-                {u'id': 0, u'name': u'Group A', u'version': 1},
-                {u'id': 1, u'name': u'Group B', u'version': 1},
-            ],
-        }
-
-        response = self.client.put(
-            self._url(cid=999),
-            data=json.dumps(expected),
             content_type="application/json",
             HTTP_ACCEPT="application/json",
             HTTP_X_REQUESTED_WITH="XMLHttpRequest",
@@ -419,43 +350,6 @@
         content = json.loads(response.content)
         self.assertEqual(content, expected)
         self.reload_course()
-        # Verify that user_partitions in the course contains the new group configuration.
-        user_partititons = self.course.user_partitions
-        self.assertEqual(len(user_partititons), 1)
-        self.assertEqual(user_partititons[0].name, u'Test name')
-        self.assertEqual(len(user_partititons[0].groups), 2)
-        self.assertEqual(user_partititons[0].groups[0].name, u'Group A')
-        self.assertEqual(user_partititons[0].groups[1].name, u'Group B')
-
-    def test_can_edit_group_configuration(self):
-        """
-        Edit group configuration and check its id and modified fields.
-        """
-        self._add_user_partitions()
-        self.save_course()
-
-        expected = {
-            u'id': self.ID,
-            u'name': u'New Test name',
-            u'description': u'New Test description',
-            u'version': 1,
-            u'groups': [
-                {u'id': 0, u'name': u'New Group Name', u'version': 1},
-                {u'id': 2, u'name': u'Group C', u'version': 1},
-            ],
-        }
-        response = self.client.put(
-            self._url(),
-            data=json.dumps(expected),
->>>>>>> 3af43cde
-            content_type="application/json",
-            HTTP_ACCEPT="application/json",
-            HTTP_X_REQUESTED_WITH="XMLHttpRequest",
-        )
-        content = json.loads(response.content)
-        self.assertEqual(content, expected)
-        self.reload_course()
-<<<<<<< HEAD
         # Verify that user_partitions in the course contains the new group configuration.
         self.assertEqual(len(self.course.user_partitions), 1)
         self.assertEqual(self.course.user_partitions[0].name, u'Test name')
@@ -482,198 +376,13 @@
         response = self.client.put(
             self._url(),
             data=json.dumps(expected),
-=======
-        # Verify that user_partitions is properly updated in the course.
-        user_partititons = self.course.user_partitions
-        self.assertEqual(len(user_partititons), 1)
-        self.assertEqual(user_partititons[0].name, u'New Test name')
-        self.assertEqual(len(user_partititons[0].groups), 2)
-        self.assertEqual(user_partititons[0].groups[0].name, u'New Group Name')
-        self.assertEqual(user_partititons[0].groups[1].name, u'Group C')
-
-    def test_can_delete_group_configuration(self):
-        """
-        Delete group configuration and check user partitions.
-        """
-        self._add_user_partitions(count=2)
-        self.save_course()
-
-        response = self.client.delete(
-            self._url(cid=0),
-            content_type="application/json",
-            HTTP_ACCEPT="application/json",
-            HTTP_X_REQUESTED_WITH="XMLHttpRequest",
-        )
-        self.assertEqual(response.status_code, 204)
-        self.reload_course()
-        # Verify that user_partitions is properly updated in the course.
-        user_partititons = self.course.user_partitions
-        self.assertEqual(len(user_partititons), 1)
-        self.assertEqual(user_partititons[0].name, u'Name 1')
-
-    def test_cannot_delete_used_group_configuration(self):
-        """
-        Cannot delete group configuration if it is in use.
-        """
-        self._add_user_partitions(count=2)
-        self._create_content_experiment(cid=0)
-
-        response = self.client.delete(
-            self._url(cid=0),
->>>>>>> 3af43cde
-            content_type="application/json",
-            HTTP_ACCEPT="application/json",
-            HTTP_X_REQUESTED_WITH="XMLHttpRequest",
-        )
-<<<<<<< HEAD
+            content_type="application/json",
+            HTTP_ACCEPT="application/json",
+            HTTP_X_REQUESTED_WITH="XMLHttpRequest",
+        )
         content = json.loads(response.content)
         self.assertEqual(content, expected)
         self.reload_course()
         # Verify that user_partitions is properly updated in the course.
         self.assertEqual(len(self.course.user_partitions), 1)
         self.assertEqual(self.course.user_partitions[0].name, u'New Test name')
-=======
-        self.assertEqual(response.status_code, 400)
-        content = json.loads(response.content)
-        self.assertTrue(content['error'])
-        self.reload_course()
-        # Verify that user_partitions is still the same.
-        user_partititons = self.course.user_partitions
-        self.assertEqual(len(user_partititons), 2)
-        self.assertEqual(user_partititons[0].name, u'Name 0')
-
-    def test_cannot_delete_non_existent_group_configuration(self):
-        """
-        Cannot delete group configuration if it is doesn't exist.
-        """
-        self._add_user_partitions(count=2)
-        response = self.client.delete(
-            self._url(cid=999),
-            content_type="application/json",
-            HTTP_ACCEPT="application/json",
-            HTTP_X_REQUESTED_WITH="XMLHttpRequest",
-        )
-        self.assertEqual(response.status_code, 404)
-        # Verify that user_partitions is still the same.
-        user_partititons = self.course.user_partitions
-        self.assertEqual(len(user_partititons), 2)
-        self.assertEqual(user_partititons[0].name, u'Name 0')
-
-
-# pylint: disable=no-member
-@skipUnless(settings.FEATURES.get('ENABLE_GROUP_CONFIGURATIONS'), 'Tests Group Configurations feature')
-class GroupConfigurationsUsageInfoTestCase(CourseTestCase, HelperMethods):
-    """
-    Tests for usage information of configurations.
-    """
-    def setUp(self):
-        """
-        Set up group configurations and split test module.
-        """
-        super(GroupConfigurationsUsageInfoTestCase, self).setUp()
-
-    def test_group_configuration_not_used(self):
-        """
-        Test that right data structure will be created if group configuration is not used.
-        """
-        self._add_user_partitions()
-        actual = GroupConfiguration.add_usage_info(self.course, self.store)
-        expected = [{
-            u'id': 0,
-            u'name': u'Name 0',
-            u'description': u'Description 0',
-            u'version': 1,
-            u'groups': [
-                {u'id': 0, u'name': u'Group A', u'version': 1},
-                {u'id': 1, u'name': u'Group B', u'version': 1},
-                {u'id': 2, u'name': u'Group C', u'version': 1},
-            ],
-            u'usage': [],
-        }]
-        self.assertEqual(actual, expected)
-
-    def test_can_get_correct_usage_info(self):
-        """
-        Test if group configurations json updated successfully with usage information.
-        """
-        self._add_user_partitions(count=2)
-        self._create_content_experiment(cid=0, name_suffix='0')
-        self._create_content_experiment(name_suffix='1')
-
-        actual = GroupConfiguration.add_usage_info(self.course, self.store)
-
-        expected = [{
-            u'id': 0,
-            u'name': u'Name 0',
-            u'description': u'Description 0',
-            u'version': 1,
-            u'groups': [
-                {u'id': 0, u'name': u'Group A', u'version': 1},
-                {u'id': 1, u'name': u'Group B', u'version': 1},
-                {u'id': 2, u'name': u'Group C', u'version': 1},
-            ],
-            u'usage': [{
-                'url': '/unit/i4x://MITx/999/vertical/Test_Unit_0',
-                'label': 'Test Unit 0 / Test Content Experiment 0',
-            }],
-        }, {
-            u'id': 1,
-            u'name': u'Name 1',
-            u'description': u'Description 1',
-            u'version': 1,
-            u'groups': [
-                {u'id': 0, u'name': u'Group A', u'version': 1},
-                {u'id': 1, u'name': u'Group B', u'version': 1},
-                {u'id': 2, u'name': u'Group C', u'version': 1},
-            ],
-            u'usage': [],
-        }]
-
-        self.assertEqual(actual, expected)
-
-    def test_can_use_one_configuration_in_multiple_experiments(self):
-        """
-        Test if multiple experiments are present in usage info when they use same
-        group configuration.
-        """
-        self._add_user_partitions()
-        self._create_content_experiment(cid=0, name_suffix='0')
-        self._create_content_experiment(cid=0, name_suffix='1')
-
-        actual = GroupConfiguration.add_usage_info(self.course, self.store)
-
-        expected = [{
-            u'id': 0,
-            u'name': u'Name 0',
-            u'description': u'Description 0',
-            u'version': 1,
-            u'groups': [
-                {u'id': 0, u'name': u'Group A', u'version': 1},
-                {u'id': 1, u'name': u'Group B', u'version': 1},
-                {u'id': 2, u'name': u'Group C', u'version': 1},
-            ],
-            u'usage': [{
-                'url': '/unit/i4x://MITx/999/vertical/Test_Unit_0',
-                'label': 'Test Unit 0 / Test Content Experiment 0',
-            }, {
-                'url': '/unit/i4x://MITx/999/vertical/Test_Unit_1',
-                'label': 'Test Unit 1 / Test Content Experiment 1',
-            }],
-        }]
-        self.assertEqual(actual, expected)
-
-    def test_can_handle_without_parent(self):
-        """
-        Test if it possible to handle case when split_test has no parent.
-        """
-        self._add_user_partitions()
-        # Create split test without parent.
-        ItemFactory.create(
-            category='split_test',
-            user_partition_id=0,
-            display_name='Test Content Experiment'
-        )
-        self.save_course()
-        actual = GroupConfiguration.get_usage_info(self.course, self.store)
-        self.assertEqual(actual, {0: []})
->>>>>>> 3af43cde
