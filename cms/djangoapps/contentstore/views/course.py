--- conflicted
+++ resolved
@@ -379,11 +379,7 @@
 
         return has_studio_read_access(request.user, course_summary.id)
 
-<<<<<<< HEAD
-    courses_summary = filter(course_filter, get_course_summaries(modulestore()))
-=======
-    courses_summary = six.moves.filter(course_filter, modulestore().get_course_summaries())
->>>>>>> d71a1d88
+    courses_summary = six.moves.filter(course_filter, get_course_summaries(modulestore()))
     in_process_course_actions = get_in_process_course_actions(request)
     return courses_summary, in_process_course_actions
 
