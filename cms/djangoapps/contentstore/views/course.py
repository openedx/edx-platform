"""
Views related to operations on course objects
"""


import copy
from datetime import datetime, timedelta
from dateutil.relativedelta import relativedelta
import json
import logging
import pytz
import random
import re
import string
from collections import defaultdict

import django.utils
import six
from ccx_keys.locator import CCXLocator
from django.conf import settings
from django.contrib.auth.decorators import login_required
from django.core.exceptions import PermissionDenied, ValidationError
from django.http import Http404, HttpResponse, HttpResponseBadRequest, HttpResponseNotFound
from django.shortcuts import redirect
from django.urls import reverse
from django.utils.translation import ugettext as _
from django.views.decorators.csrf import ensure_csrf_cookie
from django.views.decorators.http import require_GET, require_http_methods
from milestones import api as milestones_api
from opaque_keys import InvalidKeyError
from opaque_keys.edx.keys import CourseKey
from opaque_keys.edx.locator import BlockUsageLocator
<<<<<<< HEAD
from openedx.core.djangoapps.content.course_overviews.models import CourseOverview
from openedx.core.djangoapps.waffle_utils import WaffleSwitchNamespace
from openedx.features.course_experience.waffle import waffle as course_experience_waffle
from openedx.features.course_experience.waffle import ENABLE_COURSE_ABOUT_SIDEBAR_HTML
from openedx.features.edly.utils import filter_courses_based_on_org, get_edx_org_from_cookie, get_enabled_organizations
=======
>>>>>>> d9a072af
from six import text_type
from six.moves import filter

from contentstore.course_group_config import (
    COHORT_SCHEME,
    ENROLLMENT_SCHEME,
    RANDOM_SCHEME,
    GroupConfiguration,
    GroupConfigurationsValidationError
)
from contentstore.course_info_model import delete_course_update, get_course_updates, update_course_updates
from contentstore.courseware_index import CoursewareSearchIndexer, SearchIndexingError
from contentstore.tasks import rerun_course as rerun_course_task
from contentstore.utils import (
    add_instructor,
    get_lms_link_for_item,
    initialize_permissions,
    remove_all_instructors,
    reverse_course_url,
    reverse_library_url,
    reverse_url,
    reverse_usage_url
)
from contentstore.views.entrance_exam import create_entrance_exam, delete_entrance_exam, update_entrance_exam
from course_action_state.managers import CourseActionStateItemNotFoundError
from course_action_state.models import CourseRerunState, CourseRerunUIStateManager
from course_creators.views import add_user_with_status_unrequested, get_course_creator_status
from course_modes.models import CourseMode
from edxmako.shortcuts import render_to_response
from models.settings.course_grading import CourseGradingModel
from models.settings.course_metadata import CourseMetadata
from models.settings.encoder import CourseSettingsEncoder
from openedx.core.djangoapps.content.course_overviews.models import CourseOverview
from openedx.core.djangoapps.credit.api import get_credit_requirements, is_credit_course
from openedx.core.djangoapps.credit.tasks import update_credit_course_requirements
from openedx.core.djangoapps.models.course_details import CourseDetails
from openedx.core.djangoapps.site_configuration import helpers as configuration_helpers
from openedx.core.djangoapps.waffle_utils import WaffleSwitchNamespace
from openedx.core.djangolib.js_utils import dump_js_escaped_json
from openedx.core.lib.course_tabs import CourseTabPluginManager
from openedx.core.lib.courses import course_image_url
from openedx.features.content_type_gating.models import ContentTypeGatingConfig
from openedx.features.content_type_gating.partitions import CONTENT_TYPE_GATING_SCHEME
from openedx.features.course_experience.waffle import ENABLE_COURSE_ABOUT_SIDEBAR_HTML
from openedx.features.course_experience.waffle import waffle as course_experience_waffle
from student import auth
from student.auth import has_course_author_access, has_studio_read_access, has_studio_write_access
from student.roles import (
    CourseCreatorRole,
    CourseInstructorRole,
    CourseStaffRole,
    GlobalCourseCreatorRole,
    GlobalStaff,
    UserBasedRole,
)
from util.course import get_link_for_about_page
from util.date_utils import get_default_time_display
from util.json_request import JsonResponse, JsonResponseBadRequest, expect_json
from util.milestones_helpers import (
    is_entrance_exams_enabled,
    is_prerequisite_courses_enabled,
    is_valid_course_key,
    remove_prerequisite_course,
    set_prerequisite_courses
)
from util.organizations_helpers import add_organization_course, get_organization_by_short_name, organizations_enabled
from util.string_utils import _has_non_ascii_characters
from xblock_django.api import deprecated_xblocks
from xmodule.contentstore.content import StaticContent
from xmodule.course_module import DEFAULT_START_DATE, CourseFields
from xmodule.error_module import ErrorDescriptor
from xmodule.modulestore import EdxJSONEncoder
from xmodule.modulestore.django import modulestore
from xmodule.modulestore.exceptions import DuplicateCourseError, ItemNotFoundError
from xmodule.partitions.partitions import UserPartition
from xmodule.tabs import CourseTab, CourseTabList, InvalidTabsException

from .component import ADVANCED_COMPONENT_TYPES
from .item import create_xblock_info
from .library import LIBRARIES_ENABLED, get_library_creator_status

log = logging.getLogger(__name__)


__all__ = ['course_info_handler', 'course_handler', 'course_listing',
           'course_archive_handler', 'course_unarchive_handler',
           'course_info_update_handler', 'course_search_index_handler',
           'course_rerun_handler',
           'settings_handler',
           'grading_handler',
           'advanced_settings_handler',
           'course_notifications_handler',
           'textbooks_list_handler', 'textbooks_detail_handler',
           'group_configurations_list_handler', 'group_configurations_detail_handler']

WAFFLE_NAMESPACE = 'studio_home'


class AccessListFallback(Exception):
    """
    An exception that is raised whenever we need to `fall back` to fetching *all* courses
    available to a user, rather than using a shorter method (i.e. fetching by group)
    """
    pass


def get_course_and_check_access(course_key, user, depth=0):
    """
    Internal method used to calculate and return the locator and course module
    for the view functions in this file.
    """
    if not has_studio_read_access(user, course_key):
        raise PermissionDenied()
    course_module = modulestore().get_course(course_key, depth=depth)
    return course_module


def reindex_course_and_check_access(course_key, user):
    """
    Internal method used to restart indexing on a course.
    """
    if not has_course_author_access(user, course_key):
        raise PermissionDenied()
    return CoursewareSearchIndexer.do_course_reindex(modulestore(), course_key)


@login_required
def course_notifications_handler(request, course_key_string=None, action_state_id=None):
    """
    Handle incoming requests for notifications in a RESTful way.

    course_key_string and action_state_id must both be set; else a HttpBadResponseRequest is returned.

    For each of these operations, the requesting user must have access to the course;
    else a PermissionDenied error is returned.

    GET
        json: return json representing information about the notification (action, state, etc)
    DELETE
        json: return json repressing success or failure of dismissal/deletion of the notification
    PUT
        Raises a NotImplementedError.
    POST
        Raises a NotImplementedError.
    """
    # ensure that we have a course and an action state
    if not course_key_string or not action_state_id:
        return HttpResponseBadRequest()

    response_format = request.GET.get('format') or request.POST.get('format') or 'html'

    course_key = CourseKey.from_string(course_key_string)

    if response_format == 'json' or 'application/json' in request.META.get('HTTP_ACCEPT', 'application/json'):
        if not has_studio_write_access(request.user, course_key):
            raise PermissionDenied()
        if request.method == 'GET':
            return _course_notifications_json_get(action_state_id)
        elif request.method == 'DELETE':
            # we assume any delete requests dismiss actions from the UI
            return _dismiss_notification(request, action_state_id)
        elif request.method == 'PUT':
            raise NotImplementedError()
        elif request.method == 'POST':
            raise NotImplementedError()
        else:
            return HttpResponseBadRequest()
    else:
        return HttpResponseNotFound()


def _course_notifications_json_get(course_action_state_id):
    """
    Return the action and the action state for the given id
    """
    try:
        action_state = CourseRerunState.objects.find_first(id=course_action_state_id)
    except CourseActionStateItemNotFoundError:
        return HttpResponseBadRequest()

    action_state_info = {
        'action': action_state.action,
        'state': action_state.state,
        'should_display': action_state.should_display
    }
    return JsonResponse(action_state_info)


def _dismiss_notification(request, course_action_state_id):
    """
    Update the display of the course notification
    """
    try:
        action_state = CourseRerunState.objects.find_first(id=course_action_state_id)

    except CourseActionStateItemNotFoundError:
        # Can't dismiss a notification that doesn't exist in the first place
        return HttpResponseBadRequest()

    if action_state.state == CourseRerunUIStateManager.State.FAILED:
        # We remove all permissions for this course key at this time, since
        # no further access is required to a course that failed to be created.
        remove_all_instructors(action_state.course_key)

    # The CourseRerunState is no longer needed by the UI; delete
    action_state.delete()

    return JsonResponse({'success': True})


@login_required
def course_handler(request, course_key_string=None):
    """
    The restful handler for course specific requests.
    It provides the course tree with the necessary information for identifying and labeling the parts. The root
    will typically be a 'course' object but may not be especially as we support modules.

    GET
        html: return course listing page if not given a course id
        html: return html page overview for the given course if given a course id
        json: return json representing the course branch's index entry as well as dag w/ all of the children
        replaced w/ json docs where each doc has {'_id': , 'display_name': , 'children': }
    POST
        json: create a course, return resulting json
        descriptor (same as in GET course/...). Leaving off /branch/draft would imply create the course w/ default
        branches. Cannot change the structure contents ('_id', 'display_name', 'children') but can change the
        index entry.
    PUT
        json: update this course (index entry not xblock) such as repointing head, changing display name, org,
        course, run. Return same json as above.
    DELETE
        json: delete this branch from this course (leaving off /branch/draft would imply delete the course)
    """
    try:
        response_format = request.GET.get('format') or request.POST.get('format') or 'html'
        if response_format == 'json' or 'application/json' in request.META.get('HTTP_ACCEPT', 'application/json'):
            if request.method == 'GET':
                course_key = CourseKey.from_string(course_key_string)
                with modulestore().bulk_operations(course_key):
                    course_module = get_course_and_check_access(course_key, request.user, depth=None)
                    return JsonResponse(_course_outline_json(request, course_module))
            elif request.method == 'POST':  # not sure if this is only post. If one will have ids, it goes after access
                return _create_or_rerun_course(request)
            elif not has_studio_write_access(request.user, CourseKey.from_string(course_key_string)):
                raise PermissionDenied()
            elif request.method == 'PUT':
                raise NotImplementedError()
            elif request.method == 'DELETE':
                raise NotImplementedError()
            else:
                return HttpResponseBadRequest()
        elif request.method == 'GET':  # assume html
            if course_key_string is None:
                return redirect(reverse('home'))
            else:
                return course_index(request, CourseKey.from_string(course_key_string))
        else:
            return HttpResponseNotFound()
    except InvalidKeyError:
        raise Http404


@login_required
def course_archive_handler(request, course_key_string=None):
    """
    The restful handler to archive a course.
    GET
        html: return home page after archiving the given course
    """
    if request.method == 'GET' and course_key_string:
        _update_end_date(request, course_key_string, (datetime.today() - timedelta(days=1)).replace(tzinfo=pytz.UTC))

    return redirect(reverse('home'))


@login_required
def course_unarchive_handler(request, course_key_string=None):
    """
    The restful handler to unarchive a course.
    GET
        html: return home page after archiving the given course
    """
    if request.method == 'GET' and course_key_string:
        _update_end_date(request, course_key_string, (datetime.today() + relativedelta(years=1)).replace(tzinfo=pytz.UTC))

    return redirect(reverse('home'))


def _update_end_date(request, course_key_string, end_date):
    """
    Method to update end date of a course
    """
    course_key = CourseKey.from_string(course_key_string)
    if not has_studio_read_access(request.user, course_key):
        raise PermissionDenied()

    course_details = CourseDetails.fetch(course_key)
    archive_settings = {
        'start_date': course_details.start_date,
        'end_date': end_date,
        'intro_video': course_details.intro_video
    }
    CourseDetails.update_from_json(course_key, archive_settings, request.user)


@login_required
@ensure_csrf_cookie
@require_http_methods(["GET"])
def course_rerun_handler(request, course_key_string):
    """
    The restful handler for course reruns.
    GET
        html: return html page with form to rerun a course for the given course id
    """
    course_key = CourseKey.from_string(course_key_string)
    with modulestore().bulk_operations(course_key):
        course_module = get_course_and_check_access(course_key, request.user, depth=3)
        if request.method == 'GET':
            return render_to_response('course-create-rerun.html', {
                'source_course_key': course_key,
                'display_name': course_module.display_name,
                'user': request.user,
                'course_creator_status': _get_course_creator_status(request.user),
                'allow_unicode_course_id': settings.FEATURES.get('ALLOW_UNICODE_COURSE_ID', False)
            })


@login_required
@ensure_csrf_cookie
@require_GET
def course_search_index_handler(request, course_key_string):
    """
    The restful handler for course indexing.
    GET
        html: return status of indexing task
        json: return status of indexing task
    """
    # Only global staff (PMs) are able to index courses
    if not GlobalStaff().has_user(request.user):
        raise PermissionDenied()
    course_key = CourseKey.from_string(course_key_string)
    content_type = request.META.get('CONTENT_TYPE', None)
    if content_type is None:
        content_type = "application/json; charset=utf-8"
    with modulestore().bulk_operations(course_key):
        try:
            reindex_course_and_check_access(course_key, request.user)
        except SearchIndexingError as search_err:
            return HttpResponse(dump_js_escaped_json({
                "user_message": search_err.error_list
            }), content_type=content_type, status=500)
        return HttpResponse(dump_js_escaped_json({
            "user_message": _("Course has been successfully reindexed.")
        }), content_type=content_type, status=200)


def _course_outline_json(request, course_module):
    """
    Returns a JSON representation of the course module and recursively all of its children.
    """
    is_concise = request.GET.get('format') == 'concise'
    include_children_predicate = lambda xblock: not xblock.category == 'vertical'
    if is_concise:
        include_children_predicate = lambda xblock: xblock.has_children
    return create_xblock_info(
        course_module,
        include_child_info=True,
        course_outline=False if is_concise else True,
        include_children_predicate=include_children_predicate,
        is_concise=is_concise,
        user=request.user
    )


def get_in_process_course_actions(request):
    """
     Get all in-process course actions
    """
    return [
        course for course in
        CourseRerunState.objects.find_all(
            exclude_args={'state': CourseRerunUIStateManager.State.SUCCEEDED},
            should_display=True,
        )
        if has_studio_read_access(request.user, course.course_key)
    ]


def _accessible_courses_summary_iter(request, org=None):
    """
    List all courses available to the logged in user by iterating through all the courses

    Arguments:
        request: the request object
        org (string): if not None, this value will limit the courses returned. An empty
            string will result in no courses, and otherwise only courses with the
            specified org will be returned. The default value is None.
    """
    def course_filter(course_summary):
        """
        Filter out unusable and inaccessible courses
        """
        # TODO remove this condition when templates purged from db
        if course_summary.location.course == 'templates':
            return False

        return has_studio_read_access(request.user, course_summary.id)
    if org is not None:
        courses_summary = [] if org == '' else CourseOverview.get_all_courses(orgs=[org])
    else:
        courses_summary = modulestore().get_course_summaries()
    courses_summary = six.moves.filter(course_filter, courses_summary)
    in_process_course_actions = get_in_process_course_actions(request)
    return courses_summary, in_process_course_actions


def _accessible_courses_iter(request):
    """
    List all courses available to the logged in user by iterating through all the courses.
    """
    def course_filter(course):
        """
        Filter out unusable and inaccessible courses
        """
        if isinstance(course, ErrorDescriptor):
            return False

        # Custom Courses for edX (CCX) is an edX feature for re-using course content.
        # CCXs cannot be edited in Studio (aka cms) and should not be shown in this dashboard.
        if isinstance(course.id, CCXLocator):
            return False

        # TODO remove this condition when templates purged from db
        if course.location.course == 'templates':
            return False

        return has_studio_read_access(request.user, course.id)

    courses = six.moves.filter(course_filter, modulestore().get_courses())

    in_process_course_actions = get_in_process_course_actions(request)
    return courses, in_process_course_actions


def _accessible_courses_iter_for_tests(request):
    """
    List all courses available to the logged in user by iterating through all the courses.
    CourseSummary objects are used for listing purposes.
    This method is only used by tests.
    """
    def course_filter(course):
        """
        Filter out unusable and inaccessible courses
        """

        # Custom Courses for edX (CCX) is an edX feature for re-using course content.
        # CCXs cannot be edited in Studio (aka cms) and should not be shown in this dashboard.
        if isinstance(course.id, CCXLocator):
            return False

        # TODO remove this condition when templates purged from db
        if course.location.course == 'templates':
            return False

        return has_studio_read_access(request.user, course.id)

    courses = six.moves.filter(course_filter, modulestore().get_course_summaries())

    in_process_course_actions = get_in_process_course_actions(request)
    return courses, in_process_course_actions


def _accessible_courses_list_from_groups(request):
    """
    List all courses available to the logged in user by reversing access group names
    """
    def filter_ccx(course_access):
        """ CCXs cannot be edited in Studio and should not be shown in this dashboard """
        return not isinstance(course_access.course_id, CCXLocator)

    instructor_courses = UserBasedRole(request.user, CourseInstructorRole.ROLE).courses_with_role()
    staff_courses = UserBasedRole(request.user, CourseStaffRole.ROLE).courses_with_role()
<<<<<<< HEAD
    site_courses = UserBasedRole(request.user, GlobalCourseCreatorRole.ROLE).courses_with_role()
    all_courses = filter(filter_ccx, instructor_courses | staff_courses | site_courses)
    all_courses = filter_courses_based_on_org(request, all_courses)
=======
    all_courses = list(filter(filter_ccx, instructor_courses | staff_courses))
>>>>>>> d9a072af
    courses_list = []
    course_keys = {}

    for course_access in all_courses:
        if course_access.course_id is None:
            raise AccessListFallback
        course_keys[course_access.course_id] = course_access.course_id

    course_keys = list(course_keys.values())

    if course_keys:
        courses_list = modulestore().get_course_summaries(course_keys=course_keys)

    return courses_list, []


def _accessible_libraries_iter(user, org=None):
    """
    List all libraries available to the logged in user by iterating through all libraries.

    org (string): if not None, this value will limit the libraries returned. An empty
        string will result in no libraries, and otherwise only libraries with the
        specified org will be returned. The default value is None.
    """
    if org is not None:
        libraries = [] if org == '' else modulestore().get_libraries(org=org)
    else:
        libraries = modulestore().get_library_summaries()
    # No need to worry about ErrorDescriptors - split's get_libraries() never returns them.
    return (lib for lib in libraries if has_studio_read_access(user, lib.location.library_key))


@login_required
@ensure_csrf_cookie
def course_listing(request):
    """
    List all courses and libraries available to the logged in user
    """

    optimization_enabled = GlobalStaff().has_user(request.user) and \
        WaffleSwitchNamespace(name=WAFFLE_NAMESPACE).is_enabled(u'enable_global_staff_optimization')
    org = request.GET.get('org', '') if optimization_enabled else None

    enabled_organizations = get_enabled_organizations(request)
    org = enabled_organizations[0].get('short_name', '') if enabled_organizations else None

    edly_user_info_cookie = request.COOKIES.get(settings.EDLY_USER_INFO_COOKIE_NAME, None)
    org = get_edx_org_from_cookie(edly_user_info_cookie)

    courses_iter, in_process_course_actions = get_courses_accessible_to_user(request, org)
    user = request.user
    libraries = _accessible_libraries_iter(request.user, org) if LIBRARIES_ENABLED else []

    def format_in_process_course_view(uca):
        """
        Return a dict of the data which the view requires for each unsucceeded course
        """
        return {
            u'display_name': uca.display_name,
            u'course_key': six.text_type(uca.course_key),
            u'org': uca.course_key.org,
            u'number': uca.course_key.course,
            u'run': uca.course_key.run,
            u'is_failed': True if uca.state == CourseRerunUIStateManager.State.FAILED else False,
            u'is_in_progress': True if uca.state == CourseRerunUIStateManager.State.IN_PROGRESS else False,
            u'dismiss_link': reverse_course_url(
                u'course_notifications_handler',
                uca.course_key,
                kwargs={
                    u'action_state_id': uca.id,
                },
            ) if uca.state == CourseRerunUIStateManager.State.FAILED else u''
        }

    def format_library_for_view(library):
        """
        Return a dict of the data which the view requires for each library
        """

        return {
            u'display_name': library.display_name,
            u'library_key': six.text_type(library.location.library_key),
            u'url': reverse_library_url(u'library_handler', six.text_type(library.location.library_key)),
            u'org': library.display_org_with_default,
            u'number': library.display_number_with_default,
            u'can_edit': has_studio_write_access(request.user, library.location.library_key),
        }

    split_archived = settings.FEATURES.get(u'ENABLE_SEPARATE_ARCHIVED_COURSES', False)
    active_courses, archived_courses = _process_courses_list(courses_iter, in_process_course_actions, split_archived)
    in_process_course_actions = [format_in_process_course_view(uca) for uca in in_process_course_actions]

    return render_to_response(u'index.html', {
        u'courses': active_courses,
        u'archived_courses': archived_courses,
        u'in_process_course_actions': in_process_course_actions,
        u'libraries_enabled': LIBRARIES_ENABLED,
        u'libraries': [format_library_for_view(lib) for lib in libraries],
        u'show_new_library_button': get_library_creator_status(user),
        u'user': user,
        u'request_course_creator_url': reverse('request_course_creator'),
        u'course_creator_status': _get_course_creator_status(user),
        u'rerun_creator_status': _get_course_creator_status(user),
        u'allow_unicode_course_id': settings.FEATURES.get(u'ALLOW_UNICODE_COURSE_ID', False),
        u'allow_course_reruns': settings.FEATURES.get(u'ALLOW_COURSE_RERUNS', True),
        u'optimization_enabled': optimization_enabled
    })


def _get_rerun_link_for_item(course_key):
    """ Returns the rerun link for the given course key. """
    return reverse_course_url('course_rerun_handler', course_key)


def _deprecated_blocks_info(course_module, deprecated_block_types):
    """
    Returns deprecation information about `deprecated_block_types`

    Arguments:
        course_module (CourseDescriptor): course object
        deprecated_block_types (list): list of deprecated blocks types

    Returns:
        Dict with following keys:
        deprecated_enabled_block_types (list): list containing all deprecated blocks types enabled on this course
        blocks (list): List of `deprecated_enabled_block_types` instances and their parent's url
        advance_settings_url (str): URL to advance settings page
    """
    data = {
        'deprecated_enabled_block_types': [
            block_type for block_type in course_module.advanced_modules if block_type in deprecated_block_types
        ],
        'blocks': [],
        'advance_settings_url': reverse_course_url('advanced_settings_handler', course_module.id)
    }

    deprecated_blocks = modulestore().get_items(
        course_module.id,
        qualifiers={
            'category': re.compile('^' + '$|^'.join(deprecated_block_types) + '$')
        }
    )

    for block in deprecated_blocks:
        data['blocks'].append([
            reverse_usage_url('container_handler', block.parent),
            block.display_name
        ])

    return data


@login_required
@ensure_csrf_cookie
def course_index(request, course_key):
    """
    Display an editable course overview.

    org, course, name: Attributes of the Location for the item to edit
    """
    # A depth of None implies the whole course. The course outline needs this in order to compute has_changes.
    # A unit may not have a draft version, but one of its components could, and hence the unit itself has changes.
    with modulestore().bulk_operations(course_key):
        course_module = get_course_and_check_access(course_key, request.user, depth=None)
        if not course_module:
            raise Http404
        lms_link = get_lms_link_for_item(course_module.location)
        reindex_link = None
        if settings.FEATURES.get('ENABLE_COURSEWARE_INDEX', False):
            if GlobalStaff().has_user(request.user):
                reindex_link = "/course/{course_id}/search_reindex".format(course_id=six.text_type(course_key))
        sections = course_module.get_children()
        course_structure = _course_outline_json(request, course_module)
        locator_to_show = request.GET.get('show', None)

        course_release_date = (
            get_default_time_display(course_module.start)
            if course_module.start != DEFAULT_START_DATE
            else _("Set Date")
        )

        settings_url = reverse_course_url('settings_handler', course_key)

        try:
            current_action = CourseRerunState.objects.find_first(course_key=course_key, should_display=True)
        except (ItemNotFoundError, CourseActionStateItemNotFoundError):
            current_action = None

        deprecated_block_names = [block.name for block in deprecated_xblocks()]
        deprecated_blocks_info = _deprecated_blocks_info(course_module, deprecated_block_names)

        frontend_app_publisher_url = configuration_helpers.get_value_for_org(
            course_module.location.org,
            'FRONTEND_APP_PUBLISHER_URL',
            settings.FEATURES.get('FRONTEND_APP_PUBLISHER_URL', False)
        )

        return render_to_response('course_outline.html', {
            'language_code': request.LANGUAGE_CODE,
            'context_course': course_module,
            'lms_link': lms_link,
            'sections': sections,
            'course_structure': course_structure,
            'initial_state': course_outline_initial_state(locator_to_show, course_structure) if locator_to_show else None,
            'rerun_notification_id': current_action.id if current_action else None,
            'course_release_date': course_release_date,
            'settings_url': settings_url,
            'reindex_link': reindex_link,
            'deprecated_blocks_info': deprecated_blocks_info,
            'notification_dismiss_url': reverse_course_url(
                'course_notifications_handler',
                current_action.course_key,
                kwargs={
                    'action_state_id': current_action.id,
                },
            ) if current_action else None,
            'frontend_app_publisher_url': frontend_app_publisher_url,
        })


def get_courses_accessible_to_user(request, org=None):
    """
    Try to get all courses by first reversing django groups and fallback to old method if it fails
    Note: overhead of pymongo reads will increase if getting courses from django groups fails

    Arguments:
        request: the request object
        org (string): for global staff users ONLY, this value will be used to limit
            the courses returned. A value of None will have no effect (all courses
            returned), an empty string will result in no courses, and otherwise only courses with the
            specified org will be returned. The default value is None.
    """
    if GlobalStaff().has_user(request.user):
        # user has global access so no need to get courses from django groups
        courses, in_process_course_actions = _accessible_courses_summary_iter(request, org)
    else:
        try:
            courses, in_process_course_actions = _accessible_courses_list_from_groups(request)
        except AccessListFallback:
            # user have some old groups or there was some error getting courses from django groups
            # so fallback to iterating through all courses
            courses, in_process_course_actions = _accessible_courses_summary_iter(request, org)
    return courses, in_process_course_actions


def _process_courses_list(courses_iter, in_process_course_actions, split_archived=False):
    """
    Iterates over the list of courses to be displayed to the user, and:

    * Removes any in-process courses from the courses list. "In-process" refers to courses
      that are in the process of being generated for re-run.
    * If split_archived=True, removes any archived courses and returns them in a separate list.
      Archived courses have has_ended() == True.
    * Formats the returned courses (in both lists) to prepare them for rendering to the view.
    """
    def format_course_for_view(course):
        """
        Return a dict of the data which the view requires for each course
        """
        return {
            'display_name': course.display_name,
            'course_key': six.text_type(course.location.course_key),
            'url': reverse_course_url('course_handler', course.id),
            'lms_link': get_lms_link_for_item(course.location),
            'rerun_link': _get_rerun_link_for_item(course.id),
            'org': course.display_org_with_default,
            'number': course.display_number_with_default,
            'run': course.location.run
        }

    in_process_action_course_keys = {uca.course_key for uca in in_process_course_actions}
    active_courses = []
    archived_courses = []

    for course in courses_iter:
        if isinstance(course, ErrorDescriptor) or (course.id in in_process_action_course_keys):
            continue

        formatted_course = format_course_for_view(course)
        if split_archived and course.has_ended():
            formatted_course.update({
                'unarchive_link': reverse_course_url('course_unarchive_handler', course.id),
            })
            archived_courses.append(formatted_course)
        else:
            formatted_course.update({
                'archive_link': reverse_course_url('course_archive_handler', course.id),
            })
            active_courses.append(formatted_course)

    return active_courses, archived_courses


def course_outline_initial_state(locator_to_show, course_structure):
    """
    Returns the desired initial state for the course outline view. If the 'show' request parameter
    was provided, then the view's initial state will be to have the desired item fully expanded
    and to scroll to see the new item.
    """
    def find_xblock_info(xblock_info, locator):
        """
        Finds the xblock info for the specified locator.
        """
        if xblock_info['id'] == locator:
            return xblock_info
        children = xblock_info['child_info']['children'] if xblock_info.get('child_info', None) else None
        if children:
            for child_xblock_info in children:
                result = find_xblock_info(child_xblock_info, locator)
                if result:
                    return result
        return None

    def collect_all_locators(locators, xblock_info):
        """
        Collect all the locators for an xblock and its children.
        """
        locators.append(xblock_info['id'])
        children = xblock_info['child_info']['children'] if xblock_info.get('child_info', None) else None
        if children:
            for child_xblock_info in children:
                collect_all_locators(locators, child_xblock_info)

    selected_xblock_info = find_xblock_info(course_structure, locator_to_show)
    if not selected_xblock_info:
        return None
    expanded_locators = []
    collect_all_locators(expanded_locators, selected_xblock_info)
    return {
        'locator_to_show': locator_to_show,
        'expanded_locators': expanded_locators
    }


@expect_json
def _create_or_rerun_course(request):
    """
    To be called by requests that create a new destination course (i.e., create_new_course and rerun_course)
    Returns the destination course_key and overriding fields for the new course.
    Raises DuplicateCourseError and InvalidKeyError
    """
    if not auth.user_has_role(request.user, CourseCreatorRole()):
        raise PermissionDenied()

    try:
        org = request.json.get('org')
        course = request.json.get('number', request.json.get('course'))
        display_name = request.json.get('display_name')
        # force the start date for reruns and allow us to override start via the client
        start = request.json.get('start', CourseFields.start.default)
        run = request.json.get('run')

        # allow/disable unicode characters in course_id according to settings
        if not settings.FEATURES.get('ALLOW_UNICODE_COURSE_ID'):
            if _has_non_ascii_characters(org) or _has_non_ascii_characters(course) or _has_non_ascii_characters(run):
                return JsonResponse(
                    {'error': _('Special characters not allowed in organization, course number, and course run.')},
                    status=400
                )

        fields = {'start': start}
        if display_name is not None:
            fields['display_name'] = display_name

        # Set a unique wiki_slug for newly created courses. To maintain active wiki_slugs for
        # existing xml courses this cannot be changed in CourseDescriptor.
        # # TODO get rid of defining wiki slug in this org/course/run specific way and reconcile
        # w/ xmodule.course_module.CourseDescriptor.__init__
        wiki_slug = u"{0}.{1}.{2}".format(org, course, run)
        definition_data = {'wiki_slug': wiki_slug}
        fields.update(definition_data)

        source_course_key = request.json.get('source_course_key')
        if source_course_key:
            source_course_key = CourseKey.from_string(source_course_key)
            destination_course_key = rerun_course(request.user, source_course_key, org, course, run, fields)
            return JsonResponse({
                'url': reverse_url('course_handler'),
                'destination_course_key': six.text_type(destination_course_key)
            })
        else:
            try:
                new_course = create_new_course(request.user, org, course, run, fields)
                return JsonResponse({
                    'url': reverse_course_url('course_handler', new_course.id),
                    'course_key': six.text_type(new_course.id),
                })
            except ValidationError as ex:
                return JsonResponse({'error': text_type(ex)}, status=400)
    except DuplicateCourseError:
        return JsonResponse({
            'ErrMsg': _(
                'There is already a course defined with the same '
                'organization and course number. Please '
                'change either organization or course number to be unique.'
            ),
            'OrgErrMsg': _(
                'Please change either the organization or '
                'course number so that it is unique.'),
            'CourseErrMsg': _(
                'Please change either the organization or '
                'course number so that it is unique.'),
        })
    except InvalidKeyError as error:
        return JsonResponse({
            "ErrMsg": _(u"Unable to create course '{name}'.\n\n{err}").format(name=display_name, err=text_type(error))}
        )


def create_new_course(user, org, number, run, fields):
    """
    Create a new course run.

    Raises:
        DuplicateCourseError: Course run already exists.
    """
    org_data = get_organization_by_short_name(org)
    if not org_data and organizations_enabled():
        raise ValidationError(_('You must link this course to an organization in order to continue. Organization '
                                'you selected does not exist in the system, you will need to add it to the system'))
    store_for_new_course = modulestore().default_modulestore.get_modulestore_type()
    new_course = create_new_course_in_store(store_for_new_course, user, org, number, run, fields)
    add_organization_course(org_data, new_course.id)
    return new_course


def create_new_course_in_store(store, user, org, number, run, fields):
    """
    Create course in store w/ handling instructor enrollment, permissions, and defaulting the wiki slug.
    Separated out b/c command line course creation uses this as well as the web interface.
    """

    # Set default language from settings and enable web certs
    fields.update({
        'language': getattr(settings, 'DEFAULT_COURSE_LANGUAGE', 'en'),
        'cert_html_view_enabled': True,
    })

    with modulestore().default_store(store):
        # Creating the course raises DuplicateCourseError if an existing course with this org/name is found
        new_course = modulestore().create_course(
            org,
            number,
            run,
            user.id,
            fields=fields,
        )

    # Make sure user has instructor and staff access to the new course
    add_instructor(new_course.id, user, user)

    # Initialize permissions for user in the new course
    initialize_permissions(new_course.id, user)
    return new_course


def rerun_course(user, source_course_key, org, number, run, fields, background=True):
    """
    Rerun an existing course.
    """
    # verify user has access to the original course
    if not has_studio_write_access(user, source_course_key):
        raise PermissionDenied()

    # create destination course key
    store = modulestore()
    with store.default_store('split'):
        destination_course_key = store.make_course_key(org, number, run)

    # verify org course and run don't already exist
    if store.has_course(destination_course_key, ignore_case=True):
        raise DuplicateCourseError(source_course_key, destination_course_key)

    # Make sure user has instructor and staff access to the destination course
    # so the user can see the updated status for that course
    add_instructor(destination_course_key, user, user)

    # Mark the action as initiated
    CourseRerunState.objects.initiated(source_course_key, destination_course_key, user, fields['display_name'])

    # Clear the fields that must be reset for the rerun
    fields['advertised_start'] = None
    fields['enrollment_start'] = None
    fields['enrollment_end'] = None
    fields['video_upload_pipeline'] = {}

    json_fields = json.dumps(fields, cls=EdxJSONEncoder)
    args = [six.text_type(source_course_key), six.text_type(destination_course_key), user.id, json_fields]

    if background:
        rerun_course_task.delay(*args)
    else:
        rerun_course_task(*args)

    return destination_course_key


@login_required
@ensure_csrf_cookie
@require_http_methods(["GET"])
def course_info_handler(request, course_key_string):
    """
    GET
        html: return html for editing the course info handouts and updates.
    """
    try:
        course_key = CourseKey.from_string(course_key_string)
    except InvalidKeyError:
        raise Http404

    with modulestore().bulk_operations(course_key):
        course_module = get_course_and_check_access(course_key, request.user)
        if not course_module:
            raise Http404
        if 'text/html' in request.META.get('HTTP_ACCEPT', 'text/html'):
            return render_to_response(
                'course_info.html',
                {
                    'context_course': course_module,
                    'updates_url': reverse_course_url('course_info_update_handler', course_key),
                    'handouts_locator': course_key.make_usage_key('course_info', 'handouts'),
                    'base_asset_url': StaticContent.get_base_url_path_for_course_assets(course_module.id),
                }
            )
        else:
            return HttpResponseBadRequest("Only supports html requests")


@login_required
@ensure_csrf_cookie
@require_http_methods(("GET", "POST", "PUT", "DELETE"))
@expect_json
def course_info_update_handler(request, course_key_string, provided_id=None):
    """
    restful CRUD operations on course_info updates.
    provided_id should be none if it's new (create) and index otherwise.
    GET
        json: return the course info update models
    POST
        json: create an update
    PUT or DELETE
        json: change an existing update
    """
    if 'application/json' not in request.META.get('HTTP_ACCEPT', 'application/json'):
        return HttpResponseBadRequest("Only supports json requests")

    course_key = CourseKey.from_string(course_key_string)
    usage_key = course_key.make_usage_key('course_info', 'updates')
    if provided_id == '':
        provided_id = None

    # check that logged in user has permissions to this item (GET shouldn't require this level?)
    if not has_studio_write_access(request.user, usage_key.course_key):
        raise PermissionDenied()

    if request.method == 'GET':
        course_updates = get_course_updates(usage_key, provided_id, request.user.id)
        if isinstance(course_updates, dict) and course_updates.get('error'):
            return JsonResponse(course_updates, course_updates.get('status', 400))
        else:
            return JsonResponse(course_updates)
    elif request.method == 'DELETE':
        try:
            return JsonResponse(delete_course_update(usage_key, request.json, provided_id, request.user))
        except:
            return HttpResponseBadRequest(
                "Failed to delete",
                content_type="text/plain"
            )
    # can be either and sometimes django is rewriting one to the other:
    elif request.method in ('POST', 'PUT'):
        try:
            return JsonResponse(update_course_updates(usage_key, request.json, provided_id, request.user))
        except:
            return HttpResponseBadRequest(
                "Failed to save",
                content_type="text/plain"
            )


@login_required
@ensure_csrf_cookie
@require_http_methods(("GET", "PUT", "POST"))
@expect_json
def settings_handler(request, course_key_string):
    """
    Course settings for dates and about pages
    GET
        html: get the page
        json: get the CourseDetails model
    PUT
        json: update the Course and About xblocks through the CourseDetails model
    """
    course_key = CourseKey.from_string(course_key_string)
    credit_eligibility_enabled = settings.FEATURES.get('ENABLE_CREDIT_ELIGIBILITY', False)
    with modulestore().bulk_operations(course_key):
        course_module = get_course_and_check_access(course_key, request.user)
        if 'text/html' in request.META.get('HTTP_ACCEPT', '') and request.method == 'GET':
            upload_asset_url = reverse_course_url('assets_handler', course_key)

            # see if the ORG of this course can be attributed to a defined configuration . In that case, the
            # course about page should be editable in Studio
            publisher_enabled = configuration_helpers.get_value_for_org(
                course_module.location.org,
                'ENABLE_PUBLISHER',
                settings.FEATURES.get('ENABLE_PUBLISHER', False)
            )
            marketing_enabled = configuration_helpers.get_value_for_org(
                course_module.location.org,
                'ENABLE_MKTG_SITE',
                settings.FEATURES.get('ENABLE_MKTG_SITE', False)
            )
            enable_extended_course_details = configuration_helpers.get_value_for_org(
                course_module.location.org,
                'ENABLE_EXTENDED_COURSE_DETAILS',
                settings.FEATURES.get('ENABLE_EXTENDED_COURSE_DETAILS', False)
            )

<<<<<<< HEAD
            about_page_editable = not marketing_site_enabled
            enrollment_end_editable = GlobalStaff().has_user(
                request.user
            ) or CourseCreatorRole().has_user(
                request.user
            ) or not marketing_site_enabled

=======
            about_page_editable = not publisher_enabled
            enrollment_end_editable = GlobalStaff().has_user(request.user) or not publisher_enabled
>>>>>>> d9a072af
            short_description_editable = configuration_helpers.get_value_for_org(
                course_module.location.org,
                'EDITABLE_SHORT_DESCRIPTION',
                settings.FEATURES.get('EDITABLE_SHORT_DESCRIPTION', True)
            )
            sidebar_html_enabled = course_experience_waffle().is_enabled(ENABLE_COURSE_ABOUT_SIDEBAR_HTML)
            # self_paced_enabled = SelfPacedConfiguration.current().enabled

            verified_mode = CourseMode.verified_mode_for_course(course_key, include_expired=True)
            upgrade_deadline = (verified_mode and verified_mode.expiration_datetime and
                                verified_mode.expiration_datetime.isoformat())

            settings_context = {
                'context_course': course_module,
                'course_locator': course_key,
                'lms_link_for_about_page': get_link_for_about_page(course_module),
                'course_image_url': course_image_url(course_module, 'course_image'),
                'banner_image_url': course_image_url(course_module, 'banner_image'),
                'video_thumbnail_image_url': course_image_url(course_module, 'video_thumbnail_image'),
                'details_url': reverse_course_url('settings_handler', course_key),
                'about_page_editable': about_page_editable,
                'marketing_enabled': marketing_enabled,
                'short_description_editable': short_description_editable,
                'sidebar_html_enabled': sidebar_html_enabled,
                'upload_asset_url': upload_asset_url,
                'course_handler_url': reverse_course_url('course_handler', course_key),
                'language_options': settings.ALL_LANGUAGES,
                'credit_eligibility_enabled': credit_eligibility_enabled,
                'is_credit_course': False,
                'show_min_grade_warning': False,
                'enrollment_end_editable': enrollment_end_editable,
                'is_prerequisite_courses_enabled': is_prerequisite_courses_enabled(),
                'is_entrance_exams_enabled': is_entrance_exams_enabled(),
                'enable_extended_course_details': enable_extended_course_details,
                'upgrade_deadline': upgrade_deadline,
            }
            if is_prerequisite_courses_enabled():
                courses, in_process_course_actions = get_courses_accessible_to_user(request)
                # exclude current course from the list of available courses
                courses = (course for course in courses if course.id != course_key)
                if courses:
                    courses, __ = _process_courses_list(courses, in_process_course_actions)
                settings_context.update({'possible_pre_requisite_courses': list(courses)})

            if credit_eligibility_enabled:
                if is_credit_course(course_key):
                    # get and all credit eligibility requirements
                    credit_requirements = get_credit_requirements(course_key)
                    # pair together requirements with same 'namespace' values
                    paired_requirements = {}
                    for requirement in credit_requirements:
                        namespace = requirement.pop("namespace")
                        paired_requirements.setdefault(namespace, []).append(requirement)

                    # if 'minimum_grade_credit' of a course is not set or 0 then
                    # show warning message to course author.
                    show_min_grade_warning = False if course_module.minimum_grade_credit > 0 else True
                    settings_context.update(
                        {
                            'is_credit_course': True,
                            'credit_requirements': paired_requirements,
                            'show_min_grade_warning': show_min_grade_warning,
                        }
                    )

            return render_to_response('settings.html', settings_context)
        elif 'application/json' in request.META.get('HTTP_ACCEPT', ''):
            if request.method == 'GET':
                course_details = CourseDetails.fetch(course_key)
                return JsonResponse(
                    course_details,
                    # encoder serializes dates, old locations, and instances
                    encoder=CourseSettingsEncoder
                )
            # For every other possible method type submitted by the caller...
            else:
                # if pre-requisite course feature is enabled set pre-requisite course
                if is_prerequisite_courses_enabled():
                    prerequisite_course_keys = request.json.get('pre_requisite_courses', [])
                    if prerequisite_course_keys:
                        if not all(is_valid_course_key(course_key) for course_key in prerequisite_course_keys):
                            return JsonResponseBadRequest({"error": _("Invalid prerequisite course key")})
                        set_prerequisite_courses(course_key, prerequisite_course_keys)
                    else:
                        # None is chosen, so remove the course prerequisites
                        course_milestones = milestones_api.get_course_milestones(course_key=course_key, relationship="requires")
                        for milestone in course_milestones:
                            remove_prerequisite_course(course_key, milestone)

                # If the entrance exams feature has been enabled, we'll need to check for some
                # feature-specific settings and handle them accordingly
                # We have to be careful that we're only executing the following logic if we actually
                # need to create or delete an entrance exam from the specified course
                if is_entrance_exams_enabled():
                    course_entrance_exam_present = course_module.entrance_exam_enabled
                    entrance_exam_enabled = request.json.get('entrance_exam_enabled', '') == 'true'
                    ee_min_score_pct = request.json.get('entrance_exam_minimum_score_pct', None)
                    # If the entrance exam box on the settings screen has been checked...
                    if entrance_exam_enabled:
                        # Load the default minimum score threshold from settings, then try to override it
                        entrance_exam_minimum_score_pct = float(settings.ENTRANCE_EXAM_MIN_SCORE_PCT)
                        if ee_min_score_pct:
                            entrance_exam_minimum_score_pct = float(ee_min_score_pct)
                        if entrance_exam_minimum_score_pct.is_integer():
                            entrance_exam_minimum_score_pct = entrance_exam_minimum_score_pct / 100
                        # If there's already an entrance exam defined, we'll update the existing one
                        if course_entrance_exam_present:
                            exam_data = {
                                'entrance_exam_minimum_score_pct': entrance_exam_minimum_score_pct
                            }
                            update_entrance_exam(request, course_key, exam_data)
                        # If there's no entrance exam defined, we'll create a new one
                        else:
                            create_entrance_exam(request, course_key, entrance_exam_minimum_score_pct)

                    # If the entrance exam box on the settings screen has been unchecked,
                    # and the course has an entrance exam attached...
                    elif not entrance_exam_enabled and course_entrance_exam_present:
                        delete_entrance_exam(request, course_key)

                # Perform the normal update workflow for the CourseDetails model
                return JsonResponse(
                    CourseDetails.update_from_json(course_key, request.json, request.user),
                    encoder=CourseSettingsEncoder
                )


@login_required
@ensure_csrf_cookie
@require_http_methods(("GET", "POST", "PUT", "DELETE"))
@expect_json
def grading_handler(request, course_key_string, grader_index=None):
    """
    Course Grading policy configuration
    GET
        html: get the page
        json no grader_index: get the CourseGrading model (graceperiod, cutoffs, and graders)
        json w/ grader_index: get the specific grader
    PUT
        json no grader_index: update the Course through the CourseGrading model
        json w/ grader_index: create or update the specific grader (create if index out of range)
    """
    course_key = CourseKey.from_string(course_key_string)
    with modulestore().bulk_operations(course_key):
        course_module = get_course_and_check_access(course_key, request.user)

        if 'text/html' in request.META.get('HTTP_ACCEPT', '') and request.method == 'GET':
            course_details = CourseGradingModel.fetch(course_key)

            return render_to_response('settings_graders.html', {
                'context_course': course_module,
                'course_locator': course_key,
                'course_details': course_details,
                'grading_url': reverse_course_url('grading_handler', course_key),
                'is_credit_course': is_credit_course(course_key),
            })
        elif 'application/json' in request.META.get('HTTP_ACCEPT', ''):
            if request.method == 'GET':
                if grader_index is None:
                    return JsonResponse(
                        CourseGradingModel.fetch(course_key),
                        # encoder serializes dates, old locations, and instances
                        encoder=CourseSettingsEncoder
                    )
                else:
                    return JsonResponse(CourseGradingModel.fetch_grader(course_key, grader_index))
            elif request.method in ('POST', 'PUT'):  # post or put, doesn't matter.
                # update credit course requirements if 'minimum_grade_credit'
                # field value is changed
                if 'minimum_grade_credit' in request.json:
                    update_credit_course_requirements.delay(six.text_type(course_key))

                # None implies update the whole model (cutoffs, graceperiod, and graders) not a specific grader
                if grader_index is None:
                    return JsonResponse(
                        CourseGradingModel.update_from_json(course_key, request.json, request.user),
                        encoder=CourseSettingsEncoder
                    )
                else:
                    return JsonResponse(
                        CourseGradingModel.update_grader_from_json(course_key, request.json, request.user)
                    )
            elif request.method == "DELETE" and grader_index is not None:
                CourseGradingModel.delete_grader(course_key, grader_index, request.user)
                return JsonResponse()


def _refresh_course_tabs(request, course_module):
    """
    Automatically adds/removes tabs if changes to the course require them.

    Raises:
        InvalidTabsException: raised if there's a problem with the new version of the tabs.
    """

    def update_tab(tabs, tab_type, tab_enabled):
        """
        Adds or removes a course tab based upon whether it is enabled.
        """
        tab_panel = {
            "type": tab_type.type,
        }
        has_tab = tab_panel in tabs
        if tab_enabled and not has_tab:
            tabs.append(CourseTab.from_json(tab_panel))
        elif not tab_enabled and has_tab:
            tabs.remove(tab_panel)

    course_tabs = copy.copy(course_module.tabs)

    # Additionally update any tabs that are provided by non-dynamic course views
    for tab_type in CourseTabPluginManager.get_tab_types():
        if not tab_type.is_dynamic and tab_type.is_default:
            tab_enabled = tab_type.is_enabled(course_module, user=request.user)
            update_tab(course_tabs, tab_type, tab_enabled)

    CourseTabList.validate_tabs(course_tabs)

    # Save the tabs into the course if they have been changed
    if course_tabs != course_module.tabs:
        course_module.tabs = course_tabs


@login_required
@ensure_csrf_cookie
@require_http_methods(("GET", "POST", "PUT"))
@expect_json
def advanced_settings_handler(request, course_key_string):
    """
    Course settings configuration
    GET
        html: get the page
        json: get the model
    PUT, POST
        json: update the Course's settings. The payload is a json rep of the
            metadata dicts.
    """
    course_key = CourseKey.from_string(course_key_string)
    with modulestore().bulk_operations(course_key):
        course_module = get_course_and_check_access(course_key, request.user)

        advanced_dict = CourseMetadata.fetch(course_module)
        if settings.FEATURES.get('DISABLE_MOBILE_COURSE_AVAILABLE', False):
            advanced_dict.get('mobile_available')['deprecated'] = True

        if 'text/html' in request.META.get('HTTP_ACCEPT', '') and request.method == 'GET':
            publisher_enabled = configuration_helpers.get_value_for_org(
                course_module.location.org,
                'ENABLE_PUBLISHER',
                settings.FEATURES.get('ENABLE_PUBLISHER', False)
            )

            return render_to_response('settings_advanced.html', {
                'context_course': course_module,
                'advanced_dict': advanced_dict,
                'advanced_settings_url': reverse_course_url('advanced_settings_handler', course_key),
                'publisher_enabled': publisher_enabled,

            })
        elif 'application/json' in request.META.get('HTTP_ACCEPT', ''):
            if request.method == 'GET':
                return JsonResponse(CourseMetadata.fetch(course_module))
            else:
                try:
                    # validate data formats and update the course module.
                    # Note: don't update mongo yet, but wait until after any tabs are changed
                    is_valid, errors, updated_data = CourseMetadata.validate_and_update_from_json(
                        course_module,
                        request.json,
                        user=request.user,
                    )

                    if is_valid:
                        try:
                            # update the course tabs if required by any setting changes
                            _refresh_course_tabs(request, course_module)
                        except InvalidTabsException as err:
                            log.exception(text_type(err))
                            response_message = [
                                {
                                    'message': _('An error occurred while trying to save your tabs'),
                                    'model': {'display_name': _('Tabs Exception')}
                                }
                            ]
                            return JsonResponseBadRequest(response_message)

                        # now update mongo
                        modulestore().update_item(course_module, request.user.id)

                        return JsonResponse(updated_data)
                    else:
                        return JsonResponseBadRequest(errors)

                # Handle all errors that validation doesn't catch
                except (TypeError, ValueError, InvalidTabsException) as err:
                    return HttpResponseBadRequest(
                        django.utils.html.escape(text_type(err)),
                        content_type="text/plain"
                    )


class TextbookValidationError(Exception):
    "An error thrown when a textbook input is invalid"
    pass


def validate_textbooks_json(text):
    """
    Validate the given text as representing a single PDF textbook
    """
    if isinstance(text, (bytes, bytearray)):  # data appears as bytes
        text = text.decode('utf-8')
    try:
        textbooks = json.loads(text)
    except ValueError:
        raise TextbookValidationError("invalid JSON")
    if not isinstance(textbooks, (list, tuple)):
        raise TextbookValidationError("must be JSON list")
    for textbook in textbooks:
        validate_textbook_json(textbook)
    # check specified IDs for uniqueness
    all_ids = [textbook["id"] for textbook in textbooks if "id" in textbook]
    unique_ids = set(all_ids)
    if len(all_ids) > len(unique_ids):
        raise TextbookValidationError("IDs must be unique")
    return textbooks


def validate_textbook_json(textbook):
    """
    Validate the given text as representing a list of PDF textbooks
    """
    if isinstance(textbook, (bytes, bytearray)):  # data appears as bytes
        textbook = textbook.decode('utf-8')
    if isinstance(textbook, six.string_types):
        try:
            textbook = json.loads(textbook)
        except ValueError:
            raise TextbookValidationError("invalid JSON")
    if not isinstance(textbook, dict):
        raise TextbookValidationError("must be JSON object")
    if not textbook.get("tab_title"):
        raise TextbookValidationError("must have tab_title")
    tid = six.text_type(textbook.get("id", ""))
    if tid and not tid[0].isdigit():
        raise TextbookValidationError("textbook ID must start with a digit")
    return textbook


def assign_textbook_id(textbook, used_ids=()):
    """
    Return an ID that can be assigned to a textbook
    and doesn't match the used_ids
    """
    tid = BlockUsageLocator.clean(textbook["tab_title"])
    if not tid[0].isdigit():
        # stick a random digit in front
        tid = random.choice(string.digits) + tid
    while tid in used_ids:
        # add a random ASCII character to the end
        tid = tid + random.choice(string.ascii_lowercase)
    return tid


@require_http_methods(("GET", "POST", "PUT"))
@login_required
@ensure_csrf_cookie
def textbooks_list_handler(request, course_key_string):
    """
    A RESTful handler for textbook collections.

    GET
        html: return textbook list page (Backbone application)
        json: return JSON representation of all textbooks in this course
    POST
        json: create a new textbook for this course
    PUT
        json: overwrite all textbooks in the course with the given list
    """
    course_key = CourseKey.from_string(course_key_string)
    store = modulestore()
    with store.bulk_operations(course_key):
        course = get_course_and_check_access(course_key, request.user)

        if "application/json" not in request.META.get('HTTP_ACCEPT', 'text/html'):
            # return HTML page
            upload_asset_url = reverse_course_url('assets_handler', course_key)
            textbook_url = reverse_course_url('textbooks_list_handler', course_key)
            return render_to_response('textbooks.html', {
                'context_course': course,
                'textbooks': course.pdf_textbooks,
                'upload_asset_url': upload_asset_url,
                'textbook_url': textbook_url,
            })

        # from here on down, we know the client has requested JSON
        if request.method == 'GET':
            return JsonResponse(course.pdf_textbooks)
        elif request.method == 'PUT':
            try:
                textbooks = validate_textbooks_json(request.body)
            except TextbookValidationError as err:
                return JsonResponse({"error": text_type(err)}, status=400)

            tids = set(t["id"] for t in textbooks if "id" in t)
            for textbook in textbooks:
                if "id" not in textbook:
                    tid = assign_textbook_id(textbook, tids)
                    textbook["id"] = tid
                    tids.add(tid)

            if not any(tab['type'] == 'pdf_textbooks' for tab in course.tabs):
                course.tabs.append(CourseTab.load('pdf_textbooks'))
            course.pdf_textbooks = textbooks
            store.update_item(course, request.user.id)
            return JsonResponse(course.pdf_textbooks)
        elif request.method == 'POST':
            # create a new textbook for the course
            try:
                textbook = validate_textbook_json(request.body)
            except TextbookValidationError as err:
                return JsonResponse({"error": text_type(err)}, status=400)
            if not textbook.get("id"):
                tids = set(t["id"] for t in course.pdf_textbooks if "id" in t)
                textbook["id"] = assign_textbook_id(textbook, tids)
            existing = course.pdf_textbooks
            existing.append(textbook)
            course.pdf_textbooks = existing
            if not any(tab['type'] == 'pdf_textbooks' for tab in course.tabs):
                course.tabs.append(CourseTab.load('pdf_textbooks'))
            store.update_item(course, request.user.id)
            resp = JsonResponse(textbook, status=201)
            resp["Location"] = reverse_course_url(
                'textbooks_detail_handler',
                course.id,
                kwargs={'textbook_id': textbook["id"]}
            )
            return resp


@login_required
@ensure_csrf_cookie
@require_http_methods(("GET", "POST", "PUT", "DELETE"))
def textbooks_detail_handler(request, course_key_string, textbook_id):
    """
    JSON API endpoint for manipulating a textbook via its internal ID.
    Used by the Backbone application.

    GET
        json: return JSON representation of textbook
    POST or PUT
        json: update textbook based on provided information
    DELETE
        json: remove textbook
    """
    course_key = CourseKey.from_string(course_key_string)
    store = modulestore()
    with store.bulk_operations(course_key):
        course_module = get_course_and_check_access(course_key, request.user)
        matching_id = [tb for tb in course_module.pdf_textbooks
                       if six.text_type(tb.get("id")) == six.text_type(textbook_id)]
        if matching_id:
            textbook = matching_id[0]
        else:
            textbook = None

        if request.method == 'GET':
            if not textbook:
                return JsonResponse(status=404)
            return JsonResponse(textbook)
        elif request.method in ('POST', 'PUT'):  # can be either and sometimes django is rewriting one to the other
            try:
                new_textbook = validate_textbook_json(request.body)
            except TextbookValidationError as err:
                return JsonResponse({"error": text_type(err)}, status=400)
            new_textbook["id"] = textbook_id
            if textbook:
                i = course_module.pdf_textbooks.index(textbook)
                new_textbooks = course_module.pdf_textbooks[0:i]
                new_textbooks.append(new_textbook)
                new_textbooks.extend(course_module.pdf_textbooks[i + 1:])
                course_module.pdf_textbooks = new_textbooks
            else:
                course_module.pdf_textbooks.append(new_textbook)
            store.update_item(course_module, request.user.id)
            return JsonResponse(new_textbook, status=201)
        elif request.method == 'DELETE':
            if not textbook:
                return JsonResponse(status=404)
            i = course_module.pdf_textbooks.index(textbook)
            remaining_textbooks = course_module.pdf_textbooks[0:i]
            remaining_textbooks.extend(course_module.pdf_textbooks[i + 1:])
            course_module.pdf_textbooks = remaining_textbooks
            store.update_item(course_module, request.user.id)
            return JsonResponse()


def remove_content_or_experiment_group(request, store, course, configuration, group_configuration_id, group_id=None):
    """
    Remove content group or experiment group configuration only if it's not in use.
    """
    configuration_index = course.user_partitions.index(configuration)
    if configuration.scheme.name == RANDOM_SCHEME:
        usages = GroupConfiguration.get_content_experiment_usage_info(store, course)
        used = int(group_configuration_id) in usages

        if used:
            return JsonResponse(
                {"error": _("This group configuration is in use and cannot be deleted.")},
                status=400
            )
        course.user_partitions.pop(configuration_index)
    elif configuration.scheme.name == COHORT_SCHEME:
        if not group_id:
            return JsonResponse(status=404)

        group_id = int(group_id)
        usages = GroupConfiguration.get_partitions_usage_info(store, course)
        used = group_id in usages[configuration.id]

        if used:
            return JsonResponse(
                {"error": _("This content group is in use and cannot be deleted.")},
                status=400
            )

        matching_groups = [group for group in configuration.groups if group.id == group_id]
        if matching_groups:
            group_index = configuration.groups.index(matching_groups[0])
            configuration.groups.pop(group_index)
        else:
            return JsonResponse(status=404)

        course.user_partitions[configuration_index] = configuration

    store.update_item(course, request.user.id)
    return JsonResponse(status=204)


@require_http_methods(("GET", "POST"))
@login_required
@ensure_csrf_cookie
def group_configurations_list_handler(request, course_key_string):
    """
    A RESTful handler for Group Configurations

    GET
        html: return Group Configurations list page (Backbone application)
    POST
        json: create new group configuration
    """
    course_key = CourseKey.from_string(course_key_string)
    store = modulestore()
    with store.bulk_operations(course_key):
        course = get_course_and_check_access(course_key, request.user)

        if 'text/html' in request.META.get('HTTP_ACCEPT', 'text/html'):
            group_configuration_url = reverse_course_url('group_configurations_list_handler', course_key)
            course_outline_url = reverse_course_url('course_handler', course_key)
            should_show_experiment_groups = are_content_experiments_enabled(course)
            if should_show_experiment_groups:
                experiment_group_configurations = GroupConfiguration.get_split_test_partitions_with_usage(store, course)
            else:
                experiment_group_configurations = None

            all_partitions = GroupConfiguration.get_all_user_partition_details(store, course)
            should_show_enrollment_track = False
            has_content_groups = False
            displayable_partitions = []
            for partition in all_partitions:
                partition['read_only'] = getattr(UserPartition.get_scheme(partition['scheme']), 'read_only', False)

                if partition['scheme'] == COHORT_SCHEME:
                    has_content_groups = True
                    displayable_partitions.append(partition)
                elif partition['scheme'] == CONTENT_TYPE_GATING_SCHEME:
                    # Add it to the front of the list if it should be shown.
                    if ContentTypeGatingConfig.current(course_key=course_key).studio_override_enabled:
                        displayable_partitions.append(partition)
                elif partition['scheme'] == ENROLLMENT_SCHEME:
                    should_show_enrollment_track = len(partition['groups']) > 1

                    # Add it to the front of the list if it should be shown.
                    if should_show_enrollment_track:
                        displayable_partitions.insert(0, partition)
                elif partition['scheme'] != RANDOM_SCHEME:
                    # Experiment group configurations are handled explicitly above. We don't
                    # want to display their groups twice.
                    displayable_partitions.append(partition)

            # Set the sort-order. Higher numbers sort earlier
            scheme_priority = defaultdict(lambda: -1, {
                ENROLLMENT_SCHEME: 1,
                CONTENT_TYPE_GATING_SCHEME: 0
            })
            displayable_partitions.sort(key=lambda p: scheme_priority[p['scheme']], reverse=True)
            # Add empty content group if there is no COHORT User Partition in the list.
            # This will add ability to add new groups in the view.
            if not has_content_groups:
                displayable_partitions.append(GroupConfiguration.get_or_create_content_group(store, course))

            return render_to_response('group_configurations.html', {
                'context_course': course,
                'group_configuration_url': group_configuration_url,
                'course_outline_url': course_outline_url,
                'experiment_group_configurations': experiment_group_configurations,
                'should_show_experiment_groups': should_show_experiment_groups,
                'all_group_configurations': displayable_partitions,
                'should_show_enrollment_track': should_show_enrollment_track
            })
        elif "application/json" in request.META.get('HTTP_ACCEPT'):
            if request.method == 'POST':
                # create a new group configuration for the course
                try:
                    new_configuration = GroupConfiguration(request.body, course).get_user_partition()
                except GroupConfigurationsValidationError as err:
                    return JsonResponse({"error": text_type(err)}, status=400)

                course.user_partitions.append(new_configuration)
                response = JsonResponse(new_configuration.to_json(), status=201)

                response["Location"] = reverse_course_url(
                    'group_configurations_detail_handler',
                    course.id,
                    kwargs={'group_configuration_id': new_configuration.id}
                )
                store.update_item(course, request.user.id)
                return response
        else:
            return HttpResponse(status=406)


@login_required
@ensure_csrf_cookie
@require_http_methods(("POST", "PUT", "DELETE"))
def group_configurations_detail_handler(request, course_key_string, group_configuration_id, group_id=None):
    """
    JSON API endpoint for manipulating a group configuration via its internal ID.
    Used by the Backbone application.

    POST or PUT
        json: update group configuration based on provided information
    """
    course_key = CourseKey.from_string(course_key_string)
    store = modulestore()
    with store.bulk_operations(course_key):
        course = get_course_and_check_access(course_key, request.user)
        matching_id = [p for p in course.user_partitions
                       if six.text_type(p.id) == six.text_type(group_configuration_id)]
        if matching_id:
            configuration = matching_id[0]
        else:
            configuration = None

        if request.method in ('POST', 'PUT'):  # can be either and sometimes django is rewriting one to the other
            try:
                new_configuration = GroupConfiguration(request.body, course, group_configuration_id).get_user_partition()
            except GroupConfigurationsValidationError as err:
                return JsonResponse({"error": text_type(err)}, status=400)

            if configuration:
                index = course.user_partitions.index(configuration)
                course.user_partitions[index] = new_configuration
            else:
                course.user_partitions.append(new_configuration)
            store.update_item(course, request.user.id)
            configuration = GroupConfiguration.update_usage_info(store, course, new_configuration)
            return JsonResponse(configuration, status=201)

        elif request.method == "DELETE":
            if not configuration:
                return JsonResponse(status=404)

            return remove_content_or_experiment_group(
                request=request,
                store=store,
                course=course,
                configuration=configuration,
                group_configuration_id=group_configuration_id,
                group_id=group_id
            )


def are_content_experiments_enabled(course):
    """
    Returns True if content experiments have been enabled for the course.
    """
    return (
        'split_test' in ADVANCED_COMPONENT_TYPES and
        'split_test' in course.advanced_modules
    )


def _get_course_creator_status(user):
    """
    Helper method for returning the course creator status for a particular user,
    taking into account the values of DISABLE_COURSE_CREATION and ENABLE_CREATOR_GROUP.

    If the user passed in has not previously visited the index page, it will be
    added with status 'unrequested' if the course creator group is in use.
    """

    if user.is_staff:
        course_creator_status = 'granted'
    elif settings.FEATURES.get('DISABLE_COURSE_CREATION', False):
        course_creator_status = 'disallowed_for_this_site'
    elif settings.FEATURES.get('ENABLE_CREATOR_GROUP', False):
        course_creator_status = get_course_creator_status(user)
        if course_creator_status is None:
            # User not grandfathered in as an existing user, has not previously visited the dashboard page.
            # Add the user to the course creator admin table with status 'unrequested'.
            add_user_with_status_unrequested(user)
            course_creator_status = get_course_creator_status(user)
    else:
        course_creator_status = 'granted'

    return course_creator_status<|MERGE_RESOLUTION|>--- conflicted
+++ resolved
@@ -30,14 +30,6 @@
 from opaque_keys import InvalidKeyError
 from opaque_keys.edx.keys import CourseKey
 from opaque_keys.edx.locator import BlockUsageLocator
-<<<<<<< HEAD
-from openedx.core.djangoapps.content.course_overviews.models import CourseOverview
-from openedx.core.djangoapps.waffle_utils import WaffleSwitchNamespace
-from openedx.features.course_experience.waffle import waffle as course_experience_waffle
-from openedx.features.course_experience.waffle import ENABLE_COURSE_ABOUT_SIDEBAR_HTML
-from openedx.features.edly.utils import filter_courses_based_on_org, get_edx_org_from_cookie, get_enabled_organizations
-=======
->>>>>>> d9a072af
 from six import text_type
 from six.moves import filter
 
@@ -83,6 +75,7 @@
 from openedx.features.content_type_gating.partitions import CONTENT_TYPE_GATING_SCHEME
 from openedx.features.course_experience.waffle import ENABLE_COURSE_ABOUT_SIDEBAR_HTML
 from openedx.features.course_experience.waffle import waffle as course_experience_waffle
+from openedx.features.edly.utils import filter_courses_based_on_org, get_edx_org_from_cookie, get_enabled_organizations
 from student import auth
 from student.auth import has_course_author_access, has_studio_read_access, has_studio_write_access
 from student.roles import (
@@ -520,13 +513,9 @@
 
     instructor_courses = UserBasedRole(request.user, CourseInstructorRole.ROLE).courses_with_role()
     staff_courses = UserBasedRole(request.user, CourseStaffRole.ROLE).courses_with_role()
-<<<<<<< HEAD
     site_courses = UserBasedRole(request.user, GlobalCourseCreatorRole.ROLE).courses_with_role()
     all_courses = filter(filter_ccx, instructor_courses | staff_courses | site_courses)
     all_courses = filter_courses_based_on_org(request, all_courses)
-=======
-    all_courses = list(filter(filter_ccx, instructor_courses | staff_courses))
->>>>>>> d9a072af
     courses_list = []
     course_keys = {}
 
@@ -1145,18 +1134,13 @@
                 settings.FEATURES.get('ENABLE_EXTENDED_COURSE_DETAILS', False)
             )
 
-<<<<<<< HEAD
-            about_page_editable = not marketing_site_enabled
+            about_page_editable = not publisher_enabled
             enrollment_end_editable = GlobalStaff().has_user(
                 request.user
             ) or CourseCreatorRole().has_user(
                 request.user
-            ) or not marketing_site_enabled
-
-=======
-            about_page_editable = not publisher_enabled
-            enrollment_end_editable = GlobalStaff().has_user(request.user) or not publisher_enabled
->>>>>>> d9a072af
+            ) or not publisher_enabled
+
             short_description_editable = configuration_helpers.get_value_for_org(
                 course_module.location.org,
                 'EDITABLE_SHORT_DESCRIPTION',
