"""
Views related to operations on course objects
"""
# pylint: disable=filter-builtin-not-iterating


import copy
import json
import logging
import random
import re
import string
from collections import defaultdict

import django.utils
from ccx_keys.locator import CCXLocator
from django.conf import settings
from django.contrib.auth.decorators import login_required
from django.core.exceptions import PermissionDenied, ValidationError
from django.http import Http404, HttpResponse, HttpResponseBadRequest, HttpResponseNotFound
from django.shortcuts import redirect
from django.urls import reverse
from django.utils.translation import ugettext as _
from django.views.decorators.csrf import ensure_csrf_cookie
from django.views.decorators.http import require_GET, require_http_methods
from edx_django_utils.monitoring import function_trace
from edx_toggles.toggles import LegacyWaffleSwitchNamespace
from milestones import api as milestones_api
from opaque_keys import InvalidKeyError
from opaque_keys.edx.keys import CourseKey
from opaque_keys.edx.locator import BlockUsageLocator
from organizations.api import add_organization_course, ensure_organization
from organizations.exceptions import InvalidOrganizationException

from cms.djangoapps.course_creators.views import add_user_with_status_unrequested, get_course_creator_status
from cms.djangoapps.models.settings.course_grading import CourseGradingModel
from cms.djangoapps.models.settings.course_metadata import CourseMetadata
from cms.djangoapps.models.settings.encoder import CourseSettingsEncoder
from common.djangoapps.course_action_state.managers import CourseActionStateItemNotFoundError
from common.djangoapps.course_action_state.models import CourseRerunState, CourseRerunUIStateManager
from common.djangoapps.course_modes.models import CourseMode
from common.djangoapps.edxmako.shortcuts import render_to_response
from common.djangoapps.student import auth
from common.djangoapps.student.auth import has_course_author_access, has_studio_read_access, has_studio_write_access
from common.djangoapps.student.roles import (
    CourseCreatorRole,
    CourseInstructorRole,
    CourseStaffRole,
    GlobalStaff,
    UserBasedRole
)
from common.djangoapps.util.course import get_link_for_about_page
from common.djangoapps.util.date_utils import get_default_time_display
from common.djangoapps.util.json_request import JsonResponse, JsonResponseBadRequest, expect_json
from common.djangoapps.util.milestones_helpers import (
    is_prerequisite_courses_enabled,
    is_valid_course_key,
    remove_prerequisite_course,
    set_prerequisite_courses
)
from common.djangoapps.util.string_utils import _has_non_ascii_characters
from common.djangoapps.xblock_django.api import deprecated_xblocks
from openedx.core import toggles as core_toggles
from openedx.core.djangoapps.content.course_overviews.models import CourseOverview
from openedx.core.djangoapps.credit.api import get_credit_requirements, is_credit_course
from openedx.core.djangoapps.credit.tasks import update_credit_course_requirements
from openedx.core.djangoapps.models.course_details import CourseDetails
from openedx.core.djangoapps.site_configuration import helpers as configuration_helpers
from openedx.core.djangolib.js_utils import dump_js_escaped_json
from openedx.core.lib.course_tabs import CourseTabPluginManager
from openedx.core.lib.courses import course_image_url
from openedx.features.content_type_gating.models import ContentTypeGatingConfig
from openedx.features.content_type_gating.partitions import CONTENT_TYPE_GATING_SCHEME
from openedx.features.course_experience.waffle import ENABLE_COURSE_ABOUT_SIDEBAR_HTML
from openedx.features.course_experience.waffle import waffle as course_experience_waffle
from xmodule.contentstore.content import StaticContent
from xmodule.course_module import DEFAULT_START_DATE, CourseFields
from xmodule.error_module import ErrorBlock
from xmodule.modulestore import EdxJSONEncoder
from xmodule.modulestore.django import modulestore
from xmodule.modulestore.exceptions import DuplicateCourseError, ItemNotFoundError
from xmodule.partitions.partitions import UserPartition
from xmodule.tabs import CourseTab, CourseTabList, InvalidTabsException

from ..course_group_config import (
    COHORT_SCHEME,
    ENROLLMENT_SCHEME,
    RANDOM_SCHEME,
    GroupConfiguration,
    GroupConfigurationsValidationError
)
from ..course_info_model import delete_course_update, get_course_updates, update_course_updates
from ..courseware_index import CoursewareSearchIndexer, SearchIndexingError
from ..tasks import rerun_course as rerun_course_task
from ..toggles import split_library_view_on_dashboard
from ..utils import (
    add_instructor,
    get_lms_link_for_item,
    get_proctored_exam_settings_url,
    initialize_permissions,
    remove_all_instructors,
    reverse_course_url,
    reverse_library_url,
    reverse_url,
    reverse_usage_url
)
from .component import ADVANCED_COMPONENT_TYPES
from .entrance_exam import create_entrance_exam, delete_entrance_exam, update_entrance_exam
from .item import create_xblock_info
from .library import (
    LIBRARIES_ENABLED,
    LIBRARY_AUTHORING_MICROFRONTEND_URL,
    get_library_creator_status,
    should_redirect_to_library_authoring_mfe
)

log = logging.getLogger(__name__)


__all__ = ['course_info_handler', 'course_handler', 'course_listing',
           'course_info_update_handler', 'course_search_index_handler',
           'course_rerun_handler',
           'settings_handler',
           'library_listing',
           'grading_handler',
           'advanced_settings_handler',
           'course_notifications_handler',
           'textbooks_list_handler', 'textbooks_detail_handler',
           'group_configurations_list_handler', 'group_configurations_detail_handler']

WAFFLE_NAMESPACE = 'studio_home'


class AccessListFallback(Exception):
    """
    An exception that is raised whenever we need to `fall back` to fetching *all* courses
    available to a user, rather than using a shorter method (i.e. fetching by group)
    """
    pass  # lint-amnesty, pylint: disable=unnecessary-pass


def get_course_and_check_access(course_key, user, depth=0):
    """
    Internal method used to calculate and return the locator and course module
    for the view functions in this file.
    """
    if not has_studio_read_access(user, course_key):
        raise PermissionDenied()
    course_module = modulestore().get_course(course_key, depth=depth)
    return course_module


def reindex_course_and_check_access(course_key, user):
    """
    Internal method used to restart indexing on a course.
    """
    if not has_course_author_access(user, course_key):
        raise PermissionDenied()
    return CoursewareSearchIndexer.do_course_reindex(modulestore(), course_key)


@login_required
def course_notifications_handler(request, course_key_string=None, action_state_id=None):
    """
    Handle incoming requests for notifications in a RESTful way.

    course_key_string and action_state_id must both be set; else a HttpBadResponseRequest is returned.

    For each of these operations, the requesting user must have access to the course;
    else a PermissionDenied error is returned.

    GET
        json: return json representing information about the notification (action, state, etc)
    DELETE
        json: return json repressing success or failure of dismissal/deletion of the notification
    PUT
        Raises a NotImplementedError.
    POST
        Raises a NotImplementedError.
    """
    # ensure that we have a course and an action state
    if not course_key_string or not action_state_id:
        return HttpResponseBadRequest()

    response_format = request.GET.get('format') or request.POST.get('format') or 'html'

    course_key = CourseKey.from_string(course_key_string)

    if response_format == 'json' or 'application/json' in request.META.get('HTTP_ACCEPT', 'application/json'):
        if not has_studio_write_access(request.user, course_key):
            raise PermissionDenied()
        if request.method == 'GET':
            return _course_notifications_json_get(action_state_id)
        elif request.method == 'DELETE':
            # we assume any delete requests dismiss actions from the UI
            return _dismiss_notification(request, action_state_id)
        elif request.method == 'PUT':
            raise NotImplementedError()
        elif request.method == 'POST':
            raise NotImplementedError()
        else:
            return HttpResponseBadRequest()
    else:
        return HttpResponseNotFound()


def _course_notifications_json_get(course_action_state_id):
    """
    Return the action and the action state for the given id
    """
    try:
        action_state = CourseRerunState.objects.find_first(id=course_action_state_id)
    except CourseActionStateItemNotFoundError:
        return HttpResponseBadRequest()

    action_state_info = {
        'action': action_state.action,
        'state': action_state.state,
        'should_display': action_state.should_display
    }
    return JsonResponse(action_state_info)


def _dismiss_notification(request, course_action_state_id):
    """
    Update the display of the course notification
    """
    try:
        action_state = CourseRerunState.objects.find_first(id=course_action_state_id)

    except CourseActionStateItemNotFoundError:
        # Can't dismiss a notification that doesn't exist in the first place
        return HttpResponseBadRequest()

    if action_state.state == CourseRerunUIStateManager.State.FAILED:
        # We remove all permissions for this course key at this time, since
        # no further access is required to a course that failed to be created.
        remove_all_instructors(action_state.course_key)

    # The CourseRerunState is no longer needed by the UI; delete
    action_state.delete()

    return JsonResponse({'success': True})


@login_required
def course_handler(request, course_key_string=None):
    """
    The restful handler for course specific requests.
    It provides the course tree with the necessary information for identifying and labeling the parts. The root
    will typically be a 'course' object but may not be especially as we support modules.

    GET
        html: return course listing page if not given a course id
        html: return html page overview for the given course if given a course id
        json: return json representing the course branch's index entry as well as dag w/ all of the children
        replaced w/ json docs where each doc has {'_id': , 'display_name': , 'children': }
    POST
        json: create a course, return resulting json
        descriptor (same as in GET course/...). Leaving off /branch/draft would imply create the course w/ default
        branches. Cannot change the structure contents ('_id', 'display_name', 'children') but can change the
        index entry.
    PUT
        json: update this course (index entry not xblock) such as repointing head, changing display name, org,
        course, run. Return same json as above.
    DELETE
        json: delete this branch from this course (leaving off /branch/draft would imply delete the course)
    """
    try:
        response_format = request.GET.get('format') or request.POST.get('format') or 'html'
        if response_format == 'json' or 'application/json' in request.META.get('HTTP_ACCEPT', 'application/json'):
            if request.method == 'GET':
                course_key = CourseKey.from_string(course_key_string)
                with modulestore().bulk_operations(course_key):
                    course_module = get_course_and_check_access(course_key, request.user, depth=None)
                    return JsonResponse(_course_outline_json(request, course_module))
            elif request.method == 'POST':  # not sure if this is only post. If one will have ids, it goes after access
                return _create_or_rerun_course(request)
            elif not has_studio_write_access(request.user, CourseKey.from_string(course_key_string)):
                raise PermissionDenied()
            elif request.method == 'PUT':
                raise NotImplementedError()
            elif request.method == 'DELETE':
                raise NotImplementedError()
            else:
                return HttpResponseBadRequest()
        elif request.method == 'GET':  # assume html
            if course_key_string is None:
                return redirect(reverse('home'))
            else:
                return course_index(request, CourseKey.from_string(course_key_string))
        else:
            return HttpResponseNotFound()
    except InvalidKeyError:
        raise Http404  # lint-amnesty, pylint: disable=raise-missing-from


@login_required
@ensure_csrf_cookie
@require_http_methods(["GET"])
def course_rerun_handler(request, course_key_string):
    """
    The restful handler for course reruns.
    GET
        html: return html page with form to rerun a course for the given course id
    """
    # Only global staff (PMs) are able to rerun courses during the soft launch
    if not GlobalStaff().has_user(request.user):
        raise PermissionDenied()
    course_key = CourseKey.from_string(course_key_string)
    with modulestore().bulk_operations(course_key):
        course_module = get_course_and_check_access(course_key, request.user, depth=3)
        if request.method == 'GET':
            return render_to_response('course-create-rerun.html', {
                'source_course_key': course_key,
                'display_name': course_module.display_name,
                'user': request.user,
                'course_creator_status': _get_course_creator_status(request.user),
                'allow_unicode_course_id': settings.FEATURES.get('ALLOW_UNICODE_COURSE_ID', False)
            })


@login_required
@ensure_csrf_cookie
@require_GET
def course_search_index_handler(request, course_key_string):
    """
    The restful handler for course indexing.
    GET
        html: return status of indexing task
        json: return status of indexing task
    """
    # Only global staff (PMs) are able to index courses
    if not GlobalStaff().has_user(request.user):
        raise PermissionDenied()
    course_key = CourseKey.from_string(course_key_string)
    content_type = request.META.get('CONTENT_TYPE', None)
    if content_type is None:
        content_type = "application/json; charset=utf-8"
    with modulestore().bulk_operations(course_key):
        try:
            reindex_course_and_check_access(course_key, request.user)
        except SearchIndexingError as search_err:
            return HttpResponse(dump_js_escaped_json({
                "user_message": search_err.error_list
            }), content_type=content_type, status=500)
        return HttpResponse(dump_js_escaped_json({
            "user_message": _("Course has been successfully reindexed.")
        }), content_type=content_type, status=200)


def _course_outline_json(request, course_module):
    """
    Returns a JSON representation of the course module and recursively all of its children.
    """
    is_concise = request.GET.get('format') == 'concise'
    include_children_predicate = lambda xblock: not xblock.category == 'vertical'
    if is_concise:
        include_children_predicate = lambda xblock: xblock.has_children
    return create_xblock_info(
        course_module,
        include_child_info=True,
        course_outline=False if is_concise else True,  # lint-amnesty, pylint: disable=simplifiable-if-expression
        include_children_predicate=include_children_predicate,
        is_concise=is_concise,
        user=request.user
    )


def get_in_process_course_actions(request):
    """
     Get all in-process course actions
    """
    return [
        course for course in
        CourseRerunState.objects.find_all(
            exclude_args={'state': CourseRerunUIStateManager.State.SUCCEEDED},
            should_display=True,
        )
        if has_studio_read_access(request.user, course.course_key)
    ]


def _accessible_courses_summary_iter(request, org=None):
    """
    List all courses available to the logged in user by iterating through all the courses

    Arguments:
        request: the request object
        org (string): if not None, this value will limit the courses returned. An empty
            string will result in no courses, and otherwise only courses with the
            specified org will be returned. The default value is None.
    """
    def course_filter(course_summary):
        """
        Filter out unusable and inaccessible courses
        """
        # TODO remove this condition when templates purged from db
        if course_summary.location.course == 'templates':
            return False

        return has_studio_read_access(request.user, course_summary.id)
    if org is not None:
        courses_summary = [] if org == '' else CourseOverview.get_all_courses(orgs=[org])
    else:
        courses_summary = modulestore().get_course_summaries()
    courses_summary = filter(course_filter, courses_summary)
    in_process_course_actions = get_in_process_course_actions(request)
    return courses_summary, in_process_course_actions


def _accessible_courses_iter(request):
    """
    List all courses available to the logged in user by iterating through all the courses.
    """
    def course_filter(course):
        """
        Filter out unusable and inaccessible courses
        """
        if isinstance(course, ErrorBlock):
            return False

        # Custom Courses for edX (CCX) is an edX feature for re-using course content.
        # CCXs cannot be edited in Studio (aka cms) and should not be shown in this dashboard.
        if isinstance(course.id, CCXLocator):
            return False

        # TODO remove this condition when templates purged from db
        if course.location.course == 'templates':
            return False

        return has_studio_read_access(request.user, course.id)

    courses = filter(course_filter, modulestore().get_courses())

    in_process_course_actions = get_in_process_course_actions(request)
    return courses, in_process_course_actions


def _accessible_courses_iter_for_tests(request):
    """
    List all courses available to the logged in user by iterating through all the courses.
    CourseSummary objects are used for listing purposes.
    This method is only used by tests.
    """
    def course_filter(course):
        """
        Filter out unusable and inaccessible courses
        """

        # Custom Courses for edX (CCX) is an edX feature for re-using course content.
        # CCXs cannot be edited in Studio (aka cms) and should not be shown in this dashboard.
        if isinstance(course.id, CCXLocator):
            return False

        # TODO remove this condition when templates purged from db
        if course.location.course == 'templates':
            return False

        return has_studio_read_access(request.user, course.id)

    courses = filter(course_filter, modulestore().get_course_summaries())

    in_process_course_actions = get_in_process_course_actions(request)
    return courses, in_process_course_actions


def _accessible_courses_list_from_groups(request):
    """
    List all courses available to the logged in user by reversing access group names
    """
    def filter_ccx(course_access):
        """ CCXs cannot be edited in Studio and should not be shown in this dashboard """
        return not isinstance(course_access.course_id, CCXLocator)

    instructor_courses = UserBasedRole(request.user, CourseInstructorRole.ROLE).courses_with_role()
    staff_courses = UserBasedRole(request.user, CourseStaffRole.ROLE).courses_with_role()
    all_courses = list(filter(filter_ccx, instructor_courses | staff_courses))
    courses_list = []
    course_keys = {}

    for course_access in all_courses:
        if course_access.course_id is None:
            raise AccessListFallback
        course_keys[course_access.course_id] = course_access.course_id

    course_keys = list(course_keys.values())

    if course_keys:
        courses_list = modulestore().get_course_summaries(course_keys=course_keys)

    return courses_list, []


@function_trace('_accessible_libraries_iter')
def _accessible_libraries_iter(user, org=None):
    """
    List all libraries available to the logged in user by iterating through all libraries.

    org (string): if not None, this value will limit the libraries returned. An empty
        string will result in no libraries, and otherwise only libraries with the
        specified org will be returned. The default value is None.
    """
    if org is not None:
        libraries = [] if org == '' else modulestore().get_libraries(org=org)
    else:
        libraries = modulestore().get_library_summaries()
    # No need to worry about ErrorBlocks - split's get_libraries() never returns them.
    return (lib for lib in libraries if has_studio_read_access(user, lib.location.library_key))


@login_required
@ensure_csrf_cookie
def course_listing(request):
    """
    List all courses and libraries available to the logged in user
    """

    optimization_enabled = GlobalStaff().has_user(request.user) and \
        LegacyWaffleSwitchNamespace(name=WAFFLE_NAMESPACE).is_enabled('enable_global_staff_optimization')

    org = request.GET.get('org', '') if optimization_enabled else None
    courses_iter, in_process_course_actions = get_courses_accessible_to_user(request, org)
    user = request.user
    libraries = []
    if not split_library_view_on_dashboard() and LIBRARIES_ENABLED:
        libraries = _accessible_libraries_iter(request.user)

    def format_in_process_course_view(uca):
        """
        Return a dict of the data which the view requires for each unsucceeded course
        """
        return {
            'display_name': uca.display_name,
            'course_key': str(uca.course_key),
            'org': uca.course_key.org,
            'number': uca.course_key.course,
            'run': uca.course_key.run,
            'is_failed': uca.state == CourseRerunUIStateManager.State.FAILED,
            'is_in_progress': uca.state == CourseRerunUIStateManager.State.IN_PROGRESS,
            'dismiss_link': reverse_course_url(
                'course_notifications_handler',
                uca.course_key,
                kwargs={
                    'action_state_id': uca.id,
                },
            ) if uca.state == CourseRerunUIStateManager.State.FAILED else ''
        }

    split_archived = settings.FEATURES.get('ENABLE_SEPARATE_ARCHIVED_COURSES', False)
    active_courses, archived_courses = _process_courses_list(courses_iter, in_process_course_actions, split_archived)
    in_process_course_actions = [format_in_process_course_view(uca) for uca in in_process_course_actions]

    return render_to_response('index.html', {
        'courses': active_courses,
        'split_studio_home': split_library_view_on_dashboard(),
        'archived_courses': archived_courses,
        'in_process_course_actions': in_process_course_actions,
        'libraries_enabled': LIBRARIES_ENABLED,
        'redirect_to_library_authoring_mfe': should_redirect_to_library_authoring_mfe(),
        'library_authoring_mfe_url': LIBRARY_AUTHORING_MICROFRONTEND_URL,
        'libraries': [_format_library_for_view(lib, request) for lib in libraries],
        'show_new_library_button': get_library_creator_status(user) and not should_redirect_to_library_authoring_mfe(),
        'user': user,
        'request_course_creator_url': reverse('request_course_creator'),
        'course_creator_status': _get_course_creator_status(user),
        'rerun_creator_status': GlobalStaff().has_user(user),
        'allow_unicode_course_id': settings.FEATURES.get('ALLOW_UNICODE_COURSE_ID', False),
        'allow_course_reruns': settings.FEATURES.get('ALLOW_COURSE_RERUNS', True),
        'optimization_enabled': optimization_enabled,
        'active_tab': 'courses'
    })


@login_required
@ensure_csrf_cookie
def library_listing(request):
    """
    List all Libraries available to the logged in user
    """
    libraries = _accessible_libraries_iter(request.user) if LIBRARIES_ENABLED else []
    data = {
        'in_process_course_actions': [],
        'courses': [],
        'libraries_enabled': LIBRARIES_ENABLED,
        'libraries': [_format_library_for_view(lib, request) for lib in libraries],
        'show_new_library_button': LIBRARIES_ENABLED and request.user.is_active,
        'user': request.user,
        'request_course_creator_url': reverse('request_course_creator'),
        'course_creator_status': _get_course_creator_status(request.user),
        'allow_unicode_course_id': settings.FEATURES.get('ALLOW_UNICODE_COURSE_ID', False),
        'archived_courses': True,
        'allow_course_reruns': settings.FEATURES.get('ALLOW_COURSE_RERUNS', True),
        'rerun_creator_status': GlobalStaff().has_user(request.user),
        'split_studio_home': split_library_view_on_dashboard(),
        'active_tab': 'libraries'
    }
    return render_to_response('index.html', data)


def _format_library_for_view(library, request):
    """
    Return a dict of the data which the view requires for each library
    """

    return {
        'display_name': library.display_name,
        'library_key': str(library.location.library_key),
        'url': reverse_library_url('library_handler', str(library.location.library_key)),
        'org': library.display_org_with_default,
        'number': library.display_number_with_default,
        'can_edit': has_studio_write_access(request.user, library.location.library_key),
    }


def _get_rerun_link_for_item(course_key):
    """ Returns the rerun link for the given course key. """
    return reverse_course_url('course_rerun_handler', course_key)


def _deprecated_blocks_info(course_module, deprecated_block_types):
    """
    Returns deprecation information about `deprecated_block_types`

    Arguments:
        course_module (CourseBlock): course object
        deprecated_block_types (list): list of deprecated blocks types

    Returns:
        Dict with following keys:
        deprecated_enabled_block_types (list): list containing all deprecated blocks types enabled on this course
        blocks (list): List of `deprecated_enabled_block_types` instances and their parent's url
        advance_settings_url (str): URL to advance settings page
    """
    data = {
        'deprecated_enabled_block_types': [
            block_type for block_type in course_module.advanced_modules if block_type in deprecated_block_types
        ],
        'blocks': [],
        'advance_settings_url': reverse_course_url('advanced_settings_handler', course_module.id)
    }

    deprecated_blocks = modulestore().get_items(
        course_module.id,
        qualifiers={
            'category': re.compile('^' + '$|^'.join(deprecated_block_types) + '$')
        }
    )

    for block in deprecated_blocks:
        data['blocks'].append([
            reverse_usage_url('container_handler', block.parent),
            block.display_name
        ])

    return data


@login_required
@ensure_csrf_cookie
def course_index(request, course_key):
    """
    Display an editable course overview.

    org, course, name: Attributes of the Location for the item to edit
    """
    # A depth of None implies the whole course. The course outline needs this in order to compute has_changes.
    # A unit may not have a draft version, but one of its components could, and hence the unit itself has changes.
    with modulestore().bulk_operations(course_key):
        course_module = get_course_and_check_access(course_key, request.user, depth=None)
        if not course_module:
            raise Http404
        lms_link = get_lms_link_for_item(course_module.location)
        reindex_link = None
        if settings.FEATURES.get('ENABLE_COURSEWARE_INDEX', False):
            if GlobalStaff().has_user(request.user):
                reindex_link = "/course/{course_id}/search_reindex".format(course_id=str(course_key))
        sections = course_module.get_children()
        course_structure = _course_outline_json(request, course_module)
        locator_to_show = request.GET.get('show', None)

        course_release_date = (
            get_default_time_display(course_module.start)
            if course_module.start != DEFAULT_START_DATE
            else _("Set Date")
        )

        settings_url = reverse_course_url('settings_handler', course_key)

        try:
            current_action = CourseRerunState.objects.find_first(course_key=course_key, should_display=True)
        except (ItemNotFoundError, CourseActionStateItemNotFoundError):
            current_action = None

        deprecated_block_names = [block.name for block in deprecated_xblocks()]
        deprecated_blocks_info = _deprecated_blocks_info(course_module, deprecated_block_names)

        frontend_app_publisher_url = configuration_helpers.get_value_for_org(
            course_module.location.org,
            'FRONTEND_APP_PUBLISHER_URL',
            settings.FEATURES.get('FRONTEND_APP_PUBLISHER_URL', False)
        )

        course_authoring_microfrontend_url = get_proctored_exam_settings_url(course_module)

        # gather any errors in the currently stored proctoring settings.
        advanced_dict = CourseMetadata.fetch(course_module)
        proctoring_errors = CourseMetadata.validate_proctoring_settings(course_module, advanced_dict, request.user)

        return render_to_response('course_outline.html', {
            'language_code': request.LANGUAGE_CODE,
            'context_course': course_module,
            'lms_link': lms_link,
            'sections': sections,
            'course_structure': course_structure,
            'initial_state': course_outline_initial_state(locator_to_show, course_structure) if locator_to_show else None,  # lint-amnesty, pylint: disable=line-too-long
            'rerun_notification_id': current_action.id if current_action else None,
            'course_release_date': course_release_date,
            'settings_url': settings_url,
            'reindex_link': reindex_link,
            'deprecated_blocks_info': deprecated_blocks_info,
            'notification_dismiss_url': reverse_course_url(
                'course_notifications_handler',
                current_action.course_key,
                kwargs={
                    'action_state_id': current_action.id,
                },
            ) if current_action else None,
            'frontend_app_publisher_url': frontend_app_publisher_url,
            'course_authoring_microfrontend_url': course_authoring_microfrontend_url,
            'advance_settings_url': reverse_course_url('advanced_settings_handler', course_module.id),
            'proctoring_errors': proctoring_errors,
        })


@function_trace('get_courses_accessible_to_user')
def get_courses_accessible_to_user(request, org=None):
    """
    Try to get all courses by first reversing django groups and fallback to old method if it fails
    Note: overhead of pymongo reads will increase if getting courses from django groups fails

    Arguments:
        request: the request object
        org (string): for global staff users ONLY, this value will be used to limit
            the courses returned. A value of None will have no effect (all courses
            returned), an empty string will result in no courses, and otherwise only courses with the
            specified org will be returned. The default value is None.
    """
    if GlobalStaff().has_user(request.user):
        # user has global access so no need to get courses from django groups
        courses, in_process_course_actions = _accessible_courses_summary_iter(request, org)
    else:
        try:
            courses, in_process_course_actions = _accessible_courses_list_from_groups(request)
        except AccessListFallback:
            # user have some old groups or there was some error getting courses from django groups
            # so fallback to iterating through all courses
            courses, in_process_course_actions = _accessible_courses_summary_iter(request)
    return courses, in_process_course_actions


def _process_courses_list(courses_iter, in_process_course_actions, split_archived=False):
    """
    Iterates over the list of courses to be displayed to the user, and:

    * Removes any in-process courses from the courses list. "In-process" refers to courses
      that are in the process of being generated for re-run.
    * If split_archived=True, removes any archived courses and returns them in a separate list.
      Archived courses have has_ended() == True.
    * Formats the returned courses (in both lists) to prepare them for rendering to the view.
    """
    def format_course_for_view(course):
        """
        Return a dict of the data which the view requires for each course
        """
        return {
            'display_name': course.display_name,
            'course_key': str(course.location.course_key),
            'url': reverse_course_url('course_handler', course.id),
            'lms_link': get_lms_link_for_item(course.location),
            'rerun_link': _get_rerun_link_for_item(course.id),
            'org': course.display_org_with_default,
            'number': course.display_number_with_default,
            'run': course.location.run
        }

    in_process_action_course_keys = {uca.course_key for uca in in_process_course_actions}
    active_courses = []
    archived_courses = []

    for course in courses_iter:
        if isinstance(course, ErrorBlock) or (course.id in in_process_action_course_keys):
            continue

        formatted_course = format_course_for_view(course)
        if split_archived and course.has_ended():
            archived_courses.append(formatted_course)
        else:
            active_courses.append(formatted_course)

    return active_courses, archived_courses


def course_outline_initial_state(locator_to_show, course_structure):
    """
    Returns the desired initial state for the course outline view. If the 'show' request parameter
    was provided, then the view's initial state will be to have the desired item fully expanded
    and to scroll to see the new item.
    """
    def find_xblock_info(xblock_info, locator):
        """
        Finds the xblock info for the specified locator.
        """
        if xblock_info['id'] == locator:
            return xblock_info
        children = xblock_info['child_info']['children'] if xblock_info.get('child_info', None) else None
        if children:
            for child_xblock_info in children:
                result = find_xblock_info(child_xblock_info, locator)
                if result:
                    return result
        return None

    def collect_all_locators(locators, xblock_info):
        """
        Collect all the locators for an xblock and its children.
        """
        locators.append(xblock_info['id'])
        children = xblock_info['child_info']['children'] if xblock_info.get('child_info', None) else None
        if children:
            for child_xblock_info in children:
                collect_all_locators(locators, child_xblock_info)

    selected_xblock_info = find_xblock_info(course_structure, locator_to_show)
    if not selected_xblock_info:
        return None
    expanded_locators = []
    collect_all_locators(expanded_locators, selected_xblock_info)
    return {
        'locator_to_show': locator_to_show,
        'expanded_locators': expanded_locators
    }


@expect_json
def _create_or_rerun_course(request):
    """
    To be called by requests that create a new destination course (i.e., create_new_course and rerun_course)
    Returns the destination course_key and overriding fields for the new course.
    Raises DuplicateCourseError and InvalidKeyError
    """
    if not auth.user_has_role(request.user, CourseCreatorRole()):
        raise PermissionDenied()

    try:
        org = request.json.get('org')
        course = request.json.get('number', request.json.get('course'))
        display_name = request.json.get('display_name')
        # force the start date for reruns and allow us to override start via the client
        start = request.json.get('start', CourseFields.start.default)
        run = request.json.get('run')

        # allow/disable unicode characters in course_id according to settings
        if not settings.FEATURES.get('ALLOW_UNICODE_COURSE_ID'):
            if _has_non_ascii_characters(org) or _has_non_ascii_characters(course) or _has_non_ascii_characters(run):
                return JsonResponse(
                    {'error': _('Special characters not allowed in organization, course number, and course run.')},
                    status=400
                )

        fields = {'start': start}
        if display_name is not None:
            fields['display_name'] = display_name

        # Set a unique wiki_slug for newly created courses. To maintain active wiki_slugs for
        # existing xml courses this cannot be changed in CourseBlock.
        # # TODO get rid of defining wiki slug in this org/course/run specific way and reconcile
<<<<<<< HEAD
        # w/ xmodule.course_module.CourseDescriptor.__init__
        wiki_slug = f"{org}.{course}.{run}"
=======
        # w/ xmodule.course_module.CourseBlock.__init__
        wiki_slug = u"{0}.{1}.{2}".format(org, course, run)
>>>>>>> 32fd2407
        definition_data = {'wiki_slug': wiki_slug}
        fields.update(definition_data)

        source_course_key = request.json.get('source_course_key')
        if source_course_key:
            source_course_key = CourseKey.from_string(source_course_key)
            destination_course_key = rerun_course(request.user, source_course_key, org, course, run, fields)
            return JsonResponse({
                'url': reverse_url('course_handler'),
                'destination_course_key': str(destination_course_key)
            })
        else:
            try:
                new_course = create_new_course(request.user, org, course, run, fields)
                return JsonResponse({
                    'url': reverse_course_url('course_handler', new_course.id),
                    'course_key': str(new_course.id),
                })
            except ValidationError as ex:
                return JsonResponse({'error': str(ex)}, status=400)
    except DuplicateCourseError:
        return JsonResponse({
            'ErrMsg': _(
                'There is already a course defined with the same '
                'organization and course number. Please '
                'change either organization or course number to be unique.'
            ),
            'OrgErrMsg': _(
                'Please change either the organization or '
                'course number so that it is unique.'),
            'CourseErrMsg': _(
                'Please change either the organization or '
                'course number so that it is unique.'),
        })
    except InvalidKeyError as error:
        return JsonResponse({
            "ErrMsg": _("Unable to create course '{name}'.\n\n{err}").format(name=display_name, err=str(error))}
        )


def create_new_course(user, org, number, run, fields):
    """
    Create a new course run.

    Raises:
        DuplicateCourseError: Course run already exists.
    """
    try:
        org_data = ensure_organization(org)
    except InvalidOrganizationException:
        raise ValidationError(_(  # lint-amnesty, pylint: disable=raise-missing-from
            'You must link this course to an organization in order to continue. Organization '
            'you selected does not exist in the system, you will need to add it to the system'
        ))
    store_for_new_course = modulestore().default_modulestore.get_modulestore_type()
    new_course = create_new_course_in_store(store_for_new_course, user, org, number, run, fields)
    add_organization_course(org_data, new_course.id)
    return new_course


def create_new_course_in_store(store, user, org, number, run, fields):
    """
    Create course in store w/ handling instructor enrollment, permissions, and defaulting the wiki slug.
    Separated out b/c command line course creation uses this as well as the web interface.
    """

    # Set default language from settings and enable web certs
    fields.update({
        'language': getattr(settings, 'DEFAULT_COURSE_LANGUAGE', 'en'),
        'cert_html_view_enabled': True,
    })

    with modulestore().default_store(store):
        # Creating the course raises DuplicateCourseError if an existing course with this org/name is found
        new_course = modulestore().create_course(
            org,
            number,
            run,
            user.id,
            fields=fields,
        )

    # Make sure user has instructor and staff access to the new course
    add_instructor(new_course.id, user, user)

    # Initialize permissions for user in the new course
    initialize_permissions(new_course.id, user)
    return new_course


def rerun_course(user, source_course_key, org, number, run, fields, background=True):
    """
    Rerun an existing course.
    """
    # verify user has access to the original course
    if not has_studio_write_access(user, source_course_key):
        raise PermissionDenied()

    # create destination course key
    store = modulestore()
    with store.default_store('split'):
        destination_course_key = store.make_course_key(org, number, run)

    # verify org course and run don't already exist
    if store.has_course(destination_course_key, ignore_case=True):
        raise DuplicateCourseError(source_course_key, destination_course_key)

    # Make sure user has instructor and staff access to the destination course
    # so the user can see the updated status for that course
    add_instructor(destination_course_key, user, user)

    # Mark the action as initiated
    CourseRerunState.objects.initiated(source_course_key, destination_course_key, user, fields['display_name'])

    # Clear the fields that must be reset for the rerun
    fields['advertised_start'] = None
    fields['enrollment_start'] = None
    fields['enrollment_end'] = None
    fields['video_upload_pipeline'] = {}

    json_fields = json.dumps(fields, cls=EdxJSONEncoder)
    args = [str(source_course_key), str(destination_course_key), user.id, json_fields]

    if background:
        rerun_course_task.delay(*args)
    else:
        rerun_course_task(*args)

    return destination_course_key


@login_required
@ensure_csrf_cookie
@require_http_methods(["GET"])
def course_info_handler(request, course_key_string):
    """
    GET
        html: return html for editing the course info handouts and updates.
    """
    try:
        course_key = CourseKey.from_string(course_key_string)
    except InvalidKeyError:
        raise Http404  # lint-amnesty, pylint: disable=raise-missing-from

    with modulestore().bulk_operations(course_key):
        course_module = get_course_and_check_access(course_key, request.user)
        if not course_module:
            raise Http404
        if 'text/html' in request.META.get('HTTP_ACCEPT', 'text/html'):
            return render_to_response(
                'course_info.html',
                {
                    'context_course': course_module,
                    'updates_url': reverse_course_url('course_info_update_handler', course_key),
                    'handouts_locator': course_key.make_usage_key('course_info', 'handouts'),
                    'base_asset_url': StaticContent.get_base_url_path_for_course_assets(course_module.id),
                }
            )
        else:
            return HttpResponseBadRequest("Only supports html requests")


@login_required
@ensure_csrf_cookie
@require_http_methods(("GET", "POST", "PUT", "DELETE"))
@expect_json
def course_info_update_handler(request, course_key_string, provided_id=None):
    """
    restful CRUD operations on course_info updates.
    provided_id should be none if it's new (create) and index otherwise.
    GET
        json: return the course info update models
    POST
        json: create an update
    PUT or DELETE
        json: change an existing update
    """
    if 'application/json' not in request.META.get('HTTP_ACCEPT', 'application/json'):
        return HttpResponseBadRequest("Only supports json requests")

    course_key = CourseKey.from_string(course_key_string)
    usage_key = course_key.make_usage_key('course_info', 'updates')
    if provided_id == '':
        provided_id = None

    # check that logged in user has permissions to this item (GET shouldn't require this level?)
    if not has_studio_write_access(request.user, usage_key.course_key):
        raise PermissionDenied()

    if request.method == 'GET':
        course_updates = get_course_updates(usage_key, provided_id, request.user.id)
        if isinstance(course_updates, dict) and course_updates.get('error'):
            return JsonResponse(course_updates, course_updates.get('status', 400))
        else:
            return JsonResponse(course_updates)
    elif request.method == 'DELETE':
        try:
            return JsonResponse(delete_course_update(usage_key, request.json, provided_id, request.user))
        except:  # lint-amnesty, pylint: disable=bare-except
            return HttpResponseBadRequest(
                "Failed to delete",
                content_type="text/plain"
            )
    # can be either and sometimes django is rewriting one to the other:
    elif request.method in ('POST', 'PUT'):
        try:
            return JsonResponse(update_course_updates(usage_key, request.json, provided_id, request.user))
        except:  # lint-amnesty, pylint: disable=bare-except
            return HttpResponseBadRequest(
                "Failed to save",
                content_type="text/plain"
            )


@login_required
@ensure_csrf_cookie
@require_http_methods(("GET", "PUT", "POST"))
@expect_json
def settings_handler(request, course_key_string):  # lint-amnesty, pylint: disable=too-many-statements
    """
    Course settings for dates and about pages
    GET
        html: get the page
        json: get the CourseDetails model
    PUT
        json: update the Course and About xblocks through the CourseDetails model
    """
    course_key = CourseKey.from_string(course_key_string)
    credit_eligibility_enabled = settings.FEATURES.get('ENABLE_CREDIT_ELIGIBILITY', False)
    with modulestore().bulk_operations(course_key):
        course_module = get_course_and_check_access(course_key, request.user)
        if 'text/html' in request.META.get('HTTP_ACCEPT', '') and request.method == 'GET':
            upload_asset_url = reverse_course_url('assets_handler', course_key)

            # see if the ORG of this course can be attributed to a defined configuration . In that case, the
            # course about page should be editable in Studio
            publisher_enabled = configuration_helpers.get_value_for_org(
                course_module.location.org,
                'ENABLE_PUBLISHER',
                settings.FEATURES.get('ENABLE_PUBLISHER', False)
            )
            marketing_enabled = configuration_helpers.get_value_for_org(
                course_module.location.org,
                'ENABLE_MKTG_SITE',
                settings.FEATURES.get('ENABLE_MKTG_SITE', False)
            )
            enable_extended_course_details = configuration_helpers.get_value_for_org(
                course_module.location.org,
                'ENABLE_EXTENDED_COURSE_DETAILS',
                settings.FEATURES.get('ENABLE_EXTENDED_COURSE_DETAILS', False)
            )

            about_page_editable = not publisher_enabled
            enrollment_end_editable = GlobalStaff().has_user(request.user) or not publisher_enabled
            short_description_editable = configuration_helpers.get_value_for_org(
                course_module.location.org,
                'EDITABLE_SHORT_DESCRIPTION',
                settings.FEATURES.get('EDITABLE_SHORT_DESCRIPTION', True)
            )
            sidebar_html_enabled = course_experience_waffle().is_enabled(ENABLE_COURSE_ABOUT_SIDEBAR_HTML)
            # self_paced_enabled = SelfPacedConfiguration.current().enabled

            verified_mode = CourseMode.verified_mode_for_course(course_key, include_expired=True)
            upgrade_deadline = (verified_mode and verified_mode.expiration_datetime and
                                verified_mode.expiration_datetime.isoformat())

            course_authoring_microfrontend_url = get_proctored_exam_settings_url(course_module)

            settings_context = {
                'context_course': course_module,
                'course_locator': course_key,
                'lms_link_for_about_page': get_link_for_about_page(course_module),
                'course_image_url': course_image_url(course_module, 'course_image'),
                'banner_image_url': course_image_url(course_module, 'banner_image'),
                'video_thumbnail_image_url': course_image_url(course_module, 'video_thumbnail_image'),
                'details_url': reverse_course_url('settings_handler', course_key),
                'about_page_editable': about_page_editable,
                'marketing_enabled': marketing_enabled,
                'short_description_editable': short_description_editable,
                'sidebar_html_enabled': sidebar_html_enabled,
                'upload_asset_url': upload_asset_url,
                'course_handler_url': reverse_course_url('course_handler', course_key),
                'language_options': settings.ALL_LANGUAGES,
                'credit_eligibility_enabled': credit_eligibility_enabled,
                'is_credit_course': False,
                'show_min_grade_warning': False,
                'enrollment_end_editable': enrollment_end_editable,
                'is_prerequisite_courses_enabled': is_prerequisite_courses_enabled(),
                'is_entrance_exams_enabled': core_toggles.ENTRANCE_EXAMS.is_enabled(),
                'enable_extended_course_details': enable_extended_course_details,
                'upgrade_deadline': upgrade_deadline,
                'course_authoring_microfrontend_url': course_authoring_microfrontend_url,
            }
            if is_prerequisite_courses_enabled():
                courses, in_process_course_actions = get_courses_accessible_to_user(request)
                # exclude current course from the list of available courses
                courses = (course for course in courses if course.id != course_key)
                if courses:
                    courses, __ = _process_courses_list(courses, in_process_course_actions)
                settings_context.update({'possible_pre_requisite_courses': list(courses)})

            if credit_eligibility_enabled:
                if is_credit_course(course_key):
                    # get and all credit eligibility requirements
                    credit_requirements = get_credit_requirements(course_key)
                    # pair together requirements with same 'namespace' values
                    paired_requirements = {}
                    for requirement in credit_requirements:
                        namespace = requirement.pop("namespace")
                        paired_requirements.setdefault(namespace, []).append(requirement)

                    # if 'minimum_grade_credit' of a course is not set or 0 then
                    # show warning message to course author.
                    show_min_grade_warning = False if course_module.minimum_grade_credit > 0 else True  # lint-amnesty, pylint: disable=simplifiable-if-expression
                    settings_context.update(
                        {
                            'is_credit_course': True,
                            'credit_requirements': paired_requirements,
                            'show_min_grade_warning': show_min_grade_warning,
                        }
                    )

            return render_to_response('settings.html', settings_context)
        elif 'application/json' in request.META.get('HTTP_ACCEPT', ''):
            if request.method == 'GET':
                course_details = CourseDetails.fetch(course_key)
                return JsonResponse(
                    course_details,
                    # encoder serializes dates, old locations, and instances
                    encoder=CourseSettingsEncoder
                )
            # For every other possible method type submitted by the caller...
            else:
                # if pre-requisite course feature is enabled set pre-requisite course
                if is_prerequisite_courses_enabled():
                    prerequisite_course_keys = request.json.get('pre_requisite_courses', [])
                    if prerequisite_course_keys:
                        if not all(is_valid_course_key(course_key) for course_key in prerequisite_course_keys):
                            return JsonResponseBadRequest({"error": _("Invalid prerequisite course key")})
                        set_prerequisite_courses(course_key, prerequisite_course_keys)
                    else:
                        # None is chosen, so remove the course prerequisites
                        course_milestones = milestones_api.get_course_milestones(course_key=course_key, relationship="requires")  # lint-amnesty, pylint: disable=line-too-long
                        for milestone in course_milestones:
                            remove_prerequisite_course(course_key, milestone)

                # If the entrance exams feature has been enabled, we'll need to check for some
                # feature-specific settings and handle them accordingly
                # We have to be careful that we're only executing the following logic if we actually
                # need to create or delete an entrance exam from the specified course
                if core_toggles.ENTRANCE_EXAMS.is_enabled():
                    course_entrance_exam_present = course_module.entrance_exam_enabled
                    entrance_exam_enabled = request.json.get('entrance_exam_enabled', '') == 'true'
                    ee_min_score_pct = request.json.get('entrance_exam_minimum_score_pct', None)
                    # If the entrance exam box on the settings screen has been checked...
                    if entrance_exam_enabled:
                        # Load the default minimum score threshold from settings, then try to override it
                        entrance_exam_minimum_score_pct = float(settings.ENTRANCE_EXAM_MIN_SCORE_PCT)
                        if ee_min_score_pct:
                            entrance_exam_minimum_score_pct = float(ee_min_score_pct)
                        if entrance_exam_minimum_score_pct.is_integer():
                            entrance_exam_minimum_score_pct = entrance_exam_minimum_score_pct / 100
                        # If there's already an entrance exam defined, we'll update the existing one
                        if course_entrance_exam_present:
                            exam_data = {
                                'entrance_exam_minimum_score_pct': entrance_exam_minimum_score_pct
                            }
                            update_entrance_exam(request, course_key, exam_data)
                        # If there's no entrance exam defined, we'll create a new one
                        else:
                            create_entrance_exam(request, course_key, entrance_exam_minimum_score_pct)

                    # If the entrance exam box on the settings screen has been unchecked,
                    # and the course has an entrance exam attached...
                    elif not entrance_exam_enabled and course_entrance_exam_present:
                        delete_entrance_exam(request, course_key)

                # Perform the normal update workflow for the CourseDetails model
                return JsonResponse(
                    CourseDetails.update_from_json(course_key, request.json, request.user),
                    encoder=CourseSettingsEncoder
                )


@login_required
@ensure_csrf_cookie
@require_http_methods(("GET", "POST", "PUT", "DELETE"))
@expect_json
def grading_handler(request, course_key_string, grader_index=None):
    """
    Course Grading policy configuration
    GET
        html: get the page
        json no grader_index: get the CourseGrading model (graceperiod, cutoffs, and graders)
        json w/ grader_index: get the specific grader
    PUT
        json no grader_index: update the Course through the CourseGrading model
        json w/ grader_index: create or update the specific grader (create if index out of range)
    """
    course_key = CourseKey.from_string(course_key_string)
    with modulestore().bulk_operations(course_key):
        course_module = get_course_and_check_access(course_key, request.user)

        if 'text/html' in request.META.get('HTTP_ACCEPT', '') and request.method == 'GET':
            course_details = CourseGradingModel.fetch(course_key)

            course_authoring_microfrontend_url = get_proctored_exam_settings_url(course_module)

            return render_to_response('settings_graders.html', {
                'context_course': course_module,
                'course_locator': course_key,
                'course_details': course_details,
                'grading_url': reverse_course_url('grading_handler', course_key),
                'is_credit_course': is_credit_course(course_key),
                'course_authoring_microfrontend_url': course_authoring_microfrontend_url,
            })
        elif 'application/json' in request.META.get('HTTP_ACCEPT', ''):
            if request.method == 'GET':
                if grader_index is None:
                    return JsonResponse(
                        CourseGradingModel.fetch(course_key),
                        # encoder serializes dates, old locations, and instances
                        encoder=CourseSettingsEncoder
                    )
                else:
                    return JsonResponse(CourseGradingModel.fetch_grader(course_key, grader_index))
            elif request.method in ('POST', 'PUT'):  # post or put, doesn't matter.
                # update credit course requirements if 'minimum_grade_credit'
                # field value is changed
                if 'minimum_grade_credit' in request.json:
                    update_credit_course_requirements.delay(str(course_key))

                # None implies update the whole model (cutoffs, graceperiod, and graders) not a specific grader
                if grader_index is None:
                    return JsonResponse(
                        CourseGradingModel.update_from_json(course_key, request.json, request.user),
                        encoder=CourseSettingsEncoder
                    )
                else:
                    return JsonResponse(
                        CourseGradingModel.update_grader_from_json(course_key, request.json, request.user)
                    )
            elif request.method == "DELETE" and grader_index is not None:
                CourseGradingModel.delete_grader(course_key, grader_index, request.user)
                return JsonResponse()


def _refresh_course_tabs(request, course_module):
    """
    Automatically adds/removes tabs if changes to the course require them.

    Raises:
        InvalidTabsException: raised if there's a problem with the new version of the tabs.
    """

    def update_tab(tabs, tab_type, tab_enabled):
        """
        Adds or removes a course tab based upon whether it is enabled.
        """
        tab_panel = {
            "type": tab_type.type,
        }
        has_tab = tab_panel in tabs
        if tab_enabled and not has_tab:
            tabs.append(CourseTab.from_json(tab_panel))
        elif not tab_enabled and has_tab:
            tabs.remove(tab_panel)

    course_tabs = copy.copy(course_module.tabs)

    # Additionally update any tabs that are provided by non-dynamic course views
    for tab_type in CourseTabPluginManager.get_tab_types():
        if not tab_type.is_dynamic and tab_type.is_default:
            tab_enabled = tab_type.is_enabled(course_module, user=request.user)
            update_tab(course_tabs, tab_type, tab_enabled)

    CourseTabList.validate_tabs(course_tabs)

    # Save the tabs into the course if they have been changed
    if course_tabs != course_module.tabs:
        course_module.tabs = course_tabs


@login_required
@ensure_csrf_cookie
@require_http_methods(("GET", "POST", "PUT"))
@expect_json
def advanced_settings_handler(request, course_key_string):
    """
    Course settings configuration
    GET
        html: get the page
        json: get the model
    PUT, POST
        json: update the Course's settings. The payload is a json rep of the
            metadata dicts.
    """
    course_key = CourseKey.from_string(course_key_string)
    with modulestore().bulk_operations(course_key):
        course_module = get_course_and_check_access(course_key, request.user)

        advanced_dict = CourseMetadata.fetch(course_module)
        if settings.FEATURES.get('DISABLE_MOBILE_COURSE_AVAILABLE', False):
            advanced_dict.get('mobile_available')['deprecated'] = True

        if 'text/html' in request.META.get('HTTP_ACCEPT', '') and request.method == 'GET':
            publisher_enabled = configuration_helpers.get_value_for_org(
                course_module.location.org,
                'ENABLE_PUBLISHER',
                settings.FEATURES.get('ENABLE_PUBLISHER', False)
            )

            course_authoring_microfrontend_url = get_proctored_exam_settings_url(course_module)

            # gather any errors in the currently stored proctoring settings.
            proctoring_errors = CourseMetadata.validate_proctoring_settings(course_module, advanced_dict, request.user)

            return render_to_response('settings_advanced.html', {
                'context_course': course_module,
                'advanced_dict': advanced_dict,
                'advanced_settings_url': reverse_course_url('advanced_settings_handler', course_key),
                'publisher_enabled': publisher_enabled,
                'course_authoring_microfrontend_url': course_authoring_microfrontend_url,
                'proctoring_errors': proctoring_errors,
            })
        elif 'application/json' in request.META.get('HTTP_ACCEPT', ''):
            if request.method == 'GET':
                return JsonResponse(CourseMetadata.fetch(course_module))
            else:
                try:
                    # validate data formats and update the course module.
                    # Note: don't update mongo yet, but wait until after any tabs are changed
                    is_valid, errors, updated_data = CourseMetadata.validate_and_update_from_json(
                        course_module,
                        request.json,
                        user=request.user,
                    )

                    if is_valid:
                        try:
                            # update the course tabs if required by any setting changes
                            _refresh_course_tabs(request, course_module)
                        except InvalidTabsException as err:
                            log.exception(str(err))
                            response_message = [
                                {
                                    'message': _('An error occurred while trying to save your tabs'),
                                    'model': {'display_name': _('Tabs Exception')}
                                }
                            ]
                            return JsonResponseBadRequest(response_message)

                        # now update mongo
                        modulestore().update_item(course_module, request.user.id)

                        return JsonResponse(updated_data)
                    else:
                        return JsonResponseBadRequest(errors)

                # Handle all errors that validation doesn't catch
                except (TypeError, ValueError, InvalidTabsException) as err:
                    return HttpResponseBadRequest(
                        django.utils.html.escape(str(err)),
                        content_type="text/plain"
                    )


class TextbookValidationError(Exception):
    "An error thrown when a textbook input is invalid"
    pass  # lint-amnesty, pylint: disable=unnecessary-pass


def validate_textbooks_json(text):
    """
    Validate the given text as representing a single PDF textbook
    """
    if isinstance(text, (bytes, bytearray)):  # data appears as bytes
        text = text.decode('utf-8')
    try:
        textbooks = json.loads(text)
    except ValueError:
        raise TextbookValidationError("invalid JSON")  # lint-amnesty, pylint: disable=raise-missing-from
    if not isinstance(textbooks, (list, tuple)):
        raise TextbookValidationError("must be JSON list")
    for textbook in textbooks:
        validate_textbook_json(textbook)
    # check specified IDs for uniqueness
    all_ids = [textbook["id"] for textbook in textbooks if "id" in textbook]
    unique_ids = set(all_ids)
    if len(all_ids) > len(unique_ids):
        raise TextbookValidationError("IDs must be unique")
    return textbooks


def validate_textbook_json(textbook):
    """
    Validate the given text as representing a list of PDF textbooks
    """
    if isinstance(textbook, (bytes, bytearray)):  # data appears as bytes
        textbook = textbook.decode('utf-8')
    if isinstance(textbook, str):
        try:
            textbook = json.loads(textbook)
        except ValueError:
            raise TextbookValidationError("invalid JSON")  # lint-amnesty, pylint: disable=raise-missing-from
    if not isinstance(textbook, dict):
        raise TextbookValidationError("must be JSON object")
    if not textbook.get("tab_title"):
        raise TextbookValidationError("must have tab_title")
    tid = str(textbook.get("id", ""))
    if tid and not tid[0].isdigit():
        raise TextbookValidationError("textbook ID must start with a digit")
    return textbook


def assign_textbook_id(textbook, used_ids=()):
    """
    Return an ID that can be assigned to a textbook
    and doesn't match the used_ids
    """
    tid = BlockUsageLocator.clean(textbook["tab_title"])
    if not tid[0].isdigit():
        # stick a random digit in front
        tid = random.choice(string.digits) + tid
    while tid in used_ids:
        # add a random ASCII character to the end
        tid = tid + random.choice(string.ascii_lowercase)
    return tid


@require_http_methods(("GET", "POST", "PUT"))
@login_required
@ensure_csrf_cookie
def textbooks_list_handler(request, course_key_string):
    """
    A RESTful handler for textbook collections.

    GET
        html: return textbook list page (Backbone application)
        json: return JSON representation of all textbooks in this course
    POST
        json: create a new textbook for this course
    PUT
        json: overwrite all textbooks in the course with the given list
    """
    course_key = CourseKey.from_string(course_key_string)
    store = modulestore()
    with store.bulk_operations(course_key):
        course = get_course_and_check_access(course_key, request.user)

        if "application/json" not in request.META.get('HTTP_ACCEPT', 'text/html'):
            # return HTML page
            upload_asset_url = reverse_course_url('assets_handler', course_key)
            textbook_url = reverse_course_url('textbooks_list_handler', course_key)
            return render_to_response('textbooks.html', {
                'context_course': course,
                'textbooks': course.pdf_textbooks,
                'upload_asset_url': upload_asset_url,
                'textbook_url': textbook_url,
            })

        # from here on down, we know the client has requested JSON
        if request.method == 'GET':
            return JsonResponse(course.pdf_textbooks)
        elif request.method == 'PUT':
            try:
                textbooks = validate_textbooks_json(request.body)
            except TextbookValidationError as err:
                return JsonResponse({"error": str(err)}, status=400)

            tids = {t["id"] for t in textbooks if "id" in t}
            for textbook in textbooks:
                if "id" not in textbook:
                    tid = assign_textbook_id(textbook, tids)
                    textbook["id"] = tid
                    tids.add(tid)

            if not any(tab['type'] == 'pdf_textbooks' for tab in course.tabs):
                course.tabs.append(CourseTab.load('pdf_textbooks'))
            course.pdf_textbooks = textbooks
            store.update_item(course, request.user.id)
            return JsonResponse(course.pdf_textbooks)
        elif request.method == 'POST':
            # create a new textbook for the course
            try:
                textbook = validate_textbook_json(request.body)
            except TextbookValidationError as err:
                return JsonResponse({"error": str(err)}, status=400)
            if not textbook.get("id"):
                tids = {t["id"] for t in course.pdf_textbooks if "id" in t}
                textbook["id"] = assign_textbook_id(textbook, tids)
            existing = course.pdf_textbooks
            existing.append(textbook)
            course.pdf_textbooks = existing
            if not any(tab['type'] == 'pdf_textbooks' for tab in course.tabs):
                course.tabs.append(CourseTab.load('pdf_textbooks'))
            store.update_item(course, request.user.id)
            resp = JsonResponse(textbook, status=201)
            resp["Location"] = reverse_course_url(
                'textbooks_detail_handler',
                course.id,
                kwargs={'textbook_id': textbook["id"]}
            )
            return resp


@login_required
@ensure_csrf_cookie
@require_http_methods(("GET", "POST", "PUT", "DELETE"))
def textbooks_detail_handler(request, course_key_string, textbook_id):
    """
    JSON API endpoint for manipulating a textbook via its internal ID.
    Used by the Backbone application.

    GET
        json: return JSON representation of textbook
    POST or PUT
        json: update textbook based on provided information
    DELETE
        json: remove textbook
    """
    course_key = CourseKey.from_string(course_key_string)
    store = modulestore()
    with store.bulk_operations(course_key):
        course_module = get_course_and_check_access(course_key, request.user)
        matching_id = [tb for tb in course_module.pdf_textbooks
                       if str(tb.get("id")) == str(textbook_id)]
        if matching_id:
            textbook = matching_id[0]
        else:
            textbook = None

        if request.method == 'GET':
            if not textbook:
                return JsonResponse(status=404)
            return JsonResponse(textbook)
        elif request.method in ('POST', 'PUT'):  # can be either and sometimes django is rewriting one to the other
            try:
                new_textbook = validate_textbook_json(request.body)
            except TextbookValidationError as err:
                return JsonResponse({"error": str(err)}, status=400)
            new_textbook["id"] = textbook_id
            if textbook:
                i = course_module.pdf_textbooks.index(textbook)
                new_textbooks = course_module.pdf_textbooks[0:i]
                new_textbooks.append(new_textbook)
                new_textbooks.extend(course_module.pdf_textbooks[i + 1:])
                course_module.pdf_textbooks = new_textbooks
            else:
                course_module.pdf_textbooks.append(new_textbook)
            store.update_item(course_module, request.user.id)
            return JsonResponse(new_textbook, status=201)
        elif request.method == 'DELETE':
            if not textbook:
                return JsonResponse(status=404)
            i = course_module.pdf_textbooks.index(textbook)
            remaining_textbooks = course_module.pdf_textbooks[0:i]
            remaining_textbooks.extend(course_module.pdf_textbooks[i + 1:])
            course_module.pdf_textbooks = remaining_textbooks
            store.update_item(course_module, request.user.id)
            return JsonResponse()


def remove_content_or_experiment_group(request, store, course, configuration, group_configuration_id, group_id=None):
    """
    Remove content group or experiment group configuration only if it's not in use.
    """
    configuration_index = course.user_partitions.index(configuration)
    if configuration.scheme.name == RANDOM_SCHEME:
        usages = GroupConfiguration.get_content_experiment_usage_info(store, course)
        used = int(group_configuration_id) in usages

        if used:
            return JsonResponse(
                {"error": _("This group configuration is in use and cannot be deleted.")},
                status=400
            )
        course.user_partitions.pop(configuration_index)
    elif configuration.scheme.name == COHORT_SCHEME:
        if not group_id:
            return JsonResponse(status=404)

        group_id = int(group_id)
        usages = GroupConfiguration.get_partitions_usage_info(store, course)
        used = group_id in usages[configuration.id]

        if used:
            return JsonResponse(
                {"error": _("This content group is in use and cannot be deleted.")},
                status=400
            )

        matching_groups = [group for group in configuration.groups if group.id == group_id]
        if matching_groups:
            group_index = configuration.groups.index(matching_groups[0])
            configuration.groups.pop(group_index)
        else:
            return JsonResponse(status=404)

        course.user_partitions[configuration_index] = configuration

    store.update_item(course, request.user.id)
    return JsonResponse(status=204)


@require_http_methods(("GET", "POST"))
@login_required
@ensure_csrf_cookie
def group_configurations_list_handler(request, course_key_string):
    """
    A RESTful handler for Group Configurations

    GET
        html: return Group Configurations list page (Backbone application)
    POST
        json: create new group configuration
    """
    course_key = CourseKey.from_string(course_key_string)
    store = modulestore()
    with store.bulk_operations(course_key):
        course = get_course_and_check_access(course_key, request.user)

        if 'text/html' in request.META.get('HTTP_ACCEPT', 'text/html'):
            group_configuration_url = reverse_course_url('group_configurations_list_handler', course_key)
            course_outline_url = reverse_course_url('course_handler', course_key)
            should_show_experiment_groups = are_content_experiments_enabled(course)
            if should_show_experiment_groups:
                experiment_group_configurations = GroupConfiguration.get_split_test_partitions_with_usage(store, course)
            else:
                experiment_group_configurations = None

            all_partitions = GroupConfiguration.get_all_user_partition_details(store, course)
            should_show_enrollment_track = False
            has_content_groups = False
            displayable_partitions = []
            for partition in all_partitions:
                partition['read_only'] = getattr(UserPartition.get_scheme(partition['scheme']), 'read_only', False)

                if partition['scheme'] == COHORT_SCHEME:
                    has_content_groups = True
                    displayable_partitions.append(partition)
                elif partition['scheme'] == CONTENT_TYPE_GATING_SCHEME:
                    # Add it to the front of the list if it should be shown.
                    if ContentTypeGatingConfig.current(course_key=course_key).studio_override_enabled:
                        displayable_partitions.append(partition)
                elif partition['scheme'] == ENROLLMENT_SCHEME:
                    should_show_enrollment_track = len(partition['groups']) > 1

                    # Add it to the front of the list if it should be shown.
                    if should_show_enrollment_track:
                        displayable_partitions.insert(0, partition)
                elif partition['scheme'] != RANDOM_SCHEME:
                    # Experiment group configurations are handled explicitly above. We don't
                    # want to display their groups twice.
                    displayable_partitions.append(partition)

            # Set the sort-order. Higher numbers sort earlier
            scheme_priority = defaultdict(lambda: -1, {
                ENROLLMENT_SCHEME: 1,
                CONTENT_TYPE_GATING_SCHEME: 0
            })
            displayable_partitions.sort(key=lambda p: scheme_priority[p['scheme']], reverse=True)
            # Add empty content group if there is no COHORT User Partition in the list.
            # This will add ability to add new groups in the view.
            if not has_content_groups:
                displayable_partitions.append(GroupConfiguration.get_or_create_content_group(store, course))

            course_authoring_microfrontend_url = get_proctored_exam_settings_url(course)

            return render_to_response('group_configurations.html', {
                'context_course': course,
                'group_configuration_url': group_configuration_url,
                'course_outline_url': course_outline_url,
                'experiment_group_configurations': experiment_group_configurations,
                'should_show_experiment_groups': should_show_experiment_groups,
                'all_group_configurations': displayable_partitions,
                'should_show_enrollment_track': should_show_enrollment_track,
                'course_authoring_microfrontend_url': course_authoring_microfrontend_url,
            })
        elif "application/json" in request.META.get('HTTP_ACCEPT'):
            if request.method == 'POST':
                # create a new group configuration for the course
                try:
                    new_configuration = GroupConfiguration(request.body, course).get_user_partition()
                except GroupConfigurationsValidationError as err:
                    return JsonResponse({"error": str(err)}, status=400)

                course.user_partitions.append(new_configuration)
                response = JsonResponse(new_configuration.to_json(), status=201)

                response["Location"] = reverse_course_url(
                    'group_configurations_detail_handler',
                    course.id,
                    kwargs={'group_configuration_id': new_configuration.id}
                )
                store.update_item(course, request.user.id)
                return response
        else:
            return HttpResponse(status=406)


@login_required
@ensure_csrf_cookie
@require_http_methods(("POST", "PUT", "DELETE"))
def group_configurations_detail_handler(request, course_key_string, group_configuration_id, group_id=None):
    """
    JSON API endpoint for manipulating a group configuration via its internal ID.
    Used by the Backbone application.

    POST or PUT
        json: update group configuration based on provided information
    """
    course_key = CourseKey.from_string(course_key_string)
    store = modulestore()
    with store.bulk_operations(course_key):
        course = get_course_and_check_access(course_key, request.user)
        matching_id = [p for p in course.user_partitions
                       if str(p.id) == str(group_configuration_id)]
        if matching_id:
            configuration = matching_id[0]
        else:
            configuration = None

        if request.method in ('POST', 'PUT'):  # can be either and sometimes django is rewriting one to the other
            try:
                new_configuration = GroupConfiguration(request.body, course, group_configuration_id).get_user_partition()  # lint-amnesty, pylint: disable=line-too-long
            except GroupConfigurationsValidationError as err:
                return JsonResponse({"error": str(err)}, status=400)

            if configuration:
                index = course.user_partitions.index(configuration)
                course.user_partitions[index] = new_configuration
            else:
                course.user_partitions.append(new_configuration)
            store.update_item(course, request.user.id)
            configuration = GroupConfiguration.update_usage_info(store, course, new_configuration)
            return JsonResponse(configuration, status=201)

        elif request.method == "DELETE":
            if not configuration:
                return JsonResponse(status=404)

            return remove_content_or_experiment_group(
                request=request,
                store=store,
                course=course,
                configuration=configuration,
                group_configuration_id=group_configuration_id,
                group_id=group_id
            )


def are_content_experiments_enabled(course):
    """
    Returns True if content experiments have been enabled for the course.
    """
    return (
        'split_test' in ADVANCED_COMPONENT_TYPES and
        'split_test' in course.advanced_modules
    )


def _get_course_creator_status(user):
    """
    Helper method for returning the course creator status for a particular user,
    taking into account the values of DISABLE_COURSE_CREATION and ENABLE_CREATOR_GROUP.

    If the user passed in has not previously visited the index page, it will be
    added with status 'unrequested' if the course creator group is in use.
    """

    if user.is_staff:
        course_creator_status = 'granted'
    elif settings.FEATURES.get('DISABLE_COURSE_CREATION', False):
        course_creator_status = 'disallowed_for_this_site'
    elif settings.FEATURES.get('ENABLE_CREATOR_GROUP', False):
        course_creator_status = get_course_creator_status(user)
        if course_creator_status is None:
            # User not grandfathered in as an existing user, has not previously visited the dashboard page.
            # Add the user to the course creator admin table with status 'unrequested'.
            add_user_with_status_unrequested(user)
            course_creator_status = get_course_creator_status(user)
    else:
        course_creator_status = 'granted'

    return course_creator_status<|MERGE_RESOLUTION|>--- conflicted
+++ resolved
@@ -875,13 +875,8 @@
         # Set a unique wiki_slug for newly created courses. To maintain active wiki_slugs for
         # existing xml courses this cannot be changed in CourseBlock.
         # # TODO get rid of defining wiki slug in this org/course/run specific way and reconcile
-<<<<<<< HEAD
-        # w/ xmodule.course_module.CourseDescriptor.__init__
+        # w/ xmodule.course_module.CourseBlock.__init__
         wiki_slug = f"{org}.{course}.{run}"
-=======
-        # w/ xmodule.course_module.CourseBlock.__init__
-        wiki_slug = u"{0}.{1}.{2}".format(org, course, run)
->>>>>>> 32fd2407
         definition_data = {'wiki_slug': wiki_slug}
         fields.update(definition_data)
 
