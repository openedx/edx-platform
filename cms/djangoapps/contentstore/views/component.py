from __future__ import absolute_import

import json
import logging

from django.http import HttpResponseBadRequest, Http404
from django.contrib.auth.decorators import login_required
from django.views.decorators.http import require_GET
from django.core.exceptions import PermissionDenied
from django.conf import settings
from xmodule.modulestore.exceptions import ItemNotFoundError
from edxmako.shortcuts import render_to_response

from util.date_utils import get_default_time_display
from xmodule.modulestore.django import modulestore
from xmodule.modulestore import PublishState

from xblock.core import XBlock
from xblock.django.request import webob_to_django_response, django_to_webob_request
from xblock.exceptions import NoSuchHandlerError
from xblock.fields import Scope
from xblock.plugin import PluginMissingError
from xblock.runtime import Mixologist

from contentstore.utils import get_lms_link_for_item, compute_publish_state
from contentstore.views.helpers import get_parent_xblock

from models.settings.course_grading import CourseGradingModel
from opaque_keys.edx.keys import UsageKey

from .access import has_course_access
from django.utils.translation import ugettext as _

__all__ = ['OPEN_ENDED_COMPONENT_TYPES',
           'ADVANCED_COMPONENT_POLICY_KEY',
           'subsection_handler',
           'unit_handler',
           'container_handler',
           'component_handler'
           ]

log = logging.getLogger(__name__)

# NOTE: unit_handler assumes this list is disjoint from ADVANCED_COMPONENT_TYPES
COMPONENT_TYPES = ['discussion', 'html', 'problem', 'video']
SPLIT_TEST_COMPONENT_TYPE = 'split_test'

OPEN_ENDED_COMPONENT_TYPES = ["combinedopenended", "peergrading"]
NOTE_COMPONENT_TYPES = ['notes']
if settings.FEATURES.get('ALLOW_ALL_ADVANCED_COMPONENTS'):
    ADVANCED_COMPONENT_TYPES = sorted(set(name for name, class_ in XBlock.load_classes()) - set(COMPONENT_TYPES))
else:

    ADVANCED_COMPONENT_TYPES = [
        'annotatable',
        'textannotation',  # module for annotating text (with annotation table)
        'videoannotation',  # module for annotating video (with annotation table)
        'imageannotation',  # module for annotating image (with annotation table)
        'word_cloud',
        'graphical_slider_tool',
        'lti',
        # XBlocks from pmitros repos are prototypes. They should not be used
        # except for edX Learning Sciences experiments on edge.edx.org without
        # further work to make them robust, maintainable, finalize data formats,
        # etc.
        'concept',  # Concept mapper. See https://github.com/pmitros/ConceptXBlock
        'done',  # Lets students mark things as done. See https://github.com/pmitros/DoneXBlock
        'audio',  # Embed an audio file. See https://github.com/pmitros/AudioXBlock
<<<<<<< HEAD
        'split_test',
        'edx_sga',
        'ooyala-player'
=======
        SPLIT_TEST_COMPONENT_TYPE,  # Adds A/B test support
        'recommender' # Crowdsourced recommender. Prototype by dli&pmitros. Intended for roll-out in one place in one course. 
>>>>>>> a51b0fff
    ] + OPEN_ENDED_COMPONENT_TYPES + NOTE_COMPONENT_TYPES

ADVANCED_COMPONENT_CATEGORY = 'advanced'
ADVANCED_COMPONENT_POLICY_KEY = 'advanced_modules'

# Specify xblocks that should be treated as advanced problems. Each entry is a tuple
# specifying the xblock name and an optional YAML template to be used.
ADVANCED_PROBLEM_TYPES = [
    {
        'component': 'openassessment',
        'boilerplate_name': None
    }
]

@require_GET
@login_required
def subsection_handler(request, usage_key_string):
    """
    The restful handler for subsection-specific requests.

    GET
        html: return html page for editing a subsection
        json: not currently supported
    """
    if 'text/html' in request.META.get('HTTP_ACCEPT', 'text/html'):
        usage_key = UsageKey.from_string(usage_key_string)
        try:
            course, item, lms_link = _get_item_in_course(request, usage_key)
        except ItemNotFoundError:
            return HttpResponseBadRequest()

        preview_link = get_lms_link_for_item(item.location, preview=True)

        # make sure that location references a 'sequential', otherwise return
        # BadRequest
        if item.location.category != 'sequential':
            return HttpResponseBadRequest()

        parent = get_parent_xblock(item)

        # remove all metadata from the generic dictionary that is presented in a
        # more normalized UI. We only want to display the XBlocks fields, not
        # the fields from any mixins that have been added
        fields = getattr(item, 'unmixed_class', item.__class__).fields

        policy_metadata = dict(
            (field.name, field.read_from(item))
            for field
            in fields.values()
            if field.name not in ['display_name', 'start', 'due', 'format'] and field.scope == Scope.settings
        )

        can_view_live = False
        subsection_units = item.get_children()
        for unit in subsection_units:
            state = compute_publish_state(unit)
            if state in (PublishState.public, PublishState.draft):
                can_view_live = True
                break

        return render_to_response(
            'edit_subsection.html',
            {
                'subsection': item,
                'context_course': course,
                'new_unit_category': 'vertical',
                'lms_link': lms_link,
                'preview_link': preview_link,
                'course_graders': json.dumps(CourseGradingModel.fetch(item.location.course_key).graders),
                'parent_item': parent,
                'locator': item.location,
                'policy_metadata': policy_metadata,
                'subsection_units': subsection_units,
                'can_view_live': can_view_live
            }
        )
    else:
        return HttpResponseBadRequest("Only supports html requests")


def _load_mixed_class(category):
    """
    Load an XBlock by category name, and apply all defined mixins
    """
    component_class = XBlock.load_class(category, select=settings.XBLOCK_SELECT_FUNCTION)
    mixologist = Mixologist(settings.XBLOCK_MIXINS)
    return mixologist.mix(component_class)


@require_GET
@login_required
def unit_handler(request, usage_key_string):
    """
    The restful handler for unit-specific requests.

    GET
        html: return html page for editing a unit
        json: not currently supported
    """
    if 'text/html' in request.META.get('HTTP_ACCEPT', 'text/html'):
        usage_key = UsageKey.from_string(usage_key_string)
        try:
            course, item, lms_link = _get_item_in_course(request, usage_key)
        except ItemNotFoundError:
            return HttpResponseBadRequest()

        component_templates = get_component_templates(course)

        xblocks = item.get_children()

        # TODO (cpennington): If we share units between courses,
        # this will need to change to check permissions correctly so as
        # to pick the correct parent subsection
        containing_subsection = get_parent_xblock(item)
        containing_section = get_parent_xblock(containing_subsection)

        # cdodge hack. We're having trouble previewing drafts via jump_to redirect
        # so let's generate the link url here

        # need to figure out where this item is in the list of children as the
        # preview will need this
        index = 1
        for child in containing_subsection.get_children():
            if child.location == item.location:
                break
            index = index + 1

        preview_lms_base = settings.FEATURES.get('PREVIEW_LMS_BASE')

        preview_lms_link = (
            u'//{preview_lms_base}/courses/{org}/{course}/{course_name}/courseware/{section}/{subsection}/{index}'
        ).format(
            preview_lms_base=preview_lms_base,
            lms_base=settings.LMS_BASE,
            org=course.location.org,
            course=course.location.course,
            course_name=course.location.name,
            section=containing_section.location.name,
            subsection=containing_subsection.location.name,
            index=index
        )

        return render_to_response('unit.html', {
            'context_course': course,
            'unit': item,
            'unit_usage_key': item.location,
            'child_usage_keys': [block.scope_ids.usage_id for block in xblocks],
            'component_templates': json.dumps(component_templates),
            'draft_preview_link': preview_lms_link,
            'published_preview_link': lms_link,
            'subsection': containing_subsection,
            'release_date': (
                get_default_time_display(containing_subsection.start)
                if containing_subsection.start is not None else None
            ),
            'section': containing_section,
            'new_unit_category': 'vertical',
            'unit_state': compute_publish_state(item),
            'published_date': (
                get_default_time_display(item.published_date)
                if item.published_date is not None else None
            ),
        })
    else:
        return HttpResponseBadRequest("Only supports html requests")


# pylint: disable=unused-argument
@require_GET
@login_required
def container_handler(request, usage_key_string):
    """
    The restful handler for container xblock requests.

    GET
        html: returns the HTML page for editing a container
        json: not currently supported
    """
    if 'text/html' in request.META.get('HTTP_ACCEPT', 'text/html'):

        usage_key = UsageKey.from_string(usage_key_string)
        try:
            course, xblock, __ = _get_item_in_course(request, usage_key)
        except ItemNotFoundError:
            return HttpResponseBadRequest()

        component_templates = get_component_templates(course)
        ancestor_xblocks = []
        parent = get_parent_xblock(xblock)
        while parent and parent.category != 'sequential':
            ancestor_xblocks.append(parent)
            parent = get_parent_xblock(parent)
        ancestor_xblocks.reverse()

        unit = ancestor_xblocks[0] if ancestor_xblocks else None
        unit_publish_state = compute_publish_state(unit) if unit else None

        return render_to_response('container.html', {
            'context_course': course,  # Needed only for display of menus at top of page.
            'xblock': xblock,
            'unit_publish_state': unit_publish_state,
            'xblock_locator': xblock.location,
            'unit': None if not ancestor_xblocks else ancestor_xblocks[0],
            'ancestor_xblocks': ancestor_xblocks,
            'component_templates': json.dumps(component_templates),
        })
    else:
        return HttpResponseBadRequest("Only supports html requests")


def get_component_templates(course):
    """
    Returns the applicable component templates that can be used by the specified course.
    """
    def create_template_dict(name, cat, boilerplate_name=None, is_common=False):
        """
        Creates a component template dict.

        Parameters
            display_name: the user-visible name of the component
            category: the type of component (problem, html, etc.)
            boilerplate_name: name of boilerplate for filling in default values. May be None.
            is_common: True if "common" problem, False if "advanced". May be None, as it is only used for problems.

        """
        return {
            "display_name": name,
            "category": cat,
            "boilerplate_name": boilerplate_name,
            "is_common": is_common
        }

    component_display_names = {
        'discussion': _("Discussion"),
        'html': _("HTML"),
        'problem': _("Problem"),
        'video': _("Video")
    }

    def get_component_display_name(component, default_display_name=None):
        """
        Returns the display name for the specified component.
        """
        component_class = _load_mixed_class(component)
        if hasattr(component_class, 'display_name') and component_class.display_name.default:
            return _(component_class.display_name.default)
        else:
            return default_display_name

    component_templates = []
    categories = set()
    # The component_templates array is in the order of "advanced" (if present), followed
    # by the components in the order listed in COMPONENT_TYPES.
    for category in COMPONENT_TYPES:
        templates_for_category = []
        component_class = _load_mixed_class(category)
        # add the default template with localized display name
        # TODO: Once mixins are defined per-application, rather than per-runtime,
        # this should use a cms mixed-in class. (cpennington)
        display_name = get_component_display_name(category, _('Blank'))
        templates_for_category.append(create_template_dict(display_name, category))
        categories.add(category)

        # add boilerplates
        if hasattr(component_class, 'templates'):
            for template in component_class.templates():
                filter_templates = getattr(component_class, 'filter_templates', None)
                if not filter_templates or filter_templates(template, course):
                    templates_for_category.append(
                        create_template_dict(
                            _(template['metadata'].get('display_name')),
                            category,
                            template.get('template_id'),
                            template['metadata'].get('markdown') is not None
                        )
                    )

        # Add any advanced problem types
        if category == 'problem':
            for advanced_problem_type in ADVANCED_PROBLEM_TYPES:
                component = advanced_problem_type['component']
                boilerplate_name = advanced_problem_type['boilerplate_name']
                component_display_name = get_component_display_name(component)
                templates_for_category.append(create_template_dict(component_display_name, component, boilerplate_name))
                categories.add(component)

        component_templates.append({
            "type": category,
            "templates": templates_for_category,
            "display_name": component_display_names[category]
            })

    # Check if there are any advanced modules specified in the course policy.
    # These modules should be specified as a list of strings, where the strings
    # are the names of the modules in ADVANCED_COMPONENT_TYPES that should be
    # enabled for the course.
    course_advanced_keys = course.advanced_modules
    advanced_component_templates = {"type": "advanced", "templates": [], "display_name": _("Advanced")}
    # Set component types according to course policy file
    if isinstance(course_advanced_keys, list):
        for category in course_advanced_keys:
            if category in ADVANCED_COMPONENT_TYPES and not category in categories:
                # boilerplates not supported for advanced components
                try:
                    component_display_name = get_component_display_name(category)
                    advanced_component_templates['templates'].append(
                        create_template_dict(
                            component_display_name,
                            category
                        )
                    )
                    categories.add(category)
                except PluginMissingError:
                    # dhm: I got this once but it can happen any time the
                    # course author configures an advanced component which does
                    # not exist on the server. This code here merely
                    # prevents any authors from trying to instantiate the
                    # non-existent component type by not showing it in the menu
                    log.warning(
                        "Advanced component %s does not exist. It will not be added to the Studio new component menu.",
                        category
                    )
                    pass
    else:
        log.error(
            "Improper format for course advanced keys! %s",
            course_advanced_keys
        )
    if len(advanced_component_templates['templates']) > 0:
        component_templates.insert(0, advanced_component_templates)

    return component_templates


@login_required
def _get_item_in_course(request, usage_key):
    """
    Helper method for getting the old location, containing course,
    item, and lms_link for a given locator.

    Verifies that the caller has permission to access this item.
    """
    # usage_key's course_key may have an empty run property
    usage_key = usage_key.replace(course_key=modulestore().fill_in_run(usage_key.course_key))

    course_key = usage_key.course_key

    if not has_course_access(request.user, course_key):
        raise PermissionDenied()

    course = modulestore().get_course(course_key)
    item = modulestore().get_item(usage_key, depth=1)
    lms_link = get_lms_link_for_item(item.location)

    return course, item, lms_link


@login_required
def component_handler(request, usage_key_string, handler, suffix=''):
    """
    Dispatch an AJAX action to an xblock

    Args:
        usage_id: The usage-id of the block to dispatch to
        handler (str): The handler to execute
        suffix (str): The remainder of the url to be passed to the handler

    Returns:
        :class:`django.http.HttpResponse`: The response from the handler, converted to a
            django response
    """

    usage_key = UsageKey.from_string(usage_key_string)

    descriptor = modulestore().get_item(usage_key)
    # Let the module handle the AJAX
    req = django_to_webob_request(request)

    try:
        resp = descriptor.handle(handler, req, suffix)

    except NoSuchHandlerError:
        log.info("XBlock %s attempted to access missing handler %r", descriptor, handler, exc_info=True)
        raise Http404

    # unintentional update to handle any side effects of handle call
    # could potentially be updating actual course data or simply caching its values
    modulestore().update_item(descriptor, request.user.id)

    return webob_to_django_response(resp)<|MERGE_RESOLUTION|>--- conflicted
+++ resolved
@@ -66,14 +66,8 @@
         'concept',  # Concept mapper. See https://github.com/pmitros/ConceptXBlock
         'done',  # Lets students mark things as done. See https://github.com/pmitros/DoneXBlock
         'audio',  # Embed an audio file. See https://github.com/pmitros/AudioXBlock
-<<<<<<< HEAD
-        'split_test',
-        'edx_sga',
-        'ooyala-player'
-=======
         SPLIT_TEST_COMPONENT_TYPE,  # Adds A/B test support
         'recommender' # Crowdsourced recommender. Prototype by dli&pmitros. Intended for roll-out in one place in one course. 
->>>>>>> a51b0fff
     ] + OPEN_ENDED_COMPONENT_TYPES + NOTE_COMPONENT_TYPES
 
 ADVANCED_COMPONENT_CATEGORY = 'advanced'
