from __future__ import absolute_import

import json
import logging

from django.http import HttpResponseBadRequest, Http404
from django.contrib.auth.decorators import login_required
from django.views.decorators.http import require_GET
from django.core.exceptions import PermissionDenied
from django.conf import settings
from opaque_keys import InvalidKeyError
from xmodule.modulestore.exceptions import ItemNotFoundError
from edxmako.shortcuts import render_to_response

from xmodule.modulestore.django import modulestore

from xblock.core import XBlock
from xblock.django.request import webob_to_django_response, django_to_webob_request
from xblock.exceptions import NoSuchHandlerError
from xblock.fields import Scope
from xblock.plugin import PluginMissingError
from xblock.runtime import Mixologist

from contentstore.utils import get_lms_link_for_item
from contentstore.views.helpers import get_parent_xblock, is_unit, xblock_type_display_name
from contentstore.views.item import create_xblock_info, add_container_page_publishing_info

from opaque_keys.edx.keys import UsageKey

<<<<<<< HEAD
from util.keyword_substitution import get_keywords_supported
from .access import has_course_access
=======
from student.auth import has_course_author_access
>>>>>>> 00b75f01
from django.utils.translation import ugettext as _
from models.settings.course_grading import CourseGradingModel

__all__ = ['OPEN_ENDED_COMPONENT_TYPES',
           'ADVANCED_COMPONENT_POLICY_KEY',
           'container_handler',
           'component_handler'
           ]

log = logging.getLogger(__name__)

# NOTE: it is assumed that this list is disjoint from ADVANCED_COMPONENT_TYPES
COMPONENT_TYPES = ['discussion', 'html', 'problem', 'video']

# Constants for determining if these components should be enabled for this course
SPLIT_TEST_COMPONENT_TYPE = 'split_test'
OPEN_ENDED_COMPONENT_TYPES = ["combinedopenended", "peergrading"]
NOTE_COMPONENT_TYPES = ['notes']

if settings.FEATURES.get('ALLOW_ALL_ADVANCED_COMPONENTS'):
    ADVANCED_COMPONENT_TYPES = sorted(set(name for name, class_ in XBlock.load_classes()) - set(COMPONENT_TYPES))
else:
    ADVANCED_COMPONENT_TYPES = settings.ADVANCED_COMPONENT_TYPES
XBLOCKS_ALWAYS_IN_STUDIO = getattr(settings, 'XBLOCKS_ALWAYS_IN_STUDIO', [])

ADVANCED_COMPONENT_CATEGORY = 'advanced'
ADVANCED_COMPONENT_POLICY_KEY = 'advanced_modules'

ADVANCED_PROBLEM_TYPES = settings.ADVANCED_PROBLEM_TYPES


CONTAINER_TEMPATES = [
    "basic-modal", "modal-button", "edit-xblock-modal",
    "editor-mode-button", "upload-dialog", "image-modal",
    "add-xblock-component", "add-xblock-component-button", "add-xblock-component-menu",
    "add-xblock-component-menu-problem", "xblock-string-field-editor", "publish-xblock", "publish-history",
    "unit-outline", "container-message"
]


def _advanced_component_types():
    """
    Return advanced component types which can be created.
    """
    return [c_type for c_type in ADVANCED_COMPONENT_TYPES if c_type not in settings.DEPRECATED_ADVANCED_COMPONENT_TYPES]


@require_GET
@login_required
def subsection_handler(request, usage_key_string):
    """
    The restful handler for subsection-specific requests.

    GET
        html: return html page for editing a subsection
        json: not currently supported
    """
    if 'text/html' in request.META.get('HTTP_ACCEPT', 'text/html'):
        usage_key = UsageKey.from_string(usage_key_string)
        try:
            course, item, lms_link, preview_link = _get_item_in_course(request, usage_key)
        except ItemNotFoundError:
            return HttpResponseBadRequest()

        # make sure that location references a 'sequential', otherwise return
        # BadRequest
        if item.location.category != 'sequential':
            return HttpResponseBadRequest()

        parent = get_parent_xblock(item)

        # remove all metadata from the generic dictionary that is presented in a
        # more normalized UI. We only want to display the XBlocks fields, not
        # the fields from any mixins that have been added
        fields = getattr(item, 'unmixed_class', item.__class__).fields

        policy_metadata = dict(
            (field.name, field.read_from(item))
            for field
            in fields.values()
            if field.name not in ['display_name', 'start', 'due', 'format'] and field.scope == Scope.settings
        )

        can_view_live = False
        subsection_units = item.get_children()
        can_view_live = any([modulestore().has_published_version(unit) for unit in subsection_units])

        return render_to_response(
            'edit_subsection.html',
            {
                'subsection': item,
                'context_course': course,
                'new_unit_category': 'vertical',
                'lms_link': lms_link,
                'preview_link': preview_link,
                'course_graders': json.dumps(CourseGradingModel.fetch(item.location.course_key).graders),
                'parent_item': parent,
                'locator': item.location,
                'policy_metadata': policy_metadata,
                'subsection_units': subsection_units,
                'can_view_live': can_view_live
            }
        )
    else:
        return HttpResponseBadRequest("Only supports html requests")


def _load_mixed_class(category):
    """
    Load an XBlock by category name, and apply all defined mixins
    """
    component_class = XBlock.load_class(category, select=settings.XBLOCK_SELECT_FUNCTION)
    mixologist = Mixologist(settings.XBLOCK_MIXINS)
    return mixologist.mix(component_class)


# pylint: disable=unused-argument
@require_GET
@login_required
def container_handler(request, usage_key_string):
    """
    The restful handler for container xblock requests.

    GET
        html: returns the HTML page for editing a container
        json: not currently supported
    """
    if 'text/html' in request.META.get('HTTP_ACCEPT', 'text/html'):

        try:
            usage_key = UsageKey.from_string(usage_key_string)
        except InvalidKeyError:  # Raise Http404 on invalid 'usage_key_string'
            raise Http404
        with modulestore().bulk_operations(usage_key.course_key):
            try:
                course, xblock, lms_link, preview_lms_link = _get_item_in_course(request, usage_key)
            except ItemNotFoundError:
                return HttpResponseBadRequest()

            component_templates = get_component_templates(course)
            ancestor_xblocks = []
            parent = get_parent_xblock(xblock)
            action = request.REQUEST.get('action', 'view')

            is_unit_page = is_unit(xblock)
            unit = xblock if is_unit_page else None

            while parent and parent.category != 'course':
                if unit is None and is_unit(parent):
                    unit = parent
                ancestor_xblocks.append(parent)
                parent = get_parent_xblock(parent)
            ancestor_xblocks.reverse()

            assert unit is not None, "Could not determine unit page"
            subsection = get_parent_xblock(unit)
            assert subsection is not None, "Could not determine parent subsection from unit " + unicode(unit.location)
            section = get_parent_xblock(subsection)
            assert section is not None, "Could not determine ancestor section from unit " + unicode(unit.location)

            # Fetch the XBlock info for use by the container page. Note that it includes information
            # about the block's ancestors and siblings for use by the Unit Outline.
            xblock_info = create_xblock_info(xblock, include_ancestor_info=is_unit_page)

            if is_unit_page:
                add_container_page_publishing_info(xblock, xblock_info)

            # need to figure out where this item is in the list of children as the
            # preview will need this
            index = 1
            for child in subsection.get_children():
                if child.location == unit.location:
                    break
                index += 1

            return render_to_response('container.html', {
                'context_course': course,  # Needed only for display of menus at top of page.
                'action': action,
                'xblock': xblock,
                'xblock_locator': xblock.location,
                'unit': unit,
                'is_unit_page': is_unit_page,
                'subsection': subsection,
                'section': section,
                'new_unit_category': 'vertical',
                'ancestor_xblocks': ancestor_xblocks,
                'component_templates': json.dumps(component_templates),
                'xblock_info': xblock_info,
                'draft_preview_link': preview_lms_link,
                'published_preview_link': lms_link,
<<<<<<< HEAD
                'keywords_supported': get_keywords_supported(),
=======
                'templates': CONTAINER_TEMPATES
>>>>>>> 00b75f01
            })
    else:
        return HttpResponseBadRequest("Only supports HTML requests")


def get_component_templates(courselike, library=False):
    """
    Returns the applicable component templates that can be used by the specified course or library.
    """
    def create_template_dict(name, cat, boilerplate_name=None, is_common=False):
        """
        Creates a component template dict.

        Parameters
            display_name: the user-visible name of the component
            category: the type of component (problem, html, etc.)
            boilerplate_name: name of boilerplate for filling in default values. May be None.
            is_common: True if "common" problem, False if "advanced". May be None, as it is only used for problems.

        """
        return {
            "display_name": name,
            "category": cat,
            "boilerplate_name": boilerplate_name,
            "is_common": is_common
        }

    component_display_names = {
        'discussion': _("Discussion"),
        'html': _("HTML"),
        'problem': _("Problem"),
        'video': _("Video")
    }

    component_templates = []
    categories = set()
    # The component_templates array is in the order of "advanced" (if present), followed
    # by the components in the order listed in COMPONENT_TYPES.
    component_types = COMPONENT_TYPES[:]

    # Libraries do not support discussions
    if library:
        component_types = [component for component in component_types if component != 'discussion']

    for category in component_types:
        templates_for_category = []
        component_class = _load_mixed_class(category)
        # add the default template with localized display name
        # TODO: Once mixins are defined per-application, rather than per-runtime,
        # this should use a cms mixed-in class. (cpennington)
        display_name = xblock_type_display_name(category, _('Blank'))
        templates_for_category.append(create_template_dict(display_name, category))
        categories.add(category)

        # add boilerplates
        if hasattr(component_class, 'templates'):
            for template in component_class.templates():
                filter_templates = getattr(component_class, 'filter_templates', None)
                if not filter_templates or filter_templates(template, courselike):
                    templates_for_category.append(
                        create_template_dict(
                            _(template['metadata'].get('display_name')),    # pylint: disable=translation-of-non-string
                            category,
                            template.get('template_id'),
                            template['metadata'].get('markdown') is not None
                        )
                    )

        # Add any advanced problem types
        if category == 'problem':
            for advanced_problem_type in ADVANCED_PROBLEM_TYPES:
                component = advanced_problem_type['component']
                boilerplate_name = advanced_problem_type['boilerplate_name']
                try:
                    component_display_name = xblock_type_display_name(component)
                except PluginMissingError:
                    log.warning('Unable to load xblock type %s to read display_name', component, exc_info=True)
                else:
                    templates_for_category.append(
                        create_template_dict(component_display_name, component, boilerplate_name)
                    )
                    categories.add(component)

        component_templates.append({
            "type": category,
            "templates": templates_for_category,
            "display_name": component_display_names[category]
        })

    # Libraries do not support advanced components at this time.
    if library:
        return component_templates

    # Check if there are any advanced modules specified in the course policy.
    # These modules should be specified as a list of strings, where the strings
    # are the names of the modules in ADVANCED_COMPONENT_TYPES that should be
    # enabled for the course.
    course_advanced_keys = courselike.advanced_modules
    advanced_component_templates = {"type": "advanced", "templates": [], "display_name": _("Advanced")}
    advanced_component_types = _advanced_component_types()
    # Set component types according to course policy file
    course_advanced_keys = course_advanced_keys or []
    course_advanced_keys = list(set(course_advanced_keys + XBLOCKS_ALWAYS_IN_STUDIO))
    if isinstance(course_advanced_keys, list):
        for category in course_advanced_keys:
            if category in advanced_component_types and category not in categories:
                # boilerplates not supported for advanced components
                try:
                    component_display_name = xblock_type_display_name(category, default_display_name=category)
                    advanced_component_templates['templates'].append(
                        create_template_dict(
                            component_display_name,
                            category
                        )
                    )
                    categories.add(category)
                except PluginMissingError:
                    # dhm: I got this once but it can happen any time the
                    # course author configures an advanced component which does
                    # not exist on the server. This code here merely
                    # prevents any authors from trying to instantiate the
                    # non-existent component type by not showing it in the menu
                    log.warning(
                        "Advanced component %s does not exist. It will not be added to the Studio new component menu.",
                        category
                    )
    else:
        log.error(
            "Improper format for course advanced keys! %s",
            course_advanced_keys
        )
    if len(advanced_component_templates['templates']) > 0:
        component_templates.insert(0, advanced_component_templates)

    return component_templates


@login_required
def _get_item_in_course(request, usage_key):
    """
    Helper method for getting the old location, containing course,
    item, lms_link, and preview_lms_link for a given locator.

    Verifies that the caller has permission to access this item.
    """
    # usage_key's course_key may have an empty run property
    usage_key = usage_key.replace(course_key=modulestore().fill_in_run(usage_key.course_key))

    course_key = usage_key.course_key

    if not has_course_author_access(request.user, course_key):
        raise PermissionDenied()

    course = modulestore().get_course(course_key)
    item = modulestore().get_item(usage_key, depth=1)
    lms_link = get_lms_link_for_item(item.location)
    preview_lms_link = get_lms_link_for_item(item.location, preview=True)

    return course, item, lms_link, preview_lms_link


@login_required
def component_handler(request, usage_key_string, handler, suffix=''):
    """
    Dispatch an AJAX action to an xblock

    Args:
        usage_id: The usage-id of the block to dispatch to
        handler (str): The handler to execute
        suffix (str): The remainder of the url to be passed to the handler

    Returns:
        :class:`django.http.HttpResponse`: The response from the handler, converted to a
            django response
    """

    usage_key = UsageKey.from_string(usage_key_string)

    descriptor = modulestore().get_item(usage_key)
    # Let the module handle the AJAX
    req = django_to_webob_request(request)

    try:
        resp = descriptor.handle(handler, req, suffix)

    except NoSuchHandlerError:
        log.info("XBlock %s attempted to access missing handler %r", descriptor, handler, exc_info=True)
        raise Http404

    # unintentional update to handle any side effects of handle call
    # could potentially be updating actual course data or simply caching its values
    modulestore().update_item(descriptor, request.user.id)

    return webob_to_django_response(resp)<|MERGE_RESOLUTION|>--- conflicted
+++ resolved
@@ -27,12 +27,8 @@
 
 from opaque_keys.edx.keys import UsageKey
 
-<<<<<<< HEAD
 from util.keyword_substitution import get_keywords_supported
-from .access import has_course_access
-=======
 from student.auth import has_course_author_access
->>>>>>> 00b75f01
 from django.utils.translation import ugettext as _
 from models.settings.course_grading import CourseGradingModel
 
@@ -223,11 +219,8 @@
                 'xblock_info': xblock_info,
                 'draft_preview_link': preview_lms_link,
                 'published_preview_link': lms_link,
-<<<<<<< HEAD
                 'keywords_supported': get_keywords_supported(),
-=======
                 'templates': CONTAINER_TEMPATES
->>>>>>> 00b75f01
             })
     else:
         return HttpResponseBadRequest("Only supports HTML requests")
