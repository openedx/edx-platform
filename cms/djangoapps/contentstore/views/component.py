import json
import logging
from collections import defaultdict

from django.http import HttpResponseBadRequest, Http404
from django.contrib.auth.decorators import login_required
from django.views.decorators.http import require_http_methods
from django.core.exceptions import PermissionDenied
from django.conf import settings
from xmodule.modulestore.exceptions import ItemNotFoundError
from edxmako.shortcuts import render_to_response

from xmodule.modulestore.django import modulestore
from util.date_utils import get_default_time_display
from xmodule.modulestore.django import loc_mapper
from xmodule.modulestore.locator import BlockUsageLocator

from xblock.core import XBlock
from xblock.django.request import webob_to_django_response, django_to_webob_request
from xblock.exceptions import NoSuchHandlerError
from xblock.fields import Scope
from xblock.plugin import PluginMissingError
from xblock.runtime import Mixologist
from xmodule.x_module import prefer_xmodules

from lms.lib.xblock.runtime import unquote_slashes

from contentstore.utils import get_lms_link_for_item, compute_unit_state, UnitState

from models.settings.course_grading import CourseGradingModel

from .access import has_access

__all__ = ['OPEN_ENDED_COMPONENT_TYPES',
           'ADVANCED_COMPONENT_POLICY_KEY',
           'subsection_handler',
           'unit_handler',
           'component_handler'
           ]

log = logging.getLogger(__name__)

<<<<<<< HEAD

def _(s):
    return s

# NOTE: edit_unit assumes this list is disjoint from ADVANCED_COMPONENT_TYPES
COMPONENT_TYPES = [_('discussion'), _('html'), _('problem'), _('video')]

OPEN_ENDED_COMPONENT_TYPES = ["combinedopenended", "peergrading"]
NOTE_COMPONENT_TYPES = ['notes']
ADVANCED_COMPONENT_TYPES = [
    'annotatable',
    'word_cloud',
    'master_class',
    'graphical_slider_tool',
    'lti',
] + OPEN_ENDED_COMPONENT_TYPES + NOTE_COMPONENT_TYPES
=======
# NOTE: unit_handler assumes this list is disjoint from ADVANCED_COMPONENT_TYPES
COMPONENT_TYPES = ['discussion', 'html', 'problem', 'video']

OPEN_ENDED_COMPONENT_TYPES = ["combinedopenended", "peergrading"]
NOTE_COMPONENT_TYPES = ['notes']

if settings.FEATURES.get('ALLOW_ALL_ADVANCED_COMPONENTS'):
    ADVANCED_COMPONENT_TYPES = sorted(set(name for name, class_ in XBlock.load_classes()) - set(COMPONENT_TYPES))
else:

    ADVANCED_COMPONENT_TYPES = [
        'annotatable',
        'word_cloud',
        'graphical_slider_tool',
        'lti',
    ] + OPEN_ENDED_COMPONENT_TYPES + NOTE_COMPONENT_TYPES

>>>>>>> 9d0e9f67
ADVANCED_COMPONENT_CATEGORY = 'advanced'
ADVANCED_COMPONENT_POLICY_KEY = 'advanced_modules'


@require_http_methods(["GET"])
@login_required
def subsection_handler(request, tag=None, package_id=None, branch=None, version_guid=None, block=None):
    """
    The restful handler for subsection-specific requests.

    GET
        html: return html page for editing a subsection
        json: not currently supported
    """
    if 'text/html' in request.META.get('HTTP_ACCEPT', 'text/html'):
        locator = BlockUsageLocator(package_id=package_id, branch=branch, version_guid=version_guid, block_id=block)
        try:
            old_location, course, item, lms_link = _get_item_in_course(request, locator)
        except ItemNotFoundError:
            return HttpResponseBadRequest()

        preview_link = get_lms_link_for_item(old_location, course_id=course.location.course_id, preview=True)

        # make sure that location references a 'sequential', otherwise return
        # BadRequest
        if item.location.category != 'sequential':
            return HttpResponseBadRequest()

        parent_locs = modulestore().get_parent_locations(old_location, None)

        # we're for now assuming a single parent
        if len(parent_locs) != 1:
            logging.error(
                'Multiple (or none) parents have been found for %s',
                unicode(locator)
            )

        # this should blow up if we don't find any parents, which would be erroneous
        parent = modulestore().get_item(parent_locs[0])

        # remove all metadata from the generic dictionary that is presented in a
        # more normalized UI. We only want to display the XBlocks fields, not
        # the fields from any mixins that have been added
        fields = getattr(item, 'unmixed_class', item.__class__).fields

        policy_metadata = dict(
            (field.name, field.read_from(item))
            for field
            in fields.values()
            if field.name not in ['display_name', 'start', 'due', 'format'] and field.scope == Scope.settings
        )

        can_view_live = False
        subsection_units = item.get_children()
        for unit in subsection_units:
            state = compute_unit_state(unit)
            if state == UnitState.public or state == UnitState.draft:
                can_view_live = True
                break

        course_locator = loc_mapper().translate_location(
            course.location.course_id, course.location, False, True
        )

        return render_to_response(
            'edit_subsection.html',
            {
                'subsection': item,
                'context_course': course,
                'new_unit_category': 'vertical',
                'lms_link': lms_link,
                'preview_link': preview_link,
                'course_graders': json.dumps(CourseGradingModel.fetch(course_locator).graders),
                'parent_item': parent,
                'locator': locator,
                'policy_metadata': policy_metadata,
                'subsection_units': subsection_units,
                'can_view_live': can_view_live
            }
        )
    else:
        return HttpResponseBadRequest("Only supports html requests")


def _load_mixed_class(category):
    """
    Load an XBlock by category name, and apply all defined mixins
    """
    component_class = XBlock.load_class(category, select=prefer_xmodules)
    mixologist = Mixologist(settings.XBLOCK_MIXINS)
    return mixologist.mix(component_class)


@require_http_methods(["GET"])
@login_required
def unit_handler(request, tag=None, package_id=None, branch=None, version_guid=None, block=None):
    """
    The restful handler for unit-specific requests.

    GET
        html: return html page for editing a unit
        json: not currently supported
    """
    if 'text/html' in request.META.get('HTTP_ACCEPT', 'text/html'):
        locator = BlockUsageLocator(package_id=package_id, branch=branch, version_guid=version_guid, block_id=block)
        try:
            old_location, course, item, lms_link = _get_item_in_course(request, locator)
        except ItemNotFoundError:
            return HttpResponseBadRequest()

        component_templates = defaultdict(list)
        for category in COMPONENT_TYPES:
            component_class = _load_mixed_class(category)
            # add the default template
            # TODO: Once mixins are defined per-application, rather than per-runtime,
            # this should use a cms mixed-in class. (cpennington)
            if hasattr(component_class, 'display_name'):
                display_name = component_class.display_name.default or 'Blank'
            else:
                display_name = 'Blank'
            component_templates[category].append((
                display_name,
                category,
                False,  # No defaults have markdown (hardcoded current default)
                None  # no boilerplate for overrides
            ))
            # add boilerplates
            if hasattr(component_class, 'templates'):
                for template in component_class.templates():
                    filter_templates = getattr(component_class, 'filter_templates', None)
                    if not filter_templates or filter_templates(template, course):
                        component_templates[category].append((
                            template['metadata'].get('display_name'),
                            category,
                            template['metadata'].get('markdown') is not None,
                            template.get('template_id')
                        ))

        # Check if there are any advanced modules specified in the course policy.
        # These modules should be specified as a list of strings, where the strings
        # are the names of the modules in ADVANCED_COMPONENT_TYPES that should be
        # enabled for the course.
        course_advanced_keys = course.advanced_modules

        # Set component types according to course policy file
        if isinstance(course_advanced_keys, list):
            for category in course_advanced_keys:
                if category in ADVANCED_COMPONENT_TYPES:
                    # Do I need to allow for boilerplates or just defaults on the
                    # class? i.e., can an advanced have more than one entry in the
                    # menu? one for default and others for prefilled boilerplates?
                    try:
                        component_class = _load_mixed_class(category)

                        component_templates['advanced'].append(
                            (
                                component_class.display_name.default or category,
                                category,
                                False,
                                None  # don't override default data
                            )
                        )
                    except PluginMissingError:
                        # dhm: I got this once but it can happen any time the
                        # course author configures an advanced component which does
                        # not exist on the server. This code here merely
                        # prevents any authors from trying to instantiate the
                        # non-existent component type by not showing it in the menu
                        pass
        else:
<<<<<<< HEAD
            display_name = 'Blank'
        component_templates[category].append((
            display_name,
            category,
            False,  # No defaults have markdown (hardcoded current default)
            None  # no boilerplate for overrides
        ))
        # add boilerplates
        if hasattr(component_class, 'templates'):
            for template in component_class.templates():
                filter_templates = getattr(component_class, 'filter_templates', None)
                if not filter_templates or filter_templates(template, course):
                    component_templates[category].append((
                        template['metadata'].get('display_name'),
                        category,
                        template['metadata'].get('markdown') is not None,
                        template.get('template_id')
                    ))

    # Check if there are any advanced modules specified in the course policy.
    # These modules should be specified as a list of strings, where the strings
    # are the names of the modules in ADVANCED_COMPONENT_TYPES that should be
    # enabled for the course.
    course_advanced_keys = course.advanced_modules

    # Set component types according to course policy file
    if isinstance(course_advanced_keys, list):
        for category in course_advanced_keys:
            if category in ADVANCED_COMPONENT_TYPES:
                # Do I need to allow for boilerplates or just defaults on the
                # class? i.e., can an advanced have more than one entry in the
                # menu? one for default and others for prefilled boilerplates?
                try:
                    component_class = load_mixed_class(category)

                    component_templates[_('advanced')].append((
                        component_class.display_name.default or category,
                        category,
                        False,
                        None  # don't override default data
                        ))
                except PluginMissingError:
                    # dhm: I got this once but it can happen any time the
                    # course author configures an advanced component which does
                    # not exist on the server. This code here merely
                    # prevents any authors from trying to instantiate the
                    # non-existent component type by not showing it in the menu
                    pass
    else:
        log.error(
            "Improper format for course advanced keys! %",
            course_advanced_keys
        )
=======
            log.error(
                "Improper format for course advanced keys! %s",
                course_advanced_keys
            )
>>>>>>> 9d0e9f67

        components = [
            loc_mapper().translate_location(
                course.location.course_id, component.location, False, True
            )
            for component
            in item.get_children()
        ]

        # TODO (cpennington): If we share units between courses,
        # this will need to change to check permissions correctly so as
        # to pick the correct parent subsection

        containing_subsection_locs = modulestore().get_parent_locations(old_location, None)
        containing_subsection = modulestore().get_item(containing_subsection_locs[0])
        containing_section_locs = modulestore().get_parent_locations(
            containing_subsection.location, None
        )
        containing_section = modulestore().get_item(containing_section_locs[0])

        # cdodge hack. We're having trouble previewing drafts via jump_to redirect
        # so let's generate the link url here

        # need to figure out where this item is in the list of children as the
        # preview will need this
        index = 1
        for child in containing_subsection.get_children():
            if child.location == item.location:
                break
            index = index + 1

        preview_lms_base = settings.FEATURES.get('PREVIEW_LMS_BASE')

        preview_lms_link = (
            '//{preview_lms_base}/courses/{org}/{course}/'
            '{course_name}/courseware/{section}/{subsection}/{index}'
        ).format(
            preview_lms_base=preview_lms_base,
            lms_base=settings.LMS_BASE,
            org=course.location.org,
            course=course.location.course,
            course_name=course.location.name,
            section=containing_section.location.name,
            subsection=containing_subsection.location.name,
            index=index
        )

        return render_to_response('unit.html', {
            'context_course': course,
            'unit': item,
            'unit_locator': locator,
            'components': components,
            'component_templates': component_templates,
            'draft_preview_link': preview_lms_link,
            'published_preview_link': lms_link,
            'subsection': containing_subsection,
            'release_date': (
                get_default_time_display(containing_subsection.start)
                if containing_subsection.start is not None else None
            ),
            'section': containing_section,
            'new_unit_category': 'vertical',
            'unit_state': compute_unit_state(item),
            'published_date': (
                get_default_time_display(item.published_date)
                if item.published_date is not None else None
            ),
        })
    else:
        return HttpResponseBadRequest("Only supports html requests")


@login_required
def _get_item_in_course(request, locator):
    """
    Helper method for getting the old location, containing course,
    item, and lms_link for a given locator.

    Verifies that the caller has permission to access this item.
    """
    if not has_access(request.user, locator):
        raise PermissionDenied()

    old_location = loc_mapper().translate_locator_to_location(locator)
    course_location = loc_mapper().translate_locator_to_location(locator, True)
    course = modulestore().get_item(course_location)
    item = modulestore().get_item(old_location, depth=1)
    lms_link = get_lms_link_for_item(old_location, course_id=course.location.course_id)

    return old_location, course, item, lms_link


@login_required
def component_handler(request, usage_id, handler, suffix=''):
    """
    Dispatch an AJAX action to an xblock

    Args:
        usage_id: The usage-id of the block to dispatch to, passed through `quote_slashes`
        handler (str): The handler to execute
        suffix (str): The remainder of the url to be passed to the handler

    Returns:
        :class:`django.http.HttpResponse`: The response from the handler, converted to a
            django response
    """

    location = unquote_slashes(usage_id)

    descriptor = modulestore().get_item(location)
    # Let the module handle the AJAX
    req = django_to_webob_request(request)

    try:
        resp = descriptor.handle(handler, req, suffix)

    except NoSuchHandlerError:
        log.info("XBlock %s attempted to access missing handler %r", descriptor, handler, exc_info=True)
        raise Http404

    modulestore().save_xmodule(descriptor)

    return webob_to_django_response(resp)<|MERGE_RESOLUTION|>--- conflicted
+++ resolved
@@ -40,26 +40,12 @@
 
 log = logging.getLogger(__name__)
 
-<<<<<<< HEAD
 
 def _(s):
     return s
 
-# NOTE: edit_unit assumes this list is disjoint from ADVANCED_COMPONENT_TYPES
+# NOTE: unit_handler assumes this list is disjoint from ADVANCED_COMPONENT_TYPES
 COMPONENT_TYPES = [_('discussion'), _('html'), _('problem'), _('video')]
-
-OPEN_ENDED_COMPONENT_TYPES = ["combinedopenended", "peergrading"]
-NOTE_COMPONENT_TYPES = ['notes']
-ADVANCED_COMPONENT_TYPES = [
-    'annotatable',
-    'word_cloud',
-    'master_class',
-    'graphical_slider_tool',
-    'lti',
-] + OPEN_ENDED_COMPONENT_TYPES + NOTE_COMPONENT_TYPES
-=======
-# NOTE: unit_handler assumes this list is disjoint from ADVANCED_COMPONENT_TYPES
-COMPONENT_TYPES = ['discussion', 'html', 'problem', 'video']
 
 OPEN_ENDED_COMPONENT_TYPES = ["combinedopenended", "peergrading"]
 NOTE_COMPONENT_TYPES = ['notes']
@@ -71,11 +57,11 @@
     ADVANCED_COMPONENT_TYPES = [
         'annotatable',
         'word_cloud',
+        'master_class',
         'graphical_slider_tool',
         'lti',
     ] + OPEN_ENDED_COMPONENT_TYPES + NOTE_COMPONENT_TYPES
 
->>>>>>> 9d0e9f67
 ADVANCED_COMPONENT_CATEGORY = 'advanced'
 ADVANCED_COMPONENT_POLICY_KEY = 'advanced_modules'
 
@@ -246,66 +232,10 @@
                         # non-existent component type by not showing it in the menu
                         pass
         else:
-<<<<<<< HEAD
-            display_name = 'Blank'
-        component_templates[category].append((
-            display_name,
-            category,
-            False,  # No defaults have markdown (hardcoded current default)
-            None  # no boilerplate for overrides
-        ))
-        # add boilerplates
-        if hasattr(component_class, 'templates'):
-            for template in component_class.templates():
-                filter_templates = getattr(component_class, 'filter_templates', None)
-                if not filter_templates or filter_templates(template, course):
-                    component_templates[category].append((
-                        template['metadata'].get('display_name'),
-                        category,
-                        template['metadata'].get('markdown') is not None,
-                        template.get('template_id')
-                    ))
-
-    # Check if there are any advanced modules specified in the course policy.
-    # These modules should be specified as a list of strings, where the strings
-    # are the names of the modules in ADVANCED_COMPONENT_TYPES that should be
-    # enabled for the course.
-    course_advanced_keys = course.advanced_modules
-
-    # Set component types according to course policy file
-    if isinstance(course_advanced_keys, list):
-        for category in course_advanced_keys:
-            if category in ADVANCED_COMPONENT_TYPES:
-                # Do I need to allow for boilerplates or just defaults on the
-                # class? i.e., can an advanced have more than one entry in the
-                # menu? one for default and others for prefilled boilerplates?
-                try:
-                    component_class = load_mixed_class(category)
-
-                    component_templates[_('advanced')].append((
-                        component_class.display_name.default or category,
-                        category,
-                        False,
-                        None  # don't override default data
-                        ))
-                except PluginMissingError:
-                    # dhm: I got this once but it can happen any time the
-                    # course author configures an advanced component which does
-                    # not exist on the server. This code here merely
-                    # prevents any authors from trying to instantiate the
-                    # non-existent component type by not showing it in the menu
-                    pass
-    else:
-        log.error(
-            "Improper format for course advanced keys! %",
-            course_advanced_keys
-        )
-=======
             log.error(
                 "Improper format for course advanced keys! %s",
                 course_advanced_keys
             )
->>>>>>> 9d0e9f67
 
         components = [
             loc_mapper().translate_location(
