import logging
import json
import os
import tarfile
import shutil
import cgi
from functools import partial
from tempfile import mkdtemp
from path import path

from django.conf import settings
from django.http import HttpResponse, HttpResponseBadRequest
from django.contrib.auth.decorators import login_required
from django_future.csrf import ensure_csrf_cookie
from django.core.urlresolvers import reverse
from django.core.servers.basehttp import FileWrapper
from django.core.files.temp import NamedTemporaryFile
from django.views.decorators.http import require_POST, require_http_methods

from mitxmako.shortcuts import render_to_response
from cache_toolbox.core import del_cached_content
from auth.authz import create_all_course_groups

from xmodule.modulestore.xml_importer import import_from_xml
from xmodule.contentstore.django import contentstore
from xmodule.modulestore.xml_exporter import export_to_xml
from xmodule.modulestore.django import modulestore
from xmodule.modulestore import Location
from xmodule.contentstore.content import StaticContent
from xmodule.util.date_utils import get_default_time_display
from xmodule.modulestore import InvalidLocationError
from xmodule.exceptions import NotFoundError, SerializationError

from .access import get_location_and_verify_access
from util.json_request import JsonResponse

from django.utils.translation import ugettext as _

__all__ = ['asset_index', 'upload_asset', 'import_course',
        'generate_export_course', 'export_course']


def assets_to_json_dict(assets):
    """
    Transform the results of a contentstore query into something appropriate
    for output via JSON.
    """
    ret = []
    for asset in assets:
        obj = {
            "name": asset.get("displayname", ""),
            "chunkSize": asset.get("chunkSize", 0),
            "path": asset.get("filename", ""),
            "length": asset.get("length", 0),
        }
        uploaded = asset.get("uploadDate")
        if uploaded:
            obj["uploaded"] = uploaded.isoformat()
        thumbnail = asset.get("thumbnail_location")
        if thumbnail:
            obj["thumbnail"] = thumbnail
        id_info = asset.get("_id")
        if id_info:
            obj["id"] = "/{tag}/{org}/{course}/{revision}/{category}/{name}" \
                .format(
                    org=id_info.get("org", ""),
                    course=id_info.get("course", ""),
                    revision=id_info.get("revision", ""),
                    tag=id_info.get("tag", ""),
                    category=id_info.get("category", ""),
                    name=id_info.get("name", ""),
            )
        ret.append(obj)
    return ret


@login_required
@ensure_csrf_cookie
def asset_index(request, org, course, name):
    """
    Display an editable asset library

    org, course, name: Attributes of the Location for the item to edit
    """
    location = get_location_and_verify_access(request, org, course, name)

    upload_asset_callback_url = reverse('upload_asset', kwargs={
        'org': org,
        'course': course,
        'coursename': name
    })

    course_module = modulestore().get_item(location)

    course_reference = StaticContent.compute_location(org, course, name)
    assets = contentstore().get_all_content_for_course(course_reference)

    # sort in reverse upload date order
    assets = sorted(assets, key=lambda asset: asset['uploadDate'], reverse=True)

    if request.META.get('HTTP_ACCEPT', "").startswith("application/json"):
        return JsonResponse(assets_to_json_dict(assets))

    asset_display = []
    for asset in assets:
        asset_id = asset['_id']
        display_info = {}
        display_info['displayname'] = asset['displayname']
        display_info['uploadDate'] = get_default_time_display(asset['uploadDate'])

        asset_location = StaticContent.compute_location(asset_id['org'], asset_id['course'], asset_id['name'])
        display_info['url'] = StaticContent.get_url_path_from_location(asset_location)
        display_info['portable_url'] = StaticContent.get_static_path_from_location(asset_location)

        # note, due to the schema change we may not have a 'thumbnail_location' in the result set
        _thumbnail_location = asset.get('thumbnail_location', None)
        thumbnail_location = Location(_thumbnail_location) if _thumbnail_location is not None else None
        display_info['thumb_url'] = StaticContent.get_url_path_from_location(thumbnail_location) if thumbnail_location is not None else None

        asset_display.append(display_info)

    return render_to_response('asset_index.html', {
        'context_course': course_module,
        'assets': asset_display,
        'upload_asset_callback_url': upload_asset_callback_url,
        'remove_asset_callback_url': reverse('remove_asset', kwargs={
            'org': org,
            'course': course,
            'name': name
        })
    })


@require_POST
@ensure_csrf_cookie
@login_required
def upload_asset(request, org, course, coursename):
    '''
    This method allows for POST uploading of files into the course asset
    library, which will be supported by GridFS in MongoDB.
    '''
    # construct a location from the passed in path
    location = get_location_and_verify_access(request, org, course, coursename)

    # Does the course actually exist?!? Get anything from it to prove its
    # existence
    try:
        modulestore().get_item(location)
    except:
        # no return it as a Bad Request response
        logging.error('Could not find course' + location)
        return HttpResponseBadRequest()

    if 'file' not in request.FILES:
        return HttpResponseBadRequest()

    # compute a 'filename' which is similar to the location formatting, we're
    # using the 'filename' nomenclature since we're using a FileSystem paradigm
    # here. We're just imposing the Location string formatting expectations to
    # keep things a bit more consistent
    upload_file = request.FILES['file']
    filename = upload_file.name
    mime_type = upload_file.content_type

    content_loc = StaticContent.compute_location(org, course, filename)

    chunked = upload_file.multiple_chunks()
    sc_partial = partial(StaticContent, content_loc, filename, mime_type)
    if chunked:
        content = sc_partial(upload_file.chunks())
        temp_filepath = upload_file.temporary_file_path()
    else:
        content = sc_partial(upload_file.read())
        tempfile_path = None

    thumbnail_content = None
    thumbnail_location = None

    # first let's see if a thumbnail can be created
    (thumbnail_content, thumbnail_location) = contentstore().generate_thumbnail(
            content,
            tempfile_path=tempfile_path
    )

    # delete cached thumbnail even if one couldn't be created this time (else
    # the old thumbnail will continue to show)
    del_cached_content(thumbnail_location)
    # now store thumbnail location only if we could create it
    if thumbnail_content is not None:
        content.thumbnail_location = thumbnail_location

    # then commit the content
    contentstore().save(content)
    del_cached_content(content.location)

    # readback the saved content - we need the database timestamp
    readback = contentstore().find(content.location)

<<<<<<< HEAD
    response_payload = {'displayname': content.name,
                        'uploadDate': get_default_time_display(readback.last_modified_at),
                        'url': StaticContent.get_url_path_from_location(content.location),
                        'thumb_url': StaticContent.get_url_path_from_location(thumbnail_location) if thumbnail_content is not None else None,
                        'msg': _('Upload completed')
                        }
=======
    response_payload = {
            'displayname': content.name,
            'uploadDate': get_default_time_display(readback.last_modified_at),
            'url': StaticContent.get_url_path_from_location(content.location),
            'portable_url': StaticContent.get_static_path_from_location(content.location),
            'thumb_url': StaticContent.get_url_path_from_location(thumbnail_location)
                if thumbnail_content is not None else None,
            'msg': 'Upload completed'
    }
>>>>>>> 4129c1cf

    response = JsonResponse(response_payload)
    return response


@ensure_csrf_cookie
@login_required
def remove_asset(request, org, course, name):
    '''
    This method will perform a 'soft-delete' of an asset, which is basically to
    copy the asset from the main GridFS collection and into a Trashcan
    '''
    get_location_and_verify_access(request, org, course, name)

    location = request.POST['location']

    # make sure the location is valid
    try:
        loc = StaticContent.get_location_from_path(location)
    except InvalidLocationError:
        # return a 'Bad Request' to browser as we have a malformed Location
        response = HttpResponse()
        response.status_code = 400
        return response

    # also make sure the item to delete actually exists
    try:
        content = contentstore().find(loc)
    except NotFoundError:
        response = HttpResponse()
        response.status_code = 404
        return response

    # ok, save the content into the trashcan
    contentstore('trashcan').save(content)

    # see if there is a thumbnail as well, if so move that as well
    if content.thumbnail_location is not None:
        try:
            thumbnail_content = contentstore().find(content.thumbnail_location)
            contentstore('trashcan').save(thumbnail_content)
            # hard delete thumbnail from origin
            contentstore().delete(thumbnail_content.get_id())
            # remove from any caching
            del_cached_content(thumbnail_content.location)
        except:
            pass  # OK if this is left dangling

    # delete the original
    contentstore().delete(content.get_id())
    # remove from cache
    del_cached_content(content.location)

    return HttpResponse()


@ensure_csrf_cookie
@require_http_methods(("GET", "POST", "PUT"))
@login_required
def import_course(request, org, course, name):
    """
    This method will handle a POST request to upload and import a .tar.gz file into a specified course
    """
    location = get_location_and_verify_access(request, org, course, name)

    if request.method in ('POST', 'PUT'):
        filename = request.FILES['course-data'].name

        if not filename.endswith('.tar.gz'):
            return HttpResponse(json.dumps({'ErrMsg': 'We only support uploading a .tar.gz file.'}))

        data_root = path(settings.GITHUB_REPO_ROOT)

        course_subdir = "{0}-{1}-{2}".format(org, course, name)
        course_dir = data_root / course_subdir
        if not course_dir.isdir():
            os.mkdir(course_dir)

        temp_filepath = course_dir / filename

        logging.debug('importing course to {0}'.format(temp_filepath))

        # stream out the uploaded files in chunks to disk
        temp_file = open(temp_filepath, 'wb+')
        for chunk in request.FILES['course-data'].chunks():
            temp_file.write(chunk)
        temp_file.close()

        tar_file = tarfile.open(temp_filepath)
        tar_file.extractall(course_dir + '/')

        # find the 'course.xml' file
        dirpath = None
        for dirpath, _dirnames, filenames in os.walk(course_dir):
            for filename in filenames:
                if filename == 'course.xml':
                    break
            if filename == 'course.xml':
                break

        if filename != 'course.xml':
            return HttpResponse(json.dumps({'ErrMsg': 'Could not find the course.xml file in the package.'}))

        logging.debug('found course.xml at {0}'.format(dirpath))

        if dirpath != course_dir:
            for fname in os.listdir(dirpath):
                shutil.move(dirpath / fname, course_dir)

        _module_store, course_items = import_from_xml(modulestore('direct'), settings.GITHUB_REPO_ROOT,
                                                      [course_subdir], load_error_modules=False,
                                                      static_content_store=contentstore(),
                                                      target_location_namespace=location,
                                                      draft_store=modulestore())

        # we can blow this away when we're done importing.
        shutil.rmtree(course_dir)

        logging.debug('new course at {0}'.format(course_items[0].location))

        create_all_course_groups(request.user, course_items[0].location)

        logging.debug('created all course groups at {0}'.format(course_items[0].location))

        return HttpResponse(json.dumps({'Status': 'OK'}))
    else:
        course_module = modulestore().get_item(location)

        return render_to_response('import.html', {
            'context_course': course_module,
            'successful_import_redirect_url': reverse('course_index', kwargs={
                'org': location.org,
                'course': location.course,
                'name': location.name,
            })
        })


@ensure_csrf_cookie
@login_required
def generate_export_course(request, org, course, name):
    """
    This method will serialize out a course to a .tar.gz file which contains a XML-based representation of
    the course
    """
    location = get_location_and_verify_access(request, org, course, name)
    course_module = modulestore().get_instance(location.course_id, location)
    loc = Location(location)
    export_file = NamedTemporaryFile(prefix=name + '.', suffix=".tar.gz")

    root_dir = path(mkdtemp())

    try:
        export_to_xml(modulestore('direct'), contentstore(), loc, root_dir, name, modulestore())
    except SerializationError, e:
        logging.exception('There was an error exporting course {0}. {1}'.format(course_module.location, unicode(e)))

        unit = None
        failed_item = None
        parent = None
        try:
            failed_item = modulestore().get_instance(course_module.location.course_id, e.location)
            parent_locs = modulestore().get_parent_locations(failed_item.location, course_module.location.course_id)

            if len(parent_locs) > 0:
                parent = modulestore().get_item(parent_locs[0])
                if parent.location.category == 'vertical':
                    unit = parent
        except:
            # if we have a nested exception, then we'll show the more generic error message
            pass

        return render_to_response('export.html', {
            'context_course': course_module,
            'successful_import_redirect_url': '',
            'in_err': True,
            'raw_err_msg': str(e),
            'failed_module': failed_item,
            'unit': unit,
            'edit_unit_url': reverse('edit_unit', kwargs={
                'location': parent.location
            }) if parent else '',
            'course_home_url': reverse('course_index', kwargs={
                'org': org,
                'course': course,
                'name': name
            })
        })
    except Exception, e:
        logging.exception('There was an error exporting course {0}. {1}'.format(course_module.location, unicode(e)))
        return render_to_response('export.html', {
            'context_course': course_module,
            'successful_import_redirect_url': '',
            'in_err': True,
            'unit': None,
            'raw_err_msg': str(e),
            'course_home_url': reverse('course_index', kwargs={
                'org': org,
                'course': course,
                'name': name
            })
        })

    logging.debug('tar file being generated at {0}'.format(export_file.name))
    tar_file = tarfile.open(name=export_file.name, mode='w:gz')
    tar_file.add(root_dir / name, arcname=name)
    tar_file.close()

    # remove temp dir
    shutil.rmtree(root_dir / name)

    wrapper = FileWrapper(export_file)
    response = HttpResponse(wrapper, content_type='application/x-tgz')
    response['Content-Disposition'] = 'attachment; filename=%s' % os.path.basename(export_file.name)
    response['Content-Length'] = os.path.getsize(export_file.name)
    return response


@ensure_csrf_cookie
@login_required
def export_course(request, org, course, name):
    """
    This method serves up the 'Export Course' page
    """
    location = get_location_and_verify_access(request, org, course, name)

    course_module = modulestore().get_item(location)

    return render_to_response('export.html', {
        'context_course': course_module,
        'successful_import_redirect_url': ''
    })<|MERGE_RESOLUTION|>--- conflicted
+++ resolved
@@ -196,14 +196,6 @@
     # readback the saved content - we need the database timestamp
     readback = contentstore().find(content.location)
 
-<<<<<<< HEAD
-    response_payload = {'displayname': content.name,
-                        'uploadDate': get_default_time_display(readback.last_modified_at),
-                        'url': StaticContent.get_url_path_from_location(content.location),
-                        'thumb_url': StaticContent.get_url_path_from_location(thumbnail_location) if thumbnail_content is not None else None,
-                        'msg': _('Upload completed')
-                        }
-=======
     response_payload = {
             'displayname': content.name,
             'uploadDate': get_default_time_display(readback.last_modified_at),
@@ -213,7 +205,6 @@
                 if thumbnail_content is not None else None,
             'msg': 'Upload completed'
     }
->>>>>>> 4129c1cf
 
     response = JsonResponse(response_payload)
     return response
