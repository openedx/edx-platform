"""
This file contains celery tasks for contentstore views
"""

import base64
import json
import os
import shutil
import tarfile
import re
import requests
import aiohttp
import asyncio
import time
from datetime import datetime
from tempfile import NamedTemporaryFile, mkdtemp

import olxcleaner
import pkg_resources
from ccx_keys.locator import CCXLocator
from celery import shared_task
from celery.utils.log import get_task_logger
from django.conf import settings
from django.contrib.auth import get_user_model
from django.core.exceptions import SuspiciousOperation
from django.core.files import File
from django.test import RequestFactory
from django.utils.text import get_valid_filename
from edx_django_utils.monitoring import (
    set_code_owner_attribute,
    set_code_owner_attribute_from_module,
    set_custom_attribute,
    set_custom_attributes_for_course_key
)
from olxcleaner.exceptions import ErrorLevel
from olxcleaner.reporting import report_error_summary, report_errors
from opaque_keys.edx.keys import CourseKey
from opaque_keys.edx.locator import LibraryLocator
from organizations.api import add_organization_course, ensure_organization
from organizations.exceptions import InvalidOrganizationException
from organizations.models import Organization, OrganizationCourse
from path import Path as path
from pytz import UTC
from user_tasks.models import UserTaskArtifact, UserTaskStatus
from user_tasks.tasks import UserTask

import cms.djangoapps.contentstore.errors as UserErrors
from cms.djangoapps.contentstore.courseware_index import (
    CoursewareSearchIndexer,
    LibrarySearchIndexer,
    SearchIndexingError
)
from cms.djangoapps.contentstore.storage import course_import_export_storage
from cms.djangoapps.contentstore.utils import (
    IMPORTABLE_FILE_TYPES,
    initialize_permissions,
    reverse_usage_url,
    translation_language,
    delete_course
)
from cms.djangoapps.contentstore.xblock_storage_handlers.view_handlers import get_block_info
from cms.djangoapps.models.settings.course_metadata import CourseMetadata
from common.djangoapps.course_action_state.models import CourseRerunState
from common.djangoapps.static_replace import replace_static_urls
from common.djangoapps.student.auth import has_course_author_access
from common.djangoapps.student.roles import CourseInstructorRole, CourseStaffRole, LibraryUserRole
from common.djangoapps.util.monitoring import monitor_import_failure
from openedx.core.djangoapps.content.learning_sequences.api import key_supports_outlines
from openedx.core.djangoapps.content_libraries import api as v2contentlib_api
from openedx.core.djangoapps.course_apps.toggles import exams_ida_enabled
from openedx.core.djangoapps.discussions.config.waffle import ENABLE_NEW_STRUCTURE_DISCUSSIONS
from openedx.core.djangoapps.discussions.models import DiscussionsConfiguration, Provider
from openedx.core.djangoapps.discussions.tasks import update_unit_discussion_state_from_discussion_blocks
from openedx.core.djangoapps.embargo.models import CountryAccessRule, RestrictedCourse
from openedx.core.lib.extract_archive import safe_extractall
from xmodule.contentstore.django import contentstore
from xmodule.course_block import CourseFields
from xmodule.exceptions import SerializationError
from xmodule.modulestore import COURSE_ROOT, LIBRARY_ROOT, ModuleStoreEnum
from xmodule.modulestore.django import modulestore
from xmodule.modulestore.exceptions import DuplicateCourseError, InvalidProctoringProvider, ItemNotFoundError
from xmodule.modulestore.xml_exporter import export_course_to_xml, export_library_to_xml
from xmodule.modulestore.xml_importer import CourseImportException, import_course_from_xml, import_library_from_xml
from .outlines import update_outline_from_modulestore
from .outlines_regenerate import CourseOutlineRegenerate
from .toggles import bypass_olx_failure_enabled
from .utils import course_import_olx_validation_is_enabled

User = get_user_model()

LOGGER = get_task_logger(__name__)
FILE_READ_CHUNK = 1024  # bytes
FULL_COURSE_REINDEX_THRESHOLD = 1
ALL_ALLOWED_XBLOCKS = frozenset(
    [entry_point.name for entry_point in pkg_resources.iter_entry_points("xblock.v1")]
)


def clone_instance(instance, field_values):
    """ Clones a Django model instance.

    The specified fields are replaced with new values.

    Arguments:
        instance (Model): Instance of a Django model.
        field_values (dict): Map of field names to new values.

    Returns:
        Model: New instance.
    """
    instance.pk = None

    for field, value in field_values.items():
        setattr(instance, field, value)

    instance.save()

    return instance


@shared_task
@set_code_owner_attribute
def rerun_course(source_course_key_string, destination_course_key_string, user_id, fields=None):
    """
    Reruns a course in a new celery task.
    """
    # import here, at top level this import prevents the celery workers from starting up correctly
    from edxval.api import copy_course_videos

    source_course_key = CourseKey.from_string(source_course_key_string)
    destination_course_key = CourseKey.from_string(destination_course_key_string)
    try:
        # deserialize the payload
        fields = deserialize_fields(fields) if fields else None

        # use the split modulestore as the store for the rerun course,
        # as the Mongo modulestore doesn't support multiple runs of the same course.
        store = modulestore()
        with store.default_store('split'):
            store.clone_course(source_course_key, destination_course_key, user_id, fields=fields)

        update_unit_discussion_state_from_discussion_blocks(destination_course_key, user_id)

        # set initial permissions for the user to access the course.
        initialize_permissions(destination_course_key, User.objects.get(id=user_id))

        # update state: Succeeded
        CourseRerunState.objects.succeeded(course_key=destination_course_key)

        # call edxval to attach videos to the rerun
        copy_course_videos(source_course_key, destination_course_key)

        # Copy OrganizationCourse
        organization_course = OrganizationCourse.objects.filter(course_id=source_course_key_string).first()

        if organization_course:
            clone_instance(organization_course, {'course_id': destination_course_key_string})

        # Copy RestrictedCourse
        restricted_course = RestrictedCourse.objects.filter(course_key=source_course_key).first()

        if restricted_course:
            country_access_rules = CountryAccessRule.objects.filter(restricted_course=restricted_course)
            new_restricted_course = clone_instance(restricted_course, {'course_key': destination_course_key})
            for country_access_rule in country_access_rules:
                clone_instance(country_access_rule, {'restricted_course': new_restricted_course})

        org_data = ensure_organization(source_course_key.org)
        add_organization_course(org_data, destination_course_key)
        return "succeeded"

    except DuplicateCourseError:
        # do NOT delete the original course, only update the status
        CourseRerunState.objects.failed(course_key=destination_course_key)
        LOGGER.exception('Course Rerun Error')
        return "duplicate course"

    # catch all exceptions so we can update the state and properly cleanup the course.
    except Exception as exc:  # pylint: disable=broad-except
        # update state: Failed
        CourseRerunState.objects.failed(course_key=destination_course_key)
        LOGGER.exception('Course Rerun Error')

        try:
            # cleanup any remnants of the course
            modulestore().delete_course(destination_course_key, user_id)
        except ItemNotFoundError:
            # it's possible there was an error even before the course block was created
            pass

        return "exception: " + str(exc)


def deserialize_fields(json_fields):
    fields = json.loads(json_fields)
    for field_name, value in fields.items():
        fields[field_name] = getattr(CourseFields, field_name).from_json(value)
    return fields


def _parse_time(time_isoformat):
    """ Parses time from iso format """
    return datetime.strptime(
        # remove the +00:00 from the end of the formats generated within the system
        time_isoformat.split('+')[0],
        "%Y-%m-%dT%H:%M:%S.%f"
    ).replace(tzinfo=UTC)


@shared_task
@set_code_owner_attribute
def update_search_index(course_id, triggered_time_isoformat):
    """ Updates course search index. """
    try:
        course_key = CourseKey.from_string(course_id)

        # We skip search indexing for CCX courses because there is currently
        # some issue around Modulestore caching that makes it prohibitively
        # expensive (sometimes hours-long for really complex courses).
        if isinstance(course_key, CCXLocator):
            LOGGER.warning(
                'Search indexing skipped for CCX Course %s (this is currently too slow to run in production)',
                course_id
            )
            return

        CoursewareSearchIndexer.index(modulestore(), course_key, triggered_at=(_parse_time(triggered_time_isoformat)))

    except SearchIndexingError as exc:
        error_list = exc.error_list
        LOGGER.error(
            "Search indexing error for complete course %s - %s - %s",
            course_id,
            str(exc),
            error_list,
        )
    else:
        LOGGER.debug('Search indexing successful for complete course %s', course_id)


@shared_task
@set_code_owner_attribute
def update_library_index(library_id, triggered_time_isoformat):
    """ Updates course search index. """
    try:
        library_key = CourseKey.from_string(library_id)
        LibrarySearchIndexer.index(modulestore(), library_key, triggered_at=(_parse_time(triggered_time_isoformat)))

    except SearchIndexingError as exc:
        LOGGER.error('Search indexing error for library %s - %s', library_id, str(exc))
    else:
        LOGGER.debug('Search indexing successful for library %s', library_id)


@shared_task
@set_code_owner_attribute
def update_special_exams_and_publish(course_key_str):
    """
    Registers special exams for a given course and calls publishing flow.

    on_course_publish expects that the edx-proctoring subsystem has been refreshed
    before being executed, so both functions are called here synchronously.
    """
    from cms.djangoapps.contentstore.exams import register_exams
    from cms.djangoapps.contentstore.proctoring import register_special_exams as register_exams_legacy
    from openedx.core.djangoapps.credit.signals.handlers import on_course_publish

    course_key = CourseKey.from_string(course_key_str)
    LOGGER.info('Attempting to register exams for course %s', course_key_str)

    # Call the appropriate handler for either the exams IDA or the edx-proctoring plugin
    register_exams_handler = register_exams if exams_ida_enabled(course_key) else register_exams_legacy
    try:
        register_exams_handler(course_key)
        LOGGER.info('Successfully registered exams for course %s', course_key_str)
    # pylint: disable=broad-except
    except Exception as exception:
        LOGGER.exception(exception)

    LOGGER.info('Publishing course %s', course_key_str)
    on_course_publish(course_key)


class CourseExportTask(UserTask):  # pylint: disable=abstract-method
    """
    Base class for course and library export tasks.
    """

    @staticmethod
    def calculate_total_steps(arguments_dict):
        """
        Get the number of in-progress steps in the export process, as shown in the UI.

        For reference, these are:

        1. Exporting
        2. Compressing
        """
        return 2

    @classmethod
    def generate_name(cls, arguments_dict):
        """
        Create a name for this particular import task instance.

        Arguments:
            arguments_dict (dict): The arguments given to the task function

        Returns:
            str: The generated name
        """
        key = arguments_dict['course_key_string']
        return f'Export of {key}'


@shared_task(base=CourseExportTask, bind=True)
# Note: The decorator @set_code_owner_attribute cannot be used here because the UserTaskMixin
#   does stack inspection and can't handle additional decorators.
def export_olx(self, user_id, course_key_string, language):
    """
    Export a course or library to an OLX .tar.gz archive and prepare it for download.
    """
    set_code_owner_attribute_from_module(__name__)
    courselike_key = CourseKey.from_string(course_key_string)

    try:
        user = User.objects.get(pk=user_id)
    except User.DoesNotExist:
        with translation_language(language):
            self.status.fail(UserErrors.UNKNOWN_USER_ID.format(user_id))
        return
    if not has_course_author_access(user, courselike_key):
        with translation_language(language):
            self.status.fail(UserErrors.PERMISSION_DENIED)
        return

    if isinstance(courselike_key, LibraryLocator):
        courselike_block = modulestore().get_library(courselike_key)
    else:
        courselike_block = modulestore().get_course(courselike_key)

    try:
        self.status.set_state('Exporting')
        tarball = create_export_tarball(courselike_block, courselike_key, {}, self.status)
        artifact = UserTaskArtifact(status=self.status, name='Output')
        artifact.file.save(name=os.path.basename(tarball.name), content=File(tarball))
        artifact.save()
    # catch all exceptions so we can record useful error messages
    except Exception as exception:  # pylint: disable=broad-except
        LOGGER.exception('Error exporting course %s', courselike_key, exc_info=True)
        if self.status.state != UserTaskStatus.FAILED:
            self.status.fail({'raw_error_msg': str(exception)})
        return


def create_export_tarball(course_block, course_key, context, status=None):
    """
    Generates the export tarball, or returns None if there was an error.

    Updates the context with any error information if applicable.
    """
    name = course_block.url_name
    export_file = NamedTemporaryFile(prefix=name + '.',
                                     suffix=".tar.gz")  # lint-amnesty, pylint: disable=consider-using-with
    root_dir = path(mkdtemp())

    try:
        if isinstance(course_key, LibraryLocator):
            export_library_to_xml(modulestore(), contentstore(), course_key, root_dir, name)
        else:
            export_course_to_xml(modulestore(), contentstore(), course_block.id, root_dir, name)

        if status:
            status.set_state('Compressing')
            status.increment_completed_steps()
        LOGGER.debug('tar file being generated at %s', export_file.name)
        with tarfile.open(name=export_file.name, mode='w:gz') as tar_file:
            tar_file.add(root_dir / name, arcname=name)

    except SerializationError as exc:
        LOGGER.exception('There was an error exporting %s', course_key, exc_info=True)
        parent = None
        try:
            failed_item = modulestore().get_item(exc.location)
            parent_loc = modulestore().get_parent_location(failed_item.location)

            if parent_loc is not None:
                parent = modulestore().get_item(parent_loc)
        except:  # pylint: disable=bare-except
            # if we have a nested exception, then we'll show the more generic error message
            pass

        context.update({
            'in_err': True,
            'raw_err_msg': str(exc),
            'edit_unit_url': reverse_usage_url("container_handler", parent.location) if parent else "",
        })
        if status:
            status.fail(json.dumps({'raw_error_msg': context['raw_err_msg'],
                                    'edit_unit_url': context['edit_unit_url']}))
        raise
    except Exception as exc:
        LOGGER.exception('There was an error exporting %s', course_key, exc_info=True)
        context.update({
            'in_err': True,
            'edit_unit_url': None,
            'raw_err_msg': str(exc)})
        if status:
            status.fail(json.dumps({'raw_error_msg': context['raw_err_msg']}))
        raise
    finally:
        if os.path.exists(root_dir / name):
            shutil.rmtree(root_dir / name)

    return export_file


class CourseImportTask(UserTask):  # pylint: disable=abstract-method
    """
    Base class for course and library import tasks.
    """

    @staticmethod
    def calculate_total_steps(arguments_dict):
        """
        Get the number of in-progress steps in the import process, as shown in the UI.

        For reference, these are:

        1. Unpacking
        2. Verifying
        3. Updating
        """
        return 3

    @classmethod
    def generate_name(cls, arguments_dict):
        """
        Create a name for this particular import task instance.

        Arguments:
            arguments_dict (dict): The arguments given to the task function

        Returns:
            str: The generated name
        """
        key = arguments_dict['course_key_string']
        filename = arguments_dict['archive_name']
        return f'Import of {key} from {filename}'


def sync_discussion_settings(course_key, user):
    """
    Syncs the discussion settings for a course with the DiscussionsConfiguration model.
    """
    course = modulestore().get_course(course_key)
    try:
        discussion_config = DiscussionsConfiguration.objects.get(context_key=course_key)
        discussion_settings = course.discussions_settings

        if (
            ENABLE_NEW_STRUCTURE_DISCUSSIONS.is_enabled()
            and not course.discussions_settings['provider_type'] == Provider.OPEN_EDX
        ):
            LOGGER.info(f"New structure is enabled, also updating {course_key} to use new provider")
            course.discussions_settings['enable_graded_units'] = False
            course.discussions_settings['unit_level_visibility'] = True
            course.discussions_settings['provider'] = Provider.OPEN_EDX
            course.discussions_settings['provider_type'] = Provider.OPEN_EDX
            modulestore().update_item(course, user.id)

            discussion_config.provider_type = Provider.OPEN_EDX

        discussion_config.enable_graded_units = discussion_settings['enable_graded_units']
        discussion_config.unit_level_visibility = discussion_settings['unit_level_visibility']
        discussion_config.save()
        LOGGER.info(f'Course import {course.id}: DiscussionsConfiguration synced as per course')
    except Exception as exc:  # pylint: disable=broad-except
        LOGGER.info(f'Course import {course.id}: DiscussionsConfiguration sync failed: {exc}')


@shared_task(base=CourseImportTask, bind=True)
# Note: The decorator @set_code_owner_attribute cannot be used here because the UserTaskMixin
#   does stack inspection and can't handle additional decorators.
# lint-amnesty, pylint: disable=too-many-statements
def import_olx(self, user_id, course_key_string, archive_path, archive_name, language):
    """
    Import a course or library from a provided OLX .tar.gz or .zip archive.
    """
    set_code_owner_attribute_from_module(__name__)
    current_step = 'Unpacking'
    courselike_key = CourseKey.from_string(course_key_string)
    set_custom_attributes_for_course_key(courselike_key)
    log_prefix = f'Course import {courselike_key}'
    self.status.set_state(current_step)

    data_root = path(settings.GITHUB_REPO_ROOT)
    subdir = base64.urlsafe_b64encode(repr(courselike_key).encode('utf-8')).decode('utf-8')
    course_dir = data_root / subdir

    def validate_user():
        """Validate if the user exists otherwise log error. """
        try:
            return User.objects.get(pk=user_id)
        except User.DoesNotExist as exc:
            with translation_language(language):
                self.status.fail(UserErrors.USER_PERMISSION_DENIED)
            LOGGER.error(f'{log_prefix}: Unknown User: {user_id}')
            monitor_import_failure(courselike_key, current_step, exception=exc)
            return

    def user_has_access(user):
        """Return True if user has studio write access to the given course."""
        has_access = has_course_author_access(user, courselike_key)
        if not has_access:
            message = f'User permission denied: {user.username}'
            with translation_language(language):
                self.status.fail(UserErrors.COURSE_PERMISSION_DENIED)
            LOGGER.error(f'{log_prefix}: {message}')
            monitor_import_failure(courselike_key, current_step, message=message)
        return has_access

    def file_is_supported():
        """Check if it is a supported file."""
        file_is_valid = archive_name.endswith(IMPORTABLE_FILE_TYPES)

        if not file_is_valid:
            message = f'Unsupported file {archive_name}'
            with translation_language(language):
                self.status.fail(UserErrors.INVALID_FILE_TYPE)
            LOGGER.error(f'{log_prefix}: {message}')
            monitor_import_failure(courselike_key, current_step, message=message)
        return file_is_valid

    def file_exists_in_storage():
        """Verify archive path exists in storage."""
        archive_path_exists = course_import_export_storage.exists(archive_path)

        if not archive_path_exists:
            message = f'Uploaded file {archive_path} not found'
            with translation_language(language):
                self.status.fail(UserErrors.FILE_NOT_FOUND)
            LOGGER.error(f'{log_prefix}: {message}')
            monitor_import_failure(courselike_key, current_step, message=message)
        return archive_path_exists

    def verify_root_name_exists(course_dir, root_name):
        """Verify root xml file exists."""

        def get_all_files(directory):
            """
            For each file in the directory, yield a 2-tuple of (file-name,
            directory-path)
            """
            for directory_path, _dirnames, filenames in os.walk(directory):
                for filename in filenames:
                    yield (filename, directory_path)

        def get_dir_for_filename(directory, filename):
            """
            Returns the directory path for the first file found in the directory
            with the given name.  If there is no file in the directory with
            the specified name, return None.
            """
            for name, directory_path in get_all_files(directory):
                if name == filename:
                    return directory_path
            return None

        dirpath = get_dir_for_filename(course_dir, root_name)
        if not dirpath:
            message = UserErrors.FILE_MISSING.format(root_name)
            with translation_language(language):
                self.status.fail(message)
            LOGGER.error(f'{log_prefix}: {message}')
            monitor_import_failure(courselike_key, current_step, message=message)
            return
        return dirpath

    user = validate_user()
    if not user:
        return

    if not user_has_access(user):
        return

    if not file_is_supported():
        return

    is_library = isinstance(courselike_key, LibraryLocator)
    is_course = not is_library
    if is_library:
        root_name = LIBRARY_ROOT
        courselike_block = modulestore().get_library(courselike_key)
        import_func = import_library_from_xml
    else:
        root_name = COURSE_ROOT
        courselike_block = modulestore().get_course(courselike_key)
        import_func = import_course_from_xml

    # Locate the uploaded OLX archive (and download it from S3 if necessary)
    # Do everything in a try-except block to make sure everything is properly cleaned up.
    try:
        LOGGER.info(f'{log_prefix}: unpacking step started')

        temp_filepath = course_dir / get_valid_filename(archive_name)
        if not course_dir.isdir():
            os.mkdir(course_dir)

        LOGGER.info(f'{log_prefix}: importing course to {temp_filepath}')

        # Copy the OLX archive from where it was uploaded to (S3, Swift, file system, etc.)
        if not file_exists_in_storage():
            return

        with course_import_export_storage.open(archive_path, 'rb') as source:
            with open(temp_filepath, 'wb') as destination:
                def read_chunk():
                    """
                    Read and return a sequence of bytes from the source file.
                    """
                    return source.read(FILE_READ_CHUNK)

                for chunk in iter(read_chunk, b''):
                    destination.write(chunk)

        LOGGER.info(f'{log_prefix}: Download from storage complete')
        # Delete from source location
        course_import_export_storage.delete(archive_path)

        # If the course has an entrance exam then remove it and its corresponding milestone.
        # current course state before import.
        if is_course:
            if courselike_block.entrance_exam_enabled:
                fake_request = RequestFactory().get('/')
                fake_request.user = user
                from .views.entrance_exam import remove_entrance_exam_milestone_reference

                # TODO: Is this really ok?  Seems dangerous for a live course
                remove_entrance_exam_milestone_reference(fake_request, courselike_key)
                LOGGER.info(f'{log_prefix}: entrance exam milestone content reference has been removed')
    # Send errors to client with stage at which error occurred.
    except Exception as exception:  # pylint: disable=broad-except
        if course_dir.isdir():
            shutil.rmtree(course_dir)
            LOGGER.info(f'{log_prefix}: Temp data cleared')

        self.status.fail(UserErrors.UNKNOWN_ERROR_IN_UNPACKING)
        LOGGER.exception(f'{log_prefix}: Unknown error while unpacking', exc_info=True)
        monitor_import_failure(courselike_key, current_step, exception=exception)
        return

    # try-finally block for proper clean up after receiving file.
    try:
        try:
            safe_extractall(temp_filepath, course_dir)
        except SuspiciousOperation as exc:
            with translation_language(language):
                self.status.fail(UserErrors.UNSAFE_ARCHIVE_FILE)
            LOGGER.error(f'{log_prefix}: Unsafe archive file')
            monitor_import_failure(courselike_key, current_step, exception=exc)
            return

        current_step = 'Verifying'
        self.status.set_state(current_step)
        self.status.increment_completed_steps()
        LOGGER.info(f'{log_prefix}: Uploaded file extracted. Verification step started')

        dirpath = verify_root_name_exists(course_dir, root_name)
        if not dirpath:
            return

        if not validate_course_olx(courselike_key, dirpath, self.status):
            return

        dirpath = os.path.relpath(dirpath, data_root)

        current_step = 'Updating'
        self.status.set_state(current_step)
        self.status.increment_completed_steps()
        LOGGER.info(f'{log_prefix}: Extracted file verified. Updating course started')

        courselike_items = import_func(
            modulestore(), user.id,
            settings.GITHUB_REPO_ROOT, [dirpath],
            load_error_blocks=False,
            static_content_store=contentstore(),
            target_id=courselike_key,
            verbose=True,
        )

        new_location = courselike_items[0].location
        LOGGER.debug('new course at %s', new_location)

        LOGGER.info(f'{log_prefix}: Course import successful')
        set_custom_attribute('course_import_completed', True)
    except (CourseImportException, InvalidProctoringProvider, DuplicateCourseError) as known_exe:
        handle_course_import_exception(courselike_key, known_exe, self.status)
    except Exception as exception:  # pylint: disable=broad-except
        handle_course_import_exception(courselike_key, exception, self.status, known=False)
    finally:
        if course_dir.isdir():
            shutil.rmtree(course_dir)
            LOGGER.info(f'{log_prefix}: Temp data cleared')

        if self.status.state == 'Updating' and is_course:
            # Reload the course so we have the latest state
            course = modulestore().get_course(courselike_key)
            if course.entrance_exam_enabled:
                entrance_exam_chapter = modulestore().get_items(
                    course.id,
                    qualifiers={'category': 'chapter'},
                    settings={'is_entrance_exam': True}
                )[0]

                metadata = {'entrance_exam_id': str(entrance_exam_chapter.location)}
                CourseMetadata.update_from_dict(metadata, course, user)
                from .views.entrance_exam import add_entrance_exam_milestone
                add_entrance_exam_milestone(course.id, entrance_exam_chapter)
                LOGGER.info(f'Course import {course.id}: Entrance exam imported')
    if is_course:
        sync_discussion_settings(courselike_key, user)


@shared_task
@set_code_owner_attribute
def update_all_outlines_from_modulestore_task():
    """
    Celery task that creates multiple celery tasks - one per learning_sequence course outline
    to regenerate. The list of course keys to regenerate comes from the proxy model itself.
    """
    course_key_list = [str(course_key) for course_key in CourseOutlineRegenerate.get_course_outline_ids()]
    for course_key_str in course_key_list:
        try:
            course_key = CourseKey.from_string(course_key_str)
            if not key_supports_outlines(course_key):
                LOGGER.warning(
                    (
                        "update_multiple_outlines_from_modulestore_task called for course key"
                        " %s, which does not support learning_sequence outlines."
                    ),
                    course_key_str
                )
                continue

            update_outline_from_modulestore_task.delay(course_key_str)
        except Exception:  # pylint: disable=broad-except
            # Swallow the exception to continue the loop through course keys - but log it.
            LOGGER.exception("Could not create course outline for course %s", course_key_str)


@shared_task
@set_code_owner_attribute
def update_outline_from_modulestore_task(course_key_str: str):
    """
    Celery task that creates a learning_sequence course outline.
    """
    try:
        course_key = CourseKey.from_string(course_key_str)
        if not key_supports_outlines(course_key):
            LOGGER.warning(
                (
                    "update_outline_from_modulestore_task called for course key"
                    " %s, which does not support learning_sequence outlines."
                ),
                course_key_str
            )
            return

        update_outline_from_modulestore(course_key)
    except Exception:  # pylint: disable=broad-except
        LOGGER.exception("Could not create course outline for course %s", course_key_str)
        raise  # Re-raise so that errors are noted in reporting.


def validate_course_olx(courselike_key, course_dir, status):
    """
    Validates course olx and records the errors as an artifact.

    Arguments:
        courselike_key: A locator identifies a course resource.
        course_dir: complete path to the course olx
        status: UserTaskStatus object.
    """
    olx_is_valid = True
    log_prefix = f'Course import {courselike_key}'
    validation_failed_mesg = 'CourseOlx validation failed.'
    is_library = isinstance(courselike_key, LibraryLocator)

    if is_library:
        return olx_is_valid

    if not course_import_olx_validation_is_enabled():
        return olx_is_valid
    try:
        __, errorstore, __ = olxcleaner.validate(
            filename=course_dir,
            steps=settings.COURSE_OLX_VALIDATION_STAGE,
            ignore=settings.COURSE_OLX_VALIDATION_IGNORE_LIST,
            allowed_xblocks=ALL_ALLOWED_XBLOCKS
        )
    except Exception:  # pylint: disable=broad-except
        LOGGER.exception(f'{log_prefix}: CourseOlx could not be validated')
        return olx_is_valid

    has_errors = errorstore.return_error(ErrorLevel.ERROR.value)
    if not has_errors:
        return olx_is_valid

    LOGGER.error(f'{log_prefix}: {validation_failed_mesg}')
    log_errors_to_artifact(errorstore, status)

    if bypass_olx_failure_enabled():
        return olx_is_valid

    monitor_import_failure(courselike_key, status.state, message=validation_failed_mesg)
    status.fail(UserErrors.OLX_VALIDATION_FAILED)
    return False


def log_errors_to_artifact(errorstore, status):
    """Log errors as a task artifact."""

    def get_error_by_type(error_type):
        return [error for error in error_report if error.startswith(error_type)]

    error_summary = report_error_summary(errorstore)
    error_report = report_errors(errorstore)
    message = json.dumps({
        'summary': error_summary,
        'errors': get_error_by_type(ErrorLevel.ERROR.name),
        'warnings': get_error_by_type(ErrorLevel.WARNING.name),
    })
    UserTaskArtifact.objects.create(status=status, name='OLX_VALIDATION_ERROR', text=message)


def handle_course_import_exception(courselike_key, exception, status, known=True):
    """
    Handle course import exception and fail task status.
    Arguments:
        courselike_key: A locator identifies a course resource.
        exception: Exception object
        status: UserTaskStatus object.
        known: boolean indicating if this is a known failure or unknown.
    """
    exception_message = str(exception)
    log_prefix = f"Course import {courselike_key}:"
    LOGGER.exception(f"{log_prefix} Error while importing course: {exception_message}")
    task_fail_message = UserErrors.UNKNOWN_ERROR_IN_IMPORT
    monitor_import_failure(courselike_key, status.state, exception=exception)

    if known:
        task_fail_message = exception_message

    if status.state != UserTaskStatus.FAILED:
        status.fail(task_fail_message)


def _parse_organization(org_name):
    """Find a matching organization name, if one does not exist, specify that this is the *unspecfied* organization"""
    try:
        ensure_organization(org_name)
    except InvalidOrganizationException:
        return 'None'
    return Organization.objects.get(short_name=org_name)


def copy_v1_user_roles_into_v2_library(v2_library_key, v1_library_key):
    """
    write the access and edit permissions of a v1 library into a v2 library.
    """

    def _get_users_by_access_level(v1_library_key):
        """
        Get a permissions object for a library which contains a list of user IDs for every V2 permissions level,
        based on V1 library roles.
        The following mapping exists for a library:
        V1 Library Role -> V2 Permission Level
        LibraryUserRole -> READ_LEVEL
        CourseStaffRole -> AUTHOR_LEVEL
        CourseInstructorRole -> ADMIN_LEVEL
        """
        permissions = {}
        permissions[v2contentlib_api.AccessLevel.READ_LEVEL] = list(LibraryUserRole(v1_library_key).users_with_role())
        permissions[v2contentlib_api.AccessLevel.AUTHOR_LEVEL] = list(CourseStaffRole(v1_library_key).users_with_role())
        permissions[v2contentlib_api.AccessLevel.ADMIN_LEVEL] = list(
            CourseInstructorRole(v1_library_key).users_with_role()
        )
        return permissions

    permissions = _get_users_by_access_level(v1_library_key)
    for access_level in permissions.keys():  # lint-amnesty, pylint: disable=consider-iterating-dictionary
        for user in permissions[access_level]:
            v2contentlib_api.set_library_user_permissions(v2_library_key, user, access_level)


def _create_copy_content_task(v2_library_key, v1_library_key):
    """
    spin up a celery task to import the V1 Library's content into the V2 library.
    This utalizes the fact that course and v1 library content is stored almost identically.
    """
    return v2contentlib_api.import_blocks_create_task(
        v2_library_key, v1_library_key,
        use_course_key_as_block_id_suffix=False
    )


@shared_task(time_limit=30)
@set_code_owner_attribute
def delete_v1_library(v1_library_key_string):
    """
    Delete a v1 library index by key string.
    """
    v1_library_key = CourseKey.from_string(v1_library_key_string)
    if not modulestore().get_library(v1_library_key):
        raise KeyError(f"Library not found: {v1_library_key}")
    try:
        delete_course(v1_library_key, ModuleStoreEnum.UserID.mgmt_command, True)
        LOGGER.info(f"Deleted course {v1_library_key}")
    except Exception as error:  # lint-amnesty, pylint: disable=broad-except
        return {
            "v1_library_id": v1_library_key_string,
            "status": "FAILED",
            "msg":
            f"Error occurred deleting library: {str(error)}"
        }

    return {
        "v1_library_id": v1_library_key_string,
        "status": "SUCCESS",
        "msg": "SUCCESS"
    }


@shared_task(time_limit=30)
@set_code_owner_attribute
def validate_all_library_source_blocks_ids_for_course(course_key_string, v1_to_v2_lib_map):
    """Search a Modulestore for all library source blocks in a course by querying mongo.
        replace all source_library_ids with the corresponding v2 value from the map
    """
    course_id = CourseKey.from_string(course_key_string)
    store = modulestore()
    with store.bulk_operations(course_id):
        visited = []
        for branch in [ModuleStoreEnum.BranchName.draft, ModuleStoreEnum.BranchName.published]:
            blocks = store.get_items(
                course_id.for_branch(branch),
                settings={'source_library_id': {'$exists': True}}
            )
            for xblock in blocks:
                if xblock.source_library_id not in v1_to_v2_lib_map.values():
                    # lint-amnesty, pylint: disable=broad-except
                    raise Exception(
                        f'{xblock.source_library_id} in {course_id} is not found in mapping. Validation failed'
                    )
                visited.append(xblock.source_library_id)
    # return sucess
    return visited


@shared_task(time_limit=30)
@set_code_owner_attribute
def replace_all_library_source_blocks_ids_for_course(course_key_string, v1_to_v2_lib_map):  # lint-amnesty, pylint: disable=useless-return
    """Search a Modulestore for all library source blocks in a course by querying mongo.
        replace all source_library_ids with the corresponding v2 value from the map.

        This will trigger a publish on the course for every published library source block.
    """
    store = modulestore()
    course_id = CourseKey.from_string(course_key_string)

    with store.bulk_operations(course_id):
        #for branch in [ModuleStoreEnum.BranchName.draft, ModuleStoreEnum.BranchName.published]:
        draft_blocks, published_blocks = [
            store.get_items(
                course_id.for_branch(branch),
                settings={'source_library_id': {'$exists': True}}
            )
            for branch in [ModuleStoreEnum.BranchName.draft, ModuleStoreEnum.BranchName.published]
        ]

        published_dict = {block.location: block for block in published_blocks}

        for draft_library_source_block in draft_blocks:
            try:
                new_source_id = str(v1_to_v2_lib_map[draft_library_source_block.source_library_id])
            except KeyError:
                #skip invalid keys
                LOGGER.error(
                    'Key %s not found in mapping. Skipping block for course %s',
                    str({draft_library_source_block.source_library_id}),
                    str(course_id)
                )
                continue

            # The publsihed branch should be updated as well as the draft branch
            # This way, if authors "discard changes," they won't be reverted back to the V1 lib.
            # However, we also don't want to publish the draft branch.
            try:
                if published_dict[draft_library_source_block.location] is not None:
                    #temporarily set the published version to be the draft & publish it.
                    temp = published_dict[draft_library_source_block.location]
                    temp.source_library_id = new_source_id
                    store.update_item(temp, None)
                    store.publish(temp.location, None)
                    draft_library_source_block.source_library_id = new_source_id
                    store.update_item(draft_library_source_block, None)
            except KeyError:
                #Warn, but just update the draft block if no published block for draft block.
                LOGGER.warning(
                    'No matching published block for draft block %s',
                    str(draft_library_source_block.location)
                )
                draft_library_source_block.source_library_id = new_source_id
                store.update_item(draft_library_source_block, None)
    # return success
    return


@shared_task(time_limit=30)
@set_code_owner_attribute
def undo_all_library_source_blocks_ids_for_course(course_key_string, v1_to_v2_lib_map):  # lint-amnesty, pylint: disable=useless-return
    """Search a Modulestore for all library source blocks in a course by querying mongo.
        replace all source_library_ids with the corresponding v1 value from the inverted map.
        This is exists to undo changes made previously.
    """
    course_id = CourseKey.from_string(course_key_string)

    v2_to_v1_lib_map = {v: k for k, v in v1_to_v2_lib_map.items()}

    store = modulestore()
    draft_blocks, published_blocks = [
        store.get_items(
            course_id.for_branch(branch),
            settings={'source_library_id': {'$exists': True}}
        )
        for branch in [ModuleStoreEnum.BranchName.draft, ModuleStoreEnum.BranchName.published]
    ]

    published_dict = {block.location: block for block in published_blocks}

    for draft_library_source_block in draft_blocks:
        try:
            new_source_id = str(v2_to_v1_lib_map[draft_library_source_block.source_library_id])
        except KeyError:
            #skip invalid keys
            LOGGER.error(
                'Key %s not found in mapping. Skipping block for course %s',
                str({draft_library_source_block.source_library_id}),
                str(course_id)
            )
            continue

        # The publsihed branch should be updated as well as the draft branch
        # This way, if authors "discard changes," they won't be reverted back to the V1 lib.
        # However, we also don't want to publish the draft branch.
        try:
            if published_dict[draft_library_source_block.location] is not None:
                #temporarily set the published version to be the draft & publish it.
                temp = published_dict[draft_library_source_block.location]
                temp.source_library_id = new_source_id
                store.update_item(temp, None)
                store.publish(temp.location, None)
                draft_library_source_block.source_library_id = new_source_id
                store.update_item(draft_library_source_block, None)
        except KeyError:
            #Warn, but just update the draft block if no published block for draft block.
            LOGGER.warning(
                'No matching published block for draft block %s',
                str(draft_library_source_block.location)
            )
            draft_library_source_block.source_library_id = new_source_id
            store.update_item(draft_library_source_block, None)
    # return success
    return


class CourseLinkCheckTask(UserTask):  # pylint: disable=abstract-method
    """
    Base class for course link check tasks.
    """

    @staticmethod
    def calculate_total_steps(arguments_dict):
        """
        Get the number of in-progress steps in the link check process, as shown in the UI.

        For reference, these are:
        1. Scanning
        """
        return 1

    @classmethod
    def generate_name(cls, arguments_dict):
        """
        Create a name for this particular task instance.

        Arguments:
            arguments_dict (dict): The arguments given to the task function

        Returns:
            str: The generated name
        """
        key = arguments_dict['course_key_string']
        return f'Broken link check of {key}'

# -------------- Course optimizer functions ------------------

def _validate_user(task, user_id, language):
    """Validate if the user exists. Otherwise log error. """
    try:
        return User.objects.get(pk=user_id)
    except User.DoesNotExist as exc:
        with translation_language(language):
            task.status.fail(UserErrors.UNKNOWN_USER_ID.format(user_id))
        return

def _get_urls(content):
    """
    Returns all urls found after href and src in content.
    Excludes urls that are only '#'.
    """
    regex = r'\s+(?:href|src)=["\'](?!#)([^"\']*)["\']'
    url_list = re.findall(regex, content)
    return url_list

<<<<<<< HEAD
    def get_urls(content):
        """
        Returns all urls found after href and src in content.
        Excludes urls that are only '#'.
        """
        regex = r'\s+(?:href|src)=["\'](?!#)([^"\']*)["\']'
        url_list = re.findall(regex, content)
        return url_list

    def is_studio_url(url):
        """Returns True if url is a studio url."""
        return is_studio_url_with_base(url) or is_studio_url_without_base(url)
    
    def is_studio_url_with_base(url):
        """Returns True if url is a studio url with cms base."""
        return url.startswith('http://' + settings.CMS_BASE) or url.startswith('https://' + settings.CMS_BASE)

    def is_studio_url_without_base(url):
        """Returns True if url is a studio url without cms base."""
        return not url.startswith('http://') and not url.startswith('https://')

    def convert_to_standard_url(url, course_key):
        """
        Returns standard urls when given studio urls. Otherwise return url as is.
        Example urls:
          /assets/courseware/v1/506da5d6f866e8f0be44c5df8b6e6b2a/asset-v1:edX+DemoX+Demo_Course+type@asset+block/getting-started_x250.png
          /static/getting-started_x250.png
          /container/block-v1:edX+DemoX+Demo_Course+type@vertical+block@2152d4a4aadc4cb0af5256394a3d1fc7
        """
        if is_studio_url_without_base(url):
            if url.startswith('/static/'):
                processed_url = replace_static_urls(f'\"{url}\"', course_id=course_key)[1:-1]
                return 'https://' + settings.CMS_BASE + processed_url
            elif url.startswith('/'):
                return 'https://' + settings.CMS_BASE + url
            else:
                return 'https://' + settings.CMS_BASE + '/container/' + url
=======
def _is_studio_url(url):
    """Returns True if url is a studio url."""
    return not url.startswith('http://') and not url.startswith('https://')

def _convert_to_standard_url(url, course_key):
    """
    Returns standard urls when given studio urls. Otherwise return url as is.
    Example urls:
      /assets/courseware/v1/506da5d6f866e8f0be44c5df8b6e6b2a/asset-v1:edX+DemoX+Demo_Course+type@asset+block/getting-started_x250.png
      /static/getting-started_x250.png
      /container/block-v1:edX+DemoX+Demo_Course+type@vertical+block@2152d4a4aadc4cb0af5256394a3d1fc7
    """
    if _is_studio_url(url):
        if url.startswith('/static/'):
            processed_url = replace_static_urls(f'\"{url}\"', course_id=course_key)[1:-1]
            return 'http://' + settings.CMS_BASE + processed_url
        elif url.startswith('/'):
            return 'http://' + settings.CMS_BASE + url
>>>>>>> de1aa1d4
        else:
            return 'http://' + settings.CMS_BASE + '/container/' + url
    else:
        return url

def _scan_course_for_links(course_key):
    """
    Returns a list of all urls in a course.
    Returns: [ [block_id1, url1], [block_id2, url2], ... ]
    """
    verticals = modulestore().get_items(course_key, qualifiers={'category': 'vertical'},
                                        revision=ModuleStoreEnum.RevisionOption.published_only)
    blocks = []
    urls_to_validate = []

    for vertical in verticals:
        blocks.extend(vertical.get_children())

    for block in blocks:
        block_id = str(block.usage_key)
        block_info = get_block_info(block)
        block_data = block_info['data']

        url_list = _get_urls(block_data)
        urls_to_validate += [[block_id, url] for url in url_list]

    return urls_to_validate

async def _validate_url_access(session, url_data, course_key):
    """
    Returns the status of a url request
    Returns: {block_id1, url1, status}
    """
    block_id, url = url_data
    result = {'block_id': block_id, 'url': url}
    standardized_url = _convert_to_standard_url(url, course_key)
    try:
        async with session.get(standardized_url, timeout=5) as response:
            result.update({'status': response.status})
    except Exception as e:
        result.update({'status': None})
        LOGGER.debug(f'[Link Check] Request error when validating {url}: {str(e)}')
    return result

async def _validate_urls_access_in_batches(url_list, course_key, batch_size=100):
    """
    Returns the statuses of a list of url requests.
    Returns: [ {block_id1, url1, status}, {block_id2, url2, status}, ... ]
    """
    responses = []
    url_count = len(url_list)

    for i in range(0, url_count, batch_size):
        batch = url_list[i:i + batch_size]
        async with aiohttp.ClientSession() as session:
            tasks = [_validate_url_access(session, url_data, course_key) for url_data in batch]
            batch_results = await asyncio.gather(*tasks)
            responses.extend(batch_results)
            LOGGER.debug(f'[Link Check] request batch {i // batch_size + 1} of {url_count // batch_size + 1}')

    return responses

def _retry_validation(url_list, course_key, retry_count=3):
    """Retry urls that failed due to connection error."""
    results = []
    retry_list = url_list
    for i in range(0, retry_count):
        if retry_list:
            LOGGER.debug(f'[Link Check] retry attempt #{i + 1}')
            validated_url_list = asyncio.run(
                _validate_urls_access_in_batches(retry_list, course_key, batch_size=100)
            )
            filetered_url_list, retry_list = _filter_by_status(validated_url_list)
            results.extend(filetered_url_list)

    results.extend(retry_list)

    return results

<<<<<<< HEAD
    def filter_by_status(results):
        """
        Filter results by status.
            200: OK. No need to do more
            403: Forbidden. Record as locked link.
            None: Error. Retry up to 3 times.
            Other: Failure. Record as broken link.
        Returns:
            filtered_results: [ [block_id1, url1, is_locked], ... ]
            retry_list: [ [block_id1, url1], ... ]
        """
        filtered_results = []
        retry_list = []
        for result in results:
            status, block_id, url = result['status'], result['block_id'], result['url']
            if status is None:
                retry_list.append([block_id, url])
            elif status == 200:
                continue
            elif status == 403 and is_studio_url(url):
                filtered_results.append([block_id, url, True])
            else:
                filtered_results.append([block_id, url, False])
        
        return filtered_results, retry_list
=======
def _filter_by_status(results):
    """
    Filter results by status.
        200: OK. No need to do more
        403: Forbidden. Record as locked link.
        None: Error. Retry up to 3 times.
        Other: Failure. Record as broken link.
    Returns:
        filtered_results: [ [block_id1, url1, is_locked], ... ]
        retry_list: [ [block_id1, url1], ... ]
    """
    filtered_results = []
    retry_list = []
    for result in results:
        if result['status'] is None:
            retry_list.append([result['block_id'], result['url']])
        elif result['status'] == 200:
            continue
        elif result['status'] == 403 and _is_studio_url(result['url']):
            filtered_results.append([result['block_id'], result['url'], True])
        else:
            filtered_results.append([result['block_id'], result['url'], False])
>>>>>>> de1aa1d4

    return filtered_results, retry_list

@shared_task(base=CourseLinkCheckTask, bind=True)
def check_broken_links(self, user_id, course_key_string, language):
    """
    Checks for broken links in a course. Store the results in a file.
    """
    user = _validate_user(self, user_id, language)

    self.status.set_state('Scanning')
    course_key = CourseKey.from_string(course_key_string)
    url_list = _scan_course_for_links(course_key)
    validated_url_list = asyncio.run(_validate_urls_access_in_batches(url_list, course_key, batch_size=100))
    broken_or_locked_urls, retry_list = _filter_by_status(validated_url_list)

    if retry_list:
        retry_results = _retry_validation(retry_list, course_key, retry_count=3)
        broken_or_locked_urls.extend(retry_results)

    try:
        self.status.increment_completed_steps()

        file_name = str(course_key)
        broken_links_file = NamedTemporaryFile(prefix=file_name + '.', suffix='.json')
        LOGGER.debug(f'[Link Check] json file being generated at {broken_links_file.name}')

        with open(broken_links_file.name, 'w') as file:
            json.dump(broken_or_locked_urls, file, indent=4)

        artifact = UserTaskArtifact(status=self.status, name='BrokenLinks')
        artifact.file.save(name=os.path.basename(broken_links_file.name), content=File(broken_links_file))
        artifact.save()

    # catch all exceptions so we can record useful error messages
    except Exception as e:  # pylint: disable=broad-except
        LOGGER.exception('Error checking links for course %s', course_key, exc_info=True)
        if self.status.state != UserTaskStatus.FAILED:
            self.status.fail({'raw_error_msg': str(e)})
        return<|MERGE_RESOLUTION|>--- conflicted
+++ resolved
@@ -1124,47 +1124,16 @@
     url_list = re.findall(regex, content)
     return url_list
 
-<<<<<<< HEAD
-    def get_urls(content):
-        """
-        Returns all urls found after href and src in content.
-        Excludes urls that are only '#'.
-        """
-        regex = r'\s+(?:href|src)=["\'](?!#)([^"\']*)["\']'
-        url_list = re.findall(regex, content)
-        return url_list
-
-    def is_studio_url(url):
-        """Returns True if url is a studio url."""
-        return is_studio_url_with_base(url) or is_studio_url_without_base(url)
-    
-    def is_studio_url_with_base(url):
-        """Returns True if url is a studio url with cms base."""
-        return url.startswith('http://' + settings.CMS_BASE) or url.startswith('https://' + settings.CMS_BASE)
-
-    def is_studio_url_without_base(url):
-        """Returns True if url is a studio url without cms base."""
-        return not url.startswith('http://') and not url.startswith('https://')
-
-    def convert_to_standard_url(url, course_key):
-        """
-        Returns standard urls when given studio urls. Otherwise return url as is.
-        Example urls:
-          /assets/courseware/v1/506da5d6f866e8f0be44c5df8b6e6b2a/asset-v1:edX+DemoX+Demo_Course+type@asset+block/getting-started_x250.png
-          /static/getting-started_x250.png
-          /container/block-v1:edX+DemoX+Demo_Course+type@vertical+block@2152d4a4aadc4cb0af5256394a3d1fc7
-        """
-        if is_studio_url_without_base(url):
-            if url.startswith('/static/'):
-                processed_url = replace_static_urls(f'\"{url}\"', course_id=course_key)[1:-1]
-                return 'https://' + settings.CMS_BASE + processed_url
-            elif url.startswith('/'):
-                return 'https://' + settings.CMS_BASE + url
-            else:
-                return 'https://' + settings.CMS_BASE + '/container/' + url
-=======
 def _is_studio_url(url):
     """Returns True if url is a studio url."""
+    return _is_studio_url_with_base(url) or _is_studio_url_without_base(url)
+
+def _is_studio_url_with_base(url):
+    """Returns True if url is a studio url with cms base."""
+    return url.startswith('http://' + settings.CMS_BASE) or url.startswith('https://' + settings.CMS_BASE)
+
+def _is_studio_url_without_base(url):
+    """Returns True if url is a studio url without cms base."""
     return not url.startswith('http://') and not url.startswith('https://')
 
 def _convert_to_standard_url(url, course_key):
@@ -1175,15 +1144,14 @@
       /static/getting-started_x250.png
       /container/block-v1:edX+DemoX+Demo_Course+type@vertical+block@2152d4a4aadc4cb0af5256394a3d1fc7
     """
-    if _is_studio_url(url):
+    if _is_studio_url_without_base(url):
         if url.startswith('/static/'):
             processed_url = replace_static_urls(f'\"{url}\"', course_id=course_key)[1:-1]
-            return 'http://' + settings.CMS_BASE + processed_url
+            return 'https://' + settings.CMS_BASE + processed_url
         elif url.startswith('/'):
-            return 'http://' + settings.CMS_BASE + url
->>>>>>> de1aa1d4
+            return 'https://' + settings.CMS_BASE + url
         else:
-            return 'http://' + settings.CMS_BASE + '/container/' + url
+            return 'https://' + settings.CMS_BASE + '/container/' + url
     else:
         return url
 
@@ -1261,33 +1229,6 @@
 
     return results
 
-<<<<<<< HEAD
-    def filter_by_status(results):
-        """
-        Filter results by status.
-            200: OK. No need to do more
-            403: Forbidden. Record as locked link.
-            None: Error. Retry up to 3 times.
-            Other: Failure. Record as broken link.
-        Returns:
-            filtered_results: [ [block_id1, url1, is_locked], ... ]
-            retry_list: [ [block_id1, url1], ... ]
-        """
-        filtered_results = []
-        retry_list = []
-        for result in results:
-            status, block_id, url = result['status'], result['block_id'], result['url']
-            if status is None:
-                retry_list.append([block_id, url])
-            elif status == 200:
-                continue
-            elif status == 403 and is_studio_url(url):
-                filtered_results.append([block_id, url, True])
-            else:
-                filtered_results.append([block_id, url, False])
-        
-        return filtered_results, retry_list
-=======
 def _filter_by_status(results):
     """
     Filter results by status.
@@ -1302,15 +1243,15 @@
     filtered_results = []
     retry_list = []
     for result in results:
-        if result['status'] is None:
-            retry_list.append([result['block_id'], result['url']])
-        elif result['status'] == 200:
+        status, block_id, url = result['status'], result['block_id'], result['url']
+        if status is None:
+            retry_list.append([block_id, url])
+        elif status == 200:
             continue
-        elif result['status'] == 403 and _is_studio_url(result['url']):
-            filtered_results.append([result['block_id'], result['url'], True])
+        elif status == 403 and _is_studio_url(url):
+            filtered_results.append([block_id, url, True])
         else:
-            filtered_results.append([result['block_id'], result['url'], False])
->>>>>>> de1aa1d4
+            filtered_results.append([block_id, url, False])
 
     return filtered_results, retry_list
 
