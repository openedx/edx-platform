--- conflicted
+++ resolved
@@ -397,18 +397,12 @@
         user = User.objects.get(pk=user_id)
     except User.DoesNotExist:
         with translation_language(language):
-<<<<<<< HEAD
-=======
             LOGGER.error(f'Course import {courselike_key}: Unknown User ID: {user_id}')
->>>>>>> 5d7cd3d2
             self.status.fail(_('Unknown User ID: {0}').format(user_id))
         return
     if not has_course_author_access(user, courselike_key):
         with translation_language(language):
-<<<<<<< HEAD
-=======
             LOGGER.error(f'Course import {courselike_key}: Permission denied User ID: {user_id}')
->>>>>>> 5d7cd3d2
             self.status.fail(_('Permission denied'))
         return
 
@@ -430,16 +424,10 @@
     course_dir = data_root / subdir
     try:
         self.status.set_state('Unpacking')
-<<<<<<< HEAD
-
-        if not archive_name.endswith('.tar.gz'):
-            with translation_language(language):
-=======
         LOGGER.info(f'Course import {courselike_key}: unpacking step started')
         if not archive_name.endswith('.tar.gz'):
             with translation_language(language):
                 LOGGER.error(f'Course import {courselike_key}: Only .tar.gz file is supported')
->>>>>>> 5d7cd3d2
                 self.status.fail(_('We only support uploading a .tar.gz file.'))
                 return
 
@@ -447,19 +435,11 @@
         if not course_dir.isdir():
             os.mkdir(course_dir)
 
-<<<<<<< HEAD
-        LOGGER.debug(f'importing course to {temp_filepath}')
-
-        # Copy the OLX archive from where it was uploaded to (S3, Swift, file system, etc.)
-        if not course_import_export_storage.exists(archive_path):
-            LOGGER.info('Course import %s: Uploaded file %s not found', courselike_key, archive_path)
-=======
         LOGGER.info(f'Course import: {courselike_key}: importing course to {temp_filepath}')
 
         # Copy the OLX archive from where it was uploaded to (S3, Swift, file system, etc.)
         if not course_import_export_storage.exists(archive_path):
             LOGGER.error(f'Course import {courselike_key}: Uploaded file {archive_path} not found')
->>>>>>> 5d7cd3d2
             with translation_language(language):
                 self.status.fail(_('Tar file not found'))
             return
@@ -472,11 +452,7 @@
                     return source.read(FILE_READ_CHUNK)
                 for chunk in iter(read_chunk, b''):
                     destination.write(chunk)
-<<<<<<< HEAD
-        LOGGER.info('Course import %s: Download from storage complete', courselike_key)
-=======
         LOGGER.info(f'Course import {courselike_key}: Download from storage complete')
->>>>>>> 5d7cd3d2
         # Delete from source location
         course_import_export_storage.delete(archive_path)
 
@@ -490,26 +466,15 @@
                 # TODO: Is this really ok?  Seems dangerous for a live course
                 remove_entrance_exam_milestone_reference(fake_request, courselike_key)
                 LOGGER.info(
-<<<<<<< HEAD
-                    'entrance exam milestone content reference for course %s has been removed',
-                    courselike_module.id
-=======
                     f'Course import {courselike_key}: entrance exam milestone content reference has been removed'
->>>>>>> 5d7cd3d2
                 )
     # Send errors to client with stage at which error occurred.
     except Exception as exception:  # pylint: disable=broad-except
         if course_dir.isdir():
             shutil.rmtree(course_dir)
-<<<<<<< HEAD
-            LOGGER.info('Course import %s: Temp data cleared', courselike_key)
-
-        LOGGER.exception('Error importing course %s', courselike_key, exc_info=True)
-=======
             LOGGER.info(f'Course import {courselike_key}: Temp data cleared')
 
         LOGGER.exception(f'Course import {courselike_key}: Unknown error while unpacking', exc_info=True)
->>>>>>> 5d7cd3d2
         self.status.fail(str(exception))
         return
 
@@ -519,22 +484,14 @@
         try:
             safetar_extractall(tar_file, (course_dir + '/'))
         except SuspiciousOperation as exc:
-<<<<<<< HEAD
-            LOGGER.info('Course import %s: Unsafe tar file - %s', courselike_key, exc.args[0])
-=======
             LOGGER.error(f'Course import {courselike_key}: Unsafe tar file')
->>>>>>> 5d7cd3d2
             with translation_language(language):
                 self.status.fail(_('Unsafe tar file. Aborting import.'))
             return
         finally:
             tar_file.close()
 
-<<<<<<< HEAD
-        LOGGER.info('Course import %s: Uploaded file extracted', courselike_key)
-=======
         LOGGER.info(f'Course import {courselike_key}: Uploaded file extracted. Verification step started')
->>>>>>> 5d7cd3d2
         self.status.set_state('Verifying')
         self.status.increment_completed_steps()
 
@@ -562,22 +519,13 @@
         dirpath = get_dir_for_filename(course_dir, root_name)
         if not dirpath:
             with translation_language(language):
-<<<<<<< HEAD
-=======
                 LOGGER.error(f'Course import {courselike_key}: Could not find the {root_name} file in the package.')
->>>>>>> 5d7cd3d2
                 self.status.fail(_('Could not find the {0} file in the package.').format(root_name))
                 return
 
         dirpath = os.path.relpath(dirpath, data_root)
-<<<<<<< HEAD
-        LOGGER.debug('found %s at %s', root_name, dirpath)
-
-        LOGGER.info('Course import %s: Extracted file verified', courselike_key)
-=======
 
         LOGGER.info(f'Course import {courselike_key}: Extracted file verified. Updating course started')
->>>>>>> 5d7cd3d2
         self.status.set_state('Updating')
         self.status.increment_completed_steps()
 
@@ -593,24 +541,14 @@
         new_location = courselike_items[0].location
         LOGGER.debug('new course at %s', new_location)
 
-<<<<<<< HEAD
-        LOGGER.info('Course import %s: Course import successful', courselike_key)
-    except Exception as exception:   # pylint: disable=broad-except
-        LOGGER.exception('error importing course', exc_info=True)
-=======
         LOGGER.info(f'Course import {courselike_key}: Course import successful')
     except Exception as exception:   # pylint: disable=broad-except
         LOGGER.exception(f'Course import {courselike_key}: Unknown error while updating course')
->>>>>>> 5d7cd3d2
         self.status.fail(str(exception))
     finally:
         if course_dir.isdir():
             shutil.rmtree(course_dir)
-<<<<<<< HEAD
-            LOGGER.info('Course import %s: Temp data cleared', courselike_key)
-=======
             LOGGER.info(f'Course import {courselike_key}: Temp data cleared')
->>>>>>> 5d7cd3d2
 
         if self.status.state == 'Updating' and is_course:
             # Reload the course so we have the latest state
