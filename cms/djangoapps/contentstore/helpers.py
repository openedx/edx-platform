--- conflicted
+++ resolved
@@ -20,18 +20,7 @@
 from xmodule.modulestore.django import modulestore
 
 from cms.djangoapps.models.settings.course_grading import CourseGradingModel
-<<<<<<< HEAD
-
-try:
-    # Technically this is a django app plugin, so we should not error if it's not installed:
-    import openedx.core.djangoapps.content_staging.api as content_staging_api
-except ImportError:
-    content_staging_api = None
-=======
-from common.djangoapps.student import auth
-from common.djangoapps.student.roles import CourseCreatorRole, OrgContentCreatorRole
 import openedx.core.djangoapps.content_staging.api as content_staging_api
->>>>>>> 7ef20f0b
 
 from .utils import reverse_course_url, reverse_library_url, reverse_usage_url
 
