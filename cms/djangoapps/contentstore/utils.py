"""
Common utility functions useful throughout the contentstore
"""

import logging
from datetime import datetime

from django.conf import settings
from django.core.urlresolvers import reverse
from django.utils.translation import ugettext as _
from opaque_keys.edx.keys import CourseKey, UsageKey
from pytz import UTC

from django_comment_common.models import assign_default_role
from django_comment_common.utils import seed_permissions_roles
from openedx.core.djangoapps.self_paced.models import SelfPacedConfiguration
from openedx.core.djangoapps.site_configuration.models import SiteConfiguration
from student import auth
from student.models import CourseEnrollment
from student.roles import CourseInstructorRole, CourseStaffRole
from xmodule.modulestore import ModuleStoreEnum
from xmodule.modulestore.django import modulestore
from xmodule.modulestore.exceptions import ItemNotFoundError
<<<<<<< HEAD
from opaque_keys.edx.keys import UsageKey, CourseKey
from student.roles import CourseInstructorRole, CourseStaffRole
from student.models import CourseEnrollment
from student import auth
from util.signals import course_deleted

=======
from xmodule.partitions.partitions_service import get_all_partitions_for_course
>>>>>>> 75068967

log = logging.getLogger(__name__)


def add_instructor(course_key, requesting_user, new_instructor):
    """
    Adds given user as instructor and staff to the given course,
    after verifying that the requesting_user has permission to do so.
    """
    # can't use auth.add_users here b/c it requires user to already have Instructor perms in this course
    CourseInstructorRole(course_key).add_users(new_instructor)
    auth.add_users(requesting_user, CourseStaffRole(course_key), new_instructor)


def initialize_permissions(course_key, user_who_created_course):
    """
    Initializes a new course by enrolling the course creator as a student,
    and initializing Forum by seeding its permissions and assigning default roles.
    """
    # seed the forums
    seed_permissions_roles(course_key)

    # auto-enroll the course creator in the course so that "View Live" will work.
    CourseEnrollment.enroll(user_who_created_course, course_key)

    # set default forum roles (assign 'Student' role)
    assign_default_role(course_key, user_who_created_course)


def remove_all_instructors(course_key):
    """
    Removes all instructor and staff users from the given course.
    """
    staff_role = CourseStaffRole(course_key)
    staff_role.remove_users(*staff_role.users_with_role())
    instructor_role = CourseInstructorRole(course_key)
    instructor_role.remove_users(*instructor_role.users_with_role())


def delete_course(course_key, user_id, keep_instructors=False):
    """
    Delete course from module store and if specified remove user and
    groups permissions from course.
    """
    _delete_course_from_modulestore(course_key, user_id)

    if not keep_instructors:
        _remove_instructors(course_key)


def _delete_course_from_modulestore(course_key, user_id):
    """
    Delete course from MongoDB. Deleting course will fire a signal which will result into
    deletion of the courseware associated with a course_key.
    """
    module_store = modulestore()

    with module_store.bulk_operations(course_key):
        module_store.delete_course(course_key, user_id)

<<<<<<< HEAD
        print 'removing User permissions from course....'
        # in the django layer, we need to remove all the user permissions groups associated with this course
        try:
            remove_all_instructors(course_key)
            print 'User permissions removed, continuing...'
        except Exception as err:
            log.error("Error in deleting course groups for {0}: {1}".format(course_key, err))
=======

def _remove_instructors(course_key):
    """
    In the django layer, remove all the user/groups permissions associated with this course
    """
    print 'removing User permissions from course....'

    try:
        remove_all_instructors(course_key)
    except Exception as err:
        log.error("Error in deleting course groups for {0}: {1}".format(course_key, err))
>>>>>>> 75068967

        # Broadcast the deletion event to CMS listeners
        print 'Notifying CMS system components...'
        course_deleted.send(sender=None, course_key=course_key)

        print 'CMS Course Cleanup Complete!'
        print 'You must now execute this same command in LMS to clean up orphaned records'
        print 'COMMAND: ./manage.py lms delete_course_references <course_id> commit'


def get_lms_link_for_item(location, preview=False):
    """
    Returns an LMS link to the course with a jump_to to the provided location.

    :param location: the location to jump to
    :param preview: True if the preview version of LMS should be returned. Default value is false.
    """
    assert isinstance(location, UsageKey)

    # checks LMS_BASE value in site configuration for the given course_org_filter(org)
    # if not found returns settings.LMS_BASE
    lms_base = SiteConfiguration.get_value_for_org(
        location.org,
        "LMS_BASE",
        settings.LMS_BASE
    )

    if lms_base is None:
        return None

    if preview:
        # checks PREVIEW_LMS_BASE value in site configuration for the given course_org_filter(org)
        # if not found returns settings.FEATURES.get('PREVIEW_LMS_BASE')
        lms_base = SiteConfiguration.get_value_for_org(
            location.org,
            "PREVIEW_LMS_BASE",
            settings.FEATURES.get('PREVIEW_LMS_BASE')
        )

    return u"//{lms_base}/courses/{course_key}/jump_to/{location}".format(
        lms_base=lms_base,
        course_key=location.course_key.to_deprecated_string(),
        location=location.to_deprecated_string(),
    )


# pylint: disable=invalid-name
def get_lms_link_for_certificate_web_view(user_id, course_key, mode):
    """
    Returns the url to the certificate web view.
    """
    assert isinstance(course_key, CourseKey)

    # checks LMS_BASE value in SiteConfiguration against course_org_filter if not found returns settings.LMS_BASE
    lms_base = SiteConfiguration.get_value_for_org(course_key.org, "LMS_BASE", settings.LMS_BASE)

    if lms_base is None:
        return None

    return u"//{certificate_web_base}/certificates/user/{user_id}/course/{course_id}?preview={mode}".format(
        certificate_web_base=lms_base,
        user_id=user_id,
        course_id=unicode(course_key),
        mode=mode
    )


# pylint: disable=invalid-name
def is_currently_visible_to_students(xblock):
    """
    Returns true if there is a published version of the xblock that is currently visible to students.
    This means that it has a release date in the past, and the xblock has not been set to staff only.
    """

    try:
        published = modulestore().get_item(xblock.location, revision=ModuleStoreEnum.RevisionOption.published_only)
    # If there's no published version then the xblock is clearly not visible
    except ItemNotFoundError:
        return False

    # If visible_to_staff_only is True, this xblock is not visible to students regardless of start date.
    if published.visible_to_staff_only:
        return False

    # Check start date
    if 'detached' not in published._class_tags and published.start is not None:
        return datetime.now(UTC) > published.start

    # No start date, so it's always visible
    return True


def has_children_visible_to_specific_partition_groups(xblock):
    """
    Returns True if this xblock has children that are limited to specific user partition groups.
    Note that this method is not recursive (it does not check grandchildren).
    """
    if not xblock.has_children:
        return False

    for child in xblock.get_children():
        if is_visible_to_specific_partition_groups(child):
            return True

    return False


def is_visible_to_specific_partition_groups(xblock):
    """
    Returns True if this xblock has visibility limited to specific user partition groups.
    """
    if not xblock.group_access:
        return False

    for partition in get_user_partition_info(xblock):
        if any(g["selected"] for g in partition["groups"]):
            return True

    return False


def find_release_date_source(xblock):
    """
    Finds the ancestor of xblock that set its release date.
    """

    # Stop searching at the section level
    if xblock.category == 'chapter':
        return xblock

    parent_location = modulestore().get_parent_location(xblock.location,
                                                        revision=ModuleStoreEnum.RevisionOption.draft_preferred)
    # Orphaned xblocks set their own release date
    if not parent_location:
        return xblock

    parent = modulestore().get_item(parent_location)
    if parent.start != xblock.start:
        return xblock
    else:
        return find_release_date_source(parent)


def find_staff_lock_source(xblock):
    """
    Returns the xblock responsible for setting this xblock's staff lock, or None if the xblock is not staff locked.
    If this xblock is explicitly locked, return it, otherwise find the ancestor which sets this xblock's staff lock.
    """

    # Stop searching if this xblock has explicitly set its own staff lock
    if xblock.fields['visible_to_staff_only'].is_set_on(xblock):
        return xblock

    # Stop searching at the section level
    if xblock.category == 'chapter':
        return None

    parent_location = modulestore().get_parent_location(xblock.location,
                                                        revision=ModuleStoreEnum.RevisionOption.draft_preferred)
    # Orphaned xblocks set their own staff lock
    if not parent_location:
        return None

    parent = modulestore().get_item(parent_location)
    return find_staff_lock_source(parent)


def ancestor_has_staff_lock(xblock, parent_xblock=None):
    """
    Returns True iff one of xblock's ancestors has staff lock.
    Can avoid mongo query by passing in parent_xblock.
    """
    if parent_xblock is None:
        parent_location = modulestore().get_parent_location(xblock.location,
                                                            revision=ModuleStoreEnum.RevisionOption.draft_preferred)
        if not parent_location:
            return False
        parent_xblock = modulestore().get_item(parent_location)
    return parent_xblock.visible_to_staff_only


def reverse_url(handler_name, key_name=None, key_value=None, kwargs=None):
    """
    Creates the URL for the given handler.
    The optional key_name and key_value are passed in as kwargs to the handler.
    """
    kwargs_for_reverse = {key_name: unicode(key_value)} if key_name else None
    if kwargs:
        kwargs_for_reverse.update(kwargs)
    return reverse('contentstore.views.' + handler_name, kwargs=kwargs_for_reverse)


def reverse_course_url(handler_name, course_key, kwargs=None):
    """
    Creates the URL for handlers that use course_keys as URL parameters.
    """
    return reverse_url(handler_name, 'course_key_string', course_key, kwargs)


def reverse_library_url(handler_name, library_key, kwargs=None):
    """
    Creates the URL for handlers that use library_keys as URL parameters.
    """
    return reverse_url(handler_name, 'library_key_string', library_key, kwargs)


def reverse_usage_url(handler_name, usage_key, kwargs=None):
    """
    Creates the URL for handlers that use usage_keys as URL parameters.
    """
    return reverse_url(handler_name, 'usage_key_string', usage_key, kwargs)


def get_split_group_display_name(xblock, course):
    """
    Returns group name if an xblock is found in user partition groups that are suitable for the split_test module.

    Arguments:
        xblock (XBlock): The courseware component.
        course (XBlock): The course descriptor.

    Returns:
        group name (String): Group name of the matching group xblock.
    """
    for user_partition in get_user_partition_info(xblock, schemes=['random'], course=course):
        for group in user_partition['groups']:
            if 'Group ID {group_id}'.format(group_id=group['id']) == xblock.display_name_with_default:
                return group['name']


def get_user_partition_info(xblock, schemes=None, course=None):
    """
    Retrieve user partition information for an XBlock for display in editors.

    * If a partition has been disabled, it will be excluded from the results.

    * If a group within a partition is referenced by the XBlock, but the group has been deleted,
      the group will be marked as deleted in the results.

    Arguments:
        xblock (XBlock): The courseware component being edited.

    Keyword Arguments:
        schemes (iterable of str): If provided, filter partitions to include only
            schemes with the provided names.

        course (XBlock): The course descriptor.  If provided, uses this to look up the user partitions
            instead of loading the course.  This is useful if we're calling this function multiple
            times for the same course want to minimize queries to the modulestore.

    Returns: list

    Example Usage:
    >>> get_user_partition_info(block, schemes=["cohort", "verification"])
    [
        {
            "id": 12345,
            "name": "Cohorts"
            "scheme": "cohort",
            "groups": [
                {
                    "id": 7890,
                    "name": "Foo",
                    "selected": True,
                    "deleted": False,
                }
            ]
        },
        {
            "id": 7292,
            "name": "Midterm A",
            "scheme": "verification",
            "groups": [
                {
                    "id": 1,
                    "name": "Completed verification at Midterm A",
                    "selected": False,
                    "deleted": False
                },
                {
                    "id": 0,
                    "name": "Did not complete verification at Midterm A",
                    "selected": False,
                    "deleted": False,
                }
            ]
        }
    ]

    """
    course = course or modulestore().get_course(xblock.location.course_key)

    if course is None:
        log.warning(
            "Could not find course %s to retrieve user partition information",
            xblock.location.course_key
        )
        return []

    if schemes is not None:
        schemes = set(schemes)

    partitions = []
    for p in sorted(get_all_partitions_for_course(course, active_only=True), key=lambda p: p.name):

        # Exclude disabled partitions, partitions with no groups defined
        # Also filter by scheme name if there's a filter defined.
        if p.groups and (schemes is None or p.scheme.name in schemes):

            # First, add groups defined by the partition
            groups = []
            for g in p.groups:

                # Falsey group access for a partition mean that all groups
                # are selected.  In the UI, though, we don't show the particular
                # groups selected, since there's a separate option for "all users".
                selected_groups = set(xblock.group_access.get(p.id, []) or [])
                groups.append({
                    "id": g.id,
                    "name": g.name,
                    "selected": g.id in selected_groups,
                    "deleted": False,
                })

            # Next, add any groups set on the XBlock that have been deleted
            all_groups = set(g.id for g in p.groups)
            missing_group_ids = selected_groups - all_groups
            for gid in missing_group_ids:
                groups.append({
                    "id": gid,
                    "name": _("Deleted Group"),
                    "selected": True,
                    "deleted": True,
                })

            # Put together the entire partition dictionary
            partitions.append({
                "id": p.id,
                "name": unicode(p.name),  # Convert into a string in case ugettext_lazy was used
                "scheme": p.scheme.name,
                "groups": groups,
            })

    return partitions


def get_visibility_partition_info(xblock):
    """
    Retrieve user partition information for the component visibility editor.

    This pre-processes partition information to simplify the template.

    Arguments:
        xblock (XBlock): The component being edited.

    Returns: dict

    """
    selectable_partitions = []
    # We wish to display enrollment partitions before cohort partitions.
    enrollment_user_partitions = get_user_partition_info(xblock, schemes=["enrollment_track"])

    # For enrollment partitions, we only show them if there is a selected group or
    # or if the number of groups > 1.
    for partition in enrollment_user_partitions:
        if len(partition["groups"]) > 1 or any(group["selected"] for group in partition["groups"]):
            selectable_partitions.append(partition)

    # Now add the cohort user partitions.
    selectable_partitions = selectable_partitions + get_user_partition_info(xblock, schemes=["cohort"])

    # Find the first partition with a selected group. That will be the one initially enabled in the dialog
    # (if the course has only been added in Studio, only one partition should have a selected group).
    selected_partition_index = -1

    # At the same time, build up all the selected groups as they are displayed in the dialog title.
    selected_groups_label = ''

    for index, partition in enumerate(selectable_partitions):
        for group in partition["groups"]:
            if group["selected"]:
                if len(selected_groups_label) == 0:
                    selected_groups_label = group['name']
                else:
                    # Translators: This is building up a list of groups. It is marked for translation because of the
                    # comma, which is used as a separator between each group.
                    selected_groups_label = _('{previous_groups}, {current_group}').format(
                        previous_groups=selected_groups_label,
                        current_group=group['name']
                    )
                if selected_partition_index == -1:
                    selected_partition_index = index

    return {
        "selectable_partitions": selectable_partitions,
        "selected_partition_index": selected_partition_index,
        "selected_groups_label": selected_groups_label,
    }


def get_xblock_aside_instance(usage_key):
    """
    Returns: aside instance of a aside xblock
    :param usage_key: Usage key of aside xblock
    """
    try:
        descriptor = modulestore().get_item(usage_key.usage_key)
        for aside in descriptor.runtime.get_asides(descriptor):
            if aside.scope_ids.block_type == usage_key.aside_type:
                return aside
    except ItemNotFoundError:
        log.warning(u'Unable to load item %s', usage_key.usage_key)


def is_self_paced(course):
    """
    Returns True if course is self-paced, False otherwise.
    """
    return course and course.self_paced and SelfPacedConfiguration.current().enabled<|MERGE_RESOLUTION|>--- conflicted
+++ resolved
@@ -21,16 +21,7 @@
 from xmodule.modulestore import ModuleStoreEnum
 from xmodule.modulestore.django import modulestore
 from xmodule.modulestore.exceptions import ItemNotFoundError
-<<<<<<< HEAD
-from opaque_keys.edx.keys import UsageKey, CourseKey
-from student.roles import CourseInstructorRole, CourseStaffRole
-from student.models import CourseEnrollment
-from student import auth
-from util.signals import course_deleted
-
-=======
 from xmodule.partitions.partitions_service import get_all_partitions_for_course
->>>>>>> 75068967
 
 log = logging.getLogger(__name__)
 
@@ -91,15 +82,6 @@
     with module_store.bulk_operations(course_key):
         module_store.delete_course(course_key, user_id)
 
-<<<<<<< HEAD
-        print 'removing User permissions from course....'
-        # in the django layer, we need to remove all the user permissions groups associated with this course
-        try:
-            remove_all_instructors(course_key)
-            print 'User permissions removed, continuing...'
-        except Exception as err:
-            log.error("Error in deleting course groups for {0}: {1}".format(course_key, err))
-=======
 
 def _remove_instructors(course_key):
     """
@@ -111,15 +93,6 @@
         remove_all_instructors(course_key)
     except Exception as err:
         log.error("Error in deleting course groups for {0}: {1}".format(course_key, err))
->>>>>>> 75068967
-
-        # Broadcast the deletion event to CMS listeners
-        print 'Notifying CMS system components...'
-        course_deleted.send(sender=None, course_key=course_key)
-
-        print 'CMS Course Cleanup Complete!'
-        print 'You must now execute this same command in LMS to clean up orphaned records'
-        print 'COMMAND: ./manage.py lms delete_course_references <course_id> commit'
 
 
 def get_lms_link_for_item(location, preview=False):
