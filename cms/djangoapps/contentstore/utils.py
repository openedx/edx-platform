--- conflicted
+++ resolved
@@ -2387,16 +2387,11 @@
     return ""
 
 
-<<<<<<< HEAD
 def _create_or_update_component_link(
-    course_key: CourseKey,
     created: datetime | None,
     xblock,
     downstream_customized: bool = False
 ):
-=======
-def _create_or_update_component_link(created: datetime | None, xblock):
->>>>>>> 298bbcb8
     """
     Create or update upstream->downstream link for components in database for given xblock.
     """
@@ -2429,16 +2424,11 @@
     )
 
 
-<<<<<<< HEAD
 def _create_or_update_container_link(
-    course_key: CourseKey,
     created: datetime | None,
     xblock,
     downstream_customized: bool = False
 ):
-=======
-def _create_or_update_container_link(created: datetime | None, xblock):
->>>>>>> 298bbcb8
     """
     Create or update upstream->downstream link for containers in database for given xblock.
     """
@@ -2484,19 +2474,11 @@
         downstream_customized = True
     try:
         # Try to create component link
-<<<<<<< HEAD
-        _create_or_update_component_link(course_key, created, xblock, downstream_customized=downstream_customized)
+        _create_or_update_component_link(created, xblock, downstream_customized=downstream_customized)
     except InvalidKeyError:
         # It is possible that the upstream is a container and UsageKeyV2 parse failed
         # Create upstream container link and raise InvalidKeyError if xblock.upstream is a valid key.
-        _create_or_update_container_link(course_key, created, xblock, downstream_customized=downstream_customized)
-=======
-        _create_or_update_component_link(created, xblock)
-    except InvalidKeyError:
-        # It is possible that the upstream is a container and UsageKeyV2 parse failed
-        # Create upstream container link and raise InvalidKeyError if xblock.upstream is a valid key.
-        _create_or_update_container_link(created, xblock)
->>>>>>> 298bbcb8
+        _create_or_update_container_link(created, xblock, downstream_customized=downstream_customized)
 
 
 def get_previous_run_course_key(course_key):
