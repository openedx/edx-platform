"""
Studio authorization functions primarily for course creators, instructors, and staff
"""
#=======================================================================================================================
#
# This code is somewhat duplicative of access.py in the LMS. We will unify the code as a separate story
# but this implementation should be data compatible with the LMS implementation
#
#=======================================================================================================================
from django.contrib.auth.models import User, Group
from django.core.exceptions import PermissionDenied
from django.conf import settings

from xmodule.modulestore import Location
from xmodule.modulestore.locator import CourseLocator, Locator
from xmodule.modulestore.django import loc_mapper
from xmodule.modulestore.exceptions import InvalidLocationError, ItemNotFoundError
import itertools


# define a couple of simple roles, we just need ADMIN and EDITOR now for our purposes
INSTRUCTOR_ROLE_NAME = 'instructor'
STAFF_ROLE_NAME = 'staff'

# This is the group of people who have permission to create new courses on edge or edx.
COURSE_CREATOR_GROUP_NAME = "course_creator_group"

# we're just making a Django group for each location/role combo
# to do this we're just creating a Group name which is a formatted string
# of those two variables


def get_all_course_role_groupnames(location, role, use_filter=True):
    '''
    Get all of the possible groupnames for this role location pair. If use_filter==True,
    only return the ones defined in the groups collection.
    '''
    location = Locator.to_locator_or_location(location)

    # hack: check for existence of a group name in the legacy LMS format <role>_<course>
    # if it exists, then use that one, otherwise use a <role>_<course_id> which contains
    # more information
    groupnames = []
    try:
        groupnames.append('{0}_{1}'.format(role, location.course_id))
    except InvalidLocationError:  # will occur on old locations where location is not of category course
        pass
    if isinstance(location, Location):
        # least preferred role_course format
        groupnames.append('{0}_{1}'.format(role, location.course))
        try:
            locator = loc_mapper().translate_location(location.course_id, location, False, False)
            groupnames.append('{0}_{1}'.format(role, locator.course_id))
        except (InvalidLocationError, ItemNotFoundError):
            pass
    elif isinstance(location, CourseLocator):
        old_location = loc_mapper().translate_locator_to_location(location, get_course=True)
        if old_location:
            # the slashified version of the course_id (myu/mycourse/myrun)
            groupnames.append('{0}_{1}'.format(role, old_location.course_id))
            # add the least desirable but sometimes occurring format.
            groupnames.append('{0}_{1}'.format(role, old_location.course))
    # filter to the ones which exist
    default = groupnames[0]
    if use_filter:
<<<<<<< HEAD
        groupnames = [group for group in groupnames if Group.objects.filter(name=group).exists()]
=======
        groupnames = [group.name for group in Group.objects.filter(name__in=groupnames)]
>>>>>>> 0d593010
    return groupnames, default


def get_course_groupname_for_role(location, role):
    '''
    Get the preferred used groupname for this role, location combo.
    Preference order: 
    * role_course_id (e.g., staff_myu.mycourse.myrun)
    * role_old_course_id (e.g., staff_myu/mycourse/myrun)
    * role_old_course (e.g., staff_mycourse)
    '''
    groupnames, default = get_all_course_role_groupnames(location, role)
    return groupnames[0] if groupnames else default


def get_course_role_users(course_locator, role):
    '''
    Get all of the users with the given role in the given course.
    '''
    groupnames, _ = get_all_course_role_groupnames(course_locator, role)
    groups = [Group.objects.get(name=groupname) for groupname in groupnames]
    return list(itertools.chain.from_iterable(group.user_set.all() for group in groups))


def create_all_course_groups(creator, location):
    """
    Create all permission groups for a new course and subscribe the caller into those roles
    """
    create_new_course_group(creator, location, INSTRUCTOR_ROLE_NAME)
    create_new_course_group(creator, location, STAFF_ROLE_NAME)


def create_new_course_group(creator, location, role):
    '''
    Create the new course group always using the preferred name even if another form already exists.
    '''
    groupnames, __ = get_all_course_role_groupnames(location, role, use_filter=False)
    group, __ = Group.objects.get_or_create(name=groupnames[0])
    creator.groups.add(group)
    creator.save()

    return


def _delete_course_group(location):
    """
    This is to be called only by either a command line code path or through a app which has already
    asserted permissions
    """
    # remove all memberships
    for role in [INSTRUCTOR_ROLE_NAME, STAFF_ROLE_NAME]:
        groupnames, _ = get_all_course_role_groupnames(location, role)
        for groupname in groupnames:
            group = Group.objects.get(name=groupname)
            for user in group.user_set.all():
                user.groups.remove(group)
                user.save()


def _copy_course_group(source, dest):
    """
    This is to be called only by either a command line code path or through an app which has already
    asserted permissions to do this action
    """
    for role in [INSTRUCTOR_ROLE_NAME, STAFF_ROLE_NAME]:
        groupnames, _ = get_all_course_role_groupnames(source, role)
        for groupname in groupnames:
            group = Group.objects.get(name=groupname)
            new_group, _ = Group.objects.get_or_create(name=get_course_groupname_for_role(dest, INSTRUCTOR_ROLE_NAME))
            for user in group.user_set.all():
                user.groups.add(new_group)
                user.save()


def add_user_to_course_group(caller, user, location, role):
    """
    If caller is authorized, add the given user to the given course's role
    """
    # only admins can add/remove other users
    if not is_user_in_course_group_role(caller, location, INSTRUCTOR_ROLE_NAME):
        raise PermissionDenied

    group, _ = Group.objects.get_or_create(name=get_course_groupname_for_role(location, role))
    return _add_user_to_group(user, group)


def add_user_to_creator_group(caller, user):
    """
    Adds the user to the group of course creators.

    The caller must have staff access to perform this operation.

    Note that on the edX site, we currently limit course creators to edX staff, and this
    method is a no-op in that environment.
    """
    if not caller.is_active or not caller.is_authenticated or not caller.is_staff:
        raise PermissionDenied

    (group, _) = Group.objects.get_or_create(name=COURSE_CREATOR_GROUP_NAME)
    return _add_user_to_group(user, group)


def _add_user_to_group(user, group):
    """
    This is to be called only by either a command line code path or through an app which has already
    asserted permissions to do this action
    """
    if user.is_active and user.is_authenticated:
        user.groups.add(group)
        user.save()
        return True

    return False


def get_user_by_email(email):
    """
    Get the user whose email is the arg. Return None if no such user exists.
    """
    user = None
    # try to look up user, return None if not found
    try:
        user = User.objects.get(email=email)
    except:
        pass

    return user


def remove_user_from_course_group(caller, user, location, role):
    """
    If caller is authorized, remove the given course x role authorization for user
    """
    # only admins can add/remove other users
    if not is_user_in_course_group_role(caller, location, INSTRUCTOR_ROLE_NAME):
        raise PermissionDenied

    # see if the user is actually in that role, if not then we don't have to do anything
    groupnames, _ = get_all_course_role_groupnames(location, role)
<<<<<<< HEAD
    for groupname in groupnames:
        groups = user.groups.filter(name=groupname)
        if groups:
            # will only be one with that name
            user.groups.remove(groups[0])
            user.save()
=======
    for group in user.groups.filter(name__in=groupnames):
        user.groups.remove(group)
    user.save()
>>>>>>> 0d593010


def remove_user_from_creator_group(caller, user):
    """
    Removes user from the course creator group.

    The caller must have staff access to perform this operation.
    """
    if not caller.is_active or not caller.is_authenticated or not caller.is_staff:
        raise PermissionDenied

    _remove_user_from_group(user, COURSE_CREATOR_GROUP_NAME)


def _remove_user_from_group(user, group_name):
    """
    This is to be called only by either a command line code path or through an app which has already
    asserted permissions to do this action
    """
    group = Group.objects.get(name=group_name)
    user.groups.remove(group)
    user.save()


def is_user_in_course_group_role(user, location, role, check_staff=True):
    """
    Check whether the given user has the given role in this course. If check_staff
    then give permission if the user is staff without doing a course-role query.
    """
    if user.is_active and user.is_authenticated:
        # all "is_staff" flagged accounts belong to all groups
        if check_staff and user.is_staff:
            return True
        groupnames, _ = get_all_course_role_groupnames(location, role)
<<<<<<< HEAD
        return any(user.groups.filter(name=groupname).exists() for groupname in groupnames)
=======
        return user.groups.filter(name__in=groupnames).exists()
>>>>>>> 0d593010

    return False


def is_user_in_creator_group(user):
    """
    Returns true if the user has permissions to create a course.

    Will always return True if user.is_staff is True.

    Note that on the edX site, we currently limit course creators to edX staff. On
    other sites, this method checks that the user is in the course creator group.
    """
    if user.is_staff:
        return True

    # On edx, we only allow edX staff to create courses. This may be relaxed in the future.
    if settings.FEATURES.get('DISABLE_COURSE_CREATION', False):
        return False

    # Feature flag for using the creator group setting. Will be removed once the feature is complete.
<<<<<<< HEAD
    if settings.FEATURES.get('ENABLE_CREATOR_GROUP', False):
        return user.groups.filter(name=COURSE_CREATOR_GROUP_NAME).count() > 0
=======
    if settings.MITX_FEATURES.get('ENABLE_CREATOR_GROUP', False):
        return user.groups.filter(name=COURSE_CREATOR_GROUP_NAME).exists()
>>>>>>> 0d593010

    return True


def get_users_with_instructor_role():
    """
    Returns all users with the role 'instructor'
    """
    return _get_users_with_role(INSTRUCTOR_ROLE_NAME)


def get_users_with_staff_role():
    """
    Returns all users with the role 'staff'
    """
    return _get_users_with_role(STAFF_ROLE_NAME)


def _get_users_with_role(role):
    """
    Returns all users with the specified role.
    """
    users = set()
    for group in Group.objects.all():
        if group.name.startswith(role + "_"):
            for user in group.user_set.all():
                users.add(user)
    return users<|MERGE_RESOLUTION|>--- conflicted
+++ resolved
@@ -63,11 +63,7 @@
     # filter to the ones which exist
     default = groupnames[0]
     if use_filter:
-<<<<<<< HEAD
-        groupnames = [group for group in groupnames if Group.objects.filter(name=group).exists()]
-=======
         groupnames = [group.name for group in Group.objects.filter(name__in=groupnames)]
->>>>>>> 0d593010
     return groupnames, default
 
 
@@ -207,18 +203,9 @@
 
     # see if the user is actually in that role, if not then we don't have to do anything
     groupnames, _ = get_all_course_role_groupnames(location, role)
-<<<<<<< HEAD
-    for groupname in groupnames:
-        groups = user.groups.filter(name=groupname)
-        if groups:
-            # will only be one with that name
-            user.groups.remove(groups[0])
-            user.save()
-=======
     for group in user.groups.filter(name__in=groupnames):
         user.groups.remove(group)
     user.save()
->>>>>>> 0d593010
 
 
 def remove_user_from_creator_group(caller, user):
@@ -253,11 +240,7 @@
         if check_staff and user.is_staff:
             return True
         groupnames, _ = get_all_course_role_groupnames(location, role)
-<<<<<<< HEAD
-        return any(user.groups.filter(name=groupname).exists() for groupname in groupnames)
-=======
         return user.groups.filter(name__in=groupnames).exists()
->>>>>>> 0d593010
 
     return False
 
@@ -279,13 +262,8 @@
         return False
 
     # Feature flag for using the creator group setting. Will be removed once the feature is complete.
-<<<<<<< HEAD
     if settings.FEATURES.get('ENABLE_CREATOR_GROUP', False):
         return user.groups.filter(name=COURSE_CREATOR_GROUP_NAME).count() > 0
-=======
-    if settings.MITX_FEATURES.get('ENABLE_CREATOR_GROUP', False):
-        return user.groups.filter(name=COURSE_CREATOR_GROUP_NAME).exists()
->>>>>>> 0d593010
 
     return True
 
