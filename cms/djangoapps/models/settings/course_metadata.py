--- conflicted
+++ resolved
@@ -9,11 +9,8 @@
 from xblock_django.models import XBlockStudioConfigurationFlag
 from xmodule.modulestore.django import modulestore
 
-<<<<<<< HEAD
 from cms.djangoapps.contentstore.config.waffle import ENABLE_PROCTORING_PROVIDER_OVERRIDES
-=======
 from openedx.features.course_experience import COURSE_ENABLE_UNENROLLED_ACCESS_FLAG
->>>>>>> 14009d3a
 
 
 class CourseMetadata(object):
@@ -69,11 +66,7 @@
     ]
 
     @classmethod
-<<<<<<< HEAD
-    def get_blacklist_of_fields(cls, course_key):
-=======
-    def filtered_list(cls, course_key=None):
->>>>>>> 14009d3a
+    def get_blacklist_of_fields(cls, course_key=None):
         """
         Returns a list of fields to not include in Studio Advanced settings based on a
         feature flag (i.e. enabled or disabled).
@@ -133,15 +126,11 @@
         if not ENABLE_PROCTORING_PROVIDER_OVERRIDES.is_enabled(course_key):
             black_list.append('proctoring_configuration')
 
-<<<<<<< HEAD
-        return black_list
-=======
         # Do not show "Course Visibility For Unenrolled Learners" in Studio Advanced Settings
         # if the enable_anonymous_access flag is not enabled
         if not COURSE_ENABLE_UNENROLLED_ACCESS_FLAG.is_enabled(course_key=course_key):
-            filtered_list.append('course_visibility')
-        return filtered_list
->>>>>>> 14009d3a
+            black_list.append('course_visibility')
+        return black_list
 
     @classmethod
     def fetch(cls, descriptor):
@@ -154,11 +143,7 @@
         black_list_of_fields = cls.get_blacklist_of_fields(descriptor.id)
 
         for key, value in metadata.iteritems():
-<<<<<<< HEAD
             if key in black_list_of_fields:
-=======
-            if key in cls.filtered_list(descriptor.id):
->>>>>>> 14009d3a
                 continue
             result[key] = value
         return result
@@ -193,11 +178,7 @@
 
         Ensures none of the fields are in the blacklist.
         """
-<<<<<<< HEAD
         blacklist_of_fields = cls.get_blacklist_of_fields(descriptor.id)
-=======
-        filtered_list = cls.filtered_list(descriptor.id)
->>>>>>> 14009d3a
         # Don't filter on the tab attribute if filter_tabs is False.
         if not filter_tabs:
             blacklist_of_fields.remove("tabs")
@@ -233,12 +214,8 @@
             errors: list of error objects
             result: the updated course metadata or None if error
         """
-<<<<<<< HEAD
         blacklist_of_fields = cls.get_blacklist_of_fields(descriptor.id)
 
-=======
-        filtered_list = cls.filtered_list(descriptor.id)
->>>>>>> 14009d3a
         if not filter_tabs:
             blacklist_of_fields.remove("tabs")
 
