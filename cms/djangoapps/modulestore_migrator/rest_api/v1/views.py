"""
API v1 views.
"""
import logging

import edx_api_doc_tools as apidocs
from edx_rest_framework_extensions.auth.jwt.authentication import JwtAuthentication
from edx_rest_framework_extensions.auth.session.authentication import SessionAuthenticationAllowInactiveUser
from opaque_keys import InvalidKeyError
from opaque_keys.edx.locator import LibraryLocatorV2
from rest_framework import status
from rest_framework.exceptions import ParseError
from rest_framework.mixins import ListModelMixin
from rest_framework.permissions import IsAdminUser
from rest_framework.response import Response
<<<<<<< HEAD
from rest_framework import status
from rest_framework.views import APIView
from user_tasks.models import UserTaskStatus
from user_tasks.views import StatusViewSet

from cms.djangoapps.modulestore_migrator.api import (
    start_migration_to_library,
    start_bulk_migration_to_library,
    get_all_migrations_info,
)
=======
from rest_framework.viewsets import GenericViewSet
from user_tasks.models import UserTaskStatus
from user_tasks.views import StatusViewSet

from cms.djangoapps.modulestore_migrator.api import start_bulk_migration_to_library, start_migration_to_library
from openedx.core.djangoapps.content.course_overviews.models import CourseOverview
from openedx.core.djangoapps.content_libraries import api as lib_api
>>>>>>> 190a8b81
from openedx.core.lib.api.authentication import BearerAuthenticationAllowInactiveUser

from ...models import ModulestoreMigration
from .serializers import (
    BulkModulestoreMigrationSerializer,
<<<<<<< HEAD
    MigrationInfoResponseSerializer,
=======
    LibraryMigrationCourseSerializer,
    ModulestoreMigrationSerializer,
    StatusWithModulestoreMigrationsSerializer,
>>>>>>> 190a8b81
)

log = logging.getLogger(__name__)


_error_responses = {
    400: "Request malformed.",
    401: "Requester is not authenticated.",
    403: "Permission denied",
}


@apidocs.schema_for(
    "list",
    """
    List all migration and bulk-migration tasks started by the current user.

    The response is a paginated series of migration task status objects, ordered
    by the time at which the migration was started, newest first.
    See `POST /api/modulestore_migrator/v1/migrations` for details of each object's schema.
    """,
)
@apidocs.schema_for(
    "retrieve",
    """
    Get the status of particular migration or bulk-migration task by its UUID.

    The response is a migration task status object.
    See `POST /api/modulestore_migrator/v1/migrations` for details on its schema.
    """,
)
@apidocs.schema_for(
    "cancel",
    """
    Cancel a particular migration or bulk-migration task.

    The response is a migration task status object.
    See `POST /api/modulestore_migrator/v1/migrations` for details on its schema.
    """,
)
class MigrationViewSet(StatusViewSet):
    """
    JSON HTTP API to create and check on ModuleStore-to-Learning-Core migration tasks.
    """

    permission_classes = (IsAdminUser,)
    authentication_classes = (
        BearerAuthenticationAllowInactiveUser,
        JwtAuthentication,
        SessionAuthenticationAllowInactiveUser,
    )
    serializer_class = StatusWithModulestoreMigrationsSerializer

    # DELETE is not allowed, as we want to preserve all task status objects.
    # Instead, users can POST to /cancel to cancel running tasks.
    http_method_names = ["get", "post"]

    def get_queryset(self):
        """
        Override the default queryset to filter by the migration event and user.
        """
        return StatusViewSet.queryset.filter(
            migrations__isnull=False, user=self.request.user
        ).distinct().order_by("-created")

    @apidocs.schema(
        body=ModulestoreMigrationSerializer,
        responses={
            201: StatusWithModulestoreMigrationsSerializer,
            **_error_responses,
        },
    )
    def create(self, request, *args, **kwargs):
        """
        Transfer content from course or legacy library into a content library.

        This begins a migration task to copy content from a ModuleStore-based **source** context
        to Learning Core-based **target** context. The valid **source** contexts are:

        * A course.
        * A legacy content library.

        The valid **target** contexts are:

        * A content library.
        * A collection within a content library.

        Other options:

        * The **composition_level** (*component*, *unit*, *subsection*, *section*) indicates the highest level of
          hierarchy to be transferred. Default is *component*. To maximally preserve the source structure,
          specify *section*.
        * The **repeat_handling_strategy** specifies how the system should handle source items which have
          previously been migrated to the target. Specify *skip* to prefer the existing target item, specify
          *update* to update the existing target item with the latest source content, or specify *fork* to create
          a new target item with the source content. Default is *skip*.
        * Specify **preserve_url_slugs** as *true* in order to use the source-provided block IDs
          (a.k.a. "URL slugs", "url_names").  Otherwise, the system will use each source item's title
          to auto-generate an ID in the target context.
        * Specify **forward_source_to_target** as *true* in order to establish a mapping from the source items to the
          target items (specifically, the mapping is stored by the *forwarded* field of the
          *modulestore_migrator_modulestoresource* and *modulestore_migrator_modulestoreblocksource* database tables).
          * **Example**: Specify *true* if you are permanently migrating legacy library content into a content
            library, and want course references to the legacy library content to automatically be mapped to new
            content library.
          * **Example**: Specify *false* if you are migrating legacy library content into a content
            library, but do *not* want course references to the legacy library content to be mapped to new
            content library.
          * **Example**: Specify *false* if you are copying course content into a content library, but do not
            want to persist a link between the source source content and destination library contenet.

        Example request:
        ```json
        {
            "source": "course-v1:MyOrganization+MyCourse+MyRun",
            "target": "lib:MyOrganization:MyUlmoLibrary",
            "composition_level": "unit",
            "repeat_handling_strategy": "update",
            "preserve_url_slugs": true
        }
        ```

        The migration task will take anywhere from seconds to minutes, depending on the size of the source
        content. This API's response will tell the initial status of the migration task, including:

        * The **state**, whose values include:
          * _Pending_: The migration task is waiting to be picked up by a Studio worker process.
          * _Succeeded_: The migration task finished without fatal errors.
          * _Failed_: A fatal error occured during the migration task.
          * _Canceled_: An administrator canceled the migration task.
          * Any other **state** value indicates the migration is actively in progress.
        * The **state_text**, the localized version of **state**.
        * The **artifacts**, a list of URLs pointing to additional diagnostic information created
          during that task. In the current version of this API, successful migrations will have zero
          artifacts and failed migrations will have one artifact.
        * The **uuid**, which be used to retrieve an updated status on this migration later, via
          *GET /api/modulestore_migrator/v1/migrations/$uuid*
        * The **parameters**, a singleton list whose elemenet indicates the parameters which were
          used to start this migration task.

        Example response:
        ```json
        {
            "state": "Parsing staged OLX",
            "state_text": "Parsing staged OLX",
            "completed_steps": 4,
            "total_steps": 12,
            "attempts": 1,
            "created": "2025-05-14T22:24:37.048539Z",
            "modified": "2025-05-14T22:24:59.128068Z",
            "artifacts": [],
            "uuid": "3de23e5d-fd34-4a6f-bf02-b183374120f0",
            "parameters": [
                {
                    "source": "course-v1:MyOrganization+MyCourse+MyRun",
                    "target": "lib:MyOrganization:MyUlmoLibrary",
                    "composition_level": "unit",
                    "repeat_handling_strategy": "update",
                    "preserve_url_slugs": true
                }
            ]
        }
        ```
        """
        serializer_data = ModulestoreMigrationSerializer(data=request.data)
        serializer_data.is_valid(raise_exception=True)
        validated_data = serializer_data.validated_data

        task = start_migration_to_library(
            user=request.user,
            source_key=validated_data['source'],
            target_library_key=validated_data['target'],
            target_collection_slug=validated_data['target_collection_slug'],
            composition_level=validated_data['composition_level'],
            repeat_handling_strategy=validated_data['repeat_handling_strategy'],
            preserve_url_slugs=validated_data['preserve_url_slugs'],
            forward_source_to_target=validated_data['forward_source_to_target'],
        )

        task_status = UserTaskStatus.objects.get(task_id=task.id)
        serializer = self.get_serializer(task_status)

        return Response(serializer.data, status=status.HTTP_201_CREATED)


class BulkMigrationViewSet(StatusViewSet):
    """
    JSON HTTP API to bulk-create ModuleStore-to-Learning-Core migration tasks.
    """

    permission_classes = (IsAdminUser,)
    authentication_classes = (
        BearerAuthenticationAllowInactiveUser,
        JwtAuthentication,
        SessionAuthenticationAllowInactiveUser,
    )
    serializer_class = StatusWithModulestoreMigrationsSerializer

    # Because bulk-migration tasks are just special migration tasks, they are listed as part of:
    #   GET .../migrations/
    # To avoid having 2 APIs that do (mostly) the same thing, we nix this endpoint:
    #   GET .../bulk_migration/<uuid>/cancel
    # which we inherited from StatusViewSet.
    # Furthermore, DELETE is not allowed, as we want to preserve all task status objects.
    # That just leaves us with POST.
    http_method_names = ["post"]

    @apidocs.schema(
        body=BulkModulestoreMigrationSerializer,
        responses={
            201: StatusWithModulestoreMigrationsSerializer,
            **_error_responses,
        },
    )
    def create(self, request, *args, **kwargs):
        """
        Transfer content from multiple courses or legacy libraries into a content library.

        Create a migration task to import multiple courses or legacy libraries into a single content library.
        This is bulk version of `POST /api/modulestore_migrator/v1/migrations`. See that endpoint's documentation
        for details on the meanings of the request and response values.

        **Request body**:
        ```json
        {
            "sources": ["<source_course_key_1>", "<source_course_key_2>"],
            "target": "<target_library>",
            "composition_level": "<composition_level>",  # Optional, defaults to "component"
            "target_collection_slugs": ["<target_collection_slug_1>", "<target_collection_slug_1>"],  # Optional
            "create_collections": "<boolean>"  # Optional, defaults to false
            "repeat_handling_strategy": "<repeat_handling_strategy>"  # Optional, defaults to Skip
            "preserve_url_slugs": "<boolean>"  # Optional, defaults to true
        }
        ```

        **Example request:**
        ```json
        {
            "sources": ["course-v1:edX+DemoX+2014_T1", "course-v1:edX+DemoX+2014_T2"],
            "target": "library-v1:org1+lib_1",
            "composition_level": "unit",
            "repeat_handling_strategy": "update",
            "preserve_url_slugs": true,
            "create_collections": true
        }
        ```

        **Example response:**
        ```json
        {
            "state": "Succeeded",
            "state_text": "Succeeded",  # Translation into the current language of the current state
            "completed_steps": 11,
            "total_steps": 11,
            "attempts": 1,
            "created": "2025-05-14T22:24:37.048539Z",
            "modified": "2025-05-14T22:24:59.128068Z",
            "artifacts": [],
            "uuid": "3de23e5d-fd34-4a6f-bf02-b183374120f0",
            "parameters": [
                {
                    "source": "course-v1:edX+DemoX+2014_T1",
                    "composition_level": "unit",
                    "repeat_handling_strategy": "update",
                    "preserve_url_slugs": true
                },
                {
                    "source": "course-v1:edX+DemoX+2014_T2",
                    "composition_level": "unit",
                    "repeat_handling_strategy": "update",
                    "preserve_url_slugs": true
                },
            ]
        }
        ```
        """
        serializer_data = BulkModulestoreMigrationSerializer(data=request.data)
        serializer_data.is_valid(raise_exception=True)
        validated_data = serializer_data.validated_data

        task = start_bulk_migration_to_library(
            user=request.user,
            source_key_list=validated_data['sources'],
            target_library_key=validated_data['target'],
            target_collection_slug_list=validated_data['target_collection_slug_list'],
            create_collections=validated_data['create_collections'],
            composition_level=validated_data['composition_level'],
            repeat_handling_strategy=validated_data['repeat_handling_strategy'],
            preserve_url_slugs=validated_data['preserve_url_slugs'],
            forward_source_to_target=validated_data['forward_source_to_target'],
        )

        task_status = UserTaskStatus.objects.get(task_id=task.id)
        serializer = self.get_serializer(task_status)

        return Response(serializer.data, status=status.HTTP_201_CREATED)

    def cancel(self, request, *args, **kwargs):
        """
        Remove the `POST .../cancel` endpoint, which was inherited from StatusViewSet.

        Bulk-migration tasks and migration tasks, under the hood, are the same thing.
        So, bulk-migration tasks can be cancelled with:
           POST .../migrations/<uuid>/cancel

        We disable this endpoint to avoid confusion.
        """
        raise NotImplementedError


<<<<<<< HEAD
class MigrationInfoViewSet(APIView):
    """
    Retrieve migration information for a list of source courses or libraries.

    It returns the target library information associated with each successfully migrated source.

    API Endpoints
    -------------
    GET /api/modulestore_migrator/v1/migration-info/
        Retrieve migration details for one or more sources.

        Query parameters:
            source_keys (list[str]): List of course or library keys to check.
                Example: ?source_keys=course-v1:edX+DemoX+2024_T1&source_keys=library-v1:orgX+lib_2

        Example request:
            GET /api/modulestore_migrator/v1/migration-info/?source_keys=course-v1:edX+DemoX+2024_T1

        Example response:
            {
                "course-v1:edX+DemoX+2024_T1": [
                    {
                        "target_key": "library-v1:orgX+lib_2",
                        "target_title": "Demo Library",
                        "target_collection_key": "col-v2:1234abcd",
                        "target_collection_title": "Default Collection",
                        "source_key": "course-v1:edX+DemoX+2024_T1"
                    }
                ],
                "library-v1:orgX+lib_2": [
                    {
                        "target_key": "library-v1:orgX+lib_2",
                        "target_title": "Demo Library",
                        "target_collection_key": "col-v2:1234abcd",
                        "target_collection_title": "Default Collection",
                        "source_key": "course-v1:edX+DemoX+2024_T1"
                    },
                    {
                        "target_key": "library-v1:orgX+lib_2",
                        "target_title": "Demo Library",
                        "target_collection_key": "col-v2:1234abcd",
                        "target_collection_title": "Default Collection",
                        "source_key": "course-v1:edX+DemoX+2024_T1"
                    }
                ]
            }
    """

    permission_classes = (IsAdminUser,)
    authentication_classes = (
        BearerAuthenticationAllowInactiveUser,
        JwtAuthentication,
        SessionAuthenticationAllowInactiveUser,
    )

    @apidocs.schema(
        parameters=[
            apidocs.string_parameter(
                "source_keys",
                apidocs.ParameterLocation.QUERY,
                description="List of source keys to consult",
            ),
        ],
        responses={
            200: MigrationInfoResponseSerializer,
            400: "Missing required parameter: source_keys",
            401: "The requester is not authenticated.",
        },
    )
    def get(self, request):
        """
        Handle the migration info `GET` request
        """
        source_keys = request.query_params.getlist("source_keys")

        if not source_keys:
            return Response(
                {"detail": "Missing required parameter: source_keys"},
                status=status.HTTP_400_BAD_REQUEST
            )

        data = get_all_migrations_info(source_keys)
        serializer = MigrationInfoResponseSerializer(data)
        return Response(serializer.data)
=======
@apidocs.schema_for(
    "list",
    "List all course migrations to a library.",
    responses={
        201: LibraryMigrationCourseSerializer,
        401: "The requester is not authenticated.",
        403: "The requester does not have permission to access the library.",
    },
)
class LibraryCourseMigrationViewSet(GenericViewSet, ListModelMixin):
    """
    Show infomation about migrations related to a destination library.
    """

    serializer_class = LibraryMigrationCourseSerializer
    pagination_class = None
    queryset = ModulestoreMigration.objects.all().select_related('target_collection', 'target', 'task_status')

    def get_serializer_context(self):
        """
        Add course name list to the serializer context.

        We need to display the course names in the migration view, and we get all of
        them here to avoid futher queries.
        """
        context = super().get_serializer_context()
        queryset = self.get_queryset()
        course_keys = queryset.values_list('source__key', flat=True)
        courses = CourseOverview.get_all_courses(course_keys=course_keys)
        context['course_names'] = dict((str(course.id), course.display_name) for course in courses)
        return context

    def get_queryset(self):
        """
        Override the default queryset to filter by the library key and check permissions.
        """
        queryset = super().get_queryset()
        lib_key_str = self.kwargs['lib_key_str']
        try:
            library_key = LibraryLocatorV2.from_string(lib_key_str)
        except InvalidKeyError as exc:
            raise ParseError(detail=f"Malformed library key: {lib_key_str}") from exc
        lib_api.require_permission_for_library_key(
            library_key,
            self.request.user,
            lib_api.permissions.CAN_VIEW_THIS_CONTENT_LIBRARY
        )
        queryset = queryset.filter(target__key=library_key, source__key__startswith='course-v1')

        return queryset
>>>>>>> 190a8b81
<|MERGE_RESOLUTION|>--- conflicted
+++ resolved
@@ -13,9 +13,9 @@
 from rest_framework.mixins import ListModelMixin
 from rest_framework.permissions import IsAdminUser
 from rest_framework.response import Response
-<<<<<<< HEAD
 from rest_framework import status
 from rest_framework.views import APIView
+from rest_framework.viewsets import GenericViewSet
 from user_tasks.models import UserTaskStatus
 from user_tasks.views import StatusViewSet
 
@@ -24,27 +24,17 @@
     start_bulk_migration_to_library,
     get_all_migrations_info,
 )
-=======
-from rest_framework.viewsets import GenericViewSet
-from user_tasks.models import UserTaskStatus
-from user_tasks.views import StatusViewSet
-
-from cms.djangoapps.modulestore_migrator.api import start_bulk_migration_to_library, start_migration_to_library
 from openedx.core.djangoapps.content.course_overviews.models import CourseOverview
 from openedx.core.djangoapps.content_libraries import api as lib_api
->>>>>>> 190a8b81
 from openedx.core.lib.api.authentication import BearerAuthenticationAllowInactiveUser
 
 from ...models import ModulestoreMigration
 from .serializers import (
     BulkModulestoreMigrationSerializer,
-<<<<<<< HEAD
     MigrationInfoResponseSerializer,
-=======
     LibraryMigrationCourseSerializer,
     ModulestoreMigrationSerializer,
     StatusWithModulestoreMigrationsSerializer,
->>>>>>> 190a8b81
 )
 
 log = logging.getLogger(__name__)
@@ -355,7 +345,6 @@
         raise NotImplementedError
 
 
-<<<<<<< HEAD
 class MigrationInfoViewSet(APIView):
     """
     Retrieve migration information for a list of source courses or libraries.
@@ -440,7 +429,8 @@
         data = get_all_migrations_info(source_keys)
         serializer = MigrationInfoResponseSerializer(data)
         return Response(serializer.data)
-=======
+
+
 @apidocs.schema_for(
     "list",
     "List all course migrations to a library.",
@@ -490,5 +480,4 @@
         )
         queryset = queryset.filter(target__key=library_key, source__key__startswith='course-v1')
 
-        return queryset
->>>>>>> 190a8b81
+        return queryset