--- conflicted
+++ resolved
@@ -323,7 +323,18 @@
 
         return Response(serializer.data, status=status.HTTP_201_CREATED)
 
-<<<<<<< HEAD
+    def cancel(self, request, *args, **kwargs):
+        """
+        Remove the `POST .../cancel` endpoint, which was inherited from StatusViewSet.
+
+        Bulk-migration tasks and migration tasks, under the hood, are the same thing.
+        So, bulk-migration tasks can be cancelled with:
+           POST .../migrations/<uuid>/cancel
+
+        We disable this endpoint to avoid confusion.
+        """
+        raise NotImplementedError
+
 
 class MigrationInfoViewSet(APIView):
     """
@@ -408,17 +419,4 @@
 
         data = get_all_migrations_info(source_keys)
         serializer = MigrationInfoResponseSerializer(data)
-        return Response(serializer.data)
-=======
-    def cancel(self, request, *args, **kwargs):
-        """
-        Remove the `POST .../cancel` endpoint, which was inherited from StatusViewSet.
-
-        Bulk-migration tasks and migration tasks, under the hood, are the same thing.
-        So, bulk-migration tasks can be cancelled with:
-           POST .../migrations/<uuid>/cancel
-
-        We disable this endpoint to avoid confusion.
-        """
-        raise NotImplementedError
->>>>>>> 7cd4170c
+        return Response(serializer.data)