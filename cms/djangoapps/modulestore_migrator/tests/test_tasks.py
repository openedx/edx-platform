"""
Tests for the modulestore_migrator tasks
"""

from unittest.mock import Mock, patch
<<<<<<< HEAD
from copy import deepcopy
=======

>>>>>>> 56297899
import ddt
from django.utils import timezone
from lxml import etree
from opaque_keys.edx.keys import CourseKey
from opaque_keys.edx.locator import LibraryLocator, LibraryLocatorV2
from openedx_learning.api import authoring as authoring_api
from openedx_learning.api.authoring_models import Collection, PublishableEntityVersion
from organizations.tests.factories import OrganizationFactory
from user_tasks.models import UserTaskArtifact
from user_tasks.tasks import UserTaskStatus

from cms.djangoapps.modulestore_migrator.data import CompositionLevel, RepeatHandlingStrategy
from cms.djangoapps.modulestore_migrator.models import (
    ModulestoreMigration,
    ModulestoreSource,
)
from cms.djangoapps.modulestore_migrator.tasks import (
    MigrationStep,
    _BulkMigrationTask,
    _migrate_component,
    _migrate_container,
    _migrate_node,
    _MigratedNode,
    _MigrationContext,
    _MigrationTask,
    bulk_migrate_from_modulestore,
    migrate_from_modulestore,
)
from common.djangoapps.student.tests.factories import UserFactory
from openedx.core.djangoapps.content_libraries import api as lib_api
from xmodule.modulestore.tests.django_utils import ModuleStoreTestCase
from xmodule.modulestore.tests.factories import CourseFactory, LibraryFactory

DEFAULT_MIGRATION_SUMMARY = {
    "total_blocks": 0,
    "sections": 0,
    "subsections": 0,
    "units": 0,
    "components": 0,
    "unsupported": 0,
}


@ddt.ddt
class TestMigrateFromModulestore(ModuleStoreTestCase):
    """
    Test the migrate_from_modulestore task
    """

    def setUp(self):
        super().setUp()
        self.user = UserFactory()
        self.organization = OrganizationFactory(short_name="testorg")
        self.lib_key = LibraryLocatorV2.from_string(
            f"lib:{self.organization.short_name}:test-key"
        )
        self.lib_key_2 = LibraryLocatorV2.from_string(
            f"lib:{self.organization.short_name}:test-key-2"
        )
        lib_api.create_library(
            org=self.organization,
            slug=self.lib_key.slug,
            title="Test Library",
        )
        lib_api.create_library(
            org=self.organization,
            slug=self.lib_key_2.slug,
            title="Test Library 2",
        )
        self.library = lib_api.ContentLibrary.objects.get(slug=self.lib_key.slug)
        self.library_2 = lib_api.ContentLibrary.objects.get(slug=self.lib_key_2.slug)
        self.learning_package = self.library.learning_package
        self.learning_package_2 = self.library_2.learning_package
        self.course = CourseFactory(
            org=self.organization.short_name,
            course="TestCourse",
            run="TestRun",
            display_name="Test Course",
        )
        self.course_2 = CourseFactory(
            org=self.organization.short_name,
            course="TestCourse2",
            run="TestRun2",
            display_name="Test Course 2",
        )
        self.legacy_library = LibraryFactory(
            org=self.organization.short_name,
            library="LegacyLibrary",
            display_name="Legacy Library",
        )
        self.legacy_library_2 = LibraryFactory(
            org=self.organization.short_name,
            library="LegacyLibrary2",
            display_name="Legacy Library 2",
        )
        self.collection = Collection.objects.create(
            learning_package=self.learning_package,
            key="test_collection",
            title="Test Collection",
        )
        self.collection2 = Collection.objects.create(
            learning_package=self.learning_package,
            key="test_collection2",
            title="Test Collection 2",
        )

    def _get_task_status_fail_message(self, status):
        """
        Helper method to get the failure message from a UserTaskStatus object.
        """
        if status.state == UserTaskStatus.FAILED:
            return UserTaskArtifact.objects.get(status=status, name="Error").text
        return None

    def test_migrate_node_wiki_tag(self):
        """
        Test _migrate_node ignores wiki tags
        """
        wiki_node = etree.fromstring("<wiki />")
        context = _MigrationContext(
            existing_source_to_target_keys={},
            target_package_id=self.learning_package.id,
            target_library_key=self.library.library_key,
            source_context_key=self.course.id,
            content_by_filename={},
            composition_level=CompositionLevel.Unit,
            repeat_handling_strategy=RepeatHandlingStrategy.Skip,
            preserve_url_slugs=True,
            created_at=timezone.now(),
            created_by=self.user.id,
            migration_summary=deepcopy(DEFAULT_MIGRATION_SUMMARY),
            unsupported_reasons=[],
        )

        result = _migrate_node(
            context=context,
            source_node=wiki_node,
        )

        self.assertIsNone(result.source_to_target)
        self.assertEqual(len(result.children), 0)

    def test_migrate_node_course_root(self):
        """
        Test _migrate_node handles course root
        """
        course_node = etree.fromstring(
            '<course url_name="course" display_name="Test Course">'
            '<chapter url_name="chapter1" display_name="Chapter 1" />'
            "</course>"
        )
        context = _MigrationContext(
            existing_source_to_target_keys={},
            target_package_id=self.learning_package.id,
            target_library_key=self.library.library_key,
            source_context_key=self.course.id,
            content_by_filename={},
            composition_level=CompositionLevel.Unit,
            repeat_handling_strategy=RepeatHandlingStrategy.Skip,
            preserve_url_slugs=True,
            created_at=timezone.now(),
            created_by=self.user.id,
            migration_summary=deepcopy(DEFAULT_MIGRATION_SUMMARY),
            unsupported_reasons=[],
        )

        result = _migrate_node(
            context=context,
            source_node=course_node,
        )

        # Course root should not be migrated
        self.assertIsNone(result.source_to_target)
        # But should have children processed
        self.assertEqual(len(result.children), 1)
        self.assertEqual(context.unsupported_reasons, [])
        self.assertEqual(context.migration_summary, DEFAULT_MIGRATION_SUMMARY)

    def test_migrate_node_library_root(self):
        """
        Test _migrate_node handles library root
        """
        library_node = etree.fromstring(
            '<library url_name="library" display_name="Test Library">'
            '<problem url_name="problem1" display_name="Problem 1" />'
            "</library>"
        )
        context = _MigrationContext(
            existing_source_to_target_keys={},
            target_package_id=self.learning_package.id,
            target_library_key=self.library.library_key,
            source_context_key=self.course.id,
            content_by_filename={},
            composition_level=CompositionLevel.Unit,
            repeat_handling_strategy=RepeatHandlingStrategy.Skip,
            preserve_url_slugs=True,
            created_at=timezone.now(),
            created_by=self.user.id,
            migration_summary=deepcopy(DEFAULT_MIGRATION_SUMMARY),
            unsupported_reasons=[],
        )
        result = _migrate_node(
            context=context,
            source_node=library_node,
        )

        # Library root should not be migrated
        self.assertIsNone(result.source_to_target)
        # But should have children processed
        self.assertEqual(len(result.children), 1)
        self.assertEqual(context.unsupported_reasons, [])
        self.assertEqual(context.migration_summary, {
            "total_blocks": 1,
            "sections": 0,
            "subsections": 0,
            "units": 0,
            "components": 1,
            "unsupported": 0,
        })

    @ddt.data(
        ("chapter", CompositionLevel.Unit, None),
        ("sequential", CompositionLevel.Unit, None),
        ("vertical", CompositionLevel.Unit, True),
        ("chapter", CompositionLevel.Section, True),
        ("sequential", CompositionLevel.Section, True),
        ("vertical", CompositionLevel.Section, True),
    )
    @ddt.unpack
    def test_migrate_node_container_composition_level(
        self, tag_name, composition_level, should_migrate
    ):
        """
        Test _migrate_node respects composition level for containers
        """
        container_node = etree.fromstring(
            f'<{tag_name} url_name="test_{tag_name}" display_name="Test {tag_name.title()}" />'
        )
        context = _MigrationContext(
            existing_source_to_target_keys={},
            target_package_id=self.learning_package.id,
            target_library_key=self.library.library_key,
            source_context_key=self.course.id,
            content_by_filename={},
            composition_level=composition_level,
            repeat_handling_strategy=RepeatHandlingStrategy.Skip,
            preserve_url_slugs=True,
            created_at=timezone.now(),
            created_by=self.user.id,
            migration_summary=deepcopy(DEFAULT_MIGRATION_SUMMARY),
            unsupported_reasons=[],
        )

        result = _migrate_node(
            context=context,
            source_node=container_node,
        )

        expected_summary = deepcopy(DEFAULT_MIGRATION_SUMMARY)

        if should_migrate:
            self.assertIsNotNone(result.source_to_target)
            source_key, _, reason = result.source_to_target
            self.assertEqual(source_key.block_type, tag_name)
            self.assertEqual(source_key.block_id, f"test_{tag_name}")
<<<<<<< HEAD
            expected_summary["total_blocks"] += 1
            if tag_name == 'chapter':
                expected_summary["sections"] += 1
            elif tag_name == 'sequential':
                expected_summary["subsections"] += 1
            elif tag_name == 'vertical':
                expected_summary["units"] += 1
=======
            self.assertIsNone(reason)
>>>>>>> 56297899
        else:
            self.assertIsNone(result.source_to_target)

        self.assertEqual(context.migration_summary, expected_summary)
        self.assertEqual(context.unsupported_reasons, [])

    def test_migrate_node_without_url_name(self):
        """
        Test _migrate_node handles nodes without url_name
        """
        node_without_url_name = etree.fromstring(
            '<problem display_name="No URL Name" />'
        )
        context = _MigrationContext(
            existing_source_to_target_keys={},
            target_package_id=self.learning_package.id,
            target_library_key=self.library.library_key,
            source_context_key=self.course.id,
            content_by_filename={},
            composition_level=CompositionLevel.Unit,
            repeat_handling_strategy=RepeatHandlingStrategy.Skip,
            preserve_url_slugs=True,
            created_at=timezone.now(),
            created_by=self.user.id,
            migration_summary=deepcopy(DEFAULT_MIGRATION_SUMMARY),
            unsupported_reasons=[],
        )

        result = _migrate_node(
            context=context,
            source_node=node_without_url_name,
        )

        self.assertIsNone(result.source_to_target)
        self.assertEqual(len(result.children), 0)

<<<<<<< HEAD
        self.assertEqual(context.unsupported_reasons, [{
            'block_name': 'No URL Name',
            'block_type': 'problem',
            'reason': 'The block lacks an url_name and thus has no identity.'
        }])
        self.assertEqual(context.migration_summary, {
            "total_blocks": 1,
            "sections": 0,
            "subsections": 0,
            "units": 0,
            "components": 0,
            "unsupported": 1,
        })
=======
    def test_migrate_node_with_children_components(self):
        """
        Test _migrate_node handles nodes with children components
        """
        node_without_url_name = etree.fromstring('''
        <library_content display_name="Test lib content" url_name="test_library_content">
        <problem display_name="Test Problem"><multiplechoiceresponse></multiplechoiceresponse></problem>
        <problem display_name="Test Problem2"><multiplechoiceresponse></multiplechoiceresponse></problem>
        </library_content>
        ''')
        context = _MigrationContext(
            existing_source_to_target_keys={},
            target_package_id=self.learning_package.id,
            target_library_key=self.library.library_key,
            source_context_key=self.course.id,
            content_by_filename={},
            composition_level=CompositionLevel.Unit,
            repeat_handling_strategy=RepeatHandlingStrategy.Skip,
            preserve_url_slugs=True,
            created_at=timezone.now(),
            created_by=self.user.id,
        )

        result = _migrate_node(
            context=context,
            source_node=node_without_url_name,
        )

        self.assertEqual(
            result.source_to_target,
            (
                self.course.id.make_usage_key('library_content', 'test_library_content'),
                None,
                'The "library_content" XBlock (ID: "test_library_content") has children, '
                'so it not supported in content libraries. It has 2 children blocks.',
            ),
        )
        self.assertEqual(len(result.children), 0)
>>>>>>> 56297899

    def test_migrated_node_all_source_to_target_pairs(self):
        """
        Test _MigratedNode.all_source_to_target_pairs traversal
        """
        mock_version1 = Mock(spec=PublishableEntityVersion)
        mock_version2 = Mock(spec=PublishableEntityVersion)
        mock_version3 = Mock(spec=PublishableEntityVersion)

        key1 = self.course.id.make_usage_key("problem", "problem1")
        key2 = self.course.id.make_usage_key("problem", "problem2")
        key3 = self.course.id.make_usage_key("problem", "problem3")

        child_node = _MigratedNode(source_to_target=(key3, mock_version3, None), children=[])
        parent_node = _MigratedNode(
            source_to_target=(key1, mock_version1, None),
            children=[
                _MigratedNode(source_to_target=(key2, mock_version2, None), children=[]),
                child_node,
            ],
        )

        pairs = list(parent_node.all_source_to_target_pairs())

        self.assertEqual(len(pairs), 3)
        self.assertEqual(pairs[0][0], key1)
        self.assertEqual(pairs[1][0], key2)
        self.assertEqual(pairs[2][0], key3)

    def test_migrate_from_modulestore_invalid_source(self):
        """
        Test migrate_from_modulestore with invalid source
        """
        task = migrate_from_modulestore.apply_async(
            kwargs={
                "user_id": self.user.id,
                "source_pk": 999999,  # Non-existent source
                "target_library_key": str(self.lib_key),
                "target_collection_pk": self.collection.id,
                "repeat_handling_strategy": RepeatHandlingStrategy.Skip.value,
                "preserve_url_slugs": True,
                "composition_level": CompositionLevel.Unit.value,
                "forward_source_to_target": False,
            }
        )

        status = UserTaskStatus.objects.get(task_id=task.id)
        self.assertEqual(status.state, UserTaskStatus.FAILED)
        self.assertEqual(self._get_task_status_fail_message(status), "ModulestoreSource matching query does not exist.")

    def test_bulk_migrate_invalid_sources(self):
        """
        Test bulk_migrate_from_modulestore with invalid source
        """
        task = bulk_migrate_from_modulestore.apply_async(
            kwargs={
                "user_id": self.user.id,
                "sources_pks": [999999],  # Non-existent source
                "target_library_key": str(self.lib_key),
                "target_collection_pks": [self.collection.id],
                "repeat_handling_strategy": RepeatHandlingStrategy.Skip.value,
                "preserve_url_slugs": True,
                "composition_level": CompositionLevel.Unit.value,
                "forward_source_to_target": False,
            }
        )

        status = UserTaskStatus.objects.get(task_id=task.id)
        self.assertEqual(status.state, UserTaskStatus.FAILED)
        self.assertEqual(self._get_task_status_fail_message(status), "ModulestoreSource matching query does not exist.")

    def test_migrate_from_modulestore_invalid_collection(self):
        """
        Test migrate_from_modulestore with invalid collection
        """
        source = ModulestoreSource.objects.create(
            key=self.course.id,
        )

        task = migrate_from_modulestore.apply_async(
            kwargs={
                "user_id": self.user.id,
                "source_pk": source.id,
                "target_library_key": str(self.lib_key),
                "target_collection_pk": 999999,  # Non-existent collection
                "repeat_handling_strategy": RepeatHandlingStrategy.Skip.value,
                "preserve_url_slugs": True,
                "composition_level": CompositionLevel.Unit.value,
                "forward_source_to_target": False,
            }
        )

        status = UserTaskStatus.objects.get(task_id=task.id)
        self.assertEqual(status.state, UserTaskStatus.FAILED)
        self.assertEqual(self._get_task_status_fail_message(status), "Collection matching query does not exist.")

    def test_bulk_migrate_invalid_collection(self):
        """
        Test bulk_migrate_from_modulestore with invalid collection
        """
        source = ModulestoreSource.objects.create(
            key=self.course.id,
        )

        task = bulk_migrate_from_modulestore.apply_async(
            kwargs={
                "user_id": self.user.id,
                "sources_pks": [source.id],
                "target_library_key": str(self.lib_key),
                "target_collection_pks": [999999],  # Non-existent collection
                "repeat_handling_strategy": RepeatHandlingStrategy.Skip.value,
                "preserve_url_slugs": True,
                "composition_level": CompositionLevel.Unit.value,
                "forward_source_to_target": False,
            }
        )

        status = UserTaskStatus.objects.get(task_id=task.id)
        self.assertEqual(status.state, UserTaskStatus.FAILED)
        self.assertEqual(self._get_task_status_fail_message(status), "Collection matching query does not exist.")

    def test_migration_task_calculate_total_steps(self):
        """
        Test _MigrationTask.calculate_total_steps returns correct count
        """
        total_steps = _MigrationTask.calculate_total_steps({})
        expected_steps = len(list(MigrationStep)) - 1
        self.assertEqual(total_steps, expected_steps)

    def test_bulk_migration_task_calculate_total_steps(self):
        """
        Test _BulkMigrationTask.calculate_total_steps returns correct count
        """
        total_steps = _BulkMigrationTask.calculate_total_steps({
            "sources_pks": [1, 2, 3, 4],
        })
        expected_steps = len(list(MigrationStep)) - 1 + 6 * 3
        self.assertEqual(total_steps, expected_steps)

    def test_migrate_component_success(self):
        """
        Test _migrate_component successfully creates a new component
        """
        source_key = self.course.id.make_usage_key("problem", "test_problem")
        olx = '<problem display_name="Test Problem"><multiplechoiceresponse></multiplechoiceresponse></problem>'
        context = _MigrationContext(
            existing_source_to_target_keys={},
            target_package_id=self.learning_package.id,
            target_library_key=self.library.library_key,
            source_context_key=self.course.id,
            content_by_filename={},
            composition_level=CompositionLevel.Unit,
            repeat_handling_strategy=RepeatHandlingStrategy.Skip,
            preserve_url_slugs=True,
            created_at=timezone.now(),
            created_by=self.user.id,
            migration_summary=deepcopy(DEFAULT_MIGRATION_SUMMARY),
            unsupported_reasons=[],
        )

        result, reason = _migrate_component(
            context=context,
            source_key=source_key,
            olx=olx,
            title="test_problem"
        )

        self.assertIsNone(reason)
        self.assertIsNotNone(result)
        self.assertIsInstance(result, PublishableEntityVersion)

        self.assertEqual(
            "problem", result.componentversion.component.component_type.name
        )

        # The component is published
        self.assertFalse(result.componentversion.component.versioning.has_unpublished_changes)

    def test_migrate_component_failure(self):
        """
        Test _migrate_component fails to import component with children
        """
        source_key = self.course.id.make_usage_key("library_content", "test_library_content")
        olx = '''
        <library_content display_name="Test lib content">
        <problem display_name="Test Problem"><multiplechoiceresponse></multiplechoiceresponse></problem>
        <problem display_name="Test Problem2"><multiplechoiceresponse></multiplechoiceresponse></problem>
        </library_content>
        '''
        context = _MigrationContext(
            existing_source_to_target_keys={},
            target_package_id=self.learning_package.id,
            target_library_key=self.library.library_key,
            source_context_key=self.course.id,
            content_by_filename={},
            composition_level=CompositionLevel.Unit,
            repeat_handling_strategy=RepeatHandlingStrategy.Skip,
            preserve_url_slugs=True,
            created_at=timezone.now(),
            created_by=self.user.id,
        )

        result, reason = _migrate_component(
            context=context,
            source_key=source_key,
            olx=olx,
            title="test_library content"
        )

        self.assertIsNone(result)
        self.assertEqual(
            reason,
            'The "library_content" XBlock (ID: "test_library_content") has children,'
            ' so it not supported in content libraries.',
        )

    def test_migrate_component_with_static_content(self):
        """
        Test _migrate_component with static file content
        """
        source_key = self.course.id.make_usage_key("problem", "test_problem_with_image")
        olx = '<problem display_name="Test Problem"><p>See image: test_image.png</p></problem>'

        media_type = authoring_api.get_or_create_media_type("image/png")
        test_content = authoring_api.get_or_create_file_content(
            self.learning_package.id,
            media_type.id,
            data=b"fake_image_data",
            created=timezone.now(),
        )
        content_by_filename = {"test_image.png": test_content.id}
        context = _MigrationContext(
            existing_source_to_target_keys={},
            target_package_id=self.learning_package.id,
            target_library_key=self.library.library_key,
            source_context_key=self.course.id,
            content_by_filename=content_by_filename,
            composition_level=CompositionLevel.Unit,
            repeat_handling_strategy=RepeatHandlingStrategy.Skip,
            preserve_url_slugs=True,
            created_at=timezone.now(),
            created_by=self.user.id,
            migration_summary=deepcopy(DEFAULT_MIGRATION_SUMMARY),
            unsupported_reasons=[],
        )
        result, reason = _migrate_component(
            context=context,
            source_key=source_key,
            olx=olx,
            title="test_problem"
        )

        self.assertIsNotNone(result)
        self.assertIsNone(reason)

        component_content = result.componentversion.componentversioncontent_set.filter(
            key="static/test_image.png"
        ).first()
        self.assertIsNotNone(component_content)
        self.assertEqual(component_content.content_id, test_content.id)

    def test_migrate_component_replace_existing_false(self):
        """
        Test _migrate_component with replace_existing=False returns existing component
        """
        source_key = self.course.id.make_usage_key("problem", "existing_problem")
        olx = '<problem display_name="Test Problem"><multiplechoiceresponse></multiplechoiceresponse></problem>'
        context = _MigrationContext(
            existing_source_to_target_keys={},
            target_package_id=self.learning_package.id,
            target_library_key=self.library.library_key,
            source_context_key=self.course.id,
            content_by_filename={},
            composition_level=CompositionLevel.Unit,
            repeat_handling_strategy=RepeatHandlingStrategy.Skip,
            preserve_url_slugs=True,
            created_at=timezone.now(),
            created_by=self.user.id,
            migration_summary=deepcopy(DEFAULT_MIGRATION_SUMMARY),
            unsupported_reasons=[],
        )

        first_result, first_reason = _migrate_component(
            context=context,
            source_key=source_key,
            olx=olx,
            title="test_problem"
        )

        context.existing_source_to_target_keys[source_key] = [first_result.entity]

        second_result, second_reason = _migrate_component(
            context=context,
            source_key=source_key,
            olx='<problem display_name="Updated Problem"><multiplechoiceresponse></multiplechoiceresponse></problem>',
            title="updated_problem"
        )
        self.assertIsNone(first_reason)
        self.assertIsNone(second_reason)

        self.assertEqual(first_result.entity_id, second_result.entity_id)
        self.assertEqual(first_result.version_num, second_result.version_num)

    def test_migrate_component_same_title(self):
        """
        Test _migrate_component for two components with the same title

        Using preserve_url_slugs=False to create a new component with
        a different URL slug based on the component's Title.
        """
        source_key_1 = self.course.id.make_usage_key("problem", "existing_problem_1")
        source_key_2 = self.course.id.make_usage_key("problem", "existing_problem_2")
        olx = '<problem display_name="Test Problem"><multiplechoiceresponse></multiplechoiceresponse></problem>'
        context = _MigrationContext(
            existing_source_to_target_keys={},
            target_package_id=self.learning_package.id,
            target_library_key=self.library.library_key,
            source_context_key=self.course.id,
            content_by_filename={},
            composition_level=CompositionLevel.Unit,
            repeat_handling_strategy=RepeatHandlingStrategy.Skip,
            preserve_url_slugs=False,
            created_at=timezone.now(),
            created_by=self.user.id,
            migration_summary=deepcopy(DEFAULT_MIGRATION_SUMMARY),
            unsupported_reasons=[],
        )

        first_result, first_reason = _migrate_component(
            context=context,
            source_key=source_key_1,
            olx=olx,
            title="test_problem"
        )

        context.existing_source_to_target_keys[source_key_1] = [first_result.entity]

        second_result, second_reason = _migrate_component(
            context=context,
            source_key=source_key_2,
            olx=olx,
            title="test_problem"
        )
        self.assertIsNone(first_reason)
        self.assertIsNone(second_reason)

        self.assertNotEqual(first_result.entity_id, second_result.entity_id)
        self.assertNotEqual(first_result.entity.key, second_result.entity.key)

    def test_migrate_component_replace_existing_true(self):
        """
        Test _migrate_component with replace_existing=True creates new version
        """
        source_key = self.course.id.make_usage_key("problem", "replaceable_problem")
        original_olx = '<problem display_name="Original"><multiplechoiceresponse></multiplechoiceresponse></problem>'
        context = _MigrationContext(
            existing_source_to_target_keys={},
            target_package_id=self.learning_package.id,
            target_library_key=self.library.library_key,
            source_context_key=self.course.id,
            content_by_filename={},
            composition_level=CompositionLevel.Unit,
            repeat_handling_strategy=RepeatHandlingStrategy.Update,
            preserve_url_slugs=True,
            created_at=timezone.now(),
            created_by=self.user.id,
            migration_summary=deepcopy(DEFAULT_MIGRATION_SUMMARY),
            unsupported_reasons=[],
        )

        first_result, first_reason = _migrate_component(
            context=context,
            source_key=source_key,
            olx=original_olx,
            title="original"
        )

        context.existing_source_to_target_keys[source_key] = [first_result.entity]

        updated_olx = '<problem display_name="Updated"><multiplechoiceresponse></multiplechoiceresponse></problem>'
        second_result, second_reason = _migrate_component(
            context=context,
            source_key=source_key,
            olx=updated_olx,
            title="updated"
        )
        self.assertIsNone(first_reason)
        self.assertIsNone(second_reason)

        self.assertEqual(first_result.entity_id, second_result.entity_id)
        self.assertNotEqual(first_result.version_num, second_result.version_num)

    def test_migrate_component_different_block_types(self):
        """
        Test _migrate_component with different block types
        """
        block_types = ["problem", "html", "video", "discussion"]

        for block_type in block_types:
            source_key = self.course.id.make_usage_key(block_type, f"test_{block_type}")
            olx = f'<{block_type} display_name="Test {block_type.title()}"></{block_type}>'
            context = _MigrationContext(
                existing_source_to_target_keys={},
                target_package_id=self.learning_package.id,
                target_library_key=self.library.library_key,
                source_context_key=self.course.id,
                content_by_filename={},
                composition_level=CompositionLevel.Unit,
                repeat_handling_strategy=RepeatHandlingStrategy.Skip,
                preserve_url_slugs=True,
                created_at=timezone.now(),
                created_by=self.user.id,
                migration_summary=deepcopy(DEFAULT_MIGRATION_SUMMARY),
                unsupported_reasons=[],
            )

            result, reason = _migrate_component(
                context=context,
                source_key=source_key,
                olx=olx,
                title="test"
            )

            self.assertIsNotNone(result, f"Failed to migrate {block_type}")
            self.assertIsNone(reason)

            self.assertEqual(
                block_type, result.componentversion.component.component_type.name
            )

    def test_migrate_component_content_filename_not_in_olx(self):
        """
        Test _migrate_component ignores content files not referenced in OLX
        """
        source_key = self.course.id.make_usage_key(
            "problem", "test_problem_selective_content"
        )
        olx = '<problem display_name="Test Problem"><p>See image: referenced.png</p></problem>'

        media_type = authoring_api.get_or_create_media_type("image/png")
        referenced_content = authoring_api.get_or_create_file_content(
            self.learning_package.id,
            media_type.id,
            data=b"referenced_image_data",
            created=timezone.now(),
        )
        unreferenced_content = authoring_api.get_or_create_file_content(
            self.learning_package.id,
            media_type.id,
            data=b"unreferenced_image_data",
            created=timezone.now(),
        )

        content_by_filename = {
            "referenced.png": referenced_content.id,
            "unreferenced.png": unreferenced_content.id,
        }
        context = _MigrationContext(
            existing_source_to_target_keys={},
            target_package_id=self.learning_package.id,
            target_library_key=self.library.library_key,
            source_context_key=self.course.id,
            content_by_filename=content_by_filename,
            composition_level=CompositionLevel.Unit,
            repeat_handling_strategy=RepeatHandlingStrategy.Skip,
            preserve_url_slugs=True,
            created_at=timezone.now(),
            created_by=self.user.id,
            migration_summary=deepcopy(DEFAULT_MIGRATION_SUMMARY),
            unsupported_reasons=[],
        )

        result, reason = _migrate_component(
            context=context,
            source_key=source_key,
            olx=olx,
            title="test_problem"
        )

        self.assertIsNotNone(result)
        self.assertIsNone(reason)

        referenced_content_exists = (
            result.componentversion.componentversioncontent_set.filter(
                key="static/referenced.png"
            ).exists()
        )
        unreferenced_content_exists = (
            result.componentversion.componentversioncontent_set.filter(
                key="static/unreferenced.png"
            ).exists()
        )

        self.assertTrue(referenced_content_exists)
        self.assertFalse(unreferenced_content_exists)

    def test_migrate_component_library_source_key(self):
        """
        Test _migrate_component with library source key
        """
        library_key = LibraryLocator(org="TestOrg", library="TestLibrary")
        source_key = library_key.make_usage_key("problem", "library_problem")
        olx = '<problem display_name="Library Problem"><multiplechoiceresponse></multiplechoiceresponse></problem>'
        context = _MigrationContext(
            existing_source_to_target_keys={},
            target_package_id=self.learning_package.id,
            target_library_key=self.library.library_key,
            source_context_key=self.course.id,
            content_by_filename={},
            composition_level=CompositionLevel.Unit,
            repeat_handling_strategy=RepeatHandlingStrategy.Skip,
            preserve_url_slugs=True,
            created_at=timezone.now(),
            created_by=self.user.id,
            migration_summary=deepcopy(DEFAULT_MIGRATION_SUMMARY),
            unsupported_reasons=[],
        )

        result, reason = _migrate_component(
            context=context,
            source_key=source_key,
            olx=olx,
            title="library_problem"
        )

        self.assertIsNotNone(result)
        self.assertIsNone(reason)

        self.assertEqual(
            "problem", result.componentversion.component.component_type.name
        )

    def test_migrate_component_duplicate_content_integrity_error(self):
        """
        Test _migrate_component handles IntegrityError when content already exists
        """
        source_key = self.course.id.make_usage_key(
            "problem", "test_problem_duplicate_content"
        )
        olx = '<problem display_name="Test Problem"><p>See image: duplicate.png</p></problem>'

        media_type = authoring_api.get_or_create_media_type("image/png")
        test_content = authoring_api.get_or_create_file_content(
            self.learning_package.id,
            media_type.id,
            data=b"test_image_data",
            created=timezone.now(),
        )
        content_by_filename = {"duplicate.png": test_content.id}
        context = _MigrationContext(
            existing_source_to_target_keys={},
            target_package_id=self.learning_package.id,
            target_library_key=self.library.library_key,
            source_context_key=self.course.id,
            content_by_filename=content_by_filename,
            composition_level=CompositionLevel.Unit,
            repeat_handling_strategy=RepeatHandlingStrategy.Update,
            preserve_url_slugs=True,
            created_at=timezone.now(),
            created_by=self.user.id,
            migration_summary=deepcopy(DEFAULT_MIGRATION_SUMMARY),
            unsupported_reasons=[],
        )

        first_result, first_reason = _migrate_component(
            context=context,
            source_key=source_key,
            olx=olx,
            title="test_problem"
        )
        self.assertIsNone(first_reason)

        context.existing_source_to_target_keys[source_key] = [first_result.entity]

        second_result, second_reason = _migrate_component(
            context=context,
            source_key=source_key,
            olx=olx,
            title="test_problem"
        )
        self.assertIsNone(second_reason)

        self.assertIsNotNone(first_result)
        self.assertIsNotNone(second_result)
        self.assertEqual(first_result.entity_id, second_result.entity_id)

    def test_migrate_container_creates_new_container(self):
        """
        Test _migrate_container creates a new container when none exists
        """
        source_key = self.course.id.make_usage_key("vertical", "test_vertical")

        child_component_1 = authoring_api.create_component(
            self.learning_package.id,
            component_type=authoring_api.get_or_create_component_type(
                "xblock.v1", "problem"
            ),
            local_key="child_problem_1",
            created=timezone.now(),
            created_by=self.user.id,
        )
        child_version_1 = authoring_api.create_next_component_version(
            child_component_1.pk,
            content_to_replace={},
            created=timezone.now(),
            created_by=self.user.id,
        )

        child_component_2 = authoring_api.create_component(
            self.learning_package.id,
            component_type=authoring_api.get_or_create_component_type(
                "xblock.v1", "html"
            ),
            local_key="child_html_1",
            created=timezone.now(),
            created_by=self.user.id,
        )
        child_version_2 = authoring_api.create_next_component_version(
            child_component_2.pk,
            content_to_replace={},
            created=timezone.now(),
            created_by=self.user.id,
        )

        children = [
            child_version_1.publishable_entity_version,
            child_version_2.publishable_entity_version,
        ]
        context = _MigrationContext(
            existing_source_to_target_keys={},
            target_package_id=self.learning_package.id,
            target_library_key=self.library.library_key,
            source_context_key=self.course.id,
            content_by_filename={},
            composition_level=CompositionLevel.Unit,
            repeat_handling_strategy=RepeatHandlingStrategy.Skip,
            preserve_url_slugs=True,
            created_at=timezone.now(),
            created_by=self.user.id,
            migration_summary=deepcopy(DEFAULT_MIGRATION_SUMMARY),
            unsupported_reasons=[],
        )

        result, reason = _migrate_container(
            context=context,
            source_key=source_key,
            container_type=lib_api.ContainerType.Unit,
            title="Test Vertical",
            children=children,
        )

        self.assertIsNone(reason)
        self.assertIsInstance(result, PublishableEntityVersion)

        container_version = result.containerversion
        self.assertEqual(container_version.title, "Test Vertical")

        entity_rows = container_version.entity_list.entitylistrow_set.all()
        self.assertEqual(len(entity_rows), 2)

        child_entity_ids = {row.entity_id for row in entity_rows}
        expected_entity_ids = {child.entity_id for child in children}
        self.assertEqual(child_entity_ids, expected_entity_ids)

    def test_migrate_container_different_container_types(self):
        """
        Test _migrate_container works with different container types
        """
        container_types = [
            (lib_api.ContainerType.Unit, "vertical"),
            (lib_api.ContainerType.Subsection, "sequential"),
            (lib_api.ContainerType.Section, "chapter"),
        ]
        context = _MigrationContext(
            existing_source_to_target_keys={},
            target_package_id=self.learning_package.id,
            target_library_key=self.library.library_key,
            source_context_key=self.course.id,
            content_by_filename={},
            composition_level=CompositionLevel.Unit,
            repeat_handling_strategy=RepeatHandlingStrategy.Skip,
            preserve_url_slugs=True,
            created_at=timezone.now(),
            created_by=self.user.id,
            migration_summary=deepcopy(DEFAULT_MIGRATION_SUMMARY),
            unsupported_reasons=[],
        )

        for container_type, block_type in container_types:
            with self.subTest(container_type=container_type, block_type=block_type):
                source_key = self.course.id.make_usage_key(
                    block_type, f"test_{block_type}"
                )

                result, reason = _migrate_container(
                    context=context,
                    source_key=source_key,
                    container_type=container_type,
                    title=f"Test {block_type.title()}",
                    children=[],
                )

                self.assertIsNone(reason)
                self.assertIsNotNone(result)

                container_version = result.containerversion
                self.assertEqual(container_version.title, f"Test {block_type.title()}")
                # The container is published
                self.assertFalse(authoring_api.contains_unpublished_changes(container_version.container.pk))

    def test_migrate_container_replace_existing_false(self):
        """
        Test _migrate_container returns existing container when replace_existing=False
        """
        source_key = self.course.id.make_usage_key("vertical", "existing_vertical")
        context = _MigrationContext(
            existing_source_to_target_keys={},
            target_package_id=self.learning_package.id,
            target_library_key=self.library.library_key,
            source_context_key=self.course.id,
            content_by_filename={},
            composition_level=CompositionLevel.Unit,
            repeat_handling_strategy=RepeatHandlingStrategy.Skip,
            preserve_url_slugs=True,
            created_at=timezone.now(),
            created_by=self.user.id,
            migration_summary=deepcopy(DEFAULT_MIGRATION_SUMMARY),
            unsupported_reasons=[],
        )

        first_result, _ = _migrate_container(
            context=context,
            source_key=source_key,
            container_type=lib_api.ContainerType.Unit,
            title="Original Title",
            children=[],
        )

        context.existing_source_to_target_keys[source_key] = [first_result.entity]

        second_result, _ = _migrate_container(
            context=context,
            source_key=source_key,
            container_type=lib_api.ContainerType.Unit,
            title="Updated Title",
            children=[],
        )

        self.assertEqual(first_result.entity_id, second_result.entity_id)
        self.assertEqual(first_result.version_num, second_result.version_num)

        container_version = second_result.containerversion
        self.assertEqual(container_version.title, "Original Title")

    def test_migrate_container_same_title(self):
        """
        Test _migrate_container for two containers with the same title

        Using preserve_url_slugs=False to create a new Unit with
        a different URL slug based on the container's Title.
        """
        source_key_1 = self.course.id.make_usage_key("vertical", "human_readable_vertical_1")
        source_key_2 = self.course.id.make_usage_key("vertical", "human_readable_vertical_2")
        context = _MigrationContext(
            existing_source_to_target_keys={},
            target_package_id=self.learning_package.id,
            target_library_key=self.library.library_key,
            source_context_key=self.course.id,
            content_by_filename={},
            composition_level=CompositionLevel.Unit,
            repeat_handling_strategy=RepeatHandlingStrategy.Skip,
            preserve_url_slugs=False,
            created_at=timezone.now(),
            created_by=self.user.id,
            migration_summary=deepcopy(DEFAULT_MIGRATION_SUMMARY),
            unsupported_reasons=[],
        )

        first_result, _ = _migrate_container(
            context=context,
            source_key=source_key_1,
            container_type=lib_api.ContainerType.Unit,
            title="Original Human Readable Title",
            children=[],
        )

        context.existing_source_to_target_keys[source_key_1] = [first_result.entity]

        second_result, _ = _migrate_container(
            context=context,
            source_key=source_key_2,
            container_type=lib_api.ContainerType.Unit,
            title="Original Human Readable Title",
            children=[],
        )

        self.assertNotEqual(first_result.entity_id, second_result.entity_id)
        self.assertNotEqual(first_result.entity.key, second_result.entity.key)
        # Make sure the current logic from tasts::_find_unique_slug is used
        self.assertEqual(second_result.entity.key, first_result.entity.key + "_1")

        container_version = second_result.containerversion
        self.assertEqual(container_version.title, "Original Human Readable Title")

    def test_migrate_container_replace_existing_true(self):
        """
        Test _migrate_container creates new version when replace_existing=True
        """
        source_key = self.course.id.make_usage_key("vertical", "replaceable_vertical")

        child_component = authoring_api.create_component(
            self.learning_package.id,
            component_type=authoring_api.get_or_create_component_type(
                "xblock.v1", "problem"
            ),
            local_key="child_problem",
            created=timezone.now(),
            created_by=self.user.id,
        )
        child_version = authoring_api.create_next_component_version(
            child_component.pk,
            content_to_replace={},
            created=timezone.now(),
            created_by=self.user.id,
        )
        context = _MigrationContext(
            existing_source_to_target_keys={},
            target_package_id=self.learning_package.id,
            target_library_key=self.library.library_key,
            source_context_key=self.course.id,
            content_by_filename={},
            composition_level=CompositionLevel.Unit,
            repeat_handling_strategy=RepeatHandlingStrategy.Update,
            preserve_url_slugs=True,
            created_at=timezone.now(),
            created_by=self.user.id,
            migration_summary=deepcopy(DEFAULT_MIGRATION_SUMMARY),
            unsupported_reasons=[],
        )

        first_result, _ = _migrate_container(
            context=context,
            source_key=source_key,
            container_type=lib_api.ContainerType.Unit,
            title="Original Title",
            children=[],
        )

        context.existing_source_to_target_keys[source_key] = [first_result.entity]

        second_result, _ = _migrate_container(
            context=context,
            source_key=source_key,
            container_type=lib_api.ContainerType.Unit,
            title="Updated Title",
            children=[child_version.publishable_entity_version],
        )

        self.assertEqual(first_result.entity_id, second_result.entity_id)
        self.assertNotEqual(first_result.version_num, second_result.version_num)

        container_version = second_result.containerversion
        self.assertEqual(container_version.title, "Updated Title")
        self.assertEqual(container_version.entity_list.entitylistrow_set.count(), 1)

    def test_migrate_container_with_library_source_key(self):
        """
        Test _migrate_container with library source key
        """
        library_key = LibraryLocator(org="TestOrg", library="TestLibrary")
        source_key = library_key.make_usage_key("vertical", "library_vertical")
        context = _MigrationContext(
            existing_source_to_target_keys={},
            target_package_id=self.learning_package.id,
            target_library_key=self.library.library_key,
            source_context_key=self.course.id,
            content_by_filename={},
            composition_level=CompositionLevel.Unit,
            repeat_handling_strategy=RepeatHandlingStrategy.Skip,
            preserve_url_slugs=True,
            created_at=timezone.now(),
            created_by=self.user.id,
            migration_summary=deepcopy(DEFAULT_MIGRATION_SUMMARY),
            unsupported_reasons=[],
        )

        result, _ = _migrate_container(
            context=context,
            source_key=source_key,
            container_type=lib_api.ContainerType.Unit,
            title="Library Vertical",
            children=[],
        )

        self.assertIsNotNone(result)

        container_version = result.containerversion
        self.assertEqual(container_version.title, "Library Vertical")

    def test_migrate_container_empty_children_list(self):
        """
        Test _migrate_container handles empty children list
        """
        source_key = self.course.id.make_usage_key("vertical", "empty_vertical")
        context = _MigrationContext(
            existing_source_to_target_keys={},
            target_package_id=self.learning_package.id,
            target_library_key=self.library.library_key,
            source_context_key=self.course.id,
            content_by_filename={},
            composition_level=CompositionLevel.Unit,
            repeat_handling_strategy=RepeatHandlingStrategy.Skip,
            preserve_url_slugs=True,
            created_at=timezone.now(),
            created_by=self.user.id,
            migration_summary=deepcopy(DEFAULT_MIGRATION_SUMMARY),
            unsupported_reasons=[],
        )

        result, reason = _migrate_container(
            context=context,
            source_key=source_key,
            container_type=lib_api.ContainerType.Unit,
            title="Empty Vertical",
            children=[],
        )

        self.assertIsNone(reason)
        self.assertIsNotNone(result)

        container_version = result.containerversion
        self.assertEqual(container_version.entity_list.entitylistrow_set.count(), 0)

    def test_migrate_container_preserves_child_order(self):
        """
        Test _migrate_container preserves the order of children
        """
        source_key = self.course.id.make_usage_key("vertical", "ordered_vertical")
        context = _MigrationContext(
            existing_source_to_target_keys={},
            target_package_id=self.learning_package.id,
            target_library_key=self.library.library_key,
            source_context_key=self.course.id,
            content_by_filename={},
            composition_level=CompositionLevel.Unit,
            repeat_handling_strategy=RepeatHandlingStrategy.Skip,
            preserve_url_slugs=True,
            created_at=timezone.now(),
            created_by=self.user.id,
            migration_summary=deepcopy(DEFAULT_MIGRATION_SUMMARY),
            unsupported_reasons=[],
        )
        children = []
        for i in range(3):
            child_component = authoring_api.create_component(
                self.learning_package.id,
                component_type=authoring_api.get_or_create_component_type(
                    "xblock.v1", "problem"
                ),
                local_key=f"child_problem_{i}",
                created=timezone.now(),
                created_by=self.user.id,
            )
            child_version = authoring_api.create_next_component_version(
                child_component.pk,
                content_to_replace={},
                created=timezone.now(),
                created_by=self.user.id,
            )
            children.append(child_version.publishable_entity_version)

        result, _ = _migrate_container(
            context=context,
            source_key=source_key,
            container_type=lib_api.ContainerType.Unit,
            title="Ordered Vertical",
            children=children,
        )

        container_version = result.containerversion
        entity_rows = list(
            container_version.entity_list.entitylistrow_set.order_by("order_num")
        )

        self.assertEqual(len(entity_rows), 3)
        for i, (expected_child, actual_row) in enumerate(zip(children, entity_rows)):
            self.assertEqual(expected_child.entity_id, actual_row.entity_id)

    def test_migrate_container_with_mixed_child_types(self):
        """
        Test _migrate_container with children of different component types
        """
        source_key = self.course.id.make_usage_key("vertical", "mixed_vertical")

        problem_component = authoring_api.create_component(
            self.learning_package.id,
            component_type=authoring_api.get_or_create_component_type(
                "xblock.v1", "problem"
            ),
            local_key="mixed_problem",
            created=timezone.now(),
            created_by=self.user.id,
        )
        problem_version = authoring_api.create_next_component_version(
            problem_component.pk,
            content_to_replace={},
            created=timezone.now(),
            created_by=self.user.id,
        )

        html_component = authoring_api.create_component(
            self.learning_package.id,
            component_type=authoring_api.get_or_create_component_type(
                "xblock.v1", "html"
            ),
            local_key="mixed_html",
            created=timezone.now(),
            created_by=self.user.id,
        )
        html_version = authoring_api.create_next_component_version(
            html_component.pk,
            content_to_replace={},
            created=timezone.now(),
            created_by=self.user.id,
        )

        video_component = authoring_api.create_component(
            self.learning_package.id,
            component_type=authoring_api.get_or_create_component_type(
                "xblock.v1", "video"
            ),
            local_key="mixed_video",
            created=timezone.now(),
            created_by=self.user.id,
        )
        video_version = authoring_api.create_next_component_version(
            video_component.pk,
            content_to_replace={},
            created=timezone.now(),
            created_by=self.user.id,
        )

        children = [
            problem_version.publishable_entity_version,
            html_version.publishable_entity_version,
            video_version.publishable_entity_version,
        ]
        context = _MigrationContext(
            existing_source_to_target_keys={},
            target_package_id=self.learning_package.id,
            target_library_key=self.library.library_key,
            source_context_key=self.course.id,
            content_by_filename={},
            composition_level=CompositionLevel.Unit,
            repeat_handling_strategy=RepeatHandlingStrategy.Skip,
            preserve_url_slugs=True,
            created_at=timezone.now(),
            created_by=self.user.id,
            migration_summary=deepcopy(DEFAULT_MIGRATION_SUMMARY),
            unsupported_reasons=[],
        )

        result, _ = _migrate_container(
            context=context,
            source_key=source_key,
            container_type=lib_api.ContainerType.Unit,
            title="Mixed Content Vertical",
            children=children,
        )

        self.assertIsNotNone(result)

        container_version = result.containerversion
        self.assertEqual(container_version.entity_list.entitylistrow_set.count(), 3)

        child_entity_ids = set(
            container_version.entity_list.entitylistrow_set.values_list(
                "entity_id", flat=True
            )
        )
        expected_entity_ids = {child.entity_id for child in children}
        self.assertEqual(child_entity_ids, expected_entity_ids)

    def test_migrate_container_generates_correct_target_key(self):
        """
        Test _migrate_container generates correct target key from source key
        """
        course_source_key = self.course.id.make_usage_key("vertical", "test_vertical")
        context = _MigrationContext(
            existing_source_to_target_keys={},
            target_package_id=self.learning_package.id,
            target_library_key=self.library.library_key,
            source_context_key=self.course.id,
            content_by_filename={},
            composition_level=CompositionLevel.Unit,
            repeat_handling_strategy=RepeatHandlingStrategy.Skip,
            preserve_url_slugs=True,
            created_at=timezone.now(),
            created_by=self.user.id,
            migration_summary=deepcopy(DEFAULT_MIGRATION_SUMMARY),
            unsupported_reasons=[],
        )

        course_result, _ = _migrate_container(
            context=context,
            source_key=course_source_key,
            container_type=lib_api.ContainerType.Unit,
            title="Course Vertical",
            children=[],
        )
        context.add_migration(course_source_key, course_result.entity)

        library_key = LibraryLocator(org="TestOrg", library="TestLibrary")
        library_source_key = library_key.make_usage_key("vertical", "test_vertical")

        library_result, _ = _migrate_container(
            context=context,
            source_key=library_source_key,
            container_type=lib_api.ContainerType.Unit,
            title="Library Vertical",
            children=[],
        )

        self.assertIsNotNone(course_result)
        self.assertIsNotNone(library_result)
        self.assertNotEqual(course_result.entity_id, library_result.entity_id)

    def test_migrate_from_modulestore_success_course(self):
        """
        Test successful migration from course to library
        """
        source = ModulestoreSource.objects.create(key=self.course.id)

        task = migrate_from_modulestore.apply_async(
            kwargs={
                "user_id": self.user.id,
                "source_pk": source.id,
                "target_library_key": str(self.lib_key),
                "target_collection_pk": self.collection.id,
                "repeat_handling_strategy": RepeatHandlingStrategy.Skip.value,
                "preserve_url_slugs": True,
                "composition_level": CompositionLevel.Unit.value,
                "forward_source_to_target": False,
            }
        )

        status = UserTaskStatus.objects.get(task_id=task.id)
        self.assertEqual(status.state, UserTaskStatus.SUCCEEDED)

        migration = ModulestoreMigration.objects.get(
            source=source, target=self.learning_package
        )
        self.assertEqual(migration.composition_level, CompositionLevel.Unit.value)
        self.assertEqual(migration.repeat_handling_strategy, RepeatHandlingStrategy.Skip.value)

    def test_bulk_migrate_success_courses(self):
        """
        Test successful bulk migration from courses to library
        """
        source_1 = ModulestoreSource.objects.create(key=self.course.id)
        source_2 = ModulestoreSource.objects.create(key=self.course_2.id)

        task = bulk_migrate_from_modulestore.apply_async(
            kwargs={
                "user_id": self.user.id,
                "sources_pks": [source_1.id, source_2.id],
                "target_library_key": str(self.lib_key),
                "target_collection_pks": [self.collection.id, self.collection2.id],
                "repeat_handling_strategy": RepeatHandlingStrategy.Skip.value,
                "preserve_url_slugs": True,
                "composition_level": CompositionLevel.Unit.value,
                "forward_source_to_target": False,
            }
        )

        status = UserTaskStatus.objects.get(task_id=task.id)
        self.assertEqual(status.state, UserTaskStatus.SUCCEEDED)

        migration = ModulestoreMigration.objects.get(
            source=source_1.id, target=self.learning_package
        )
        self.assertEqual(migration.composition_level, CompositionLevel.Unit.value)
        self.assertEqual(migration.repeat_handling_strategy, RepeatHandlingStrategy.Skip.value)

        migration_2 = ModulestoreMigration.objects.get(
            source=source_2.id, target=self.learning_package
        )
        self.assertEqual(migration_2.composition_level, CompositionLevel.Unit.value)
        self.assertEqual(migration_2.repeat_handling_strategy, RepeatHandlingStrategy.Skip.value)

    def test_migrate_from_modulestore_success_legacy_library(self):
        """
        Test successful migration from legacy library to V2 library
        """
        source = ModulestoreSource.objects.create(key=self.legacy_library.location.library_key)

        task = migrate_from_modulestore.apply_async(
            kwargs={
                "user_id": self.user.id,
                "source_pk": source.id,
                "target_library_key": str(self.lib_key),
                "target_collection_pk": self.collection.id,
                "repeat_handling_strategy": RepeatHandlingStrategy.Skip.value,
                "preserve_url_slugs": True,
                "composition_level": CompositionLevel.Unit.value,
                "forward_source_to_target": False,
            }
        )

        status = UserTaskStatus.objects.get(task_id=task.id)
        self.assertEqual(status.state, UserTaskStatus.SUCCEEDED)

        migration = ModulestoreMigration.objects.get(
            source=source, target=self.learning_package
        )
        self.assertEqual(migration.composition_level, CompositionLevel.Unit.value)
        self.assertEqual(migration.repeat_handling_strategy, RepeatHandlingStrategy.Skip.value)

    def test_bulk_migrate_success_legacy_libraries(self):
        """
        Test successful bulk migration from legacy libraries to V2 library
        """
        source = ModulestoreSource.objects.create(key=self.legacy_library.location.library_key)
        source_2 = ModulestoreSource.objects.create(key=self.legacy_library_2.location.library_key)

        task = bulk_migrate_from_modulestore.apply_async(
            kwargs={
                "user_id": self.user.id,
                "sources_pks": [source.id, source_2.id],
                "target_library_key": str(self.lib_key),
                "target_collection_pks": [self.collection.id, self.collection2.id],
                "repeat_handling_strategy": RepeatHandlingStrategy.Skip.value,
                "preserve_url_slugs": True,
                "composition_level": CompositionLevel.Unit.value,
                "forward_source_to_target": False,
            }
        )

        status = UserTaskStatus.objects.get(task_id=task.id)
        self.assertEqual(status.state, UserTaskStatus.SUCCEEDED)

        migration = ModulestoreMigration.objects.get(
            source=source, target=self.learning_package
        )
        self.assertEqual(migration.composition_level, CompositionLevel.Unit.value)
        self.assertEqual(migration.repeat_handling_strategy, RepeatHandlingStrategy.Skip.value)

        migration_2 = ModulestoreMigration.objects.get(
            source=source_2, target=self.learning_package
        )
        self.assertEqual(migration_2.composition_level, CompositionLevel.Unit.value)
        self.assertEqual(migration_2.repeat_handling_strategy, RepeatHandlingStrategy.Skip.value)

    def test_bulk_migrate_create_collections(self):
        """
        Test successful bulk migration from legacy libraries to V2 library with create collections
        """
        source = ModulestoreSource.objects.create(key=self.legacy_library.location.library_key)
        source_2 = ModulestoreSource.objects.create(key=self.legacy_library_2.location.library_key)

        task = bulk_migrate_from_modulestore.apply_async(
            kwargs={
                "user_id": self.user.id,
                "sources_pks": [source.id, source_2.id],
                "target_library_key": str(self.lib_key),
                "target_collection_pks": [],
                "create_collections": True,
                "repeat_handling_strategy": RepeatHandlingStrategy.Skip.value,
                "preserve_url_slugs": True,
                "composition_level": CompositionLevel.Unit.value,
                "forward_source_to_target": False,
            }
        )

        status = UserTaskStatus.objects.get(task_id=task.id)
        self.assertEqual(status.state, UserTaskStatus.SUCCEEDED)

        migration = ModulestoreMigration.objects.get(
            source=source, target=self.learning_package
        )
        self.assertEqual(migration.composition_level, CompositionLevel.Unit.value)
        self.assertEqual(migration.repeat_handling_strategy, RepeatHandlingStrategy.Skip.value)
        self.assertEqual(migration.target_collection.title, self.legacy_library.display_name)

        migration_2 = ModulestoreMigration.objects.get(
            source=source_2, target=self.learning_package
        )
        self.assertEqual(migration_2.composition_level, CompositionLevel.Unit.value)
        self.assertEqual(migration_2.repeat_handling_strategy, RepeatHandlingStrategy.Skip.value)
        self.assertEqual(migration_2.target_collection.title, self.legacy_library_2.display_name)

    @ddt.data(
        RepeatHandlingStrategy.Skip,
        RepeatHandlingStrategy.Update,
    )
    def test_bulk_migrate_use_previous_collection_on_skip_and_update(self, repeat_handling_strategy):
        """
        Test successful bulk migration from legacy libraries to V2 library using previous collection
        """
        source = ModulestoreSource.objects.create(key=self.legacy_library.location.library_key)

        task = bulk_migrate_from_modulestore.apply_async(
            kwargs={
                "user_id": self.user.id,
                "sources_pks": [source.id],
                "target_library_key": str(self.lib_key),
                "target_collection_pks": [],
                "create_collections": True,
                "repeat_handling_strategy": repeat_handling_strategy.value,
                "preserve_url_slugs": True,
                "composition_level": CompositionLevel.Unit.value,
                "forward_source_to_target": False,
            }
        )

        status = UserTaskStatus.objects.get(task_id=task.id)
        self.assertEqual(status.state, UserTaskStatus.SUCCEEDED)

        migration = ModulestoreMigration.objects.get(
            source=source, target=self.learning_package
        )
        self.assertEqual(migration.composition_level, CompositionLevel.Unit.value)
        self.assertEqual(migration.repeat_handling_strategy, repeat_handling_strategy.value)
        self.assertEqual(migration.target_collection.title, self.legacy_library.display_name)

        # Migrate again and check that the migration uses the previos collection
        previous_collection = migration.target_collection

        task = bulk_migrate_from_modulestore.apply_async(
            kwargs={
                "user_id": self.user.id,
                "sources_pks": [source.id],
                "target_library_key": str(self.lib_key),
                "target_collection_pks": [],
                "create_collections": True,
                "repeat_handling_strategy": repeat_handling_strategy.value,
                "preserve_url_slugs": True,
                "composition_level": CompositionLevel.Unit.value,
                "forward_source_to_target": False,
            }
        )
        status = UserTaskStatus.objects.get(task_id=task.id)
        self.assertEqual(status.state, UserTaskStatus.SUCCEEDED)

        migrations = ModulestoreMigration.objects.filter(
            source=source, target=self.learning_package
        )

        for migration in migrations:
            self.assertEqual(migration.composition_level, CompositionLevel.Unit.value)
            self.assertEqual(migration.repeat_handling_strategy, repeat_handling_strategy.value)
            self.assertEqual(migration.target_collection.title, self.legacy_library.display_name)
            self.assertEqual(migration.target_collection.id, previous_collection.id)

    @ddt.data(
        RepeatHandlingStrategy.Skip,
        RepeatHandlingStrategy.Update,
    )
    def test_bulk_migrate_create_collection_in_different_learning_packages(self, repeat_handling_strategy):
        """
        Test successful bulk migration from legacy libraries to different V2 libraries
        """
        source = ModulestoreSource.objects.create(key=self.legacy_library.location.library_key)

        task = bulk_migrate_from_modulestore.apply_async(
            kwargs={
                "user_id": self.user.id,
                "sources_pks": [source.id],
                "target_library_key": str(self.lib_key),
                "target_collection_pks": [],
                "create_collections": True,
                "repeat_handling_strategy": repeat_handling_strategy.value,
                "preserve_url_slugs": True,
                "composition_level": CompositionLevel.Unit.value,
                "forward_source_to_target": False,
            }
        )

        status = UserTaskStatus.objects.get(task_id=task.id)
        self.assertEqual(status.state, UserTaskStatus.SUCCEEDED)

        migration = ModulestoreMigration.objects.get(
            source=source, target=self.learning_package
        )
        self.assertEqual(migration.composition_level, CompositionLevel.Unit.value)
        self.assertEqual(migration.repeat_handling_strategy, repeat_handling_strategy.value)
        self.assertEqual(migration.target_collection.title, self.legacy_library.display_name)

        # Migrate again in other V2 library, verify that the collections are different
        previous_collection = migration.target_collection

        task = bulk_migrate_from_modulestore.apply_async(
            kwargs={
                "user_id": self.user.id,
                "sources_pks": [source.id],
                "target_library_key": str(self.lib_key_2),
                "target_collection_pks": [],
                "create_collections": True,
                "repeat_handling_strategy": repeat_handling_strategy.value,
                "preserve_url_slugs": True,
                "composition_level": CompositionLevel.Unit.value,
                "forward_source_to_target": False,
            }
        )
        status = UserTaskStatus.objects.get(task_id=task.id)
        self.assertEqual(status.state, UserTaskStatus.SUCCEEDED)

        migration = ModulestoreMigration.objects.get(
            source=source, target=self.learning_package
        )
        self.assertEqual(migration.composition_level, CompositionLevel.Unit.value)
        self.assertEqual(migration.repeat_handling_strategy, repeat_handling_strategy.value)
        self.assertEqual(migration.target_collection.title, self.legacy_library.display_name)
        self.assertEqual(migration.target_collection.id, previous_collection.id)

        migration = ModulestoreMigration.objects.get(
            source=source, target=self.learning_package_2
        )
        self.assertEqual(migration.composition_level, CompositionLevel.Unit.value)
        self.assertEqual(migration.repeat_handling_strategy, repeat_handling_strategy.value)
        self.assertEqual(migration.target_collection.title, self.legacy_library.display_name)
        self.assertNotEqual(migration.target_collection.id, previous_collection.id)

    def test_bulk_migrate_create_a_new_collection_on_fork(self):
        """
        Test successful bulk migration from legacy libraries to V2 library using previous collection
        """
        source = ModulestoreSource.objects.create(key=self.legacy_library.location.library_key)

        task = bulk_migrate_from_modulestore.apply_async(
            kwargs={
                "user_id": self.user.id,
                "sources_pks": [source.id],
                "target_library_key": str(self.lib_key),
                "target_collection_pks": [],
                "create_collections": True,
                "repeat_handling_strategy": RepeatHandlingStrategy.Fork.value,
                "preserve_url_slugs": True,
                "composition_level": CompositionLevel.Unit.value,
                "forward_source_to_target": False,
            }
        )

        status = UserTaskStatus.objects.get(task_id=task.id)
        self.assertEqual(status.state, UserTaskStatus.SUCCEEDED)

        migration = ModulestoreMigration.objects.get(
            source=source, target=self.learning_package
        )
        self.assertEqual(migration.composition_level, CompositionLevel.Unit.value)
        self.assertEqual(migration.repeat_handling_strategy, RepeatHandlingStrategy.Fork.value)
        self.assertEqual(migration.target_collection.title, self.legacy_library.display_name)
        previous_collection = migration.target_collection

        # Migrate again and check that it creates a new collection
        task = bulk_migrate_from_modulestore.apply_async(
            kwargs={
                "user_id": self.user.id,
                "sources_pks": [source.id],
                "target_library_key": str(self.lib_key),
                "target_collection_pks": [],
                "create_collections": True,
                "repeat_handling_strategy": RepeatHandlingStrategy.Fork.value,
                "preserve_url_slugs": True,
                "composition_level": CompositionLevel.Unit.value,
                "forward_source_to_target": False,
            }
        )
        status = UserTaskStatus.objects.get(task_id=task.id)
        self.assertEqual(status.state, UserTaskStatus.SUCCEEDED)

        migrations = ModulestoreMigration.objects.filter(
            source=source, target=self.learning_package
        )

        # First migration
        self.assertEqual(migrations[0].composition_level, CompositionLevel.Unit.value)
        self.assertEqual(migrations[0].repeat_handling_strategy, RepeatHandlingStrategy.Fork.value)
        self.assertEqual(migrations[0].target_collection.title, self.legacy_library.display_name)
        self.assertEqual(migrations[0].target_collection.id, previous_collection.id)

        # Second migration
        self.assertEqual(migrations[1].composition_level, CompositionLevel.Unit.value)
        self.assertEqual(migrations[1].repeat_handling_strategy, RepeatHandlingStrategy.Fork.value)
        self.assertEqual(migrations[1].target_collection.title, f"{self.legacy_library.display_name}_1")
        self.assertNotEqual(migrations[1].target_collection.id, previous_collection.id)

    def test_migrate_from_modulestore_library_validation_failure(self):
        """
        Test migration from legacy library fails when modulestore content doesn't exist
        """
        library_key = LibraryLocator(org="TestOrg", library="TestLibrary")

        source = ModulestoreSource.objects.create(key=library_key)

        task = migrate_from_modulestore.apply_async(
            kwargs={
                "user_id": self.user.id,
                "source_pk": source.id,
                "target_library_key": str(self.lib_key),
                "target_collection_pk": None,
                "repeat_handling_strategy": RepeatHandlingStrategy.Update.value,
                "preserve_url_slugs": True,
                "composition_level": CompositionLevel.Section.value,
                "forward_source_to_target": True,
            }
        )

        status = UserTaskStatus.objects.get(task_id=task.id)

        # Should fail at loading step since we don't have real modulestore content
        self.assertEqual(status.state, UserTaskStatus.FAILED)
        self.assertEqual(
            self._get_task_status_fail_message(status),
            "Failed to load source item 'lib-block-v1:TestOrg+TestLibrary+type@library+block@library' "
            "from ModuleStore: library-v1:TestOrg+TestLibrary+branch@library"
        )

    def test_migrate_from_modulestore_invalid_source_key_type(self):
        """
        Test migration with invalid source key type
        """
        invalid_key = LibraryLocatorV2.from_string("lib:testorg:invalid")
        source = ModulestoreSource.objects.create(key=invalid_key)

        task = migrate_from_modulestore.apply_async(
            kwargs={
                "user_id": self.user.id,
                "source_pk": source.id,
                "target_library_key": str(self.lib_key),
                "target_collection_pk": self.collection.id,
                "repeat_handling_strategy": RepeatHandlingStrategy.Skip.value,
                "preserve_url_slugs": True,
                "composition_level": CompositionLevel.Unit.value,
                "forward_source_to_target": False,
            }
        )

        status = UserTaskStatus.objects.get(task_id=task.id)
        self.assertEqual(status.state, UserTaskStatus.FAILED)
        self.assertEqual(
            self._get_task_status_fail_message(status),
            f"Not a valid source context key: {invalid_key}. Source key must reference a course or a legacy library."
        )

    def test_bulk_migrate_invalid_source_key_type(self):
        """
        Test bulk migration with invalid source key type
        """
        invalid_key = LibraryLocatorV2.from_string("lib:testorg:invalid")
        source = ModulestoreSource.objects.create(key=invalid_key)

        task = bulk_migrate_from_modulestore.apply_async(
            kwargs={
                "user_id": self.user.id,
                "sources_pks": [source.id],
                "target_library_key": str(self.lib_key),
                "target_collection_pks": [self.collection.id],
                "repeat_handling_strategy": RepeatHandlingStrategy.Skip.value,
                "preserve_url_slugs": True,
                "composition_level": CompositionLevel.Unit.value,
                "forward_source_to_target": False,
            }
        )

        status = UserTaskStatus.objects.get(task_id=task.id)
        self.assertEqual(status.state, UserTaskStatus.FAILED)
        self.assertEqual(
            self._get_task_status_fail_message(status),
            f"Not a valid source context key: {invalid_key}. Source key must reference a course or a legacy library."
        )

    def test_migrate_from_modulestore_nonexistent_modulestore_item(self):
        """
        Test migration when modulestore item doesn't exist
        """
        nonexistent_course_key = CourseKey.from_string(
            "course-v1:NonExistent+Course+Run"
        )
        source = ModulestoreSource.objects.create(key=nonexistent_course_key)

        task = migrate_from_modulestore.apply_async(
            kwargs={
                "user_id": self.user.id,
                "source_pk": source.id,
                "target_library_key": str(self.lib_key),
                "target_collection_pk": self.collection.id,
                "repeat_handling_strategy": RepeatHandlingStrategy.Skip.value,
                "preserve_url_slugs": True,
                "composition_level": CompositionLevel.Unit.value,
                "forward_source_to_target": False,
            }
        )

        status = UserTaskStatus.objects.get(task_id=task.id)
        self.assertEqual(status.state, UserTaskStatus.FAILED)
        self.assertEqual(
            self._get_task_status_fail_message(status),
            "Failed to load source item 'block-v1:NonExistent+Course+Run+type@course+block@course' "
            "from ModuleStore: course-v1:NonExistent+Course+Run+branch@draft-branch"
        )

    def test_bulk_migrate_nonexistent_modulestore_item(self):
        """
        Test bulk migration when modulestore item doesn't exist
        """
        nonexistent_course_key = CourseKey.from_string(
            "course-v1:NonExistent+Course+Run"
        )
        source = ModulestoreSource.objects.create(key=nonexistent_course_key)

        task = bulk_migrate_from_modulestore.apply_async(
            kwargs={
                "user_id": self.user.id,
                "sources_pks": [source.id],
                "target_library_key": str(self.lib_key),
                "target_collection_pks": [self.collection.id],
                "repeat_handling_strategy": RepeatHandlingStrategy.Skip.value,
                "preserve_url_slugs": True,
                "composition_level": CompositionLevel.Unit.value,
                "forward_source_to_target": False,
            }
        )

        status = UserTaskStatus.objects.get(task_id=task.id)
        self.assertEqual(status.state, UserTaskStatus.FAILED)
        self.assertEqual(
            self._get_task_status_fail_message(status),
            "Failed to load source item 'block-v1:NonExistent+Course+Run+type@course+block@course' "
            "from ModuleStore: course-v1:NonExistent+Course+Run+branch@draft-branch"
        )

    def test_migrate_from_modulestore_task_status_progression(self):
        """Test that task status progresses through expected steps"""
        source = ModulestoreSource.objects.create(key=self.course.id)

        task = migrate_from_modulestore.apply_async(
            kwargs={
                "user_id": self.user.id,
                "source_pk": source.id,
                "target_library_key": str(self.lib_key),
                "target_collection_pk": self.collection.id,
                "repeat_handling_strategy": RepeatHandlingStrategy.Skip.value,
                "preserve_url_slugs": True,
                "composition_level": CompositionLevel.Unit.value,
                "forward_source_to_target": False,
            }
        )

        status = UserTaskStatus.objects.get(task_id=task.id)

        # Should either succeed or fail, but should have progressed past validation
        self.assertIn(status.state, [UserTaskStatus.SUCCEEDED, UserTaskStatus.FAILED])

        migration = ModulestoreMigration.objects.get(
            source=source, target=self.learning_package
        )
        self.assertEqual(migration.task_status, status)

    def test_migrate_from_modulestore_multiple_users_no_interference(self):
        """
        Test that migrations by different users don't interfere with each other
        """
        source = ModulestoreSource.objects.create(key=self.course.id)
        other_user = UserFactory()

        task1 = migrate_from_modulestore.apply_async(
            kwargs={
                "user_id": self.user.id,
                "source_pk": source.id,
                "target_library_key": str(self.lib_key),
                "target_collection_pk": self.collection.id,
                "repeat_handling_strategy": RepeatHandlingStrategy.Skip.value,
                "preserve_url_slugs": True,
                "composition_level": CompositionLevel.Unit.value,
                "forward_source_to_target": False,
            }
        )

        task2 = migrate_from_modulestore.apply_async(
            kwargs={
                "user_id": other_user.id,
                "source_pk": source.id,
                "target_library_key": str(self.lib_key),
                "target_collection_pk": self.collection.id,
                "repeat_handling_strategy": RepeatHandlingStrategy.Skip.value,
                "preserve_url_slugs": True,
                "composition_level": CompositionLevel.Unit.value,
                "forward_source_to_target": False,
            }
        )

        status1 = UserTaskStatus.objects.get(task_id=task1.id)
        status2 = UserTaskStatus.objects.get(task_id=task2.id)

        self.assertEqual(status1.user, self.user)
        self.assertEqual(status2.user, other_user)

        # The first task should not be cancelled since it's from a different user
        self.assertNotEqual(status1.state, UserTaskStatus.CANCELED)

    def test_bulk_migrate_multiple_users_no_interference(self):
        """
        Test that migrations by different users don't interfere with each other
        """
        source = ModulestoreSource.objects.create(key=self.course.id)
        other_user = UserFactory()

        task1 = bulk_migrate_from_modulestore.apply_async(
            kwargs={
                "user_id": self.user.id,
                "sources_pks": [source.id],
                "target_library_key": str(self.lib_key),
                "target_collection_pks": [self.collection.id],
                "repeat_handling_strategy": RepeatHandlingStrategy.Skip.value,
                "preserve_url_slugs": True,
                "composition_level": CompositionLevel.Unit.value,
                "forward_source_to_target": False,
            }
        )

        task2 = bulk_migrate_from_modulestore.apply_async(
            kwargs={
                "user_id": other_user.id,
                "sources_pks": [source.id],
                "target_library_key": str(self.lib_key),
                "target_collection_pks": [self.collection.id],
                "repeat_handling_strategy": RepeatHandlingStrategy.Skip.value,
                "preserve_url_slugs": True,
                "composition_level": CompositionLevel.Unit.value,
                "forward_source_to_target": False,
            }
        )

        status1 = UserTaskStatus.objects.get(task_id=task1.id)
        status2 = UserTaskStatus.objects.get(task_id=task2.id)

        self.assertEqual(status1.user, self.user)
        self.assertEqual(status2.user, other_user)

        # The first task should not be cancelled since it's from a different user
        self.assertNotEqual(status1.state, UserTaskStatus.CANCELED)

    @patch("cms.djangoapps.modulestore_migrator.tasks._import_assets")
    def test_migrate_fails_on_import(self, mock_import_assets):
        """
        Test failed migration from legacy library to V2 library
        """
        mock_import_assets.side_effect = Exception("Simulated import error")
        source = ModulestoreSource.objects.create(key=self.legacy_library.location.library_key)

        task = migrate_from_modulestore.apply_async(
            kwargs={
                "user_id": self.user.id,
                "source_pk": source.id,
                "target_library_key": str(self.lib_key),
                "target_collection_pk": self.collection.id,
                "repeat_handling_strategy": RepeatHandlingStrategy.Skip.value,
                "preserve_url_slugs": True,
                "composition_level": CompositionLevel.Unit.value,
                "forward_source_to_target": False,
            }
        )

        status = UserTaskStatus.objects.get(task_id=task.id)
        self.assertEqual(status.state, UserTaskStatus.FAILED)

        migration = ModulestoreMigration.objects.get(
            source=source, target=self.learning_package
        )
        self.assertTrue(migration.is_failed)

    @patch("cms.djangoapps.modulestore_migrator.tasks._import_assets")
    def test_bulk_migrate_fails_on_import(self, mock_import_assets):
        """
        Test failed bulk migration from legacy libraries to V2 library
        """
        mock_import_assets.side_effect = Exception("Simulated import error")
        source = ModulestoreSource.objects.create(key=self.legacy_library.location.library_key)
        source_2 = ModulestoreSource.objects.create(key=self.legacy_library_2.location.library_key)

        task = bulk_migrate_from_modulestore.apply_async(
            kwargs={
                "user_id": self.user.id,
                "sources_pks": [source.id, source_2.id],
                "target_library_key": str(self.lib_key),
                "target_collection_pks": [self.collection.id, self.collection2.id],
                "repeat_handling_strategy": RepeatHandlingStrategy.Skip.value,
                "preserve_url_slugs": True,
                "composition_level": CompositionLevel.Unit.value,
                "forward_source_to_target": False,
            }
        )

        status = UserTaskStatus.objects.get(task_id=task.id)
        # The task is successful because the entire bulk migration ends successfully.
        # When a legacy library fails to import, it is marked as failed but continues to the next one.
        self.assertEqual(status.state, UserTaskStatus.SUCCEEDED)

        migration = ModulestoreMigration.objects.get(
            source=source, target=self.learning_package
        )
        self.assertTrue(migration.is_failed)

        migration_2 = ModulestoreMigration.objects.get(
            source=source_2, target=self.learning_package
        )
        self.assertTrue(migration_2.is_failed)<|MERGE_RESOLUTION|>--- conflicted
+++ resolved
@@ -3,11 +3,7 @@
 """
 
 from unittest.mock import Mock, patch
-<<<<<<< HEAD
 from copy import deepcopy
-=======
-
->>>>>>> 56297899
 import ddt
 from django.utils import timezone
 from lxml import etree
@@ -139,7 +135,6 @@
             created_at=timezone.now(),
             created_by=self.user.id,
             migration_summary=deepcopy(DEFAULT_MIGRATION_SUMMARY),
-            unsupported_reasons=[],
         )
 
         result = _migrate_node(
@@ -171,7 +166,6 @@
             created_at=timezone.now(),
             created_by=self.user.id,
             migration_summary=deepcopy(DEFAULT_MIGRATION_SUMMARY),
-            unsupported_reasons=[],
         )
 
         result = _migrate_node(
@@ -183,7 +177,6 @@
         self.assertIsNone(result.source_to_target)
         # But should have children processed
         self.assertEqual(len(result.children), 1)
-        self.assertEqual(context.unsupported_reasons, [])
         self.assertEqual(context.migration_summary, DEFAULT_MIGRATION_SUMMARY)
 
     def test_migrate_node_library_root(self):
@@ -207,7 +200,6 @@
             created_at=timezone.now(),
             created_by=self.user.id,
             migration_summary=deepcopy(DEFAULT_MIGRATION_SUMMARY),
-            unsupported_reasons=[],
         )
         result = _migrate_node(
             context=context,
@@ -218,7 +210,6 @@
         self.assertIsNone(result.source_to_target)
         # But should have children processed
         self.assertEqual(len(result.children), 1)
-        self.assertEqual(context.unsupported_reasons, [])
         self.assertEqual(context.migration_summary, {
             "total_blocks": 1,
             "sections": 0,
@@ -258,7 +249,6 @@
             created_at=timezone.now(),
             created_by=self.user.id,
             migration_summary=deepcopy(DEFAULT_MIGRATION_SUMMARY),
-            unsupported_reasons=[],
         )
 
         result = _migrate_node(
@@ -273,7 +263,6 @@
             source_key, _, reason = result.source_to_target
             self.assertEqual(source_key.block_type, tag_name)
             self.assertEqual(source_key.block_id, f"test_{tag_name}")
-<<<<<<< HEAD
             expected_summary["total_blocks"] += 1
             if tag_name == 'chapter':
                 expected_summary["sections"] += 1
@@ -281,14 +270,12 @@
                 expected_summary["subsections"] += 1
             elif tag_name == 'vertical':
                 expected_summary["units"] += 1
-=======
+
             self.assertIsNone(reason)
->>>>>>> 56297899
         else:
             self.assertIsNone(result.source_to_target)
 
         self.assertEqual(context.migration_summary, expected_summary)
-        self.assertEqual(context.unsupported_reasons, [])
 
     def test_migrate_node_without_url_name(self):
         """
@@ -309,7 +296,6 @@
             created_at=timezone.now(),
             created_by=self.user.id,
             migration_summary=deepcopy(DEFAULT_MIGRATION_SUMMARY),
-            unsupported_reasons=[],
         )
 
         result = _migrate_node(
@@ -320,12 +306,6 @@
         self.assertIsNone(result.source_to_target)
         self.assertEqual(len(result.children), 0)
 
-<<<<<<< HEAD
-        self.assertEqual(context.unsupported_reasons, [{
-            'block_name': 'No URL Name',
-            'block_type': 'problem',
-            'reason': 'The block lacks an url_name and thus has no identity.'
-        }])
         self.assertEqual(context.migration_summary, {
             "total_blocks": 1,
             "sections": 0,
@@ -334,7 +314,7 @@
             "components": 0,
             "unsupported": 1,
         })
-=======
+
     def test_migrate_node_with_children_components(self):
         """
         Test _migrate_node handles nodes with children components
@@ -356,6 +336,7 @@
             preserve_url_slugs=True,
             created_at=timezone.now(),
             created_by=self.user.id,
+            migration_summary=deepcopy(DEFAULT_MIGRATION_SUMMARY)
         )
 
         result = _migrate_node(
@@ -373,7 +354,6 @@
             ),
         )
         self.assertEqual(len(result.children), 0)
->>>>>>> 56297899
 
     def test_migrated_node_all_source_to_target_pairs(self):
         """
@@ -531,7 +511,6 @@
             created_at=timezone.now(),
             created_by=self.user.id,
             migration_summary=deepcopy(DEFAULT_MIGRATION_SUMMARY),
-            unsupported_reasons=[],
         )
 
         result, reason = _migrate_component(
@@ -574,6 +553,7 @@
             preserve_url_slugs=True,
             created_at=timezone.now(),
             created_by=self.user.id,
+            migration_summary=deepcopy(DEFAULT_MIGRATION_SUMMARY)
         )
 
         result, reason = _migrate_component(
@@ -617,7 +597,6 @@
             created_at=timezone.now(),
             created_by=self.user.id,
             migration_summary=deepcopy(DEFAULT_MIGRATION_SUMMARY),
-            unsupported_reasons=[],
         )
         result, reason = _migrate_component(
             context=context,
@@ -652,8 +631,7 @@
             preserve_url_slugs=True,
             created_at=timezone.now(),
             created_by=self.user.id,
-            migration_summary=deepcopy(DEFAULT_MIGRATION_SUMMARY),
-            unsupported_reasons=[],
+            migration_summary=deepcopy(DEFAULT_MIGRATION_SUMMARY),            
         )
 
         first_result, first_reason = _migrate_component(
@@ -699,7 +677,6 @@
             created_at=timezone.now(),
             created_by=self.user.id,
             migration_summary=deepcopy(DEFAULT_MIGRATION_SUMMARY),
-            unsupported_reasons=[],
         )
 
         first_result, first_reason = _migrate_component(
@@ -741,7 +718,6 @@
             created_at=timezone.now(),
             created_by=self.user.id,
             migration_summary=deepcopy(DEFAULT_MIGRATION_SUMMARY),
-            unsupported_reasons=[],
         )
 
         first_result, first_reason = _migrate_component(
@@ -787,7 +763,6 @@
                 created_at=timezone.now(),
                 created_by=self.user.id,
                 migration_summary=deepcopy(DEFAULT_MIGRATION_SUMMARY),
-                unsupported_reasons=[],
             )
 
             result, reason = _migrate_component(
@@ -843,7 +818,6 @@
             created_at=timezone.now(),
             created_by=self.user.id,
             migration_summary=deepcopy(DEFAULT_MIGRATION_SUMMARY),
-            unsupported_reasons=[],
         )
 
         result, reason = _migrate_component(
@@ -889,7 +863,6 @@
             created_at=timezone.now(),
             created_by=self.user.id,
             migration_summary=deepcopy(DEFAULT_MIGRATION_SUMMARY),
-            unsupported_reasons=[],
         )
 
         result, reason = _migrate_component(
@@ -935,7 +908,6 @@
             created_at=timezone.now(),
             created_by=self.user.id,
             migration_summary=deepcopy(DEFAULT_MIGRATION_SUMMARY),
-            unsupported_reasons=[],
         )
 
         first_result, first_reason = _migrate_component(
@@ -1013,8 +985,7 @@
             preserve_url_slugs=True,
             created_at=timezone.now(),
             created_by=self.user.id,
-            migration_summary=deepcopy(DEFAULT_MIGRATION_SUMMARY),
-            unsupported_reasons=[],
+            migration_summary=deepcopy(DEFAULT_MIGRATION_SUMMARY),            
         )
 
         result, reason = _migrate_container(
@@ -1058,8 +1029,7 @@
             preserve_url_slugs=True,
             created_at=timezone.now(),
             created_by=self.user.id,
-            migration_summary=deepcopy(DEFAULT_MIGRATION_SUMMARY),
-            unsupported_reasons=[],
+            migration_summary=deepcopy(DEFAULT_MIGRATION_SUMMARY),            
         )
 
         for container_type, block_type in container_types:
@@ -1101,7 +1071,6 @@
             created_at=timezone.now(),
             created_by=self.user.id,
             migration_summary=deepcopy(DEFAULT_MIGRATION_SUMMARY),
-            unsupported_reasons=[],
         )
 
         first_result, _ = _migrate_container(
@@ -1149,7 +1118,6 @@
             created_at=timezone.now(),
             created_by=self.user.id,
             migration_summary=deepcopy(DEFAULT_MIGRATION_SUMMARY),
-            unsupported_reasons=[],
         )
 
         first_result, _ = _migrate_container(
@@ -1211,7 +1179,6 @@
             created_at=timezone.now(),
             created_by=self.user.id,
             migration_summary=deepcopy(DEFAULT_MIGRATION_SUMMARY),
-            unsupported_reasons=[],
         )
 
         first_result, _ = _migrate_container(
@@ -1257,7 +1224,6 @@
             created_at=timezone.now(),
             created_by=self.user.id,
             migration_summary=deepcopy(DEFAULT_MIGRATION_SUMMARY),
-            unsupported_reasons=[],
         )
 
         result, _ = _migrate_container(
@@ -1290,7 +1256,6 @@
             created_at=timezone.now(),
             created_by=self.user.id,
             migration_summary=deepcopy(DEFAULT_MIGRATION_SUMMARY),
-            unsupported_reasons=[],
         )
 
         result, reason = _migrate_container(
@@ -1324,7 +1289,6 @@
             created_at=timezone.now(),
             created_by=self.user.id,
             migration_summary=deepcopy(DEFAULT_MIGRATION_SUMMARY),
-            unsupported_reasons=[],
         )
         children = []
         for i in range(3):
@@ -1433,7 +1397,6 @@
             created_at=timezone.now(),
             created_by=self.user.id,
             migration_summary=deepcopy(DEFAULT_MIGRATION_SUMMARY),
-            unsupported_reasons=[],
         )
 
         result, _ = _migrate_container(
@@ -1474,7 +1437,6 @@
             created_at=timezone.now(),
             created_by=self.user.id,
             migration_summary=deepcopy(DEFAULT_MIGRATION_SUMMARY),
-            unsupported_reasons=[],
         )
 
         course_result, _ = _migrate_container(
