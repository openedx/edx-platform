--- conflicted
+++ resolved
@@ -22,9 +22,6 @@
                 warnings.warn("If time is not set, use Python None", RuntimeWarning)
             return None
 
-<<<<<<< HEAD
-        return list(value.timetuple())
-=======
         # By runtime specification, this should never happen.  Since
         # it did happen, we want an appropriate sanity-check, by:
         #   http://en.wikipedia.org/wiki/Robustness_principle
@@ -36,13 +33,4 @@
             value = dateutil.parser.parse(value)
             warnings.warn("Date should be a datetime object, not a string.", RuntimeWarning) 
 
-        return list(value.timetuple())
-
-
-class CmsBlockMixin(XBlockMixin):
-    """
-    Mixin with fields common to all blocks in Studio
-    """
-    published_date = DateTuple(help="Date when the module was published", scope=Scope.settings)
-    published_by = Integer(help="Id of the user who published this module", scope=Scope.settings)
->>>>>>> 5000547b
+        return list(value.timetuple())