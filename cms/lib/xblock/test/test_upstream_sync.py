--- conflicted
+++ resolved
@@ -49,7 +49,8 @@
         upstream.data = "<html><body>Upstream content V2</body></html>"
         upstream.save()
 
-<<<<<<< HEAD
+        libs.publish_changes(self.library.key, self.user.id)
+
         self.taxonomy_all_org = tagging_api.create_taxonomy(
             "test_taxonomy",
             "Test Taxonomy",
@@ -61,9 +62,6 @@
 
         self.upstream_tags = ['tag_1', 'tag_5']
         tagging_api.tag_object(str(self.upstream_key), self.taxonomy_all_org, self.upstream_tags)
-=======
-        libs.publish_changes(self.library.key, self.user.id)
->>>>>>> 83827a3d
 
     def test_sync_bad_downstream(self):
         """
