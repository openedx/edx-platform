"""
Synchronize content and settings from upstream content to their downstream
usages.

At the time of writing, we assume that for any upstream-downstream linkage:
* The upstream is a Component or Container from a Learning Core-backed Content
  Library.
* The downstream is a block of compatible type in a SplitModuleStore-backed
  Course.
* They are both on the same Open edX instance.

HOWEVER, those assumptions may loosen in the future. So, we consider these to be
INTERNAL ASSUMPIONS that should not be exposed through this module's public
Python interface.
"""
from __future__ import annotations

import logging
import typing as t
from dataclasses import dataclass, asdict

from django.conf import settings
from django.utils.translation import gettext_lazy as _
from opaque_keys import InvalidKeyError
from opaque_keys.edx.keys import CourseKey
from opaque_keys.edx.locator import LibraryContainerLocator, LibraryUsageLocatorV2
from opaque_keys.edx.keys import UsageKey
from xblock.exceptions import XBlockNotFoundError
from xblock.fields import Scope, String, Integer, Dict, List
from xblock.core import XBlockMixin, XBlock

if t.TYPE_CHECKING:
    from django.contrib.auth.models import User  # pylint: disable=imported-auth-user


logger = logging.getLogger(__name__)


class UpstreamLinkException(Exception):
    """
    Raised whenever we try to inspect, sync-from, fetch-from, or delete a block's link to upstream content.

    There are three flavors (defined below): BadDownstream, BadUpstream, NoUpstream.

    Should be constructed with a human-friendly, localized, PII-free message, suitable for API responses and UI display.
    For now, at least, the message can assume that upstreams are Content Library blocks and downstreams are Course
    blocks, although that may need to change (see module docstring).
    """


class BadDownstream(UpstreamLinkException):
    """
    Downstream content does not support sync.
    """


class BadUpstream(UpstreamLinkException):
    """
    Reference to upstream content is malformed, invalid, and/or inaccessible.
    """


class NoUpstream(UpstreamLinkException):
    """
    The downstream content does not have an upstream link at all (...as is the case for most XBlocks usages).

    (This isn't so much an "error" like the other two-- it's just a case that needs to be handled exceptionally,
     usually by logging a message and then doing nothing.)
    """
    def __init__(self):
        super().__init__(_("Content is not linked to a Content Library."))


@dataclass(frozen=True)
class UpstreamLink:
    """
    Metadata about some downstream content's relationship with its linked upstream content.
    """
    upstream_ref: str | None  # Reference to the upstream content, e.g., a serialized library block usage key.
    upstream_key: LibraryUsageLocatorV2 | LibraryContainerLocator | None  # parsed opaque key version of upstream_ref
    downstream_key: str | None  # Key of the downstream object.
    version_synced: int | None  # Version of the upstream to which the downstream was last synced.
    version_available: int | None  # Latest version of the upstream that's available, or None if it couldn't be loaded.
    version_declined: int | None  # Latest version which the user has declined to sync with, if any.
    error_message: str | None  # If link is valid, None. Otherwise, a localized, human-friendly error message.
<<<<<<< HEAD
    is_modified: bool | None  # If modified in course, True. Otherwise, False.
=======
    has_top_level_parent: bool  # True if this Upstream link has a top-level parent
>>>>>>> 6f13c1e1

    @property
    def _is_ready_to_sync_individually(self) -> bool:
        return bool(
            self.upstream_ref and
            self.version_available and
            self.version_available > (self.version_synced or 0) and
            self.version_available > (self.version_declined or 0)
        )

    @property
    def ready_to_sync(self) -> bool:
        """
        Calculates the ready to sync value using the version available.
        If is a container, also verifies if the children needs sync.
        """
        from xmodule.modulestore.django import modulestore

        # If this component/container has top-level parent, so we need to sync the parent
        if self.has_top_level_parent:
            return False

        if isinstance(self.upstream_key, LibraryUsageLocatorV2):
            return self._is_ready_to_sync_individually
        elif isinstance(self.upstream_key, LibraryContainerLocator):
            # The container itself has changes to update, it is not necessary to review its children
            if self._is_ready_to_sync_individually:
                return True

            def check_children_ready_to_sync(xblock_downstream):
                """
                Checks if one of the children of `xblock_downstream` is ready to sync
                """
                if not xblock_downstream.has_children:
                    return False

                downstream_children = xblock_downstream.get_children()

                for child in downstream_children:
                    if child.upstream:
                        child_upstream_link = UpstreamLink.get_for_block(child)

                        child_ready_to_sync = bool(
                            child_upstream_link.upstream_ref and
                            child_upstream_link.version_available and
                            child_upstream_link.version_available > (child_upstream_link.version_synced or 0) and
                            child_upstream_link.version_available > (child_upstream_link.version_declined or 0)
                        )

                        # If one child needs sync, it is not needed to check more children
                        if child_ready_to_sync:
                            return True

                    if check_children_ready_to_sync(child):
                        # If one child needs sync, it is not needed to check more children
                        return True

                return False
            if self.downstream_key is not None:
                return check_children_ready_to_sync(
                    modulestore().get_item(UsageKey.from_string(self.downstream_key))
                )
        return False

    @property
    def upstream_link(self) -> str | None:
        """
        Link to edit/view upstream block in library.
        """
        if self.version_available is None or self.upstream_key is None:
            return None
        if isinstance(self.upstream_key, LibraryUsageLocatorV2):
            return _get_library_xblock_url(self.upstream_key)
        if isinstance(self.upstream_key, LibraryContainerLocator):
            return _get_library_container_url(self.upstream_key)
        return None

    def to_json(self) -> dict[str, t.Any]:
        """
        Get an JSON-API-friendly representation of this upstream link.
        """
        data = {
            **asdict(self),
            "ready_to_sync": self.ready_to_sync,
            "upstream_link": self.upstream_link,
        }
        del data["upstream_key"]  # As JSON (string), this would be redundant with upstream_ref
        return data

    @classmethod
    def try_get_for_block(cls, downstream: XBlock, log_error: bool = True) -> t.Self:
        """
        Same as `get_for_block`, but upon failure, sets `.error_message` instead of raising an exception.
        """
        try:
            return cls.get_for_block(downstream)
        except UpstreamLinkException as exc:
            # Note: if we expect that an upstream may not be set at all (i.e. we're just inspecting a random
            # unit that may be a regular course unit), we don't want to log this, so set log_error=False then.
            if log_error:
                logger.exception(
                    "Tried to inspect an unsupported, broken, or missing downstream->upstream link: '%s'->'%s'",
                    downstream.usage_key,
                    downstream.upstream,
                )
            return cls(
                upstream_ref=getattr(downstream, "upstream", ""),
                upstream_key=None,
                downstream_key=str(getattr(downstream, "usage_key", "")),
                version_synced=getattr(downstream, "upstream_version", None),
                version_available=None,
                version_declined=None,
                error_message=str(exc),
<<<<<<< HEAD
                is_modified=len(getattr(downstream, "downstream_customized", [])) > 0,
=======
                has_top_level_parent=False,
>>>>>>> 6f13c1e1
            )

    @classmethod
    def get_for_block(cls, downstream: XBlock) -> t.Self:
        """
        Get info on a downstream block's relationship with its linked upstream
        content (without actually loading the content).

        Currently, the only supported upstreams are LC-backed Library Components
        (XBlocks) or Containers. This may change in the future (see module
        docstring).

        If link exists, is supported, and is followable, returns UpstreamLink.
        Otherwise, raises an UpstreamLinkException.
        """
        # We import this here b/c UpstreamSyncMixin is used by cms/envs, which loads before the djangoapps are ready.
        from openedx.core.djangoapps.content_libraries import api as lib_api

        if not isinstance(downstream, UpstreamSyncMixin):
            raise BadDownstream(_("Downstream is not an XBlock or is missing required UpstreamSyncMixin"))
        if not downstream.upstream:
            raise NoUpstream()
        if not isinstance(downstream.usage_key.context_key, CourseKey):
            raise BadDownstream(_("Cannot update content because it does not belong to a course."))
        downstream_type = downstream.usage_key.block_type

        upstream_key: LibraryUsageLocatorV2 | LibraryContainerLocator
        try:
            upstream_key = LibraryUsageLocatorV2.from_string(downstream.upstream)
        except InvalidKeyError:
            try:
                upstream_key = LibraryContainerLocator.from_string(downstream.upstream)
            except InvalidKeyError as exc:
                raise BadUpstream(_("Reference to linked library item is malformed")) from exc

        if isinstance(upstream_key, LibraryUsageLocatorV2):
            # The upstream is an XBlock
            if downstream.has_children:
                raise BadDownstream(
                    _("Updating content with children is not yet supported unless the upstream is a container."),
                )
            expected_downstream_block_type = upstream_key.block_type
            try:
                block_meta = lib_api.get_library_block(upstream_key)
            except XBlockNotFoundError as exc:
                raise BadUpstream(_("Linked upstream library block was not found in the system")) from exc
            version_available = block_meta.published_version_num
        elif isinstance(upstream_key, LibraryContainerLocator):
            # The upstream is a Container:
            try:
                container_meta = lib_api.get_container(upstream_key)
            except lib_api.ContentLibraryContainerNotFound as exc:
                raise BadUpstream(_("Linked upstream library container was not found in the system")) from exc
            expected_downstream_block_type = container_meta.container_type.olx_tag
            version_available = container_meta.published_version_num
        else:
            raise BadUpstream(_("Linked `upstream_key` is not a valid key"))

        if downstream_type != expected_downstream_block_type:
            # Note: generally the upstream and downstream types must match, except that upstream containers
            # may have e.g. container_type=unit while the downstream block has the equivalent block_type=vertical.
            # It could be reasonable to relax this requirement in the future if there's product need for it.
            # for example, there's no reason that a StaticTabBlock couldn't take updates from an HtmlBlock.
            raise BadUpstream(
                _(
                    "Content type mismatch: {downstream_id} ({downstream_type}) cannot be linked to {upstream_id}."
                ).format(
                    downstream_id=downstream.usage_key,
                    downstream_type=downstream_type,
                    upstream_id=str(upstream_key),
                )
            )

        result = cls(
            upstream_ref=downstream.upstream,
            upstream_key=upstream_key,
            downstream_key=str(downstream.usage_key),
            version_synced=downstream.upstream_version,
            version_available=version_available,
            version_declined=downstream.upstream_version_declined,
            error_message=None,
<<<<<<< HEAD
            is_modified=len(getattr(downstream, "downstream_customized", [])) > 0,
=======
            has_top_level_parent=downstream.top_level_downstream_parent_key is not None,
>>>>>>> 6f13c1e1
        )

        return result


def decline_sync(downstream: XBlock, user_id=None) -> None:
    """
    Given an XBlock that is linked to upstream content, mark the latest available update as 'declined' so that its
    authors are not prompted (until another upstream version becomes available).
    The function is called recursively to perform the same operation on the children of the `downstream`.

    If `downstream` lacks a valid+supported upstream link, this raises an UpstreamLinkException.
    """
    if downstream.upstream:
        from xmodule.modulestore.django import modulestore

        store = modulestore()
        upstream_link = UpstreamLink.get_for_block(downstream)  # Can raise UpstreamLinkException
        upstream_key = upstream_link.upstream_key

        downstream.upstream_version_declined = upstream_link.version_available

        if isinstance(upstream_key, LibraryContainerLocator) and downstream.has_children:
            with store.bulk_operations(downstream.usage_key.context_key):
                children = downstream.get_children()
                for child in children:
                    decline_sync(child, user_id)

        store.update_item(downstream, user_id)


def sever_upstream_link(downstream: XBlock) -> None:
    """
    Given an XBlock that is linked to upstream content, disconnect the link, such that authors are never again prompted
    to sync upstream updates. Erase all `.upstream*` fields from the downtream block.

    However, before nulling out the `.upstream` field, we copy its value over to `.copied_from_block`. This makes sense,
    because once a downstream block has been de-linked from source (e.g., a Content Library block), it is no different
    than if the block had just been copy-pasted in the first place.

    Does not save `downstream` to the store. That is left up to the caller.

    If `downstream` lacks a link, then this raises NoUpstream (though it is reasonable for callers to handle such
    exception and ignore it, as the end result is the same: `downstream.upstream is None`).
    """
    if not downstream.upstream:
        raise NoUpstream()
    downstream.copied_from_block = downstream.upstream
    downstream.upstream = None
    downstream.upstream_version = None
    for _, fetched_upstream_field in downstream.get_customizable_fields().items():
        # Downstream-only fields don't have an upstream fetch field
        if fetched_upstream_field is None:
            continue
        setattr(downstream, fetched_upstream_field, None)  # Null out upstream_display_name, et al.


def _get_library_xblock_url(usage_key: LibraryUsageLocatorV2):
    """
    Gets authoring url for given library_key.
    """
    library_url = None
    if mfe_base_url := settings.COURSE_AUTHORING_MICROFRONTEND_URL:  # type: ignore
        library_key = usage_key.lib_key
        library_url = f'{mfe_base_url}/library/{library_key}/components?usageKey={usage_key}'
    return library_url


def _get_library_container_url(container_key: LibraryContainerLocator):
    """
    Gets authoring url for given container_key.
    """
    library_url = None
    if mfe_base_url := settings.COURSE_AUTHORING_MICROFRONTEND_URL:  # type: ignore
        library_key = container_key.lib_key
        if container_key.container_type == "unit":
            library_url = f'{mfe_base_url}/library/{library_key}/units/{container_key}'
    return library_url


class UpstreamSyncMixin(XBlockMixin):
    """
    Allows an XBlock in the CMS to be associated & synced with an upstream.

    Mixed into CMS's XBLOCK_MIXINS, but not LMS's.
    """

    # Upstream synchronization metadata fields
    upstream = String(
        help=(
            "The usage key or container key of the source block/container (generally within a content library) "
            "which serves as a source of upstream updates for this block, or None if there is no such upstream. "
            "Please note: It is valid for this field to hold a key for an upstream block/container that does not "
            "exist (or does not *yet* exist) on this instance, particularly if this downstream block was imported "
            "from a different instance."
        ),
        default=None, scope=Scope.settings, hidden=True, enforce_type=True
    )
    upstream_version = Integer(
        help=(
            "Record of the upstream block's version number at the time this block was created from it. If this "
            "upstream_version is smaller than the upstream block's latest published version, then the author will be "
            "invited to sync updates into this downstream block, presuming that they have not already declined to sync "
            "said version."
        ),
        default=None, scope=Scope.settings, hidden=True, enforce_type=True,
    )
    upstream_version_declined = Integer(
        help=(
            "Record of the latest upstream version for which the author declined to sync updates, or None if they have "
            "never declined an update."
        ),
        default=None, scope=Scope.settings, hidden=True, enforce_type=True,
    )

    # Store the fetched upstream values for customizable fields.
    upstream_display_name = String(
        help=("The value of display_name on the linked upstream block/container."),
        default=None, scope=Scope.settings, hidden=True, enforce_type=True,
    )

    top_level_downstream_parent_key = Dict(
        help=(
            "The block key ('block_type@block_id') of the downstream block that is the top-level parent of "
            "this block. This is present if the creation of this block is a consequence of "
            "importing a container that has one or more levels of children. "
            "This represents the parent (container) in the top level "
            "at the moment of the import."
        ),
        default=None, scope=Scope.settings, hidden=True, enforce_type=True,
    )

    # PRESERVING DOWNSTREAM CUSTOMIZATIONS and RESTORING UPSTREAM VALUES
    #
    # For the full Content Libraries Relaunch, we would like to keep track of which customizable fields the user has
    # actually customized. The idea is: once an author has customized a customizable field....
    #
    #   - future upstream syncs will NOT blow away the customization,
    #   - but future upstream syncs WILL fetch the upstream values and tuck them away in a hidden field,
    #   - and the author can can revert back to said fetched upstream value at any point.
    #
    # Now, whether field is "customized" (and thus "revertible") is dependent on whether they have ever edited it.
    # To instrument this, we need to keep track of which customizable fields have been edited using a new XBlock field:
    # `downstream_customized`
    #
    # Implementing `downstream_customized` has proven difficult, because there is no simple way to keep it up-to-date
    # with the many different ways XBlock fields can change. The `.save()` and `.editor_saved()` methods are promising,
    # but we need to do more due diligence to be sure that they cover all cases, including API edits, import/export,
    # copy/paste, etc. We will figure this out in time for the full Content Libraries Relaunch (related ticket:
    # https://github.com/openedx/frontend-app-authoring/issues/1317). But, for the Beta realease, we're going to
    # implement something simpler:
    #
    # - We fetch upstream values for customizable fields and tuck them away in a hidden field (same as above).
    # - If a customizable field DOES match the fetched upstream value, then future upstream syncs DO update it.
    # - If a customizable field does NOT the fetched upstream value, then future upstream syncs DO NOT update it.
    # - There is no UI option for explicitly reverting back to the fetched upstream value.
    #
    # For future reference, here is a partial implementation of what we are thinking for the full Content Libraries
    # Relaunch::
    #
    downstream_customized = List(
        help=(
            "Names of the fields which have values set on the upstream block yet have been explicitly "
            "overridden on this downstream block. Unless explicitly cleared by the user, these customizations "
            "will persist even when updates are synced from the upstream."
        ),
        default=[], scope=Scope.settings, hidden=True, enforce_type=True,
    )

    @classmethod
    def get_customizable_fields(cls) -> dict[str, str | None]:
        """
        Mapping from each customizable field to the field which can be used to restore its upstream value.

        If the customizable field is mapped to None, then it is considered "downstream only", and cannot be restored
        from the upstream value.

        XBlocks outside of edx-platform can override this in order to set up their own customizable fields.
        """
        return {
            "display_name": "upstream_display_name",
            "attempts_before_showanswer_button": None,
            "due": None,
            "force_save_button": None,
            "graceperiod": None,
            "grading_method": None,
            "max_attempts": None,
            "show_correctness": None,
            "show_reset_button": None,
            "showanswer": None,
            "submission_wait_seconds": None,
            "weight": None,
        }

    def editor_saved(self, user, old_metadata, old_content):
        """
        Update `downstream_customized` when a customizable field is modified.
        """
        super().editor_saved(user, old_metadata, old_content)
        customizable_fields = self.get_customizable_fields()
        new_data = (
            self.get_explicitly_set_fields_by_scope(Scope.settings)
            | self.get_explicitly_set_fields_by_scope(Scope.content)
        )
        old_data = old_metadata | old_content

        # Loop through all the fields that are potentially cutomizable.
        for field_name, restore_field_name in customizable_fields.items():

            # If the field is already marked as customized, then move on so that we don't
            # unneccessarily query the block for its current value.
            if field_name in self.downstream_customized:
                continue

            # If there is no restore_field name, it's a downstream-only field
            if restore_field_name is None:
                continue

            # If this field's value doesn't match the synced upstream value, then mark the field
            # as customized so that we don't clobber it later when syncing.
            # NOTE: Need to consider the performance impact of all these field lookups.
            if new_data.get(field_name) != old_data.get(restore_field_name):
                self.downstream_customized.append(field_name)<|MERGE_RESOLUTION|>--- conflicted
+++ resolved
@@ -83,11 +83,8 @@
     version_available: int | None  # Latest version of the upstream that's available, or None if it couldn't be loaded.
     version_declined: int | None  # Latest version which the user has declined to sync with, if any.
     error_message: str | None  # If link is valid, None. Otherwise, a localized, human-friendly error message.
-<<<<<<< HEAD
     is_modified: bool | None  # If modified in course, True. Otherwise, False.
-=======
     has_top_level_parent: bool  # True if this Upstream link has a top-level parent
->>>>>>> 6f13c1e1
 
     @property
     def _is_ready_to_sync_individually(self) -> bool:
@@ -201,11 +198,8 @@
                 version_available=None,
                 version_declined=None,
                 error_message=str(exc),
-<<<<<<< HEAD
                 is_modified=len(getattr(downstream, "downstream_customized", [])) > 0,
-=======
                 has_top_level_parent=False,
->>>>>>> 6f13c1e1
             )
 
     @classmethod
@@ -287,11 +281,8 @@
             version_available=version_available,
             version_declined=downstream.upstream_version_declined,
             error_message=None,
-<<<<<<< HEAD
             is_modified=len(getattr(downstream, "downstream_customized", [])) > 0,
-=======
             has_top_level_parent=downstream.top_level_downstream_parent_key is not None,
->>>>>>> 6f13c1e1
         )
 
         return result
