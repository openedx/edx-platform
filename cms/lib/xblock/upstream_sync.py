"""
Synchronize content and settings from upstream content to their downstream
usages.

At the time of writing, we assume that for any upstream-downstream linkage:
* The upstream is a Component or Container from a Learning Core-backed Content
  Library.
* The downstream is a block of compatible type in a SplitModuleStore-backed
  Course.
* They are both on the same Open edX instance.

HOWEVER, those assumptions may loosen in the future. So, we consider these to be
INTERNAL ASSUMPIONS that should not be exposed through this module's public
Python interface.
"""
from __future__ import annotations

import logging
import typing as t
from dataclasses import dataclass, asdict

from django.conf import settings
from django.utils.translation import gettext_lazy as _
from opaque_keys import InvalidKeyError
from opaque_keys.edx.keys import CourseKey
from opaque_keys.edx.locator import LibraryContainerLocator, LibraryUsageLocatorV2
from xblock.exceptions import XBlockNotFoundError
<<<<<<< HEAD
from xblock.fields import Scope, String, Integer, List
=======
from xblock.fields import Scope, String, Integer, Dict
>>>>>>> ec72dc79
from xblock.core import XBlockMixin, XBlock

if t.TYPE_CHECKING:
    from django.contrib.auth.models import User  # pylint: disable=imported-auth-user


logger = logging.getLogger(__name__)


class UpstreamLinkException(Exception):
    """
    Raised whenever we try to inspect, sync-from, fetch-from, or delete a block's link to upstream content.

    There are three flavors (defined below): BadDownstream, BadUpstream, NoUpstream.

    Should be constructed with a human-friendly, localized, PII-free message, suitable for API responses and UI display.
    For now, at least, the message can assume that upstreams are Content Library blocks and downstreams are Course
    blocks, although that may need to change (see module docstring).
    """


class BadDownstream(UpstreamLinkException):
    """
    Downstream content does not support sync.
    """


class BadUpstream(UpstreamLinkException):
    """
    Reference to upstream content is malformed, invalid, and/or inaccessible.
    """


class NoUpstream(UpstreamLinkException):
    """
    The downstream content does not have an upstream link at all (...as is the case for most XBlocks usages).

    (This isn't so much an "error" like the other two-- it's just a case that needs to be handled exceptionally,
     usually by logging a message and then doing nothing.)
    """
    def __init__(self):
        super().__init__(_("Content is not linked to a Content Library."))


@dataclass(frozen=True)
class UpstreamLink:
    """
    Metadata about some downstream content's relationship with its linked upstream content.
    """
    upstream_ref: str | None  # Reference to the upstream content, e.g., a serialized library block usage key.
    upstream_key: LibraryUsageLocatorV2 | LibraryContainerLocator | None  # parsed opaque key version of upstream_ref
    version_synced: int | None  # Version of the upstream to which the downstream was last synced.
    version_available: int | None  # Latest version of the upstream that's available, or None if it couldn't be loaded.
    version_declined: int | None  # Latest version which the user has declined to sync with, if any.
    error_message: str | None  # If link is valid, None. Otherwise, a localized, human-friendly error message.
    is_modified: bool | None  # If modified in course, True. Otherwise, False.

    @property
    def ready_to_sync(self) -> bool:
        """
        Should we invite the downstream's authors to sync the latest upstream updates?
        """
        return bool(
            self.upstream_ref and
            self.version_available and
            self.version_available > (self.version_synced or 0) and
            self.version_available > (self.version_declined or 0)
        )

    @property
    def upstream_link(self) -> str | None:
        """
        Link to edit/view upstream block in library.
        """
        if self.version_available is None or self.upstream_key is None:
            return None
        if isinstance(self.upstream_key, LibraryUsageLocatorV2):
            return _get_library_xblock_url(self.upstream_key)
        if isinstance(self.upstream_key, LibraryContainerLocator):
            return _get_library_container_url(self.upstream_key)
        return None

    def to_json(self) -> dict[str, t.Any]:
        """
        Get an JSON-API-friendly representation of this upstream link.
        """
        data = {
            **asdict(self),
            "ready_to_sync": self.ready_to_sync,
            "upstream_link": self.upstream_link,
        }
        del data["upstream_key"]  # As JSON (string), this would be redundant with upstream_ref
        return data

    @classmethod
    def try_get_for_block(cls, downstream: XBlock, log_error: bool = True) -> t.Self:
        """
        Same as `get_for_block`, but upon failure, sets `.error_message` instead of raising an exception.
        """
        try:
            return cls.get_for_block(downstream)
        except UpstreamLinkException as exc:
            # Note: if we expect that an upstream may not be set at all (i.e. we're just inspecting a random
            # unit that may be a regular course unit), we don't want to log this, so set log_error=False then.
            if log_error:
                logger.exception(
                    "Tried to inspect an unsupported, broken, or missing downstream->upstream link: '%s'->'%s'",
                    downstream.usage_key,
                    downstream.upstream,
                )
            return cls(
                upstream_ref=getattr(downstream, "upstream", ""),
                upstream_key=None,
                version_synced=getattr(downstream, "upstream_version", None),
                version_available=None,
                version_declined=None,
                error_message=str(exc),
                is_modified=len(getattr(downstream, "downstream_customized", [])) > 0,
            )

    @classmethod
    def get_for_block(cls, downstream: XBlock) -> t.Self:
        """
        Get info on a downstream block's relationship with its linked upstream
        content (without actually loading the content).

        Currently, the only supported upstreams are LC-backed Library Components
        (XBlocks) or Containers. This may change in the future (see module
        docstring).

        If link exists, is supported, and is followable, returns UpstreamLink.
        Otherwise, raises an UpstreamLinkException.
        """
        # We import this here b/c UpstreamSyncMixin is used by cms/envs, which loads before the djangoapps are ready.
        from openedx.core.djangoapps.content_libraries import api as lib_api

        if not isinstance(downstream, UpstreamSyncMixin):
            raise BadDownstream(_("Downstream is not an XBlock or is missing required UpstreamSyncMixin"))
        if not downstream.upstream:
            raise NoUpstream()
        if not isinstance(downstream.usage_key.context_key, CourseKey):
            raise BadDownstream(_("Cannot update content because it does not belong to a course."))
        downstream_type = downstream.usage_key.block_type

        upstream_key: LibraryUsageLocatorV2 | LibraryContainerLocator
        try:
            upstream_key = LibraryUsageLocatorV2.from_string(downstream.upstream)
        except InvalidKeyError:
            try:
                upstream_key = LibraryContainerLocator.from_string(downstream.upstream)
            except InvalidKeyError as exc:
                raise BadUpstream(_("Reference to linked library item is malformed")) from exc

        if isinstance(upstream_key, LibraryUsageLocatorV2):
            # The upstream is an XBlock
            if downstream.has_children:
                raise BadDownstream(
                    _("Updating content with children is not yet supported unless the upstream is a container."),
                )
            expected_downstream_block_type = upstream_key.block_type
            try:
                block_meta = lib_api.get_library_block(upstream_key)
            except XBlockNotFoundError as exc:
                raise BadUpstream(_("Linked upstream library block was not found in the system")) from exc
            version_available = block_meta.published_version_num
        else:
            # The upstream is a Container:
            assert isinstance(upstream_key, LibraryContainerLocator)
            try:
                container_meta = lib_api.get_container(upstream_key)
            except lib_api.ContentLibraryContainerNotFound as exc:
                raise BadUpstream(_("Linked upstream library container was not found in the system")) from exc
            expected_downstream_block_type = container_meta.container_type.olx_tag
            version_available = container_meta.published_version_num

        if downstream_type != expected_downstream_block_type:
            # Note: generally the upstream and downstream types must match, except that upstream containers
            # may have e.g. container_type=unit while the downstream block has the equivalent block_type=vertical.
            # It could be reasonable to relax this requirement in the future if there's product need for it.
            # for example, there's no reason that a StaticTabBlock couldn't take updates from an HtmlBlock.
            raise BadUpstream(
                _(
                    "Content type mismatch: {downstream_id} ({downstream_type}) cannot be linked to {upstream_id}."
                ).format(
                    downstream_id=downstream.usage_key,
                    downstream_type=downstream_type,
                    upstream_id=str(upstream_key),
                )
            )

        return cls(
            upstream_ref=downstream.upstream,
            upstream_key=upstream_key,
            version_synced=downstream.upstream_version,
            version_available=version_available,
            version_declined=downstream.upstream_version_declined,
            error_message=None,
            is_modified=len(getattr(downstream, "downstream_customized", [])) > 0,
        )


def decline_sync(downstream: XBlock) -> None:
    """
    Given an XBlock that is linked to upstream content, mark the latest available update as 'declined' so that its
    authors are not prompted (until another upstream version becomes available).

    Does not save `downstream` to the store. That is left up to the caller.

    If `downstream` lacks a valid+supported upstream link, this raises an UpstreamLinkException.
    """
    upstream_link = UpstreamLink.get_for_block(downstream)  # Can raise UpstreamLinkException
    downstream.upstream_version_declined = upstream_link.version_available


def sever_upstream_link(downstream: XBlock) -> None:
    """
    Given an XBlock that is linked to upstream content, disconnect the link, such that authors are never again prompted
    to sync upstream updates. Erase all `.upstream*` fields from the downtream block.

    However, before nulling out the `.upstream` field, we copy its value over to `.copied_from_block`. This makes sense,
    because once a downstream block has been de-linked from source (e.g., a Content Library block), it is no different
    than if the block had just been copy-pasted in the first place.

    Does not save `downstream` to the store. That is left up to the caller.

    If `downstream` lacks a link, then this raises NoUpstream (though it is reasonable for callers to handle such
    exception and ignore it, as the end result is the same: `downstream.upstream is None`).
    """
    if not downstream.upstream:
        raise NoUpstream()
    downstream.copied_from_block = downstream.upstream
    downstream.upstream = None
    downstream.upstream_version = None
    for _, fetched_upstream_field in downstream.get_customizable_fields().items():
        # Downstream-only fields don't have an upstream fetch field
        if fetched_upstream_field is None:
            continue
        setattr(downstream, fetched_upstream_field, None)  # Null out upstream_display_name, et al.


def _get_library_xblock_url(usage_key: LibraryUsageLocatorV2):
    """
    Gets authoring url for given library_key.
    """
    library_url = None
    if mfe_base_url := settings.COURSE_AUTHORING_MICROFRONTEND_URL:  # type: ignore
        library_key = usage_key.lib_key
        library_url = f'{mfe_base_url}/library/{library_key}/components?usageKey={usage_key}'
    return library_url


def _get_library_container_url(container_key: LibraryContainerLocator):
    """
    Gets authoring url for given container_key.
    """
    library_url = None
    if mfe_base_url := settings.COURSE_AUTHORING_MICROFRONTEND_URL:  # type: ignore
        library_key = container_key.lib_key
        if container_key.container_type == "unit":
            library_url = f'{mfe_base_url}/library/{library_key}/units/{container_key}'
    return library_url


class UpstreamSyncMixin(XBlockMixin):
    """
    Allows an XBlock in the CMS to be associated & synced with an upstream.

    Mixed into CMS's XBLOCK_MIXINS, but not LMS's.
    """

    # Upstream synchronization metadata fields
    upstream = String(
        help=(
            "The usage key or container key of the source block/container (generally within a content library) "
            "which serves as a source of upstream updates for this block, or None if there is no such upstream. "
            "Please note: It is valid for this field to hold a key for an upstream block/container that does not "
            "exist (or does not *yet* exist) on this instance, particularly if this downstream block was imported "
            "from a different instance."
        ),
        default=None, scope=Scope.settings, hidden=True, enforce_type=True
    )
    upstream_version = Integer(
        help=(
            "Record of the upstream block's version number at the time this block was created from it. If this "
            "upstream_version is smaller than the upstream block's latest published version, then the author will be "
            "invited to sync updates into this downstream block, presuming that they have not already declined to sync "
            "said version."
        ),
        default=None, scope=Scope.settings, hidden=True, enforce_type=True,
    )
    upstream_version_declined = Integer(
        help=(
            "Record of the latest upstream version for which the author declined to sync updates, or None if they have "
            "never declined an update."
        ),
        default=None, scope=Scope.settings, hidden=True, enforce_type=True,
    )

    # Store the fetched upstream values for customizable fields.
    upstream_display_name = String(
        help=("The value of display_name on the linked upstream block/container."),
        default=None, scope=Scope.settings, hidden=True, enforce_type=True,
    )

<<<<<<< HEAD
=======
    top_level_downstream_parent_key = Dict(
        help=(
            "The block key ('block_type@block_id') of the downstream block that is the top-level parent of "
            "this block. This is present if the creation of this block is a consequence of "
            "importing a container that has one or more levels of children. "
            "This represents the parent (container) in the top level "
            "at the moment of the import."
        ),
        default=None, scope=Scope.settings, hidden=True, enforce_type=True,
    )

    @classmethod
    def get_customizable_fields(cls) -> dict[str, str | None]:
        """
        Mapping from each customizable field to the field which can be used to restore its upstream value.

        If the customizable field is mapped to None, then it is considered "downstream only", and cannot be restored
        from the upstream value.

        XBlocks outside of edx-platform can override this in order to set up their own customizable fields.
        """
        return {
            "display_name": "upstream_display_name",
            "attempts_before_showanswer_button": None,
            "due": None,
            "force_save_button": None,
            "graceperiod": None,
            "grading_method": None,
            "max_attempts": None,
            "show_correctness": None,
            "show_reset_button": None,
            "showanswer": None,
            "submission_wait_seconds": None,
            "weight": None,
        }

>>>>>>> ec72dc79
    # PRESERVING DOWNSTREAM CUSTOMIZATIONS and RESTORING UPSTREAM VALUES
    #
    # For the full Content Libraries Relaunch, we would like to keep track of which customizable fields the user has
    # actually customized. The idea is: once an author has customized a customizable field....
    #
    #   - future upstream syncs will NOT blow away the customization,
    #   - but future upstream syncs WILL fetch the upstream values and tuck them away in a hidden field,
    #   - and the author can can revert back to said fetched upstream value at any point.
    #
    # Now, whether field is "customized" (and thus "revertible") is dependent on whether they have ever edited it.
    # To instrument this, we need to keep track of which customizable fields have been edited using a new XBlock field:
    # `downstream_customized`
    #
    # Implementing `downstream_customized` has proven difficult, because there is no simple way to keep it up-to-date
    # with the many different ways XBlock fields can change. The `.save()` and `.editor_saved()` methods are promising,
    # but we need to do more due diligence to be sure that they cover all cases, including API edits, import/export,
    # copy/paste, etc. We will figure this out in time for the full Content Libraries Relaunch (related ticket:
    # https://github.com/openedx/frontend-app-authoring/issues/1317). But, for the Beta realease, we're going to
    # implement something simpler:
    #
    # - We fetch upstream values for customizable fields and tuck them away in a hidden field (same as above).
    # - If a customizable field DOES match the fetched upstream value, then future upstream syncs DO update it.
    # - If a customizable field does NOT the fetched upstream value, then future upstream syncs DO NOT update it.
    # - There is no UI option for explicitly reverting back to the fetched upstream value.
    #
    # For future reference, here is a partial implementation of what we are thinking for the full Content Libraries
    # Relaunch::
    #
    downstream_customized = List(
        help=(
            "Names of the fields which have values set on the upstream block yet have been explicitly "
            "overridden on this downstream block. Unless explicitly cleared by the user, these customizations "
            "will persist even when updates are synced from the upstream."
        ),
        default=[], scope=Scope.settings, hidden=True, enforce_type=True,
    )

    @classmethod
    def get_customizable_fields(cls) -> dict[str, str | None]:
        """
        Mapping from each customizable field to the field which can be used to restore its upstream value.

        If the customizable field is mapped to None, then it is considered "downstream only", and cannot be restored
        from the upstream value.

        XBlocks outside of edx-platform can override this in order to set up their own customizable fields.
        """
        return {
            "display_name": "upstream_display_name",
            "attempts_before_showanswer_button": None,
            "due": None,
            "force_save_button": None,
            "graceperiod": None,
            "grading_method": None,
            "max_attempts": None,
            "show_correctness": None,
            "show_reset_button": None,
            "showanswer": None,
            "submission_wait_seconds": None,
            "weight": None,
        }

    def editor_saved(self, user, old_metadata, old_content):
        """
        Update `downstream_customized` when a customizable field is modified.
        """
        super().editor_saved(user, old_metadata, old_content)
        customizable_fields = self.get_customizable_fields()
        new_data = (
            self.get_explicitly_set_fields_by_scope(Scope.settings)
            | self.get_explicitly_set_fields_by_scope(Scope.content)
        )
        old_data = old_metadata | old_content

        # Loop through all the fields that are potentially cutomizable.
        for field_name, restore_field_name in customizable_fields.items():

            # If the field is already marked as customized, then move on so that we don't
            # unneccessarily query the block for its current value.
            if field_name in self.downstream_customized:
                continue

            # If there is no restore_field name, it's a downstream-only field
            if restore_field_name is None:
                continue

            # If this field's value doesn't match the synced upstream value, then mark the field
            # as customized so that we don't clobber it later when syncing.
            # NOTE: Need to consider the performance impact of all these field lookups.
            if new_data.get(field_name) != old_data.get(restore_field_name):
                self.downstream_customized.append(field_name)<|MERGE_RESOLUTION|>--- conflicted
+++ resolved
@@ -25,11 +25,7 @@
 from opaque_keys.edx.keys import CourseKey
 from opaque_keys.edx.locator import LibraryContainerLocator, LibraryUsageLocatorV2
 from xblock.exceptions import XBlockNotFoundError
-<<<<<<< HEAD
-from xblock.fields import Scope, String, Integer, List
-=======
-from xblock.fields import Scope, String, Integer, Dict
->>>>>>> ec72dc79
+from xblock.fields import Scope, String, Integer, Dict, List
 from xblock.core import XBlockMixin, XBlock
 
 if t.TYPE_CHECKING:
@@ -334,8 +330,6 @@
         default=None, scope=Scope.settings, hidden=True, enforce_type=True,
     )
 
-<<<<<<< HEAD
-=======
     top_level_downstream_parent_key = Dict(
         help=(
             "The block key ('block_type@block_id') of the downstream block that is the top-level parent of "
@@ -345,6 +339,43 @@
             "at the moment of the import."
         ),
         default=None, scope=Scope.settings, hidden=True, enforce_type=True,
+    )
+
+    # PRESERVING DOWNSTREAM CUSTOMIZATIONS and RESTORING UPSTREAM VALUES
+    #
+    # For the full Content Libraries Relaunch, we would like to keep track of which customizable fields the user has
+    # actually customized. The idea is: once an author has customized a customizable field....
+    #
+    #   - future upstream syncs will NOT blow away the customization,
+    #   - but future upstream syncs WILL fetch the upstream values and tuck them away in a hidden field,
+    #   - and the author can can revert back to said fetched upstream value at any point.
+    #
+    # Now, whether field is "customized" (and thus "revertible") is dependent on whether they have ever edited it.
+    # To instrument this, we need to keep track of which customizable fields have been edited using a new XBlock field:
+    # `downstream_customized`
+    #
+    # Implementing `downstream_customized` has proven difficult, because there is no simple way to keep it up-to-date
+    # with the many different ways XBlock fields can change. The `.save()` and `.editor_saved()` methods are promising,
+    # but we need to do more due diligence to be sure that they cover all cases, including API edits, import/export,
+    # copy/paste, etc. We will figure this out in time for the full Content Libraries Relaunch (related ticket:
+    # https://github.com/openedx/frontend-app-authoring/issues/1317). But, for the Beta realease, we're going to
+    # implement something simpler:
+    #
+    # - We fetch upstream values for customizable fields and tuck them away in a hidden field (same as above).
+    # - If a customizable field DOES match the fetched upstream value, then future upstream syncs DO update it.
+    # - If a customizable field does NOT the fetched upstream value, then future upstream syncs DO NOT update it.
+    # - There is no UI option for explicitly reverting back to the fetched upstream value.
+    #
+    # For future reference, here is a partial implementation of what we are thinking for the full Content Libraries
+    # Relaunch::
+    #
+    downstream_customized = List(
+        help=(
+            "Names of the fields which have values set on the upstream block yet have been explicitly "
+            "overridden on this downstream block. Unless explicitly cleared by the user, these customizations "
+            "will persist even when updates are synced from the upstream."
+        ),
+        default=[], scope=Scope.settings, hidden=True, enforce_type=True,
     )
 
     @classmethod
@@ -372,69 +403,6 @@
             "weight": None,
         }
 
->>>>>>> ec72dc79
-    # PRESERVING DOWNSTREAM CUSTOMIZATIONS and RESTORING UPSTREAM VALUES
-    #
-    # For the full Content Libraries Relaunch, we would like to keep track of which customizable fields the user has
-    # actually customized. The idea is: once an author has customized a customizable field....
-    #
-    #   - future upstream syncs will NOT blow away the customization,
-    #   - but future upstream syncs WILL fetch the upstream values and tuck them away in a hidden field,
-    #   - and the author can can revert back to said fetched upstream value at any point.
-    #
-    # Now, whether field is "customized" (and thus "revertible") is dependent on whether they have ever edited it.
-    # To instrument this, we need to keep track of which customizable fields have been edited using a new XBlock field:
-    # `downstream_customized`
-    #
-    # Implementing `downstream_customized` has proven difficult, because there is no simple way to keep it up-to-date
-    # with the many different ways XBlock fields can change. The `.save()` and `.editor_saved()` methods are promising,
-    # but we need to do more due diligence to be sure that they cover all cases, including API edits, import/export,
-    # copy/paste, etc. We will figure this out in time for the full Content Libraries Relaunch (related ticket:
-    # https://github.com/openedx/frontend-app-authoring/issues/1317). But, for the Beta realease, we're going to
-    # implement something simpler:
-    #
-    # - We fetch upstream values for customizable fields and tuck them away in a hidden field (same as above).
-    # - If a customizable field DOES match the fetched upstream value, then future upstream syncs DO update it.
-    # - If a customizable field does NOT the fetched upstream value, then future upstream syncs DO NOT update it.
-    # - There is no UI option for explicitly reverting back to the fetched upstream value.
-    #
-    # For future reference, here is a partial implementation of what we are thinking for the full Content Libraries
-    # Relaunch::
-    #
-    downstream_customized = List(
-        help=(
-            "Names of the fields which have values set on the upstream block yet have been explicitly "
-            "overridden on this downstream block. Unless explicitly cleared by the user, these customizations "
-            "will persist even when updates are synced from the upstream."
-        ),
-        default=[], scope=Scope.settings, hidden=True, enforce_type=True,
-    )
-
-    @classmethod
-    def get_customizable_fields(cls) -> dict[str, str | None]:
-        """
-        Mapping from each customizable field to the field which can be used to restore its upstream value.
-
-        If the customizable field is mapped to None, then it is considered "downstream only", and cannot be restored
-        from the upstream value.
-
-        XBlocks outside of edx-platform can override this in order to set up their own customizable fields.
-        """
-        return {
-            "display_name": "upstream_display_name",
-            "attempts_before_showanswer_button": None,
-            "due": None,
-            "force_save_button": None,
-            "graceperiod": None,
-            "grading_method": None,
-            "max_attempts": None,
-            "show_correctness": None,
-            "show_reset_button": None,
-            "showanswer": None,
-            "submission_wait_seconds": None,
-            "weight": None,
-        }
-
     def editor_saved(self, user, old_metadata, old_content):
         """
         Update `downstream_customized` when a customizable field is modified.
