--- conflicted
+++ resolved
@@ -19,11 +19,7 @@
 import xmodule.x_module
 import cms.lib.xblock.runtime
 
-<<<<<<< HEAD
-=======
 from openedx.core.djangoapps.theming.core import enable_comprehensive_theme
-
->>>>>>> d0b8f5d4
 
 def run():
     """
