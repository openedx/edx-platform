--- conflicted
+++ resolved
@@ -9,8 +9,6 @@
 
 from openedx.core.lib.django_startup import autostartup
 from monkey_patch import django_utils_translation
-from util import keyword_substitution
-from lms.startup import get_keyword_function_map
 
 
 def run():
@@ -23,17 +21,9 @@
 
     add_mimetypes()
 
-<<<<<<< HEAD
-    # Monkey patch the keyword function map
-    if keyword_substitution.keyword_function_map_is_empty():
-        keyword_substitution.add_keyword_function_map(get_keyword_function_map())
-        # Once keyword function map is set, make update function do nothing
-        keyword_substitution.add_keyword_function_map = lambda x: None
-=======
     if settings.FEATURES.get('USE_CUSTOM_THEME', False):
         enable_theme()
 
->>>>>>> 00b75f01
 
 def add_mimetypes():
     """
