"""
Module with code executed during Studio startup
"""

from django.conf import settings

# Force settings to run so that the python path is modified
settings.INSTALLED_APPS  # pylint: disable=pointless-statement

from django_startup import autostartup
from monkey_patch import django_utils_translation


def run():
    """
    Executed during django startup
    """
    django_utils_translation.patch()

    autostartup()

    add_mimetypes()

<<<<<<< HEAD
    if settings.FEATURES.get('USE_CUSTOM_THEME'):
        theme_root = settings.ENV_ROOT / 'themes' / settings.THEME_NAME
        settings.STATICFILES_DIRS.append(
            (u'themes/{}'.format(settings.THEME_NAME), theme_root / 'static')
        )
=======
    if settings.FEATURES.get('USE_CUSTOM_THEME', False):
        enable_theme()
>>>>>>> 753a3be7


def add_mimetypes():
    """
    Add extra mimetypes. Used in xblock_resource.

    If you add a mimetype here, be sure to also add it in lms/startup.py.
    """
    import mimetypes

    mimetypes.add_type('application/vnd.ms-fontobject', '.eot')
    mimetypes.add_type('application/x-font-opentype', '.otf')
    mimetypes.add_type('application/x-font-ttf', '.ttf')
    mimetypes.add_type('application/font-woff', '.woff')


def enable_theme():
    """
    Enable the settings for a custom theme, whose files should be stored
    in ENV_ROOT/themes/THEME_NAME (e.g., edx_all/themes/stanford).
    At this moment this is actually just a fix for collectstatic,
    (see https://openedx.atlassian.net/browse/TNL-726),
    but can be improved with a full theming option also for Studio
    in the future (see lms.startup)
    """
    # Workaround for setting THEME_NAME to an empty
    # string which is the default due to this ansible
    # bug: https://github.com/ansible/ansible/issues/4812
    if settings.THEME_NAME == "":
        settings.THEME_NAME = None
        return

    assert settings.FEATURES['USE_CUSTOM_THEME']
    settings.FAVICON_PATH = 'themes/{name}/images/favicon.ico'.format(
        name=settings.THEME_NAME
    )

    # Calculate the location of the theme's files
    theme_root = settings.ENV_ROOT / "themes" / settings.THEME_NAME

    # Namespace the theme's static files to 'themes/<theme_name>' to
    # avoid collisions with default edX static files
    settings.STATICFILES_DIRS.append(
        (u'themes/{}'.format(settings.THEME_NAME), theme_root / 'static')
    )<|MERGE_RESOLUTION|>--- conflicted
+++ resolved
@@ -21,16 +21,8 @@
 
     add_mimetypes()
 
-<<<<<<< HEAD
-    if settings.FEATURES.get('USE_CUSTOM_THEME'):
-        theme_root = settings.ENV_ROOT / 'themes' / settings.THEME_NAME
-        settings.STATICFILES_DIRS.append(
-            (u'themes/{}'.format(settings.THEME_NAME), theme_root / 'static')
-        )
-=======
     if settings.FEATURES.get('USE_CUSTOM_THEME', False):
         enable_theme()
->>>>>>> 753a3be7
 
 
 def add_mimetypes():
