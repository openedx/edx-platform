--- conflicted
+++ resolved
@@ -365,15 +365,14 @@
 
 PROCTORING_BACKEND_PROVIDER = AUTH_TOKENS.get("PROCTORING_BACKEND_PROVIDER", PROCTORING_BACKEND_PROVIDER)
 PROCTORING_SETTINGS = ENV_TOKENS.get("PROCTORING_SETTINGS", PROCTORING_SETTINGS)
-
-<<<<<<< HEAD
+############################ OAUTH2 Provider ###################################
+
+# OpenID Connect issuer ID. Normally the URL of the authentication endpoint.
+OAUTH_OIDC_ISSUER = ENV_TOKENS['OAUTH_OIDC_ISSUER']
+
+
+# @TODO remove this import.
 try:
     from .labster import *  # pylint: disable=import-error
 except ImportError:
-    pass
-=======
-############################ OAUTH2 Provider ###################################
-
-# OpenID Connect issuer ID. Normally the URL of the authentication endpoint.
-OAUTH_OIDC_ISSUER = ENV_TOKENS['OAUTH_OIDC_ISSUER']
->>>>>>> 2c27255e
+    pass