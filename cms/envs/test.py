# -*- coding: utf-8 -*-
"""
This config file runs the simplest dev environment using sqlite, and db-based
sessions. Assumes structure:

/envroot/
        /db   # This is where it'll write the database file
        /edx-platform  # The location of this repo
        /log  # Where we're going to write log files
"""

# We intentionally define lots of variables that aren't used, and
# want to import all variables from base settings files
# pylint: disable=wildcard-import, unused-wildcard-import

# Pylint gets confused by path.py instances, which report themselves as class
# objects. As a result, pylint applies the wrong regex in validating names,
# and throws spurious errors. Therefore, we disable invalid-name checking.
# pylint: disable=invalid-name

from .common import *
import os
from path import Path as path
from warnings import filterwarnings, simplefilter
from uuid import uuid4
from util.db import NoOpMigrationModules

# import settings from LMS for consistent behavior with CMS
# pylint: disable=unused-import
from lms.envs.test import (
    WIKI_ENABLED,
    PLATFORM_NAME,
    SITE_NAME,
    DEFAULT_FILE_STORAGE,
    MEDIA_ROOT,
    MEDIA_URL,
    COMPREHENSIVE_THEME_DIRS,
    JWT_AUTH,
)

# mongo connection settings
MONGO_PORT_NUM = int(os.environ.get('EDXAPP_TEST_MONGO_PORT', '27017'))
MONGO_HOST = os.environ.get('EDXAPP_TEST_MONGO_HOST', 'localhost')

THIS_UUID = uuid4().hex[:5]

# Nose Test Runner
TEST_RUNNER = 'openedx.core.djangolib.nose.NoseTestSuiteRunner'

_SYSTEM = 'cms'

_REPORT_DIR = REPO_ROOT / 'reports' / _SYSTEM
_REPORT_DIR.makedirs_p()
_NOSEID_DIR = REPO_ROOT / '.testids' / _SYSTEM
_NOSEID_DIR.makedirs_p()

NOSE_ARGS = [
    '--id-file', _NOSEID_DIR / 'noseids',
]

NOSE_PLUGINS = [
    'openedx.core.djangolib.testing.utils.NoseDatabaseIsolation'
]

TEST_ROOT = path('test_root')

# Want static files in the same dir for running on jenkins.
STATIC_ROOT = TEST_ROOT / "staticfiles"
WEBPACK_LOADER['DEFAULT']['STATS_FILE'] = STATIC_ROOT / "webpack-stats.json"

GITHUB_REPO_ROOT = TEST_ROOT / "data"
DATA_DIR = TEST_ROOT / "data"
COMMON_TEST_DATA_ROOT = COMMON_ROOT / "test" / "data"

# For testing "push to lms"
FEATURES['ENABLE_EXPORT_GIT'] = True
GIT_REPO_EXPORT_DIR = TEST_ROOT / "export_course_repos"

# Makes the tests run much faster...
SOUTH_TESTS_MIGRATE = False  # To disable migrations and use syncdb instead

# TODO (cpennington): We need to figure out how envs/test.py can inject things into common.py so that we don't have to repeat this sort of thing
STATICFILES_DIRS = [
    COMMON_ROOT / "static",
    PROJECT_ROOT / "static",
]
STATICFILES_DIRS += [
    (course_dir, COMMON_TEST_DATA_ROOT / course_dir)
    for course_dir in os.listdir(COMMON_TEST_DATA_ROOT)
    if os.path.isdir(COMMON_TEST_DATA_ROOT / course_dir)
]

# Avoid having to run collectstatic before the unit test suite
# If we don't add these settings, then Django templates that can't
# find pipelined assets will raise a ValueError.
# http://stackoverflow.com/questions/12816941/unit-testing-with-django-pipeline
STATICFILES_STORAGE = 'pipeline.storage.NonPackagingPipelineStorage'
STATIC_URL = "/static/"

# Update module store settings per defaults for tests
update_module_store_settings(
    MODULESTORE,
    module_store_options={
        'default_class': 'xmodule.raw_module.RawDescriptor',
        'fs_root': TEST_ROOT / "data",
    },
    doc_store_settings={
        'db': 'test_xmodule',
        'host': MONGO_HOST,
        'port': MONGO_PORT_NUM,
        'collection': 'test_modulestore{0}'.format(THIS_UUID),
    },
)

CONTENTSTORE = {
    'ENGINE': 'xmodule.contentstore.mongo.MongoContentStore',
    'DOC_STORE_CONFIG': {
        'host': MONGO_HOST,
        'db': 'test_xcontent',
        'port': MONGO_PORT_NUM,
        'collection': 'dont_trip',
    },
    # allow for additional options that can be keyed on a name, e.g. 'trashcan'
    'ADDITIONAL_OPTIONS': {
        'trashcan': {
            'bucket': 'trash_fs'
        }
    }
}

DATABASES = {
    'default': {
        'ENGINE': 'django.db.backends.sqlite3',
        'NAME': TEST_ROOT / "db" / "cms.db",
        'ATOMIC_REQUESTS': True,
    },
}

if os.environ.get('DISABLE_MIGRATIONS'):
    # Create tables directly from apps' models. This can be removed once we upgrade
    # to Django 1.9, which allows setting MIGRATION_MODULES to None in order to skip migrations.
    MIGRATION_MODULES = NoOpMigrationModules()

LMS_BASE = "localhost:8000"
LMS_ROOT_URL = "http://{}".format(LMS_BASE)
FEATURES['PREVIEW_LMS_BASE'] = "preview.localhost"


CACHES = {
    # This is the cache used for most things. Askbot will not work without a
    # functioning cache -- it relies on caching to load its settings in places.
    # In staging/prod envs, the sessions also live here.
    'default': {
        'BACKEND': 'django.core.cache.backends.locmem.LocMemCache',
        'LOCATION': 'edx_loc_mem_cache',
        'KEY_FUNCTION': 'util.memcache.safe_key',
    },

    # The general cache is what you get if you use our util.cache. It's used for
    # things like caching the course.xml file for different A/B test groups.
    # We set it to be a DummyCache to force reloading of course.xml in dev.
    # In staging environments, we would grab VERSION from data uploaded by the
    # push process.
    'general': {
        'BACKEND': 'django.core.cache.backends.dummy.DummyCache',
        'KEY_PREFIX': 'general',
        'VERSION': 4,
        'KEY_FUNCTION': 'util.memcache.safe_key',
    },

    'mongo_metadata_inheritance': {
        'BACKEND': 'django.core.cache.backends.locmem.LocMemCache',
        'LOCATION': os.path.join(tempfile.gettempdir(), 'mongo_metadata_inheritance'),
        'TIMEOUT': 300,
        'KEY_FUNCTION': 'util.memcache.safe_key',
    },
    'loc_cache': {
        'BACKEND': 'django.core.cache.backends.locmem.LocMemCache',
        'LOCATION': 'edx_location_mem_cache',
    },
    'course_structure_cache': {
        'BACKEND': 'django.core.cache.backends.dummy.DummyCache',
    },
}

# hide ratelimit warnings while running tests
filterwarnings('ignore', message='No request passed to the backend, unable to rate-limit')

# Ignore deprecation warnings (so we don't clutter Jenkins builds/production)
# https://docs.python.org/2/library/warnings.html#the-warnings-filter
# Change to "default" to see the first instance of each hit
# or "error" to convert all into errors
simplefilter('ignore')

################################# CELERY ######################################

CELERY_ALWAYS_EAGER = True
CELERY_RESULT_BACKEND = 'djcelery.backends.cache:CacheBackend'

CLEAR_REQUEST_CACHE_ON_TASK_COMPLETION = False

########################### Server Ports ###################################

# These ports are carefully chosen so that if the browser needs to
# access them, they will be available through the SauceLabs SSH tunnel
LETTUCE_SERVER_PORT = 8003
XQUEUE_PORT = 8040
YOUTUBE_PORT = 8031
LTI_PORT = 8765
VIDEO_SOURCE_PORT = 8777


################### Make tests faster
# http://slacy.com/blog/2012/04/make-your-tests-faster-in-django-1-4/
PASSWORD_HASHERS = (
    'django.contrib.auth.hashers.SHA1PasswordHasher',
    'django.contrib.auth.hashers.MD5PasswordHasher',
)

# No segment key
CMS_SEGMENT_KEY = None

FEATURES['ENABLE_SERVICE_STATUS'] = True

# Toggles embargo on for testing
FEATURES['EMBARGO'] = True

# set up some testing for microsites
FEATURES['USE_MICROSITES'] = True
MICROSITE_ROOT_DIR = COMMON_ROOT / 'test' / 'test_sites'
MICROSITE_CONFIGURATION = {
    "test_site": {
        "domain_prefix": "test-site",
        "university": "test_site",
        "platform_name": "Test Site",
        "logo_image_url": "test_site/images/header-logo.png",
        "email_from_address": "test_site@edx.org",
        "payment_support_email": "test_site@edx.org",
        "ENABLE_MKTG_SITE": False,
        "SITE_NAME": "test_site.localhost",
        "course_org_filter": "TestSiteX",
        "course_about_show_social_links": False,
        "css_overrides_file": "test_site/css/test_site.css",
        "show_partners": False,
        "show_homepage_promo_video": False,
        "course_index_overlay_text": "This is a Test Site Overlay Text.",
        "course_index_overlay_logo_file": "test_site/images/header-logo.png",
        "homepage_overlay_html": "<h1>This is a Test Site Overlay HTML</h1>",
        "ALWAYS_REDIRECT_HOMEPAGE_TO_DASHBOARD_FOR_AUTHENTICATED_USER": False,
        "COURSE_CATALOG_VISIBILITY_PERMISSION": "see_in_catalog",
        "COURSE_ABOUT_VISIBILITY_PERMISSION": "see_about_page",
        "ENABLE_SHOPPING_CART": True,
        "ENABLE_PAID_COURSE_REGISTRATION": True,
        "SESSION_COOKIE_DOMAIN": "test_site.localhost",
        "urls": {
            'ABOUT': 'test-site/about',
            'PRIVACY': 'test-site/privacy',
            'TOS_AND_HONOR': 'test-site/tos-and-honor',
        },
    },
    "site_with_logistration": {
        "domain_prefix": "logistration",
        "university": "logistration",
        "platform_name": "Test logistration",
        "logo_image_url": "test_site/images/header-logo.png",
        "email_from_address": "test_site@edx.org",
        "payment_support_email": "test_site@edx.org",
        "ENABLE_MKTG_SITE": False,
        "ENABLE_COMBINED_LOGIN_REGISTRATION": True,
        "SITE_NAME": "test_site.localhost",
        "course_org_filter": "LogistrationX",
        "course_about_show_social_links": False,
        "css_overrides_file": "test_site/css/test_site.css",
        "show_partners": False,
        "show_homepage_promo_video": False,
        "course_index_overlay_text": "Logistration.",
        "course_index_overlay_logo_file": "test_site/images/header-logo.png",
        "homepage_overlay_html": "<h1>This is a Logistration HTML</h1>",
        "ALWAYS_REDIRECT_HOMEPAGE_TO_DASHBOARD_FOR_AUTHENTICATED_USER": False,
        "COURSE_CATALOG_VISIBILITY_PERMISSION": "see_in_catalog",
        "COURSE_ABOUT_VISIBILITY_PERMISSION": "see_about_page",
        "ENABLE_SHOPPING_CART": True,
        "ENABLE_PAID_COURSE_REGISTRATION": True,
        "SESSION_COOKIE_DOMAIN": "test_logistration.localhost",
    },
    "default": {
        "university": "default_university",
        "domain_prefix": "www",
    }
}
MICROSITE_TEST_HOSTNAME = 'test-site.testserver'
MICROSITE_LOGISTRATION_HOSTNAME = 'logistration.testserver'

TEST_THEME = COMMON_ROOT / "test" / "test-theme"

# For consistency in user-experience, keep the value of this setting in sync with
# the one in lms/envs/test.py
FEATURES['ENABLE_DISCUSSION_SERVICE'] = False

# Enable a parental consent age limit for testing
PARENTAL_CONSENT_AGE_LIMIT = 13

# Enable content libraries code for the tests
FEATURES['ENABLE_CONTENT_LIBRARIES'] = True

FEATURES['ENABLE_EDXNOTES'] = True

# MILESTONES
FEATURES['MILESTONES_APP'] = True

# ENTRANCE EXAMS
FEATURES['ENTRANCE_EXAMS'] = True
ENTRANCE_EXAM_MIN_SCORE_PCT = 50

VIDEO_CDN_URL = {
    'CN': 'http://api.xuetangx.com/edx/video?s3_url='
}

# Courseware Search Index
FEATURES['ENABLE_COURSEWARE_INDEX'] = True
FEATURES['ENABLE_LIBRARY_INDEX'] = True
SEARCH_ENGINE = "search.tests.mock_search_engine.MockSearchEngine"

FEATURES['ENABLE_ENROLLMENT_TRACK_USER_PARTITION'] = True

########################## AUTHOR PERMISSION #######################
FEATURES['ENABLE_CREATOR_GROUP'] = False

# teams feature
FEATURES['ENABLE_TEAMS'] = True

# Dummy secret key for dev/test
SECRET_KEY = '85920908f28904ed733fe576320db18cabd7b6cd'

######### custom courses #########
INSTALLED_APPS += ('openedx.core.djangoapps.ccxcon',)
FEATURES['CUSTOM_COURSES_EDX'] = True

# API access management -- needed for simple-history to run.
INSTALLED_APPS += ('openedx.core.djangoapps.api_admin',)

##### edx solutions apps for McKA #####
EDX_API_KEY = 'test_api_key'
TEST_MODE = True
if FEATURES.get('EDX_SOLUTIONS_API'):
    INSTALLED_APPS += (
        'course_metadata',
        'edx_solutions_api_integration',
        'social_engagement',
        'gradebook',
        'progress',
        'edx_solutions_projects',
        'edx_solutions_organizations',
        'mobileapps',
    )
<<<<<<< HEAD
=======
FEATURES['DISABLE_SOLUTIONS_APPS_SIGNALS'] = True

##### edx solutions apps for McKA #####
EDX_API_KEY = 'test_api_key'
TEST_MODE = True
if FEATURES.get('EDX_SOLUTIONS_API'):
    INSTALLED_APPS += (
        'course_metadata',
        'edx_solutions_api_integration',
        'social_engagement',
        'gradebook',
        'progress',
        'edx_solutions_projects',
        'edx_solutions_organizations',
    )
>>>>>>> 75068967
FEATURES['DISABLE_SOLUTIONS_APPS_SIGNALS'] = True<|MERGE_RESOLUTION|>--- conflicted
+++ resolved
@@ -353,8 +353,6 @@
         'edx_solutions_organizations',
         'mobileapps',
     )
-<<<<<<< HEAD
-=======
 FEATURES['DISABLE_SOLUTIONS_APPS_SIGNALS'] = True
 
 ##### edx solutions apps for McKA #####
@@ -370,5 +368,4 @@
         'edx_solutions_projects',
         'edx_solutions_organizations',
     )
->>>>>>> 75068967
 FEATURES['DISABLE_SOLUTIONS_APPS_SIGNALS'] = True