--- conflicted
+++ resolved
@@ -182,22 +182,16 @@
     ),
 })
 
-<<<<<<< HEAD
-=======
 # pylint: enable=unicode-format-string
 
->>>>>>> d9a072af
 IDA_LOGOUT_URI_LIST = [
     'http://localhost:18130/logout/',  # ecommerce
     'http://localhost:18150/logout/',  # credentials
 ]
 
-<<<<<<< HEAD
-=======
 ############################### BLOCKSTORE #####################################
 BLOCKSTORE_API_URL = "http://edx.devstack.blockstore:18250/api/v1/"
 
->>>>>>> d9a072af
 #####################################################################
 
 # pylint: disable=wrong-import-order, wrong-import-position
