"""
This is the common settings file, intended to set sane defaults. If you have a
piece of configuration that's dependent on a set of feature flags being set,
then create a function that returns the calculated value based on the value of
FEATURES[...]. Modules that extend this one can change the feature
configuration in an environment specific config file and re-calculate those
values.

We should make a method that calls all these config methods so that you just
make one call at the end of your site-specific dev file to reset all the
dependent variables (like INSTALLED_APPS) for you.

Longer TODO:
1. Right now our treatment of static content in general and in particular
   course-specific static content is haphazard.
2. We should have a more disciplined approach to feature flagging, even if it
   just means that we stick them in a dict called FEATURES.
3. We need to handle configuration for multiple courses. This could be as
   multiple sites, but we do need a way to map their data assets.

When refering to XBlocks, we use the entry-point name. For example,
|   setup(
|       name='xblock-foobar',
|       version='0.1',
|       packages=[
|           'foobar_xblock',
|       ],
|       entry_points={
|           'xblock.v1': [
|               'foobar-block = foobar_xblock:FoobarBlock',
|           #    ^^^^^^^^^^^^ This is the one you want.
|           ]
|       },
|   )
"""

# We intentionally define lots of variables that aren't used, and
# want to import all variables from base settings files
# pylint: disable=unused-import, useless-suppression, wrong-import-order, wrong-import-position

import importlib.util
import os
import sys

from corsheaders.defaults import default_headers as corsheaders_default_headers
from datetime import timedelta
import lms.envs.common
# Although this module itself may not use these imported variables, other dependent modules may.
# Warning: Do NOT add any new variables to this list. This is incompatible with future plans to
#   have more logical separation between LMS and Studio (CMS). It is also incompatible with the
#   direction documented in OEP-45: Configuring and Operating Open edX:
#   https://open-edx-proposals.readthedocs.io/en/latest/oep-0045-arch-ops-and-config.html
from lms.envs.common import (
    USE_TZ, ALL_LANGUAGES, ASSET_IGNORE_REGEX,
    PARENTAL_CONSENT_AGE_LIMIT, REGISTRATION_EMAIL_PATTERNS_ALLOWED,
    # The following PROFILE_IMAGE_* settings are included as they are
    # indirectly accessed through the email opt-in API, which is
    # technically accessible through the CMS via legacy URLs.
    PROFILE_IMAGE_BACKEND, PROFILE_IMAGE_DEFAULT_FILENAME, PROFILE_IMAGE_DEFAULT_FILE_EXTENSION,
    PROFILE_IMAGE_HASH_SEED, PROFILE_IMAGE_MIN_BYTES, PROFILE_IMAGE_MAX_BYTES, PROFILE_IMAGE_SIZES_MAP,
    # The following setting is included as it is used to check whether to
    # display credit eligibility table on the CMS or not.
    COURSE_MODE_DEFAULTS, DEFAULT_COURSE_ABOUT_IMAGE_URL,

    # User-uploaded content
    MEDIA_ROOT,
    MEDIA_URL,

    # Lazy Gettext
    _,

    # Django REST framework configuration
    REST_FRAMEWORK,

    STATICI18N_OUTPUT_DIR,

    # Heartbeat
    HEARTBEAT_CHECKS,
    HEARTBEAT_EXTENDED_CHECKS,
    HEARTBEAT_CELERY_TIMEOUT,
    HEARTBEAT_CELERY_ROUTING_KEY,

    # Default site to use if no site exists matching request headers
    SITE_ID,

    # constants for redirects app
    REDIRECT_CACHE_TIMEOUT,
    REDIRECT_CACHE_KEY_PREFIX,

    # This is required for the migrations in oauth_dispatch.models
    # otherwise it fails saying this attribute is not present in Settings
    # Although Studio does not enable OAuth2 Provider capability, the new approach
    # to generating test databases will discover and try to create all tables
    # and this setting needs to be present
    OAUTH2_PROVIDER_APPLICATION_MODEL,
    JWT_AUTH,

    USERNAME_REGEX_PARTIAL,
    USERNAME_PATTERN,

    # django-debug-toolbar
    DEBUG_TOOLBAR_PATCH_SETTINGS,

    COURSE_ENROLLMENT_MODES,
    CONTENT_TYPE_GATE_GROUP_IDS,

    DISABLE_ACCOUNT_ACTIVATION_REQUIREMENT_SWITCH,

    GENERATE_PROFILE_SCORES,

    # Enterprise service settings
    ENTERPRISE_CATALOG_INTERNAL_ROOT_URL,
    ENTERPRISE_BACKEND_SERVICE_EDX_OAUTH2_KEY,
    ENTERPRISE_BACKEND_SERVICE_EDX_OAUTH2_SECRET,
    ENTERPRISE_BACKEND_SERVICE_EDX_OAUTH2_PROVIDER_URL,

    # Blockstore
    BLOCKSTORE_USE_BLOCKSTORE_APP_API,
    BUNDLE_ASSET_STORAGE_SETTINGS,

    # Methods to derive settings
    _make_mako_template_dirs,
    _make_locale_paths,

    # Password Validator Settings
    AUTH_PASSWORD_VALIDATORS
)
from path import Path as path
from django.urls import reverse_lazy

from lms.djangoapps.lms_xblock.mixin import LmsBlockMixin
from cms.lib.xblock.authoring_mixin import AuthoringMixin
from xmodule.modulestore.edit_info import EditInfoMixin
from openedx.core.djangoapps.theming.helpers_dirs import (
    get_themes_unchecked,
    get_theme_base_dirs_from_settings
)
from openedx.core.lib.license import LicenseMixin
from openedx.core.lib.derived import derived, derived_collection_entry
from openedx.core.release import doc_version

# pylint: enable=useless-suppression

################ Enable credit eligibility feature ####################
ENABLE_CREDIT_ELIGIBILITY = True

################################ Block Structures ###################################
BLOCK_STRUCTURES_SETTINGS = dict(
    # Delay, in seconds, after a new edit of a course is published
    # before updating the block structures cache.  This is needed
    # for a better chance at getting the latest changes when there
    # are secondary reads in sharded mongoDB clusters. See TNL-5041
    # for more info.
    COURSE_PUBLISH_TASK_DELAY=30,

    # Delay, in seconds, between retry attempts if a task fails.
    TASK_DEFAULT_RETRY_DELAY=30,

    # Maximum number of retries per task.
    TASK_MAX_RETRIES=5,
)

############################ FEATURE CONFIGURATION #############################

PLATFORM_NAME = _('Your Platform Name Here')

CONTACT_MAILING_ADDRESS = _('Your Contact Mailing Address Here')

PLATFORM_DESCRIPTION = _('Your Platform Description Here')

PLATFORM_FACEBOOK_ACCOUNT = "http://www.facebook.com/YourPlatformFacebookAccount"
PLATFORM_TWITTER_ACCOUNT = "@YourPlatformTwitterAccount"

# Dummy secret key for dev/test
SECRET_KEY = 'dev key'
FAVICON_PATH = 'images/favicon.ico'


# .. setting_name: STUDIO_NAME
# .. setting_default: Your Platform Studio
# .. setting_description: The name that will appear on the landing page of Studio, as well as in various emails and
#   templates.
STUDIO_NAME = _("Your Platform Studio")
STUDIO_SHORT_NAME = _("Studio")
FEATURES = {
    'GITHUB_PUSH': False,

    # See annotations in lms/envs/common.py for details.
    'ENABLE_DISCUSSION_SERVICE': True,
    # See annotations in lms/envs/common.py for details.
    'ENABLE_TEXTBOOK': True,

    # When True, all courses will be active, regardless of start date
    # DO NOT SET TO True IN THIS FILE
    # Doing so will cause all courses to be released on production
    'DISABLE_START_DATES': False,

    # email address for studio staff (eg to request course creation)
    'STUDIO_REQUEST_EMAIL': '',

    # Segment - must explicitly turn it on for production
    'CMS_SEGMENT_KEY': None,

    # Enable URL that shows information about the status of various services
    'ENABLE_SERVICE_STATUS': False,

    # Don't autoplay videos for course authors
    'AUTOPLAY_VIDEOS': False,

    # Move the course author to next page when a video finishes. Set to True to
    # show an auto-advance button in videos. If False, videos never auto-advance.
    'ENABLE_AUTOADVANCE_VIDEOS': False,

    # If set to True, new Studio users won't be able to author courses unless
    # an Open edX admin has added them to the course creator group.
    'ENABLE_CREATOR_GROUP': True,

    # If set to True, organization staff members can create libraries for their specific
    # organization and no other organizations. They do not need to be course creators,
    # even when ENABLE_CREATOR_GROUP is True.
    'ENABLE_ORGANIZATION_STAFF_ACCESS_FOR_CONTENT_LIBRARIES': True,

    # Turn off account locking if failed login attempts exceeds a limit
    'ENABLE_MAX_FAILED_LOGIN_ATTEMPTS': False,

    # .. toggle_name: FEATURES['EDITABLE_SHORT_DESCRIPTION']
    # .. toggle_implementation: DjangoSetting
    # .. toggle_default: True
    # .. toggle_description: This feature flag allows editing of short descriptions on the Schedule & Details page in
    #   Open edX Studio. Set to False if you want to disable the editing of the course short description.
    # .. toggle_use_cases: open_edx
    # .. toggle_creation_date: 2014-02-13
    # .. toggle_tickets: https://github.com/openedx/edx-platform/pull/2334
    'EDITABLE_SHORT_DESCRIPTION': True,

    # Hide any Personally Identifiable Information from application logs
    'SQUELCH_PII_IN_LOGS': False,

    # Toggles the embargo functionality, which blocks users
    # based on their location.
    'EMBARGO': False,

    # Allow creating courses with non-ascii characters in the course id
    'ALLOW_UNICODE_COURSE_ID': False,

    # Prevent concurrent logins per user
    'PREVENT_CONCURRENT_LOGINS': False,

    # Turn off Video Upload Pipeline through Studio, by default
    'ENABLE_VIDEO_UPLOAD_PIPELINE': False,

    # See annotations in lms/envs/common.py for details.
    'ENABLE_EDXNOTES': False,

    # Toggle to enable coordination with the Publisher tool (keep in sync with lms/envs/common.py)
    'ENABLE_PUBLISHER': False,

    # Show a new field in "Advanced settings" that can store custom data about a
    # course and that can be read from themes
    'ENABLE_OTHER_COURSE_SETTINGS': False,

    # Write new CSM history to the extended table.
    # This will eventually default to True and may be
    # removed since all installs should have the separate
    # extended history table. This is needed in the LMS and CMS
    # for migration consistency.
    'ENABLE_CSMH_EXTENDED': True,

    # Enable support for content libraries. Note that content libraries are
    # only supported in courses using split mongo.
    'ENABLE_CONTENT_LIBRARIES': True,

    # .. toggle_name: FEATURES['ENABLE_CONTENT_LIBRARIES_LTI_TOOL']
    # .. toggle_implementation: DjangoSetting
    # .. toggle_default: False
    # .. toggle_description: When set to True, Content Libraries in
    #    Studio can be used as an LTI 1.3 tool by external LTI platforms.
    # .. toggle_use_cases: open_edx
    # .. toggle_creation_date: 2021-08-17
    # .. toggle_tickets: https://github.com/openedx/edx-platform/pull/27411
    'ENABLE_CONTENT_LIBRARIES_LTI_TOOL': False,

    # Milestones application flag
    'MILESTONES_APP': False,

    # Prerequisite courses feature flag
    'ENABLE_PREREQUISITE_COURSES': False,

    # Toggle course entrance exams feature
    'ENTRANCE_EXAMS': False,

    # Toggle platform-wide course licensing
    'LICENSING': False,

    # Enable the courseware search functionality
    'ENABLE_COURSEWARE_INDEX': False,

    # Enable content libraries (modulestore) search functionality
    'ENABLE_LIBRARY_INDEX': False,

    # Enable content libraries (blockstore) indexing
    'ENABLE_CONTENT_LIBRARY_INDEX': False,

    # .. toggle_name: FEATURES['ALLOW_COURSE_RERUNS']
    # .. toggle_implementation: DjangoSetting
    # .. toggle_default: True
    # .. toggle_description: This will allow staff member to re-run the course from the studio home page and will
    #   always use the split modulestore. When this is set to False, the Re-run Course link will not be available on
    #   the studio home page.
    # .. toggle_use_cases: open_edx
    # .. toggle_creation_date: 2015-02-13
    # .. toggle_tickets: https://github.com/openedx/edx-platform/pull/6965
    'ALLOW_COURSE_RERUNS': True,

    # Certificates Web/HTML Views
    'CERTIFICATES_HTML_VIEW': False,

    # Teams feature
    'ENABLE_TEAMS': True,

    # Show video bumper in Studio
    'ENABLE_VIDEO_BUMPER': False,

    # How many seconds to show the bumper again, default is 7 days:
    'SHOW_BUMPER_PERIODICITY': 7 * 24 * 3600,

    # Enable credit eligibility feature
    'ENABLE_CREDIT_ELIGIBILITY': ENABLE_CREDIT_ELIGIBILITY,

    # Special Exams, aka Timed and Proctored Exams
    'ENABLE_SPECIAL_EXAMS': False,

    # Show the language selector in the header
    'SHOW_HEADER_LANGUAGE_SELECTOR': False,

    # At edX it's safe to assume that English transcripts are always available
    # This is not the case for all installations.
    # The default value in {lms,cms}/envs/common.py and xmodule/tests/test_video.py should be consistent.
    'FALLBACK_TO_ENGLISH_TRANSCRIPTS': True,

    # Set this to False to facilitate cleaning up invalid xml from your modulestore.
    'ENABLE_XBLOCK_XML_VALIDATION': True,

    # Allow public account creation
    'ALLOW_PUBLIC_ACCOUNT_CREATION': True,

    # Allow showing the registration links
    'SHOW_REGISTRATION_LINKS': True,

    # Whether or not the dynamic EnrollmentTrackUserPartition should be registered.
    'ENABLE_ENROLLMENT_TRACK_USER_PARTITION': True,

    'ENABLE_PASSWORD_RESET_FAILURE_EMAIL': False,

    # Whether archived courses (courses with end dates in the past) should be
    # shown in Studio in a separate list.
    'ENABLE_SEPARATE_ARCHIVED_COURSES': True,

    # For acceptance and load testing
    'AUTOMATIC_AUTH_FOR_TESTING': False,

    # Prevent auto auth from creating superusers or modifying existing users
    'RESTRICT_AUTOMATIC_AUTH': True,

    'PREVIEW_LMS_BASE': "preview.localhost:18000",
    'ENABLE_GRADE_DOWNLOADS': True,
    'ENABLE_MKTG_SITE': False,
    'ENABLE_DISCUSSION_HOME_PANEL': True,
    'ENABLE_CORS_HEADERS': False,
    'ENABLE_CROSS_DOMAIN_CSRF_COOKIE': False,
    'ENABLE_COUNTRY_ACCESS': False,
    'ENABLE_CREDIT_API': False,
    'ENABLE_OAUTH2_PROVIDER': False,
    'ENABLE_MOBILE_REST_API': False,
    'CUSTOM_COURSES_EDX': False,
    'ENABLE_READING_FROM_MULTIPLE_HISTORY_TABLES': True,
    'SHOW_FOOTER_LANGUAGE_SELECTOR': False,
    'ENABLE_ENROLLMENT_RESET': False,
    # Settings for course import olx validation
    'ENABLE_COURSE_OLX_VALIDATION': False,
    # .. toggle_name: FEATURES['DISABLE_MOBILE_COURSE_AVAILABLE']
    # .. toggle_implementation: DjangoSetting
    # .. toggle_default: False
    # .. toggle_description: Set to True to remove Mobile Course Available UI Flag from Studio's Advanced Settings
    #   page else Mobile Course Available UI Flag will be available on Studio side.
    # .. toggle_use_cases: open_edx
    # .. toggle_creation_date: 2020-02-14
    # .. toggle_tickets: https://github.com/openedx/edx-platform/pull/23073
    'DISABLE_MOBILE_COURSE_AVAILABLE': False,

    # .. toggle_name: FEATURES['ENABLE_CHANGE_USER_PASSWORD_ADMIN']
    # .. toggle_implementation: DjangoSetting
    # .. toggle_default: False
    # .. toggle_description: Set to True to enable changing a user password through django admin. This is disabled by
    #   default because enabling allows a method to bypass password policy.
    # .. toggle_use_cases: open_edx
    # .. toggle_creation_date: 2020-02-21
    # .. toggle_tickets: 'https://github.com/openedx/edx-platform/pull/21616'
    'ENABLE_CHANGE_USER_PASSWORD_ADMIN': False,

    ### ORA Feature Flags ###
    # .. toggle_name: FEATURES['ENABLE_ORA_ALL_FILE_URLS']
    # .. toggle_implementation: DjangoSetting
    # .. toggle_default: False
    # .. toggle_description: A "work-around" feature toggle meant to help in cases where some file uploads are not
    #   discoverable. If enabled, will iterate through all possible file key suffixes up to the max for displaying file
    #   metadata in staff assessments.
    # .. toggle_use_cases: temporary
    # .. toggle_creation_date: 2020-03-03
    # .. toggle_target_removal_date: None
    # .. toggle_tickets: https://openedx.atlassian.net/browse/EDUCATOR-4951
    # .. toggle_warning: This temporary feature toggle does not have a target removal date.
    'ENABLE_ORA_ALL_FILE_URLS': False,

    # .. toggle_name: FEATURES['ENABLE_ORA_USER_STATE_UPLOAD_DATA']
    # .. toggle_implementation: DjangoSetting
    # .. toggle_default: False
    # .. toggle_description: A "work-around" feature toggle meant to help in cases where some file uploads are not
    #   discoverable. If enabled, will pull file metadata from StudentModule.state for display in staff assessments.
    # .. toggle_use_cases: temporary
    # .. toggle_creation_date: 2020-03-03
    # .. toggle_target_removal_date: None
    # .. toggle_tickets: https://openedx.atlassian.net/browse/EDUCATOR-4951
    # .. toggle_warning: This temporary feature toggle does not have a target removal date.
    'ENABLE_ORA_USER_STATE_UPLOAD_DATA': False,

    # .. toggle_name: FEATURES['DEPRECATE_OLD_COURSE_KEYS_IN_STUDIO']
    # .. toggle_implementation: DjangoSetting
    # .. toggle_default: True
    # .. toggle_description: Warn about removing support for deprecated course keys.
    #      To enable, set to True.
    #      To disable, set to False.
    #      To enable with a custom support deadline, set to an ISO-8601 date string:
    #        eg: '2020-09-01'
    # .. toggle_use_cases: temporary
    # .. toggle_creation_date: 2020-06-12
    # .. toggle_target_removal_date: 2021-04-01
    # .. toggle_warning: This can be removed once support is removed for deprecated
    #   course keys.
    # .. toggle_tickets: https://openedx.atlassian.net/browse/DEPR-58
    'DEPRECATE_OLD_COURSE_KEYS_IN_STUDIO': True,

    # .. toggle_name: FEATURES['ENABLE_LIBRARY_AUTHORING_MICROFRONTEND']
    # .. toggle_implementation: DjangoSetting
    # .. toggle_default: False
    # .. toggle_description: Set to True to enable the Library Authoring MFE
    # .. toggle_use_cases: temporary
    # .. toggle_creation_date: 2020-06-20
    # .. toggle_target_removal_date: 2020-12-31
    # .. toggle_tickets: https://openedx.atlassian.net/wiki/spaces/COMM/pages/1545011241/BD-14+Blockstore+Powered+Content+Libraries+Taxonomies
    # .. toggle_warning: Also set settings.LIBRARY_AUTHORING_MICROFRONTEND_URL and see
    #   REDIRECT_TO_LIBRARY_AUTHORING_MICROFRONTEND for rollout.
    'ENABLE_LIBRARY_AUTHORING_MICROFRONTEND': False,

    # .. toggle_name: FEATURES['DISABLE_COURSE_CREATION']
    # .. toggle_implementation: DjangoSetting
    # .. toggle_default: False
    # .. toggle_description: If set to True, it disables the course creation functionality and hides the "New Course"
    #   button in studio.
    #   It is important to note that the value of this flag only affects if the user doesn't have a staff role,
    #   otherwise the course creation functionality will work as it should.
    # .. toggle_use_cases: open_edx
    # .. toggle_creation_date: 2013-12-02
    # .. toggle_warning: Another toggle DISABLE_LIBRARY_CREATION overrides DISABLE_COURSE_CREATION, if present.
    'DISABLE_COURSE_CREATION': False,

    # Can be turned off to disable the help link in the navbar
    # .. toggle_name: FEATURES['ENABLE_HELP_LINK']
    # .. toggle_implementation: DjangoSetting
    # .. toggle_default: True
    # .. toggle_description: When True, a help link is displayed on the main navbar. Set False to hide it.
    # .. toggle_use_cases: open_edx
    # .. toggle_creation_date: 2021-03-05
    # .. toggle_tickets: https://github.com/openedx/edx-platform/pull/26106
    'ENABLE_HELP_LINK': True,

    # .. toggle_name: FEATURES['ENABLE_V2_CERT_DISPLAY_SETTINGS']
    # .. toggle_implementation: DjangoSetting
    # .. toggle_default: False
    # .. toggle_description: Whether to use the reimagined certificates_display_behavior and certificate_available_date
    # .. settings. Will eventually become the default.
    # .. toggle_use_cases: temporary
    # .. toggle_creation_date: 2021-07-26
    # .. toggle_target_removal_date: 2021-10-01
    # .. toggle_tickets: 'https://openedx.atlassian.net/browse/MICROBA-1405'
    'ENABLE_V2_CERT_DISPLAY_SETTINGS': False,

    # .. toggle_name: FEATURES['ENABLE_INTEGRITY_SIGNATURE']
    # .. toggle_implementation: DjangoSetting
    # .. toggle_default: False
    # .. toggle_description: Whether to replace ID verification course/certificate requirement
    # with an in-course Honor Code agreement
    # (https://github.com/edx/edx-name-affirmation)
    # .. toggle_use_cases: open_edx
    # .. toggle_creation_date: 2022-02-15
    # .. toggle_target_removal_date: None
    # .. toggle_tickets: 'https://openedx.atlassian.net/browse/MST-1348'
    'ENABLE_INTEGRITY_SIGNATURE': False,

    # .. toggle_name: MARK_LIBRARY_CONTENT_BLOCK_COMPLETE_ON_VIEW
    # .. toggle_implementation: DjangoSetting
    # .. toggle_default: False
    # .. toggle_description: If enabled, the Library Content Block is marked as complete when users view it.
    #   Otherwise (by default), all children of this block must be completed.
    # .. toggle_use_cases: open_edx
    # .. toggle_creation_date: 2022-03-22
    # .. toggle_target_removal_date: None
    # .. toggle_tickets: https://github.com/openedx/edx-platform/pull/28268
    # .. toggle_warning: For consistency in user-experience, keep the value in sync with the setting of the same name
    #   in the LMS and CMS.
    'MARK_LIBRARY_CONTENT_BLOCK_COMPLETE_ON_VIEW': False,

    # .. toggle_name: FEATURES['DISABLE_UNENROLLMENT']
    # .. toggle_implementation: DjangoSetting
    # .. toggle_default: False
    # .. toggle_description: Set to True to disable self-unenrollments via REST API.
    #   This also hides the "Unenroll" button on the Learner Dashboard.
    # .. toggle_use_cases: open_edx
    # .. toggle_creation_date: 2021-10-11
    # .. toggle_warning: For consistency in user experience, keep the value in sync with the setting of the same name
    #   in the LMS and CMS.
    # .. toggle_tickets: 'https://github.com/open-craft/edx-platform/pull/429'
    'DISABLE_UNENROLLMENT': False,

    # .. toggle_name: FEATURES['DISABLE_ADVANCED_SETTINGS']
    # .. toggle_implementation: DjangoSetting
    # .. toggle_default: False
    # .. toggle_description: Set to `True` to disable the advanced settings page in Studio for all users except those
    #   having `is_superuser` or `is_staff` set to `True`.
    # .. toggle_use_cases: open_edx
    # .. toggle_creation_date: 2023-03-31
    # .. toggle_tickets: https://github.com/openedx/edx-platform/pull/32015
    'DISABLE_ADVANCED_SETTINGS': False,

    # .. toggle_name: FEATURES['ENABLE_SEND_XBLOCK_LIFECYCLE_EVENTS_OVER_BUS']
    # .. toggle_implementation: DjangoSetting
    # .. toggle_default: False
    # .. toggle_description: Enables sending xblock lifecycle events over the event bus. Used to create the
    #   EVENT_BUS_PRODUCER_CONFIG setting
    # .. toggle_use_cases: opt_in
    # .. toggle_creation_date: 2023-10-10
    # .. toggle_target_removal_date: 2023-10-12
    # .. toggle_warning: The default may be changed in a later release. See
    #   https://github.com/openedx/openedx-events/issues/265
    # .. toggle_tickets: https://github.com/edx/edx-arch-experiments/issues/381
    'ENABLE_SEND_XBLOCK_LIFECYCLE_EVENTS_OVER_BUS': False,
}

# .. toggle_name: ENABLE_COPPA_COMPLIANCE
# .. toggle_implementation: DjangoSetting
# .. toggle_default: False
# .. toggle_description: When True, inforces COPPA compliance and removes YOB field from registration form and accounnt
# .. settings page. Also hide YOB banner from profile page.
# .. toggle_use_cases: open_edx
# .. toggle_creation_date: 2021-10-27
# .. toggle_tickets: 'https://openedx.atlassian.net/browse/VAN-622'
ENABLE_COPPA_COMPLIANCE = False

ENABLE_JASMINE = False

MARKETING_EMAILS_OPT_IN = False

# List of logout URIs for each IDA that the learner should be logged out of when they logout of the LMS. Only applies to
# IDA for which the social auth flow uses DOT (Django OAuth Toolkit).
IDA_LOGOUT_URI_LIST = []

############################# MICROFRONTENDS ###################################
COURSE_AUTHORING_MICROFRONTEND_URL = None
DISCUSSIONS_MICROFRONTEND_URL = None
DISCUSSIONS_MFE_FEEDBACK_URL = None
LIBRARY_AUTHORING_MICROFRONTEND_URL = None
# .. toggle_name: ENABLE_AUTHN_RESET_PASSWORD_HIBP_POLICY
# .. toggle_implementation: DjangoSetting
# .. toggle_default: False
# .. toggle_description: When enabled, this toggle activates the use of the password validation
#   HIBP Policy.
# .. toggle_use_cases: open_edx
# .. toggle_creation_date: 2021-12-03
# .. toggle_tickets: https://openedx.atlassian.net/browse/VAN-666
ENABLE_AUTHN_RESET_PASSWORD_HIBP_POLICY = False
# .. toggle_name: ENABLE_AUTHN_REGISTER_HIBP_POLICY
# .. toggle_implementation: DjangoSetting
# .. toggle_default: False
# .. toggle_description: When enabled, this toggle activates the use of the password validation
#   HIBP Policy on Authn MFE's registration.
# .. toggle_use_cases: open_edx
# .. toggle_creation_date: 2022-03-25
# .. toggle_tickets: https://openedx.atlassian.net/browse/VAN-669
ENABLE_AUTHN_REGISTER_HIBP_POLICY = False
HIBP_REGISTRATION_PASSWORD_FREQUENCY_THRESHOLD = 3

# .. toggle_name: ENABLE_AUTHN_LOGIN_NUDGE_HIBP_POLICY
# .. toggle_implementation: DjangoSetting
# .. toggle_default: False
# .. toggle_description: When enabled, this toggle activates the use of the password validation
#   on Authn MFE's login.
# .. toggle_use_cases: temporary
# .. toggle_creation_date: 2022-03-29
# .. toggle_target_removal_date: None
# .. toggle_tickets: https://openedx.atlassian.net/browse/VAN-668
ENABLE_AUTHN_LOGIN_NUDGE_HIBP_POLICY = False
HIBP_LOGIN_NUDGE_PASSWORD_FREQUENCY_THRESHOLD = 3

# .. toggle_name: ENABLE_AUTHN_LOGIN_BLOCK_HIBP_POLICY
# .. toggle_implementation: DjangoSetting
# .. toggle_default: False
# .. toggle_description: When enabled, this toggle activates the use of the password validation
#   on Authn MFE's login.
# .. toggle_use_cases: temporary
# .. toggle_creation_date: 2022-03-29
# .. toggle_target_removal_date: None
# .. toggle_tickets: https://openedx.atlassian.net/browse/VAN-667
ENABLE_AUTHN_LOGIN_BLOCK_HIBP_POLICY = False
HIBP_LOGIN_BLOCK_PASSWORD_FREQUENCY_THRESHOLD = 5

# .. toggle_name: ENABLE_DYNAMIC_REGISTRATION_FIELDS
# .. toggle_implementation: DjangoSetting
# .. toggle_default: False
# .. toggle_description: When enabled, this toggle adds fields configured in
# REGISTRATION_EXTRA_FIELDS to Authn MFE
# .. toggle_use_cases: temporary
# .. toggle_creation_date: 2022-04-21
# .. toggle_target_removal_date: None
# .. toggle_tickets: https://openedx.atlassian.net/browse/VAN-838
ENABLE_DYNAMIC_REGISTRATION_FIELDS = False

############################# SOCIAL MEDIA SHARING #############################
SOCIAL_SHARING_SETTINGS = {
    # Note: Ensure 'CUSTOM_COURSE_URLS' has a matching value in lms/envs/common.py
    'CUSTOM_COURSE_URLS': False,
    'DASHBOARD_FACEBOOK': False,
    'CERTIFICATE_FACEBOOK': False,
    'CERTIFICATE_TWITTER': False,
    'DASHBOARD_TWITTER': False
}

############################# SET PATH INFORMATION #############################
PROJECT_ROOT = path(__file__).abspath().dirname().dirname()  # /edx-platform/cms
REPO_ROOT = PROJECT_ROOT.dirname()
COMMON_ROOT = REPO_ROOT / "common"
OPENEDX_ROOT = REPO_ROOT / "openedx"
CMS_ROOT = REPO_ROOT / "cms"
LMS_ROOT = REPO_ROOT / "lms"
ENV_ROOT = REPO_ROOT.dirname()  # virtualenv dir /edx-platform is in
COURSES_ROOT = ENV_ROOT / "data"

GITHUB_REPO_ROOT = ENV_ROOT / "data"

# For geolocation ip database
GEOIP_PATH = REPO_ROOT / "common/static/data/geoip/GeoLite2-Country.mmdb"

DATA_DIR = COURSES_ROOT

DJFS = {
    'type': 'osfs',
    'directory_root': '/edx/var/edxapp/django-pyfs/static/django-pyfs',
    'url_root': '/static/django-pyfs',
}
######################## BRANCH.IO ###########################
BRANCH_IO_KEY = ''

######################## OPTIMIZELY ###########################
OPTIMIZELY_PROJECT_ID = None
OPTIMIZELY_FULLSTACK_SDK_KEY = None

######################## GOOGLE ANALYTICS ###########################
GOOGLE_ANALYTICS_ACCOUNT = None

######################## HOTJAR ###########################
HOTJAR_ID = 00000

############################# TEMPLATE CONFIGURATION #############################
# Mako templating
import tempfile
MAKO_MODULE_DIR = os.path.join(tempfile.gettempdir(), 'mako_cms')
MAKO_TEMPLATE_DIRS_BASE = [
    PROJECT_ROOT / 'templates',
    COMMON_ROOT / 'templates',
    COMMON_ROOT / 'djangoapps' / 'pipeline_mako' / 'templates',
    COMMON_ROOT / 'static',  # required to statically include common Underscore templates
    OPENEDX_ROOT / 'core' / 'djangoapps' / 'cors_csrf' / 'templates',
    OPENEDX_ROOT / 'core' / 'djangoapps' / 'dark_lang' / 'templates',
    OPENEDX_ROOT / 'core' / 'lib' / 'license' / 'templates',
    CMS_ROOT / 'djangoapps' / 'pipeline_js' / 'templates',
]

CONTEXT_PROCESSORS = (
    'django.template.context_processors.request',
    'django.template.context_processors.static',
    'django.contrib.messages.context_processors.messages',
    'django.template.context_processors.i18n',
    'django.contrib.auth.context_processors.auth',  # this is required for admin
    'django.template.context_processors.csrf',
    'help_tokens.context_processor',
    'openedx.core.djangoapps.site_configuration.context_processors.configuration_context',
)

# Django templating
TEMPLATES = [
    {
        'NAME': 'django',
        'BACKEND': 'django.template.backends.django.DjangoTemplates',
        # Don't look for template source files inside installed applications.
        'APP_DIRS': False,
        # Instead, look for template source files in these dirs.
        'DIRS': _make_mako_template_dirs,
        # Options specific to this backend.
        'OPTIONS': {
            'loaders': (
                # We have to use mako-aware template loaders to be able to include
                # mako templates inside django templates (such as main_django.html).
                'openedx.core.djangoapps.theming.template_loaders.ThemeTemplateLoader',
                'common.djangoapps.edxmako.makoloader.MakoFilesystemLoader',
                'common.djangoapps.edxmako.makoloader.MakoAppDirectoriesLoader',
            ),
            'context_processors': CONTEXT_PROCESSORS,
            # Change 'debug' in your environment settings files - not here.
            'debug': False
        }
    },
    {
        'NAME': 'mako',
        'BACKEND': 'common.djangoapps.edxmako.backend.Mako',
        'APP_DIRS': False,
        'DIRS': _make_mako_template_dirs,
        'OPTIONS': {
            'context_processors': CONTEXT_PROCESSORS,
            'debug': False,
        }
    },
    {
        # This separate copy of the Mako backend is used to render previews using the LMS templates
        'NAME': 'preview',
        'BACKEND': 'common.djangoapps.edxmako.backend.Mako',
        'APP_DIRS': False,
        'DIRS': lms.envs.common.MAKO_TEMPLATE_DIRS_BASE,
        'OPTIONS': {
            'context_processors': CONTEXT_PROCESSORS,
            'debug': False,
            'namespace': 'lms.main',
        }
    },
]
derived_collection_entry('TEMPLATES', 0, 'DIRS')
derived_collection_entry('TEMPLATES', 1, 'DIRS')
DEFAULT_TEMPLATE_ENGINE = TEMPLATES[0]

#################################### AWS #######################################
AWS_SES_REGION_NAME = 'us-east-1'
AWS_SES_REGION_ENDPOINT = 'email.us-east-1.amazonaws.com'
AWS_ACCESS_KEY_ID = None
AWS_SECRET_ACCESS_KEY = None
AWS_SECURITY_TOKEN = None
AWS_QUERYSTRING_AUTH = False
AWS_STORAGE_BUCKET_NAME = 'SET-ME-PLEASE (ex. bucket-name)'
AWS_S3_CUSTOM_DOMAIN = 'SET-ME-PLEASE (ex. bucket-name.s3.amazonaws.com)'

##############################################################################

EDX_ROOT_URL = ''

# use the ratelimit backend to prevent brute force attacks
AUTHENTICATION_BACKENDS = [
    'auth_backends.backends.EdXOAuth2',
    'rules.permissions.ObjectPermissionBackend',
    'openedx.core.djangoapps.content_libraries.auth.LtiAuthenticationBackend',
    'django.contrib.auth.backends.AllowAllUsersModelBackend',
    'bridgekeeper.backends.RulePermissionBackend',
]

STATIC_ROOT_BASE = '/edx/var/edxapp/staticfiles'

# License for serving content in China
ICP_LICENSE = None
ICP_LICENSE_INFO = {}

LOGGING_ENV = 'sandbox'

LMS_BASE = 'localhost:18000'
LMS_ROOT_URL = "https://localhost:18000"
LMS_INTERNAL_ROOT_URL = LMS_ROOT_URL

# Use LMS SSO for login, once enabled by setting LOGIN_URL (see docs/guides/studio_oauth.rst)
SOCIAL_AUTH_STRATEGY = 'auth_backends.strategies.EdxDjangoStrategy'
LOGIN_REDIRECT_URL = EDX_ROOT_URL + '/home/'
LOGIN_URL = '/login/'
FRONTEND_LOGIN_URL = LOGIN_URL
# Warning: Must have trailing slash to activate correct logout view
# (auth_backends, not LMS user_authn)
FRONTEND_LOGOUT_URL = '/logout/'
FRONTEND_REGISTER_URL = lambda settings: settings.LMS_ROOT_URL + '/register'
derived('FRONTEND_REGISTER_URL')

LMS_ENROLLMENT_API_PATH = "/api/enrollment/v1/"
ENTERPRISE_API_URL = LMS_INTERNAL_ROOT_URL + '/enterprise/api/v1/'
ENTERPRISE_CONSENT_API_URL = LMS_INTERNAL_ROOT_URL + '/consent/api/v1/'
ENTERPRISE_MARKETING_FOOTER_QUERY_PARAMS = {}

# Setting for Open API key and prompts used by edx-enterprise.
OPENAI_API_KEY = ''
LEARNER_ENGAGEMENT_PROMPT_FOR_ACTIVE_CONTRACT = ''
LEARNER_ENGAGEMENT_PROMPT_FOR_NON_ACTIVE_CONTRACT = ''
LEARNER_PROGRESS_PROMPT_FOR_ACTIVE_CONTRACT = ''
LEARNER_PROGRESS_PROMPT_FOR_NON_ACTIVE_CONTRACT = ''

# Public domain name of Studio (should be resolvable from the end-user's browser)
CMS_BASE = 'localhost:18010'

LOG_DIR = '/edx/var/log/edx'

LOCAL_LOGLEVEL = "INFO"

MAINTENANCE_BANNER_TEXT = 'Sample banner message'

WIKI_ENABLED = True

CERT_QUEUE = 'certificates'
# List of logout URIs for each IDA that the learner should be logged out of when they logout of
# Studio. Only applies to IDA for which the social auth flow uses DOT (Django OAuth Toolkit).
IDA_LOGOUT_URI_LIST = []

ELASTIC_SEARCH_CONFIG = [
    {
        'use_ssl': False,
        'host': 'localhost',
        'port': 9200
    }
]

# These are standard regexes for pulling out info like course_ids, usage_ids, etc.
# They are used so that URLs with deprecated-format strings still work.
from lms.envs.common import (
    COURSE_KEY_PATTERN, COURSE_KEY_REGEX, COURSE_ID_PATTERN, USAGE_KEY_PATTERN, ASSET_KEY_PATTERN
)

######################### CSRF #########################################

# Forwards-compatibility with Django 1.7
CSRF_COOKIE_AGE = 60 * 60 * 24 * 7 * 52
# It is highly recommended that you override this in any environment accessed by
# end users
CSRF_COOKIE_SECURE = False

CROSS_DOMAIN_CSRF_COOKIE_DOMAIN = ''
CROSS_DOMAIN_CSRF_COOKIE_NAME = ''
CSRF_TRUSTED_ORIGINS = []
CSRF_TRUSTED_ORIGINS_WITH_SCHEME = []

#################### CAPA External Code Evaluation #############################
XQUEUE_WAITTIME_BETWEEN_REQUESTS = 5  # seconds
XQUEUE_INTERFACE = {
    'url': 'http://localhost:18040',
    'basic_auth': ['edx', 'edx'],
    'django_auth': {
        'username': 'lms',
        'password': 'password'
    }
}

################################# Middleware ###################################

MIDDLEWARE = [
    'openedx.core.lib.x_forwarded_for.middleware.XForwardedForMiddleware',
    'edx_django_utils.security.csp.middleware.content_security_policy_middleware',

    'crum.CurrentRequestUserMiddleware',

    # Resets the request cache.
    'edx_django_utils.cache.middleware.RequestCacheMiddleware',

    # Various monitoring middleware
    'edx_django_utils.monitoring.CookieMonitoringMiddleware',
    'edx_django_utils.monitoring.DeploymentMonitoringMiddleware',
    'edx_django_utils.monitoring.MonitoringMemoryMiddleware',

    # Before anything that looks at cookies, especially the session middleware
    'openedx.core.djangoapps.cookie_metadata.middleware.CookieNameChange',

    'openedx.core.djangoapps.header_control.middleware.HeaderControlMiddleware',
    'django.middleware.cache.UpdateCacheMiddleware',
    'django.middleware.common.CommonMiddleware',
    'django.contrib.sites.middleware.CurrentSiteMiddleware',

    # CORS and CSRF
    'django.middleware.csrf.CsrfViewMiddleware',
    'corsheaders.middleware.CorsMiddleware',
    'openedx.core.djangoapps.cors_csrf.middleware.CorsCSRFMiddleware',
    'openedx.core.djangoapps.cors_csrf.middleware.CsrfCrossDomainCookieMiddleware',

    # JWT auth
    'edx_rest_framework_extensions.auth.jwt.middleware.JwtAuthCookieMiddleware',

    # Allows us to define redirects via Django admin
    'django_sites_extensions.middleware.RedirectMiddleware',

    # Instead of SessionMiddleware, we use a more secure version
    # 'django.contrib.sessions.middleware.SessionMiddleware',
    'openedx.core.djangoapps.safe_sessions.middleware.SafeSessionMiddleware',

    'method_override.middleware.MethodOverrideMiddleware',

    # Instead of AuthenticationMiddleware, we use a cache-backed version
    'openedx.core.djangoapps.cache_toolbox.middleware.CacheBackedAuthenticationMiddleware',

    'common.djangoapps.student.middleware.UserStandingMiddleware',
    'openedx.core.djangoapps.contentserver.middleware.StaticContentServer',

    'django.contrib.messages.middleware.MessageMiddleware',
    'common.djangoapps.track.middleware.TrackMiddleware',

    # This is used to set or update the user language preferences.
    'openedx.core.djangoapps.lang_pref.middleware.LanguagePreferenceMiddleware',

    # Allows us to dark-launch particular languages
    'openedx.core.djangoapps.dark_lang.middleware.DarkLangMiddleware',

    'openedx.core.djangoapps.embargo.middleware.EmbargoMiddleware',

    # Detects user-requested locale from 'accept-language' header in http request
    'django.middleware.locale.LocaleMiddleware',

    'codejail.django_integration.ConfigureCodeJailMiddleware',

    # for expiring inactive sessions
    'openedx.core.djangoapps.session_inactivity_timeout.middleware.SessionInactivityTimeout',

    'openedx.core.djangoapps.theming.middleware.CurrentSiteThemeMiddleware',

    # use Django built in clickjacking protection
    'django.middleware.clickjacking.XFrameOptionsMiddleware',

    'waffle.middleware.WaffleMiddleware',

    # Enables force_django_cache_miss functionality for TieredCache.
    'edx_django_utils.cache.middleware.TieredCacheMiddleware',

    # Adds monitoring attributes to requests.
    'edx_rest_framework_extensions.middleware.RequestCustomAttributesMiddleware',

    'edx_rest_framework_extensions.auth.jwt.middleware.EnsureJWTAuthSettingsMiddleware',

    # Handles automatically storing user ids in django-simple-history tables when possible.
    'simple_history.middleware.HistoryRequestMiddleware',

    # This must be last so that it runs first in the process_response chain
    'openedx.core.djangoapps.site_configuration.middleware.SessionCookieDomainOverrideMiddleware',
]

EXTRA_MIDDLEWARE_CLASSES = []

# Clickjacking protection can be disabled by setting this to 'ALLOW'
X_FRAME_OPTIONS = 'DENY'

# Platform for Privacy Preferences header
P3P_HEADER = 'CP="Open EdX does not have a P3P policy."'

############# XBlock Configuration ##########

# Import after sys.path fixup
from xmodule.modulestore.inheritance import InheritanceMixin
from xmodule.x_module import XModuleMixin

# These are the Mixins that should be added to every XBlock.
# This should be moved into an XBlock Runtime/Application object
# once the responsibility of XBlock creation is moved out of modulestore - cpennington
XBLOCK_MIXINS = (
    LmsBlockMixin,
    InheritanceMixin,
    XModuleMixin,
    EditInfoMixin,
    AuthoringMixin,
)
XBLOCK_EXTRA_MIXINS = ()

# Paths to wrapper methods which should be applied to every XBlock's FieldData.
XBLOCK_FIELD_DATA_WRAPPERS = ()

############################ ORA 2 ############################################

# By default, don't use a file prefix
ORA2_FILE_PREFIX = 'default_env-default_deployment/ora2'

# Default File Upload Storage bucket and prefix. Used by the FileUpload Service.
FILE_UPLOAD_STORAGE_BUCKET_NAME = 'SET-ME-PLEASE (ex. bucket-name)'
FILE_UPLOAD_STORAGE_PREFIX = 'submissions_attachments'

############################ Modulestore Configuration ################################

DOC_STORE_CONFIG = {
    'db': 'edxapp',
    'host': 'localhost',
    'replicaSet': '',
    'user': 'edxapp',
    'port': 27017,
    'collection': 'modulestore',
    'ssl': False,
    # https://api.mongodb.com/python/2.9.1/api/pymongo/mongo_client.html#module-pymongo.mongo_client
    # default is never timeout while the connection is open,
    #this means it needs to explicitly close raising pymongo.errors.NetworkTimeout
    'socketTimeoutMS': 6000,
    'connectTimeoutMS': 2000,  # default is 20000, I believe raises pymongo.errors.ConnectionFailure
    # Not setting waitQueueTimeoutMS and waitQueueMultiple since pymongo defaults to nobody being allowed to wait
    'auth_source': None,
    'read_preference': 'PRIMARY'
    # If 'asset_collection' defined, it'll be used
    # as the collection name for asset metadata.
    # Otherwise, a default collection name will be used.
}

CONTENTSTORE = {
    'ENGINE': 'xmodule.contentstore.mongo.MongoContentStore',
    # connection strings are duplicated temporarily for
    # backward compatibility
    'OPTIONS': {
        'db': 'edxapp',
        'host': 'localhost',
        'password': 'password',
        'port': 27017,
        'user': 'edxapp',
        'ssl': False,
        'auth_source': None
    },
    'ADDITIONAL_OPTIONS': {},
    'DOC_STORE_CONFIG': DOC_STORE_CONFIG
}

MODULESTORE_BRANCH = 'draft-preferred'

MODULESTORE = {
    'default': {
        'ENGINE': 'xmodule.modulestore.mixed.MixedModuleStore',
        'OPTIONS': {
            'mappings': {},
            'stores': [
                {
                    'NAME': 'split',
                    'ENGINE': 'xmodule.modulestore.split_mongo.split_draft.DraftVersioningModuleStore',
                    'DOC_STORE_CONFIG': DOC_STORE_CONFIG,
                    'OPTIONS': {
                        'default_class': 'xmodule.hidden_block.HiddenBlock',
                        'fs_root': DATA_DIR,
                        'render_template': 'common.djangoapps.edxmako.shortcuts.render_to_string',
                    }
                },
                {
                    'NAME': 'draft',
                    'ENGINE': 'xmodule.modulestore.mongo.DraftMongoModuleStore',
                    'DOC_STORE_CONFIG': DOC_STORE_CONFIG,
                    'OPTIONS': {
                        'default_class': 'xmodule.hidden_block.HiddenBlock',
                        'fs_root': DATA_DIR,
                        'render_template': 'common.djangoapps.edxmako.shortcuts.render_to_string',
                    }
                }
            ]
        }
    }
}

# Modulestore-level field override providers. These field override providers don't
# require student context.
MODULESTORE_FIELD_OVERRIDE_PROVIDERS = ()

DATABASES = {
    # edxapp's edxapp-migrate scripts and the edxapp_migrate play
    # will ensure that any DB not named read_replica will be migrated
    # for both the lms and cms.
    'default': {
        'ATOMIC_REQUESTS': True,
        'CONN_MAX_AGE': 0,
        'ENGINE': 'django.db.backends.mysql',
        'HOST': '127.0.0.1',
        'NAME': 'edxapp',
        'OPTIONS': {},
        'PASSWORD': 'password',
        'PORT': '3306',
        'USER': 'edxapp001'
    },
    'read_replica': {
        'CONN_MAX_AGE': 0,
        'ENGINE': 'django.db.backends.mysql',
        'HOST': '127.0.0.1',
        'NAME': 'edxapp',
        'OPTIONS': {},
        'PASSWORD': 'password',
        'PORT': '3306',
        'USER': 'edxapp001'
    },
    'student_module_history': {
        'CONN_MAX_AGE': 0,
        'ENGINE': 'django.db.backends.mysql',
        'HOST': '127.0.0.1',
        'NAME': 'edxapp_csmh',
        'OPTIONS': {},
        'PASSWORD': 'password',
        'PORT': '3306',
        'USER': 'edxapp001'
    }
}

DEFAULT_AUTO_FIELD = 'django.db.models.AutoField'
# This will be overridden through CMS config
DEFAULT_HASHING_ALGORITHM = 'sha1'
#################### Python sandbox ############################################

CODE_JAIL = {
    # from https://github.com/openedx/codejail/blob/master/codejail/django_integration.py#L24, '' should be same as None
    'python_bin': '/edx/app/edxapp/venvs/edxapp-sandbox/bin/python',
    # User to run as in the sandbox.
    'user': 'sandbox',

    # Configurable limits.
    'limits': {
        # How many CPU seconds can jailed code use?
        'CPU': 1,
        # Limit the memory of the jailed process to something high but not
        # infinite (512MiB in bytes)
        'VMEM': 536870912,
        # Time in seconds that the jailed process has to run.
        'REALTIME': 3,
        'PROXY': 0,
        # Needs to be non-zero so that jailed code can use it as their temp directory.(1MiB in bytes)
        'FSIZE': 1048576,
    },

    # Overrides to default configurable 'limits' (above).
    # Keys should be course run ids.
    # Values should be dictionaries that look like 'limits'.
    "limit_overrides": {},
}

# Some courses are allowed to run unsafe code. This is a list of regexes, one
# of them must match the course id for that course to run unsafe code.
#
# For example:
#
#   COURSES_WITH_UNSAFE_CODE = [
#       r"Harvard/XY123.1/.*"
#   ]

COURSES_WITH_UNSAFE_CODE = []

# Cojail REST service
ENABLE_CODEJAIL_REST_SERVICE = False
# .. setting_name: CODE_JAIL_REST_SERVICE_REMOTE_EXEC
# .. setting_default: 'xmodule.capa.safe_exec.remote_exec.send_safe_exec_request_v0'
# .. setting_description: Set the python package.module.function that is reponsible of
#   calling the remote service in charge of jailed code execution
CODE_JAIL_REST_SERVICE_REMOTE_EXEC = 'xmodule.capa.safe_exec.remote_exec.send_safe_exec_request_v0'
# .. setting_name: CODE_JAIL_REST_SERVICE_HOST
# .. setting_default: 'http://127.0.0.1:8550'
# .. setting_description: Set the codejail remote service host
CODE_JAIL_REST_SERVICE_HOST = 'http://127.0.0.1:8550'
# .. setting_name: CODE_JAIL_REST_SERVICE_CONNECT_TIMEOUT
# .. setting_default: 0.5
# .. setting_description: Set the number of seconds CMS will wait to establish an internal
#   connection to the codejail remote service.
CODE_JAIL_REST_SERVICE_CONNECT_TIMEOUT = 0.5  # time in seconds
# .. setting_name: CODE_JAIL_REST_SERVICE_READ_TIMEOUT
# .. setting_default: 3.5
# .. setting_description: Set the number of seconds CMS will wait for a response from the
#   codejail remote service endpoint.
CODE_JAIL_REST_SERVICE_READ_TIMEOUT = 3.5  # time in seconds

############################ DJANGO_BUILTINS ################################
# Change DEBUG in your environment settings files, not here
DEBUG = False
SESSION_COOKIE_SECURE = False
SESSION_SAVE_EVERY_REQUEST = False
SESSION_SERIALIZER = 'openedx.core.lib.session_serializers.PickleSerializer'
SESSION_COOKIE_DOMAIN = ""
SESSION_COOKIE_NAME = 'sessionid'

# This is the domain that is used to set shared cookies between various sub-domains.
SHARED_COOKIE_DOMAIN = ""

# Site info
SITE_NAME = "localhost"
HTTPS = 'on'
ROOT_URLCONF = 'cms.urls'

COURSE_IMPORT_EXPORT_BUCKET = ''
COURSE_METADATA_EXPORT_BUCKET = ''

ALTERNATE_WORKER_QUEUES = 'lms'

STATIC_URL_BASE = '/static/'

X_FRAME_OPTIONS = 'DENY'

# .. setting_name: GIT_REPO_EXPORT_DIR
# .. setting_default: '/edx/var/edxapp/export_course_repos'
# .. setting_description: When courses are exported to git, either with the export_git management command or the git
#   export view from the studio (when FEATURES['ENABLE_EXPORT_GIT'] is True), they are stored in this directory, which
#   must exist at the time of the export.
GIT_REPO_EXPORT_DIR = '/edx/var/edxapp/export_course_repos'
# .. setting_name: GIT_EXPORT_DEFAULT_IDENT
# .. setting_default: {'name': 'STUDIO_EXPORT_TO_GIT', 'email': 'STUDIO_EXPORT_TO_GIT@example.com'}
# .. setting_description: When courses are exported to git, commits are signed with this name/email git identity.
GIT_EXPORT_DEFAULT_IDENT = {
    'name': 'STUDIO_EXPORT_TO_GIT',
    'email': 'STUDIO_EXPORT_TO_GIT@example.com'
}

# Email
TECH_SUPPORT_EMAIL = 'technical@example.com'
EMAIL_BACKEND = 'django.core.mail.backends.smtp.EmailBackend'
EMAIL_HOST = 'localhost'
EMAIL_PORT = 25
EMAIL_USE_TLS = False
EMAIL_HOST_USER = ''
EMAIL_HOST_PASSWORD = ''
DEFAULT_FROM_EMAIL = 'registration@example.com'
DEFAULT_FEEDBACK_EMAIL = 'feedback@example.com'
TECH_SUPPORT_EMAIL = 'technical@example.com'
CONTACT_EMAIL = 'info@example.com'
BUGS_EMAIL = 'bugs@example.com'
SERVER_EMAIL = 'devops@example.com'
UNIVERSITY_EMAIL = 'university@example.com'
PRESS_EMAIL = 'press@example.com'
ADMINS = []
MANAGERS = ADMINS

# Initialize to 'release', but read from JSON in production.py
EDX_PLATFORM_REVISION = 'release'

# Static content
STATIC_URL = '/static/studio/'
STATIC_ROOT = ENV_ROOT / "staticfiles" / 'studio'

STATICFILES_DIRS = [
    COMMON_ROOT / "static",
    PROJECT_ROOT / "static",

    # This is how you would use the textbook images locally
    # ("book", ENV_ROOT / "book_images"),
]

# Locale/Internationalization
CELERY_TIMEZONE = 'UTC'
TIME_ZONE = 'UTC'
LANGUAGE_CODE = 'en'  # http://www.i18nguy.com/unicode/language-identifiers.html
LANGUAGES_BIDI = lms.envs.common.LANGUAGES_BIDI

LANGUAGE_COOKIE_NAME = lms.envs.common.LANGUAGE_COOKIE_NAME

LANGUAGES = lms.envs.common.LANGUAGES
LANGUAGE_DICT = dict(LANGUAGES)

# Languages supported for custom course certificate templates
CERTIFICATE_TEMPLATE_LANGUAGES = {
    'en': 'English',
    'es': 'Español',
}

USE_I18N = True
USE_L10N = True

STATICI18N_FILENAME_FUNCTION = 'statici18n.utils.legacy_filename'
STATICI18N_ROOT = PROJECT_ROOT / "static"

LOCALE_PATHS = _make_locale_paths
derived('LOCALE_PATHS')

# Messages
MESSAGE_STORAGE = 'django.contrib.messages.storage.session.SessionStorage'

COURSE_IMPORT_EXPORT_STORAGE = 'django.core.files.storage.FileSystemStorage'
COURSE_METADATA_EXPORT_STORAGE = 'django.core.files.storage.FileSystemStorage'


##### EMBARGO #####
EMBARGO_SITE_REDIRECT_URL = None

##### custom vendor plugin variables #####
# JavaScript code can access this data using `process.env.JS_ENV_EXTRA_CONFIG`
# One of the current use cases for this is enabling custom TinyMCE plugins
# (TINYMCE_ADDITIONAL_PLUGINS) and overriding the TinyMCE configuration
# (TINYMCE_CONFIG_OVERRIDES).
JS_ENV_EXTRA_CONFIG = {}

############################### PIPELINE #######################################

PIPELINE = {
    'PIPELINE_ENABLED': True,
    # Don't use compression by default
    'CSS_COMPRESSOR': None,
    'JS_COMPRESSOR': None,
    # Don't wrap JavaScript as there is code that depends upon updating the global namespace
    'DISABLE_WRAPPER': True,
    # Specify the UglifyJS binary to use
    'UGLIFYJS_BINARY': 'node_modules/.bin/uglifyjs',
    'COMPILERS': (),
    'YUI_BINARY': 'yui-compressor',
}

STATICFILES_STORAGE = 'openedx.core.storage.ProductionStorage'
STATICFILES_STORAGE_KWARGS = {}

# List of finder classes that know how to find static files in various locations.
# Note: the pipeline finder is included to be able to discover optimized files
STATICFILES_FINDERS = [
    'openedx.core.djangoapps.theming.finders.ThemeFilesFinder',
    'django.contrib.staticfiles.finders.FileSystemFinder',
    'django.contrib.staticfiles.finders.AppDirectoriesFinder',
    'openedx.core.lib.xblock_pipeline.finder.XBlockPipelineFinder',
    'pipeline.finders.PipelineFinder',
]

from openedx.core.lib.rooted_paths import rooted_glob

PIPELINE['STYLESHEETS'] = {
    'style-vendor': {
        'source_filenames': [
            'css/vendor/normalize.css',
            'css/vendor/font-awesome.css',
            'css/vendor/html5-input-polyfills/number-polyfill.css',
            'js/vendor/CodeMirror/codemirror.css',
            'css/vendor/ui-lightness/jquery-ui-1.8.22.custom.css',
            'css/vendor/jquery.qtip.min.css',
            'js/vendor/markitup/skins/simple/style.css',
            'js/vendor/markitup/sets/wiki/style.css',
        ],
        'output_filename': 'css/cms-style-vendor.css',
    },
    'style-vendor-tinymce-content': {
        'source_filenames': [
            'css/tinymce-studio-content-fonts.css',
            'js/vendor/tinymce/js/tinymce/skins/ui/studio-tmce5/content.min.css',
            'css/tinymce-studio-content.css'
        ],
        'output_filename': 'css/cms-style-vendor-tinymce-content.css',
    },
    'style-vendor-tinymce-skin': {
        'source_filenames': [
            'js/vendor/tinymce/js/tinymce/skins/ui/studio-tmce5/skin.min.css'
        ],
        'output_filename': 'css/cms-style-vendor-tinymce-skin.css',
    },
    'style-main-v1': {
        'source_filenames': [
            'css/studio-main-v1.css',
        ],
        'output_filename': 'css/studio-main-v1.css',
    },
    'style-main-v1-rtl': {
        'source_filenames': [
            'css/studio-main-v1-rtl.css',
        ],
        'output_filename': 'css/studio-main-v1-rtl.css',
    },
    'style-xmodule-annotations': {
        'source_filenames': [
            'css/vendor/ova/annotator.css',
            'css/vendor/ova/edx-annotator.css',
            'css/vendor/ova/video-js.min.css',
            'css/vendor/ova/rangeslider.css',
            'css/vendor/ova/share-annotator.css',
            'css/vendor/ova/richText-annotator.css',
            'css/vendor/ova/tags-annotator.css',
            'css/vendor/ova/flagging-annotator.css',
            'css/vendor/ova/diacritic-annotator.css',
            'css/vendor/ova/grouping-annotator.css',
            'css/vendor/ova/ova.css',
            'js/vendor/ova/catch/css/main.css'
        ],
        'output_filename': 'css/cms-style-xmodule-annotations.css',
    },
}

base_vendor_js = [
    'js/src/utility.js',
    'js/src/logger.js',
    'common/js/vendor/jquery.js',
    'common/js/vendor/jquery-migrate.js',
    'js/vendor/jquery.cookie.js',
    'js/vendor/url.min.js',
    'common/js/vendor/underscore.js',
    'common/js/vendor/underscore.string.js',
    'common/js/vendor/backbone.js',
    'js/vendor/URI.min.js',

    # Make some edX UI Toolkit utilities available in the global "edx" namespace
    'edx-ui-toolkit/js/utils/global-loader.js',
    'edx-ui-toolkit/js/utils/string-utils.js',
    'edx-ui-toolkit/js/utils/html-utils.js',

    # Load Bootstrap and supporting libraries
    'common/js/vendor/popper.js',
    'common/js/vendor/bootstrap.js',

    # Finally load RequireJS
    'common/js/vendor/require.js'
]

# test_order: Determines the position of this chunk of javascript on
# the jasmine test page
PIPELINE['JAVASCRIPT'] = {
    'base_vendor': {
        'source_filenames': base_vendor_js,
        'output_filename': 'js/cms-base-vendor.js',
    },
}

STATICFILES_IGNORE_PATTERNS = (
    "*.py",
    "*.pyc",

    # It would be nice if we could do, for example, "**/*.scss",
    # but these strings get passed down to the `fnmatch` module,
    # which doesn't support that. :(
    # http://docs.python.org/2/library/fnmatch.html
    "sass/*.scss",
    "sass/*/*.scss",
    "sass/*/*/*.scss",
    "sass/*/*/*/*.scss",

    # Ignore tests
    "spec",
    "spec_helpers",

    # Symlinks used by js-test-tool
    "xmodule_js",
    "common_static",
)

################################# DJANGO-REQUIRE ###############################


# The baseUrl to pass to the r.js optimizer, relative to STATIC_ROOT.
REQUIRE_BASE_URL = "./"

# The name of a build profile to use for your project, relative to REQUIRE_BASE_URL.
# A sensible value would be 'app.build.js'. Leave blank to use the built-in default build profile.
# Set to False to disable running the default profile (e.g. if only using it to build Standalone
# Modules)
REQUIRE_BUILD_PROFILE = "cms/js/build.js"

# The name of the require.js script used by your project, relative to REQUIRE_BASE_URL.
REQUIRE_JS = "js/vendor/requiresjs/require.js"

# Whether to run django-require in debug mode.
REQUIRE_DEBUG = False

########################## DJANGO WEBPACK LOADER ##############################

WEBPACK_LOADER = {
    'DEFAULT': {
        'BUNDLE_DIR_NAME': 'bundles/',
        'STATS_FILE': os.path.join(STATIC_ROOT, 'webpack-stats.json'),
    },
    'WORKERS': {
        'BUNDLE_DIR_NAME': 'bundles/',
        'STATS_FILE': os.path.join(STATIC_ROOT, 'webpack-worker-stats.json')
    }
}
WEBPACK_CONFIG_PATH = 'webpack.prod.config.js'


############################ SERVICE_VARIANT ##################################

# SERVICE_VARIANT specifies name of the variant used, which decides what JSON
# configuration files are read during startup.
SERVICE_VARIANT = os.environ.get('SERVICE_VARIANT', 'cms')

# CONFIG_PREFIX specifies the prefix of the JSON configuration files,
# based on the service variant. If no variant is use, don't use a
# prefix.
CONFIG_PREFIX = SERVICE_VARIANT + "." if SERVICE_VARIANT else ""


################################# CELERY ######################################

# Message configuration

CELERY_TASK_SERIALIZER = 'json'
CELERY_RESULT_SERIALIZER = 'json'

CELERY_MESSAGE_COMPRESSION = 'gzip'

# Results configuration

CELERY_IGNORE_RESULT = False
CELERY_STORE_ERRORS_EVEN_IF_IGNORED = True

# Events configuration

CELERY_TRACK_STARTED = True

CELERY_SEND_EVENTS = True
CELERY_SEND_TASK_SENT_EVENT = True

# Exchange configuration

CELERY_DEFAULT_EXCHANGE = 'edx.core'
CELERY_DEFAULT_EXCHANGE_TYPE = 'direct'

# Name the exchange and queues for each variant

QUEUE_VARIANT = CONFIG_PREFIX.lower()

CELERY_DEFAULT_EXCHANGE = f'edx.{QUEUE_VARIANT}core'

HIGH_PRIORITY_QUEUE = f'edx.{QUEUE_VARIANT}core.high'
DEFAULT_PRIORITY_QUEUE = f'edx.{QUEUE_VARIANT}core.default'
LOW_PRIORITY_QUEUE = f'edx.{QUEUE_VARIANT}core.low'

CELERY_DEFAULT_QUEUE = DEFAULT_PRIORITY_QUEUE
CELERY_DEFAULT_ROUTING_KEY = DEFAULT_PRIORITY_QUEUE

CELERY_QUEUES = {
    HIGH_PRIORITY_QUEUE: {},
    DEFAULT_PRIORITY_QUEUE: {},
    LOW_PRIORITY_QUEUE: {},
}

# Queues configuration

CELERY_QUEUE_HA_POLICY = 'all'

CELERY_CREATE_MISSING_QUEUES = True

CELERY_BROKER_TRANSPORT = 'amqp'
CELERY_BROKER_HOSTNAME = 'localhost'
CELERY_BROKER_USER = 'celery'
CELERY_BROKER_PASSWORD = 'celery'
CELERY_BROKER_VHOST = ''
CELERY_BROKER_USE_SSL = False
CELERY_EVENT_QUEUE_TTL = None

############################## Video ##########################################

YOUTUBE = {
    # YouTube JavaScript API
    'API': 'https://www.youtube.com/iframe_api',

    'TEST_TIMEOUT': 1500,

    # URL to get YouTube metadata
    'METADATA_URL': 'https://www.googleapis.com/youtube/v3/videos',

    # Web page mechanism for scraping transcript information from youtube video pages
    'TRANSCRIPTS': {
        'CAPTION_TRACKS_REGEX': r"captionTracks\"\:\[(?P<caption_tracks>[^\]]+)",
        'YOUTUBE_URL_BASE': 'https://www.youtube.com/watch?v=',
        'ALLOWED_LANGUAGE_CODES': ["en", "en-US", "en-GB"],
    },

    'IMAGE_API': 'http://img.youtube.com/vi/{youtube_id}/0.jpg',  # /maxresdefault.jpg for 1920*1080
}

YOUTUBE_API_KEY = 'PUT_YOUR_API_KEY_HERE'

############################# SETTINGS FOR VIDEO UPLOAD PIPELINE #############################

VIDEO_UPLOAD_PIPELINE = {
    'VEM_S3_BUCKET': '',
    'BUCKET': '',
    'ROOT_PATH': '',
    'CONCURRENT_UPLOAD_LIMIT': 4,
}

############################ APPS #####################################

# The order of INSTALLED_APPS is important, when adding new apps here
# remember to check that you are not creating new
# RemovedInDjango19Warnings in the test logs.
INSTALLED_APPS = [
    # Standard apps
    'django.contrib.auth',
    'django.contrib.contenttypes',
    'django.contrib.humanize',
    'django.contrib.redirects',
    'django.contrib.sessions',
    'django.contrib.sites',
    'django.contrib.messages',

    # Tweaked version of django.contrib.staticfiles
    'openedx.core.djangoapps.staticfiles.apps.EdxPlatformStaticFilesConfig',

    'django_celery_results',

    'method_override',

    # Common Initialization
    'openedx.core.djangoapps.common_initialization.apps.CommonInitializationConfig',

    # Common views
    'openedx.core.djangoapps.common_views',

    # API access administration
    'openedx.core.djangoapps.api_admin',

    # CORS and cross-domain CSRF
    'corsheaders',
    'openedx.core.djangoapps.cors_csrf',

    # History tables
    'simple_history',

    # Database-backed configuration
    'config_models',
    'openedx.core.djangoapps.config_model_utils',
    'waffle',

    # Monitor the status of services
    'openedx.core.djangoapps.service_status',

    # Video block configs (This will be moved to Video once it becomes an XBlock)
    'openedx.core.djangoapps.video_config',

    # edX Video Pipeline integration
    'openedx.core.djangoapps.video_pipeline',

    # For CMS
    'cms.djangoapps.contentstore.apps.ContentstoreConfig',
    'common.djangoapps.split_modulestore_django.apps.SplitModulestoreDjangoBackendAppConfig',

    'openedx.core.djangoapps.contentserver',
    'cms.djangoapps.course_creators',
    'common.djangoapps.student.apps.StudentConfig',  # misleading name due to sharing with lms
    'openedx.core.djangoapps.course_groups',  # not used in cms (yet), but tests run
    'cms.djangoapps.xblock_config.apps.XBlockConfig',
    'cms.djangoapps.export_course_metadata.apps.ExportCourseMetadataConfig',

    # New (Blockstore-based) XBlock runtime
    'openedx.core.djangoapps.xblock.apps.StudioXBlockAppConfig',

    # Maintenance tools
    'cms.djangoapps.maintenance',
    'openedx.core.djangoapps.util.apps.UtilConfig',

    # Tracking
    'common.djangoapps.track',
    'eventtracking.django.apps.EventTrackingConfig',

    # For asset pipelining
    'common.djangoapps.edxmako.apps.EdxMakoConfig',
    'pipeline',
    'common.djangoapps.static_replace',
    'require',
    'webpack_loader',

    # Site configuration for theming and behavioral modification
    'openedx.core.djangoapps.site_configuration',

    # Ability to detect and special-case crawler behavior
    'openedx.core.djangoapps.crawlers',

    # Discussion
    'openedx.core.djangoapps.django_comment_common',

    # Notifications
    'openedx.core.djangoapps.notifications',

    # for course creator table
    'django.contrib.admin',

    # for managing course modes
    'common.djangoapps.course_modes.apps.CourseModesConfig',

    # Verified Track Content Cohorting (Beta feature that will hopefully be removed)
    'openedx.core.djangoapps.verified_track_content',

    # Dark-launching languages
    'openedx.core.djangoapps.dark_lang',

    #
    # User preferences
    'wiki',
    'django_notify',
    'lms.djangoapps.course_wiki',  # Our customizations
    'mptt',
    'sekizai',
    'openedx.core.djangoapps.user_api',

    # Country embargo support
    'openedx.core.djangoapps.embargo',

    # Course action state
    'common.djangoapps.course_action_state',

    'openedx.core.djangoapps.content.course_overviews.apps.CourseOverviewsConfig',
    'openedx.core.djangoapps.content.block_structure.apps.BlockStructureConfig',

    # edx-milestones service
    'milestones',

    # Coursegraph
    'cms.djangoapps.coursegraph.apps.CoursegraphConfig',

    # Credit courses
    'openedx.core.djangoapps.credit.apps.CreditConfig',

    'common.djangoapps.xblock_django',

    # Catalog integration
    'openedx.core.djangoapps.catalog',

    # Programs support
    'openedx.core.djangoapps.programs.apps.ProgramsConfig',

    # django-oauth-toolkit
    'oauth2_provider',

    # These are apps that aren't strictly needed by Studio, but are imported by
    # other apps that are.  Django 1.8 wants to have imported models supported
    # by installed apps.
    'openedx.core.djangoapps.oauth_dispatch.apps.OAuthDispatchAppConfig',
    'lms.djangoapps.courseware',
    'lms.djangoapps.coursewarehistoryextended',
    'lms.djangoapps.survey.apps.SurveyConfig',
    'lms.djangoapps.verify_student.apps.VerifyStudentConfig',
    'completion',

    # System Wide Roles
    'openedx.core.djangoapps.system_wide_roles',

    # Static i18n support
    'statici18n',

    # Tagging
    'cms.lib.xblock.tagging',

    # Enables default site and redirects
    'django_sites_extensions',

    # additional release utilities to ease automation
    'release_util',

    # rule-based authorization
    'rules.apps.AutodiscoverRulesConfig',
    'bridgekeeper',

    # management of user-triggered async tasks (course import/export, etc.)
    'user_tasks',

    # CMS specific user task handling
    'cms.djangoapps.cms_user_tasks.apps.CmsUserTasksConfig',

    # Unusual migrations
    'common.djangoapps.database_fixups',

    # Customized celery tasks, including persisting failed tasks so they can
    # be retried
    'celery_utils',

    # Waffle related utilities
    'openedx.core.djangoapps.waffle_utils',

    # DRF filters
    'django_filters',
    'cms.djangoapps.api',

    # edx-drf-extensions
    'csrf.apps.CsrfAppConfig',  # Enables frontend apps to retrieve CSRF tokens.

    # Entitlements, used in openedx tests
    'common.djangoapps.entitlements',

    # Asset management for mako templates
    'common.djangoapps.pipeline_mako',

    # API Documentation
    'drf_yasg',

    # Tagging
    'openedx_tagging.core.tagging.apps.TaggingConfig',
    'openedx.core.djangoapps.content_tagging',

    'openedx.features.course_duration_limits',
    'openedx.features.content_type_gating',
    'openedx.features.discounts',
    'openedx.features.effort_estimation',
    'lms.djangoapps.experiments',

    'openedx.core.djangoapps.external_user_ids',
    # so sample_task is available to celery workers
    'openedx.core.djangoapps.heartbeat',

    # signal handlers to capture course dates into edx-when
    'openedx.core.djangoapps.course_date_signals',

    # Management of per-user schedules
    'openedx.core.djangoapps.schedules',
    'rest_framework_jwt',

    # Learning Sequence Navigation
    'openedx.core.djangoapps.content.learning_sequences.apps.LearningSequencesConfig',

    # Database-backed Organizations App (http://github.com/openedx/edx-organizations)
    'organizations',

    # User and group management via edx-django-utils
    'edx_django_utils.user',

    # Allow Studio to use LMS for SSO
    'social_django',

    # Content Library LTI 1.3 Support.
    'pylti1p3.contrib.django.lti1p3_tool_config',

    # For edx ace template tags
    'edx_ace',

    # Blockstore
    'blockstore.apps.bundles',

    # alternative swagger generator for CMS API
    'drf_spectacular',
    'openedx_events',
]


################# EDX MARKETING SITE ##################################

EDXMKTG_LOGGED_IN_COOKIE_NAME = 'edxloggedin'
EDXMKTG_USER_INFO_COOKIE_NAME = 'edx-user-info'
EDXMKTG_USER_INFO_COOKIE_VERSION = 1

MKTG_URLS = {}
MKTG_URL_OVERRIDES = {}
MKTG_URL_LINK_MAP = {

}

SUPPORT_SITE_LINK = ''
ID_VERIFICATION_SUPPORT_LINK = ''
PASSWORD_RESET_SUPPORT_LINK = ''
ACTIVATION_EMAIL_SUPPORT_LINK = ''
LOGIN_ISSUE_SUPPORT_LINK = ''

############################## EVENT TRACKING #################################

CMS_SEGMENT_KEY = None
TRACK_MAX_EVENT = 50000

TRACKING_BACKENDS = {
    'logger': {
        'ENGINE': 'common.djangoapps.track.backends.logger.LoggerBackend',
        'OPTIONS': {
            'name': 'tracking'
        }
    }
}

# We're already logging events, and we don't want to capture user
# names/passwords.  Heartbeat events are likely not interesting.
TRACKING_IGNORE_URL_PATTERNS = [r'^/event', r'^/login', r'^/heartbeat']

EVENT_TRACKING_ENABLED = True
EVENT_TRACKING_BACKENDS = {
    'tracking_logs': {
        'ENGINE': 'eventtracking.backends.routing.RoutingBackend',
        'OPTIONS': {
            'backends': {
                'logger': {
                    'ENGINE': 'eventtracking.backends.logger.LoggerBackend',
                    'OPTIONS': {
                        'name': 'tracking',
                        'max_event_size': TRACK_MAX_EVENT,
                    }
                }
            },
            'processors': [
                {'ENGINE': 'common.djangoapps.track.shim.LegacyFieldMappingProcessor'},
                {'ENGINE': 'common.djangoapps.track.shim.PrefixedEventProcessor'}
            ]
        }
    },
    'segmentio': {
        'ENGINE': 'eventtracking.backends.routing.RoutingBackend',
        'OPTIONS': {
            'backends': {
                'segment': {'ENGINE': 'eventtracking.backends.segment.SegmentBackend'}
            },
            'processors': [
                {
                    'ENGINE': 'eventtracking.processors.whitelist.NameWhitelistProcessor',
                    'OPTIONS': {
                        'whitelist': []
                    }
                },
                {
                    'ENGINE': 'common.djangoapps.track.shim.GoogleAnalyticsProcessor'
                }
            ]
        }
    }
}
EVENT_TRACKING_PROCESSORS = []

EVENT_TRACKING_SEGMENTIO_EMIT_WHITELIST = []

#### PASSWORD POLICY SETTINGS #####
PASSWORD_POLICY_COMPLIANCE_ROLLOUT_CONFIG = {
    'ENFORCE_COMPLIANCE_ON_LOGIN': False
}

##### ACCOUNT LOCKOUT DEFAULT PARAMETERS #####
MAX_FAILED_LOGIN_ATTEMPTS_ALLOWED = 6
MAX_FAILED_LOGIN_ATTEMPTS_LOCKOUT_PERIOD_SECS = 30 * 60


### Apps only installed in some instances
# The order of INSTALLED_APPS matters, so this tuple is the app name and the item in INSTALLED_APPS
# that this app should be inserted *before*. A None here means it should be appended to the list.
OPTIONAL_APPS = (
    ('problem_builder', 'openedx.core.djangoapps.content.course_overviews.apps.CourseOverviewsConfig'),
    ('edx_sga', None),

    # edx-ora2
    ('submissions', 'openedx.core.djangoapps.content.course_overviews.apps.CourseOverviewsConfig'),
    ('openassessment', 'openedx.core.djangoapps.content.course_overviews.apps.CourseOverviewsConfig'),
    ('openassessment.assessment', 'openedx.core.djangoapps.content.course_overviews.apps.CourseOverviewsConfig'),
    ('openassessment.fileupload', 'openedx.core.djangoapps.content.course_overviews.apps.CourseOverviewsConfig'),
    ('openassessment.staffgrader', 'openedx.core.djangoapps.content.course_overviews.apps.CourseOverviewsConfig'),
    ('openassessment.workflow', 'openedx.core.djangoapps.content.course_overviews.apps.CourseOverviewsConfig'),
    ('openassessment.xblock', 'openedx.core.djangoapps.content.course_overviews.apps.CourseOverviewsConfig'),

    # edxval
    ('edxval', 'openedx.core.djangoapps.content.course_overviews.apps.CourseOverviewsConfig'),

    # Enterprise App (http://github.com/openedx/edx-enterprise)
    ('enterprise', None),
    ('consent', None),
    ('integrated_channels.integrated_channel', None),
    ('integrated_channels.degreed', None),
    ('integrated_channels.degreed2', None),
    ('integrated_channels.sap_success_factors', None),
    ('integrated_channels.xapi', None),
    ('integrated_channels.cornerstone', None),
    ('integrated_channels.blackboard', None),
    ('integrated_channels.canvas', None),
    ('integrated_channels.moodle', None),
)


for app_name, insert_before in OPTIONAL_APPS:
    # First attempt to only find the module rather than actually importing it,
    # to avoid circular references - only try to import if it can't be found
    # by find_spec, which doesn't work with import hooks
    if importlib.util.find_spec(app_name) is None:
        try:
            __import__(app_name)
        except ImportError:
            continue

    try:
        INSTALLED_APPS.insert(INSTALLED_APPS.index(insert_before), app_name)
    except (IndexError, ValueError):
        INSTALLED_APPS.append(app_name)


### External auth usage -- prefixes for ENROLLMENT_DOMAIN
SHIBBOLETH_DOMAIN_PREFIX = 'shib:'

# Set request limits for maximum size of a request body and maximum number of GET/POST parameters. (>=Django 1.10)
# Limits are currently disabled - but can be used for finer-grained denial-of-service protection.
DATA_UPLOAD_MAX_MEMORY_SIZE = None
DATA_UPLOAD_MAX_NUMBER_FIELDS = None

### Size of chunks into which asset uploads will be divided
UPLOAD_CHUNK_SIZE_IN_MB = 10

### Max size of asset uploads to GridFS
MAX_ASSET_UPLOAD_FILE_SIZE_IN_MB = 20

# FAQ url to direct users to if they upload
# a file that exceeds the above size
MAX_ASSET_UPLOAD_FILE_SIZE_URL = ""

### Default value for entrance exam minimum score
ENTRANCE_EXAM_MIN_SCORE_PCT = 50

### Default language for a new course
DEFAULT_COURSE_LANGUAGE = "en"

# Specify XBlocks that should be treated as advanced problems. Each entry is a
# dict:
#       'component': the entry-point name of the XBlock.
#       'boilerplate_name': an optional YAML template to be used.  Specify as
#               None to omit.
#
ADVANCED_PROBLEM_TYPES = [
    {
        'component': 'drag-and-drop-v2',
        'boilerplate_name': None
    },
    {
        'component': 'staffgradedxblock',
        'boilerplate_name': None
    }
]

LIBRARY_BLOCK_TYPES = [
    # Per https://github.com/openedx/build-test-release-wg/issues/231
    # we removed the library source content block from defaults until complete.
    {
        'component': 'library_content',
        'boilerplate_name': None
    }
]

############### Settings for Retirement #####################
# See annotations in lms/envs/common.py for details.
RETIRED_USERNAME_PREFIX = 'retired__user_'
# See annotations in lms/envs/common.py for details.
RETIRED_EMAIL_PREFIX = 'retired__user_'
# See annotations in lms/envs/common.py for details.
RETIRED_EMAIL_DOMAIN = 'retired.invalid'
# See annotations in lms/envs/common.py for details.
RETIRED_USERNAME_FMT = lambda settings: settings.RETIRED_USERNAME_PREFIX + '{}'
# See annotations in lms/envs/common.py for details.
RETIRED_EMAIL_FMT = lambda settings: settings.RETIRED_EMAIL_PREFIX + '{}@' + settings.RETIRED_EMAIL_DOMAIN
derived('RETIRED_USERNAME_FMT', 'RETIRED_EMAIL_FMT')
# See annotations in lms/envs/common.py for details.
RETIRED_USER_SALTS = ['abc', '123']
# See annotations in lms/envs/common.py for details.
RETIREMENT_SERVICE_WORKER_USERNAME = 'RETIREMENT_SERVICE_USER'

# These states are the default, but are designed to be overridden in configuration.
# See annotations in lms/envs/common.py for details.
RETIREMENT_STATES = [
    'PENDING',

    'LOCKING_ACCOUNT',
    'LOCKING_COMPLETE',

    # Use these states only when ENABLE_DISCUSSION_SERVICE is True.
    'RETIRING_FORUMS',
    'FORUMS_COMPLETE',

    # TODO - Change these states to be the LMS-only email opt-out - PLAT-2189
    'RETIRING_EMAIL_LISTS',
    'EMAIL_LISTS_COMPLETE',

    'RETIRING_ENROLLMENTS',
    'ENROLLMENTS_COMPLETE',

    # Use these states only when ENABLE_STUDENT_NOTES is True.
    'RETIRING_NOTES',
    'NOTES_COMPLETE',

    'RETIRING_LMS',
    'LMS_COMPLETE',

    'ERRORED',
    'ABORTED',
    'COMPLETE',
]

USERNAME_REPLACEMENT_WORKER = "REPLACE WITH VALID USERNAME"

# Files and Uploads type filter values

FILES_AND_UPLOAD_TYPE_FILTERS = {
    "Images": ['image/png', 'image/jpeg', 'image/jpg', 'image/gif', 'image/tiff', 'image/tif', 'image/x-icon',
               'image/svg+xml', 'image/bmp', 'image/x-ms-bmp', ],
    "Documents": [
        'application/pdf',
        'text/plain',
        'application/vnd.openxmlformats-officedocument.wordprocessingml.document',
        'application/vnd.openxmlformats-officedocument.wordprocessingml.template',
        'application/vnd.openxmlformats-officedocument.presentationml.presentation',
        'application/vnd.openxmlformats-officedocument.presentationml.slideshow',
        'application/vnd.openxmlformats-officedocument.presentationml.template',
        'application/vnd.openxmlformats-officedocument.spreadsheetml.sheet',
        'application/vnd.openxmlformats-officedocument.spreadsheetml.template',
        'application/msword',
        'application/vnd.ms-excel',
        'application/vnd.ms-powerpoint',
        'application/csv',
        'application/vnd.ms-excel.sheet.macroEnabled.12',
        'text/x-tex',
        'application/x-pdf',
        'application/vnd.ms-excel.sheet.macroenabled.12',
        'file/pdf',
        'image/pdf',
        'text/csv',
        'text/pdf',
        'text/x-sh',
        '\"application/pdf\"',
    ],
    "Audio": ['audio/mpeg', 'audio/mp3', 'audio/x-wav', 'audio/ogg', 'audio/wav', 'audio/aac', 'audio/x-m4a',
              'audio/mp4', 'audio/x-ms-wma', ],
    "Code": ['application/json', 'text/html', 'text/javascript', 'application/javascript', 'text/css', 'text/x-python',
             'application/x-java-jnlp-file', 'application/xml', 'application/postscript', 'application/x-javascript',
             'application/java-vm', 'text/x-c++src', 'text/xml', 'text/x-scss', 'application/x-python-code',
             'application/java-archive', 'text/x-python-script', 'application/x-ruby', 'application/mathematica',
             'text/coffeescript', 'text/x-matlab', 'application/sql', 'text/php', ]
}

# Default to no Search Engine
SEARCH_ENGINE = None
ELASTIC_FIELD_MAPPINGS = {
    "start_date": {
        "type": "date"
    }
}

XBLOCK_SETTINGS = {}
XBLOCK_FS_STORAGE_BUCKET = None
XBLOCK_FS_STORAGE_PREFIX = None

STUDIO_FRONTEND_CONTAINER_URL = None

################################ Settings for Credit Course Requirements ################################
# Initial delay used for retrying tasks.
# Additional retries use longer delays.
# Value is in seconds.
CREDIT_TASK_DEFAULT_RETRY_DELAY = 30

# Maximum number of retries per task for errors that are not related
# to throttling.
CREDIT_TASK_MAX_RETRIES = 5

# Maximum age in seconds of timestamps we will accept
# when a credit provider notifies us that a student has been approved
# or denied for credit.
CREDIT_PROVIDER_TIMESTAMP_EXPIRATION = 15 * 60

CREDIT_PROVIDER_SECRET_KEYS = {}

# .. setting_name: COMPREHENSIVE_THEME_DIRS
# .. setting_default: []
# .. setting_description: See LMS annotation.
COMPREHENSIVE_THEME_DIRS = []

# .. setting_name: COMPREHENSIVE_THEME_LOCALE_PATHS
# .. setting_default: []
# .. setting_description: See LMS annotation.
#   "COMPREHENSIVE_THEME_LOCALE_PATHS" : ["/edx/src/edx-themes/conf/locale"].
COMPREHENSIVE_THEME_LOCALE_PATHS = []

# .. setting_name: PREPEND_LOCALE_PATHS
# .. setting_default: []
# .. setting_description: A list of the paths to locale directories to load first e.g.
#   "PREPEND_LOCALE_PATHS" : ["/edx/my-locales/"].
PREPEND_LOCALE_PATHS = []

# .. setting_name: DEFAULT_SITE_THEME
# .. setting_default: None
# .. setting_description: See LMS annotation.
DEFAULT_SITE_THEME = None

# .. toggle_name: ENABLE_COMPREHENSIVE_THEMING
# .. toggle_implementation: DjangoSetting
# .. toggle_default: False
# .. toggle_description: See LMS annotation.
# .. toggle_use_cases: open_edx
# .. toggle_creation_date: 2016-06-30
ENABLE_COMPREHENSIVE_THEMING = False

# .. setting_name: CUSTOM_RESOURCE_TEMPLATES_DIRECTORY
# .. setting_default: None
# .. setting_description: Path to an existing directory of YAML files containing
#    html content to be used with the subclasses of xmodule.x_module.ResourceTemplates.
#    Default example templates can be found in xmodule/templates/html.
#    Note that the extension used is ".yaml" and not ".yml".
#    See xmodule.x_module.ResourceTemplates for usage.
#   "CUSTOM_RESOURCE_TEMPLATES_DIRECTORY" : null
CUSTOM_RESOURCE_TEMPLATES_DIRECTORY = None

############################ Global Database Configuration #####################

DATABASE_ROUTERS = [
    'openedx.core.lib.django_courseware_routers.StudentModuleHistoryExtendedRouter',
    'openedx.core.lib.blockstore_api.db_routers.BlockstoreRouter',
]

############################ Cache Configuration ###############################

CACHES = {
    'blockstore': {
        'KEY_PREFIX': 'blockstore',
        'KEY_FUNCTION': 'common.djangoapps.util.memcache.safe_key',
        'LOCATION': ['localhost:11211'],
        'TIMEOUT': '86400',  # This data should be long-lived for performance, BundleCache handles invalidation
        'BACKEND': 'django.core.cache.backends.memcached.PyMemcacheCache',
        'OPTIONS': {
            'no_delay': True,
            'ignore_exc': True,
            'use_pooling': True,
            'connect_timeout': 0.5
        }
    },
    'course_structure_cache': {
        'KEY_PREFIX': 'course_structure',
        'KEY_FUNCTION': 'common.djangoapps.util.memcache.safe_key',
        'LOCATION': ['localhost:11211'],
        'TIMEOUT': '7200',
        'BACKEND': 'django.core.cache.backends.memcached.PyMemcacheCache',
        'OPTIONS': {
            'no_delay': True,
            'ignore_exc': True,
            'use_pooling': True,
            'connect_timeout': 0.5
        }
    },
    'celery': {
        'KEY_PREFIX': 'celery',
        'KEY_FUNCTION': 'common.djangoapps.util.memcache.safe_key',
        'LOCATION': ['localhost:11211'],
        'TIMEOUT': '7200',
        'BACKEND': 'django.core.cache.backends.memcached.PyMemcacheCache',
        'OPTIONS': {
            'no_delay': True,
            'ignore_exc': True,
            'use_pooling': True,
            'connect_timeout': 0.5
        }
    },
    'mongo_metadata_inheritance': {
        'KEY_PREFIX': 'mongo_metadata_inheritance',
        'KEY_FUNCTION': 'common.djangoapps.util.memcache.safe_key',
        'LOCATION': ['localhost:11211'],
        'TIMEOUT': 300,
        'BACKEND': 'django.core.cache.backends.memcached.PyMemcacheCache',
        'OPTIONS': {
            'no_delay': True,
            'ignore_exc': True,
            'use_pooling': True,
            'connect_timeout': 0.5
        }
    },
    'staticfiles': {
        'KEY_FUNCTION': 'common.djangoapps.util.memcache.safe_key',
        'LOCATION': ['localhost:11211'],
        'KEY_PREFIX': 'staticfiles_general',
        'BACKEND': 'django.core.cache.backends.memcached.PyMemcacheCache',
        'OPTIONS': {
            'no_delay': True,
            'ignore_exc': True,
            'use_pooling': True,
            'connect_timeout': 0.5
        }
    },
    'default': {
        'VERSION': '1',
        'KEY_FUNCTION': 'common.djangoapps.util.memcache.safe_key',
        'LOCATION': ['localhost:11211'],
        'KEY_PREFIX': 'default',
        'BACKEND': 'django.core.cache.backends.memcached.PyMemcacheCache',
        'OPTIONS': {
            'no_delay': True,
            'ignore_exc': True,
            'use_pooling': True,
            'connect_timeout': 0.5
        }
    },
    'configuration': {
        'KEY_FUNCTION': 'common.djangoapps.util.memcache.safe_key',
        'LOCATION': ['localhost:11211'],
        'KEY_PREFIX': 'configuration',
        'BACKEND': 'django.core.cache.backends.memcached.PyMemcacheCache',
        'OPTIONS': {
            'no_delay': True,
            'ignore_exc': True,
            'use_pooling': True,
            'connect_timeout': 0.5
        }
    },
    'general': {
        'KEY_FUNCTION': 'common.djangoapps.util.memcache.safe_key',
        'LOCATION': ['localhost:11211'],
        'KEY_PREFIX': 'general',
        'BACKEND': 'django.core.cache.backends.memcached.PyMemcacheCache',
        'OPTIONS': {
            'no_delay': True,
            'ignore_exc': True,
            'use_pooling': True,
            'connect_timeout': 0.5
        }
    },
}

############################ OAUTH2 Provider ###################################


# 5 minute expiration time for JWT id tokens issued for external API requests.
OAUTH_ID_TOKEN_EXPIRATION = 5 * 60

# Partner support link for CMS footer
PARTNER_SUPPORT_EMAIL = ''

# Affiliate cookie tracking
AFFILIATE_COOKIE_NAME = 'dev_affiliate_id'

# API access management
API_ACCESS_MANAGER_EMAIL = 'api-access@example.com'
API_ACCESS_FROM_EMAIL = 'api-requests@example.com'
API_DOCUMENTATION_URL = 'https://course-catalog-api-guide.readthedocs.io/en/latest/'
AUTH_DOCUMENTATION_URL = 'https://course-catalog-api-guide.readthedocs.io/en/latest/authentication/index.html'

############## Settings for Studio Context Sensitive Help ##############

HELP_TOKENS_INI_FILE = REPO_ROOT / "cms" / "envs" / "help_tokens.ini"
HELP_TOKENS_LANGUAGE_CODE = lambda settings: settings.LANGUAGE_CODE
HELP_TOKENS_VERSION = lambda settings: doc_version()
HELP_TOKENS_BOOKS = {
    'learner': 'https://edx.readthedocs.io/projects/open-edx-learner-guide',
    'course_author': 'https://edx.readthedocs.io/projects/open-edx-building-and-running-a-course',
}
derived('HELP_TOKENS_LANGUAGE_CODE', 'HELP_TOKENS_VERSION')

# Used with Email sending
RETRY_ACTIVATION_EMAIL_MAX_ATTEMPTS = 5
RETRY_ACTIVATION_EMAIL_TIMEOUT = 0.5

# Software Secure request retry settings
# Time in seconds before a retry of the task should be 60 mints.
SOFTWARE_SECURE_REQUEST_RETRY_DELAY = 60 * 60
# Maximum of 6 retries before giving up.
SOFTWARE_SECURE_RETRY_MAX_ATTEMPTS = 6

############## DJANGO-USER-TASKS ##############

# How long until database records about the outcome of a task and its artifacts get deleted?
USER_TASKS_MAX_AGE = timedelta(days=7)

############## Settings for the Enterprise App ######################

ENTERPRISE_ENROLLMENT_API_URL = LMS_ROOT_URL + LMS_ENROLLMENT_API_PATH
ENTERPRISE_SERVICE_WORKER_USERNAME = 'enterprise_worker'
ENTERPRISE_API_CACHE_TIMEOUT = 3600  # Value is in seconds
# The default value of this needs to be a 16 character string
ENTERPRISE_CUSTOMER_CATALOG_DEFAULT_CONTENT_FILTER = {}

# The setting key maps to the channel code (e.g. 'SAP' for success factors), Channel code is defined as
# part of django model of each integrated channel in edx-enterprise.
# The absence of a key/value pair translates to NO LIMIT on the number of "chunks" transmitted per cycle.
INTEGRATED_CHANNELS_API_CHUNK_TRANSMISSION_LIMIT = {}

BASE_COOKIE_DOMAIN = 'localhost'

############## Settings for the Discovery App ######################

COURSE_CATALOG_URL_ROOT = 'http://localhost:8008'
COURSE_CATALOG_API_URL = f'{COURSE_CATALOG_URL_ROOT}/api/v1'

# which access.py permission name to check in order to determine if a course is visible in
# the course catalog. We default this to the legacy permission 'see_exists'.
COURSE_CATALOG_VISIBILITY_PERMISSION = 'see_exists'

# which access.py permission name to check in order to determine if a course about page is
# visible. We default this to the legacy permission 'see_exists'.
COURSE_ABOUT_VISIBILITY_PERMISSION = 'see_exists'

DEFAULT_COURSE_VISIBILITY_IN_CATALOG = "both"
DEFAULT_MOBILE_AVAILABLE = False


# How long to cache OpenAPI schemas and UI, in seconds.
OPENAPI_CACHE_TIMEOUT = 0

############################# Persistent Grades ####################################

# Queue to use for updating persistent grades
RECALCULATE_GRADES_ROUTING_KEY = DEFAULT_PRIORITY_QUEUE

# Queue to use for updating grades due to grading policy change
POLICY_CHANGE_GRADES_ROUTING_KEY = 'edx.lms.core.default'

# Queue to use for individual learner course regrades
SINGLE_LEARNER_COURSE_REGRADE_ROUTING_KEY = 'edx.lms.core.default'

SOFTWARE_SECURE_VERIFICATION_ROUTING_KEY = 'edx.lms.core.default'

# Rate limit for regrading tasks that a grading policy change can kick off
POLICY_CHANGE_TASK_RATE_LIMIT = '900/h'

############## Settings for CourseGraph ############################

# .. setting_name: COURSEGRAPH_JOB_QUEUE
# .. setting_default: value of LOW_PRIORITY_QUEUE
# .. setting_description: The name of the Celery queue to which CourseGraph refresh
#      tasks will be sent
COURSEGRAPH_JOB_QUEUE: str = LOW_PRIORITY_QUEUE

# .. setting_name: COURSEGRAPH_CONNECTION
# .. setting_default: 'bolt+s://localhost:7687', in dictionary form.
# .. setting_description: Dictionary specifying Neo4j connection parameters for
#      CourseGraph refresh. Accepted keys are protocol ('bolt' or 'http'),
#      secure (bool), host (str), port (int), user (str), and password (str).
#      See https://py2neo.org/2021.1/profiles.html#individual-settings for a
#      a description of each of those keys.
COURSEGRAPH_CONNECTION: dict = {
    "protocol": "bolt",
    "secure": True,
    "host": "localhost",
    "port": 7687,
    "user": "neo4j",
    "password": None,
}

# .. toggle_name: COURSEGRAPH_DUMP_COURSE_ON_PUBLISH
# .. toggle_implementation: DjangoSetting
# .. toggle_creation_date: 2022-01-27
# .. toggle_use_cases: open_edx
# .. toggle_default: False
# .. toggle_description: Whether, upon publish, a course should automatically
#      be exported to Neo4j via the connection parameters specified in
#      `COURSEGRAPH_CONNECTION`.
COURSEGRAPH_DUMP_COURSE_ON_PUBLISH: bool = False

########## Settings for video transcript migration tasks ############
VIDEO_TRANSCRIPT_MIGRATIONS_JOB_QUEUE = DEFAULT_PRIORITY_QUEUE

########## Settings youtube thumbnails scraper tasks ############
SCRAPE_YOUTUBE_THUMBNAILS_JOB_QUEUE = DEFAULT_PRIORITY_QUEUE

########## Settings update search index task ############
UPDATE_SEARCH_INDEX_JOB_QUEUE = DEFAULT_PRIORITY_QUEUE

###################### VIDEO IMAGE STORAGE ######################

VIDEO_IMAGE_DEFAULT_FILENAME = 'images/video-images/default_video_image.png'
VIDEO_IMAGE_SUPPORTED_FILE_FORMATS = {
    '.bmp': 'image/bmp',
    '.bmp2': 'image/x-ms-bmp',   # PIL gives x-ms-bmp format
    '.gif': 'image/gif',
    '.jpg': 'image/jpeg',
    '.jpeg': 'image/jpeg',
    '.png': 'image/png'
}
VIDEO_IMAGE_MAX_FILE_SIZE_MB = '2 MB'
VIDEO_IMAGE_MIN_FILE_SIZE_KB = '2 KB'
VIDEO_IMAGE_MAX_WIDTH = 1280
VIDEO_IMAGE_MAX_HEIGHT = 720
VIDEO_IMAGE_MIN_WIDTH = 640
VIDEO_IMAGE_MIN_HEIGHT = 360
VIDEO_IMAGE_ASPECT_RATIO = 16 / 9.0
VIDEO_IMAGE_ASPECT_RATIO_TEXT = '16:9'
VIDEO_IMAGE_ASPECT_RATIO_ERROR_MARGIN = 0.1

###################### ZENDESK ######################
ZENDESK_URL = ''
ZENDESK_USER = ''
ZENDESK_API_KEY = ''
ZENDESK_CUSTOM_FIELDS = {}
ZENDESK_OAUTH_ACCESS_TOKEN = ''
# A mapping of string names to Zendesk Group IDs
# To get the IDs of your groups you can go to
# {zendesk_url}/api/v2/groups.json
ZENDESK_GROUP_ID_MAPPING = {}

############## Settings for Completion API #########################

# Once a user has watched this percentage of a video, mark it as complete:
# (0.0 = 0%, 1.0 = 100%)
COMPLETION_VIDEO_COMPLETE_PERCENTAGE = 0.95

############### Settings for edx-rbac  ###############
SYSTEM_WIDE_ROLE_CLASSES = []

############## Installed Django Apps #########################

from edx_django_utils.plugins import get_plugin_apps, add_plugins
from openedx.core.djangoapps.plugins.constants import ProjectType, SettingsType

INSTALLED_APPS.extend(get_plugin_apps(ProjectType.CMS))
add_plugins(__name__, ProjectType.CMS, SettingsType.COMMON)

# Course exports streamed in blocks of this size. 8192 or 8kb is the default
# setting for the FileWrapper class used to iterate over the export file data.
# See: https://docs.python.org/2/library/wsgiref.html#wsgiref.util.FileWrapper
COURSE_EXPORT_DOWNLOAD_CHUNK_SIZE = 8192

# E-Commerce API Configuration
ECOMMERCE_PUBLIC_URL_ROOT = 'http://localhost:8002'
ECOMMERCE_API_URL = 'http://localhost:8002/api/v2'
ECOMMERCE_API_SIGNING_KEY = 'SET-ME-PLEASE'

CREDENTIALS_INTERNAL_SERVICE_URL = 'http://localhost:8005'
CREDENTIALS_PUBLIC_SERVICE_URL = 'http://localhost:8005'
CREDENTIALS_SERVICE_USERNAME = 'credentials_service_user'

ANALYTICS_DASHBOARD_URL = 'http://localhost:18110/courses'
ANALYTICS_DASHBOARD_NAME = 'Your Platform Name Here Insights'

COMMENTS_SERVICE_URL = 'http://localhost:18080'
COMMENTS_SERVICE_KEY = 'password'

EXAMS_SERVICE_URL = 'http://localhost:18740/api/v1'
EXAMS_SERVICE_USERNAME = 'edx_exams_worker'

FINANCIAL_REPORTS = {
    'STORAGE_TYPE': 'localfs',
    'BUCKET': None,
    'ROOT_PATH': 'sandbox',
}

############# CORS headers for cross-domain requests #################
if FEATURES.get('ENABLE_CORS_HEADERS'):
    CORS_ALLOW_CREDENTIALS = True
    CORS_ORIGIN_WHITELIST = ()
    CORS_ORIGIN_ALLOW_ALL = False
    CORS_ALLOW_INSECURE = False
    CORS_ALLOW_HEADERS = corsheaders_default_headers + (
        'use-jwt-cookie',
    )

LOGIN_REDIRECT_WHITELIST = []

DEPRECATED_ADVANCED_COMPONENT_TYPES = []

########################## VIDEO IMAGE STORAGE ############################

VIDEO_IMAGE_SETTINGS = dict(
    VIDEO_IMAGE_MAX_BYTES=2 * 1024 * 1024,    # 2 MB
    VIDEO_IMAGE_MIN_BYTES=2 * 1024,       # 2 KB
    # Backend storage
    # STORAGE_CLASS='storages.backends.s3boto3.S3Boto3Storage',
    # STORAGE_KWARGS=dict(bucket='video-image-bucket'),
    STORAGE_KWARGS=dict(
        location=MEDIA_ROOT,
    ),
    DIRECTORY_PREFIX='video-images/',
    BASE_URL=MEDIA_URL,
)

VIDEO_IMAGE_MAX_AGE = 31536000

########################## VIDEO TRANSCRIPTS STORAGE ############################
VIDEO_TRANSCRIPTS_SETTINGS = dict(
    VIDEO_TRANSCRIPTS_MAX_BYTES=3 * 1024 * 1024,    # 3 MB
    # Backend storage
    # STORAGE_CLASS='storages.backends.s3boto3.S3Boto3Storage',
    # STORAGE_KWARGS=dict(bucket='video-transcripts-bucket'),
    STORAGE_KWARGS=dict(
        location=MEDIA_ROOT,
    ),
    DIRECTORY_PREFIX='video-transcripts/',
    BASE_URL=MEDIA_URL,
)

VIDEO_TRANSCRIPTS_MAX_AGE = 31536000


##### shoppingcart Payment #####
PAYMENT_SUPPORT_EMAIL = 'billing@example.com'

################################ Bulk Email ###################################
# Parameters for breaking down course enrollment into subtasks.
BULK_EMAIL_EMAILS_PER_TASK = 500

# Suffix used to construct 'from' email address for bulk emails.
# A course-specific identifier is prepended.
BULK_EMAIL_DEFAULT_FROM_EMAIL = 'no-reply@example.com'

# Flag to indicate if individual email addresses should be logged as they are sent
# a bulk email message.
BULK_EMAIL_LOG_SENT_EMAILS = False

############### Settings for django file storage ##################
DEFAULT_FILE_STORAGE = 'django.core.files.storage.FileSystemStorage'

###################### Grade Downloads ######################
# These keys are used for all of our asynchronous downloadable files, including
# the ones that contain information other than grades.
GRADES_DOWNLOAD = {
    'STORAGE_CLASS': 'django.core.files.storage.FileSystemStorage',
    'STORAGE_KWARGS': {
        'location': '/tmp/edx-s3/grades',
    },
    'STORAGE_TYPE': None,
    'BUCKET': None,
    'ROOT_PATH': None,
}

############### Settings swift #####################################
SWIFT_USERNAME = None
SWIFT_KEY = None
SWIFT_TENANT_ID = None
SWIFT_TENANT_NAME = None
SWIFT_AUTH_URL = None
SWIFT_AUTH_VERSION = None
SWIFT_REGION_NAME = None
SWIFT_USE_TEMP_URLS = False
SWIFT_TEMP_URL_KEY = None
SWIFT_TEMP_URL_DURATION = 1800  # seconds

############### The SAML private/public key values ################
SOCIAL_AUTH_SAML_SP_PRIVATE_KEY = ""
SOCIAL_AUTH_SAML_SP_PUBLIC_CERT = ""
SOCIAL_AUTH_SAML_SP_PRIVATE_KEY_DICT = {}
SOCIAL_AUTH_SAML_SP_PUBLIC_CERT_DICT = {}

############### Settings for facebook ##############################
FACEBOOK_APP_ID = 'FACEBOOK_APP_ID'
FACEBOOK_APP_SECRET = 'FACEBOOK_APP_SECRET'
FACEBOOK_API_VERSION = 'v2.1'

############### Settings for django-fernet-fields ##################
FERNET_KEYS = [
    'DUMMY KEY CHANGE BEFORE GOING TO PRODUCTION',
]

### Proctoring configuration (redirct URLs and keys shared between systems) ####
PROCTORING_BACKENDS = {
    'DEFAULT': 'null',
    # The null key needs to be quoted because
    # null is a language independent type in YAML
    'null': {}
}

PROCTORING_SETTINGS = {}

################## BLOCKSTORE RELATED SETTINGS  #########################
BLOCKSTORE_PUBLIC_URL_ROOT = 'http://localhost:18250'
BLOCKSTORE_API_URL = 'http://localhost:18250/api/v1/'
# Which of django's caches to use for storing anonymous user state for XBlocks
# in the blockstore-based XBlock runtime
XBLOCK_RUNTIME_V2_EPHEMERAL_DATA_CACHE = 'default'

# .. setting_name: BLOCKSTORE_BUNDLE_CACHE_TIMEOUT
# .. setting_default: 3000
# .. setting_description: Maximum time-to-live of cached Bundles fetched from
#     Blockstore, in seconds. When the values returned from Blockstore have
#     TTLs of their own (such as signed S3 URLs), the maximum TTL of this cache
#     must be lower than the minimum TTL of those values.
#     We use a default of 3000s (50mins) because temporary URLs are often
#     configured to expire after one hour.
BLOCKSTORE_BUNDLE_CACHE_TIMEOUT = 3000

###################### LEARNER PORTAL ################################
LEARNER_PORTAL_URL_ROOT = 'https://learner-portal-localhost:18000'

############################ JWT #################################
JWT_ISSUER = 'http://127.0.0.1:8000/oauth2'
DEFAULT_JWT_ISSUER = {
    'ISSUER': 'http://127.0.0.1:8000/oauth2',
    'AUDIENCE': 'SET-ME-PLEASE',
    'SECRET_KEY': 'SET-ME-PLEASE'
}
JWT_EXPIRATION = 30
JWT_PRIVATE_SIGNING_KEY = None


SYSLOG_SERVER = ''
FEEDBACK_SUBMISSION_EMAIL = ''
REGISTRATION_EXTRA_FIELDS = {
    'confirm_email': 'hidden',
    'level_of_education': 'optional',
    'gender': 'optional',
    'year_of_birth': 'optional',
    'mailing_address': 'optional',
    'goals': 'optional',
    'honor_code': 'required',
    'terms_of_service': 'hidden',
    'city': 'hidden',
    'country': 'hidden',
    'marketing_emails_opt_in': 'hidden',
}
EDXAPP_PARSE_KEYS = {}

############################ AI_TRANSLATIONS ##################################
AI_TRANSLATIONS_API_URL = 'http://localhost:18760/api/v1'

###################### DEPRECATED URLS ##########################

# .. toggle_name: DISABLE_DEPRECATED_SIGNIN_URL
# .. toggle_implementation: DjangoSetting
# .. toggle_default: False
# .. toggle_description: Toggle for removing the deprecated /signin url.
# .. toggle_use_cases: temporary
# .. toggle_creation_date: 2019-12-02
# .. toggle_target_removal_date: 2020-06-01
# .. toggle_warning: This url can be removed once it no longer has any real traffic.
# .. toggle_tickets: ARCH-1253
DISABLE_DEPRECATED_SIGNIN_URL = False

# .. toggle_name: DISABLE_DEPRECATED_SIGNUP_URL
# .. toggle_implementation: DjangoSetting
# .. toggle_default: False
# .. toggle_description: Toggle for removing the deprecated /signup url.
# .. toggle_use_cases: temporary
# .. toggle_creation_date: 2019-12-02
# .. toggle_target_removal_date: 2020-06-01
# .. toggle_warning: This url can be removed once it no longer has any real traffic.
# .. toggle_tickets: ARCH-1253
DISABLE_DEPRECATED_SIGNUP_URL = False

##### LOGISTRATION RATE LIMIT SETTINGS #####
LOGISTRATION_RATELIMIT_RATE = '100/5m'
LOGISTRATION_PER_EMAIL_RATELIMIT_RATE = '30/5m'
LOGISTRATION_API_RATELIMIT = '20/m'
LOGIN_AND_REGISTER_FORM_RATELIMIT = '100/5m'
RESET_PASSWORD_TOKEN_VALIDATE_API_RATELIMIT = '30/7d'
RESET_PASSWORD_API_RATELIMIT = '30/7d'

##### REGISTRATION RATE LIMIT SETTINGS #####
REGISTRATION_VALIDATION_RATELIMIT = '30/7d'
REGISTRATION_RATELIMIT = '60/7d'
OPTIONAL_FIELD_API_RATELIMIT = '10/h'

##### PASSWORD RESET RATE LIMIT SETTINGS #####
PASSWORD_RESET_IP_RATE = '1/m'
PASSWORD_RESET_EMAIL_RATE = '2/h'

######################## Setting for content libraries ########################
MAX_BLOCKS_PER_CONTENT_LIBRARY = 1000

################# Student Verification #################
VERIFY_STUDENT = {
    "DAYS_GOOD_FOR": 365,  # How many days is a verficiation good for?
    # The variable represents the window within which a verification is considered to be "expiring soon."
    "EXPIRING_SOON_WINDOW": 28,
}

######################## Organizations ########################

# .. toggle_name: ORGANIZATIONS_AUTOCREATE
# .. toggle_implementation: DjangoSetting
# .. toggle_default: True
# .. toggle_description: When enabled, creating a course run or content library with
#   an "org slug" that does not map to an Organization in the database will trigger the
#   creation of a new Organization, with its name and short_name set to said org slug.
#   When disabled, creation of such content with an unknown org slug will instead
#   result in a validation error.
#   If you want the Organization table to be an authoritative information source in
#   Studio, then disable this; however, if you want the table to just be a reflection of
#   the orgs referenced in Studio content, then leave it enabled.
# .. toggle_use_cases: open_edx
# .. toggle_creation_date: 2020-11-02
# .. toggle_tickets: https://github.com/openedx/edx-organizations/blob/master/docs/decisions/0001-phase-in-db-backed-organizations-to-all.rst
ORGANIZATIONS_AUTOCREATE = True

################# Settings for brand logos. #################
LOGO_IMAGE_EXTRA_TEXT = ''
LOGO_URL = None
LOGO_URL_PNG = None
LOGO_TRADEMARK_URL = None
FAVICON_URL = None
DEFAULT_EMAIL_LOGO_URL = 'https://edx-cdn.org/v3/default/logo.png'

############## Settings for course import olx validation ############################
COURSE_OLX_VALIDATION_STAGE = 1
COURSE_OLX_VALIDATION_IGNORE_LIST = None

################# show account activate cta after register ########################
SHOW_ACTIVATE_CTA_POPUP_COOKIE_NAME = 'show-account-activation-popup'
SHOW_ACCOUNT_ACTIVATION_CTA = False

################# Documentation links for course apps #################

# pylint: disable=line-too-long
CALCULATOR_HELP_URL = "https://edx.readthedocs.io/projects/open-edx-building-and-running-a-course/en/latest/exercises_tools/calculator.html"
DISCUSSIONS_HELP_URL = "https://edx.readthedocs.io/projects/open-edx-building-and-running-a-course/en/latest/course_components/create_discussion.html"
EDXNOTES_HELP_URL = "https://edx.readthedocs.io/projects/open-edx-building-and-running-a-course/en/latest/exercises_tools/notes.html"
PROGRESS_HELP_URL = "https://edx.readthedocs.io/projects/open-edx-building-and-running-a-course/en/latest/course_assets/pages.html?highlight=progress#hiding-or-showing-the-wiki-or-progress-pages"
TEAMS_HELP_URL = "https://edx.readthedocs.io/projects/open-edx-building-and-running-a-course/en/latest/course_features/teams/teams_setup.html"
TEXTBOOKS_HELP_URL = "https://edx.readthedocs.io/projects/open-edx-building-and-running-a-course/en/latest/course_assets/textbooks.html"
WIKI_HELP_URL = "https://edx.readthedocs.io/projects/open-edx-building-and-running-a-course/en/latest/course_assets/course_wiki.html"
CUSTOM_PAGES_HELP_URL = "https://edx.readthedocs.io/projects/open-edx-building-and-running-a-course/en/latest/course_assets/pages.html#adding-custom-pages"
COURSE_LIVE_HELP_URL = "https://edx.readthedocs.io/projects/edx-partner-course-staff/en/latest/course_assets/course_live.html"
ORA_SETTINGS_HELP_URL = "https://edx.readthedocs.io/projects/open-edx-building-and-running-a-course/en/latest/course_assets/pages.html#configuring-course-level-open-response-assessment-settings"

# keys for  big blue button live provider
COURSE_LIVE_GLOBAL_CREDENTIALS = {}

######################## Registration ########################

# Social-core setting that allows inactive users to be able to
# log in. The only case it's used is when user registering a new account through the LMS.
INACTIVE_USER_LOGIN = True

# Redirect URL for inactive user. If not set, user will be redirected to /login after the login itself (loop)
INACTIVE_USER_URL = f'http://{CMS_BASE}'

######################## BRAZE API SETTINGS ########################

EDX_BRAZE_API_KEY = None
EDX_BRAZE_API_SERVER = None

BRAZE_COURSE_ENROLLMENT_CANVAS_ID = ''

DISCUSSIONS_INCONTEXT_FEEDBACK_URL = ''
DISCUSSIONS_INCONTEXT_LEARNMORE_URL = ''

#### django-simple-history##
# disable indexing on date field its coming django-simple-history.
SIMPLE_HISTORY_DATE_INDEX = False

#### Event bus producing ####
def _should_send_xblock_events(settings):
    return settings.FEATURES['ENABLE_SEND_XBLOCK_LIFECYCLE_EVENTS_OVER_BUS']


# .. setting_name: EVENT_BUS_PRODUCER_CONFIG
# .. setting_default: all events disabled
# .. setting_description: Dictionary of event_types mapped to dictionaries of topic to topic-related configuration.
#    Each topic configuration dictionary contains
#    * `enabled`: a toggle denoting whether the event will be published to the topic. These should be annotated
#       according to
#       https://edx.readthedocs.io/projects/edx-toggles/en/latest/how_to/documenting_new_feature_toggles.html
#    * `event_key_field` which is a period-delimited string path to event data field to use as event key.
#    Note: The topic names should not include environment prefix as it will be dynamically added based on
#    EVENT_BUS_TOPIC_PREFIX setting.

EVENT_BUS_PRODUCER_CONFIG = {
    'org.openedx.content_authoring.course.catalog_info.changed.v1': {
        'course-catalog-info-changed':
            {'event_key_field': 'catalog_info.course_key',
             # .. toggle_name: EVENT_BUS_PRODUCER_CONFIG['org.openedx.content_authoring.course.catalog_info.changed.v1']
             #    ['course-catalog-info-changed']['enabled']
             # .. toggle_implementation: DjangoSetting
             # .. toggle_default: False
             # .. toggle_description: if enabled, will publish COURSE_CATALOG_INFO_CHANGED events to the event bus on
             #    the course-catalog-info-changed topics
             # .. toggle_warning: The default may be changed in a later release. See
             #    https://github.com/openedx/openedx-events/issues/265
             # .. toggle_use_cases: opt_in
             # .. toggle_creation_date: 2023-10-10
             'enabled': False},
    },
    'org.openedx.content_authoring.xblock.published.v1': {
        'course-authoring-xblock-lifecycle':
            {'event_key_field': 'xblock_info.usage_key', 'enabled': _should_send_xblock_events},
    },
    'org.openedx.content_authoring.xblock.deleted.v1': {
        'course-authoring-xblock-lifecycle':
            {'event_key_field': 'xblock_info.usage_key', 'enabled': _should_send_xblock_events},
    },
    'org.openedx.content_authoring.xblock.duplicated.v1': {
        'course-authoring-xblock-lifecycle':
            {'event_key_field': 'xblock_info.usage_key', 'enabled': _should_send_xblock_events},
    },
    # LMS events. These have to be copied over here because lms.common adds some derived entries as well,
    # and the derivation fails if the keys are missing. If we ever remove the import of lms.common, we can remove these.
    'org.openedx.learning.certificate.created.v1': {
        'learning-certificate-lifecycle':
            {'event_key_field': 'certificate.course.course_key', 'enabled': False},
    },
    'org.openedx.learning.certificate.revoked.v1': {
        'learning-certificate-lifecycle':
            {'event_key_field': 'certificate.course.course_key', 'enabled': False},
    },
}


derived_collection_entry('EVENT_BUS_PRODUCER_CONFIG', 'org.openedx.content_authoring.xblock.published.v1',
                         'course-authoring-xblock-lifecycle', 'enabled')
derived_collection_entry('EVENT_BUS_PRODUCER_CONFIG', 'org.openedx.content_authoring.xblock.duplicated.v1',
                         'course-authoring-xblock-lifecycle', 'enabled')
derived_collection_entry('EVENT_BUS_PRODUCER_CONFIG', 'org.openedx.content_authoring.xblock.deleted.v1',
                         'course-authoring-xblock-lifecycle', 'enabled')
<<<<<<< HEAD


################### Authoring API ######################

# This affects the Authoring API swagger docs but not the legacy swagger docs under /api-docs/.
REST_FRAMEWORK['DEFAULT_SCHEMA_CLASS'] = 'drf_spectacular.openapi.AutoSchema'
=======
BEAMER_PRODUCT_ID = ""
>>>>>>> ed379926
<|MERGE_RESOLUTION|>--- conflicted
+++ resolved
@@ -2846,13 +2846,11 @@
                          'course-authoring-xblock-lifecycle', 'enabled')
 derived_collection_entry('EVENT_BUS_PRODUCER_CONFIG', 'org.openedx.content_authoring.xblock.deleted.v1',
                          'course-authoring-xblock-lifecycle', 'enabled')
-<<<<<<< HEAD
 
 
 ################### Authoring API ######################
 
 # This affects the Authoring API swagger docs but not the legacy swagger docs under /api-docs/.
 REST_FRAMEWORK['DEFAULT_SCHEMA_CLASS'] = 'drf_spectacular.openapi.AutoSchema'
-=======
-BEAMER_PRODUCT_ID = ""
->>>>>>> ed379926
+
+BEAMER_PRODUCT_ID = ""