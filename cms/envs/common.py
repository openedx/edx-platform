"""
This is the common settings file, intended to set sane defaults. If you have a
piece of configuration that's dependent on a set of feature flags being set,
then create a function that returns the calculated value based on the value of
FEATURES[...]. Modules that extend this one can change the feature
configuration in an environment specific config file and re-calculate those
values.

We should make a method that calls all these config methods so that you just
make one call at the end of your site-specific dev file to reset all the
dependent variables (like INSTALLED_APPS) for you.

Longer TODO:
1. Right now our treatment of static content in general and in particular
   course-specific static content is haphazard.
2. We should have a more disciplined approach to feature flagging, even if it
   just means that we stick them in a dict called FEATURES.
3. We need to handle configuration for multiple courses. This could be as
   multiple sites, but we do need a way to map their data assets.

When refering to XBlocks, we use the entry-point name. For example,
|   setup(
|       name='xblock-foobar',
|       version='0.1',
|       packages=[
|           'foobar_xblock',
|       ],
|       entry_points={
|           'xblock.v1': [
|               'foobar-block = foobar_xblock:FoobarBlock',
|           #    ^^^^^^^^^^^^ This is the one you want.
|           ]
|       },
|   )
"""

# We intentionally define lots of variables that aren't used, and
# want to import all variables from base settings files
# pylint: disable=unused-import, useless-suppression, wrong-import-order, wrong-import-position

import importlib.util
import os
import sys

from corsheaders.defaults import default_headers as corsheaders_default_headers
from datetime import timedelta
import lms.envs.common
# Although this module itself may not use these imported variables, other dependent modules may.
# Warning: Do NOT add any new variables to this list. This is incompatible with future plans to
#   have more logical separation between LMS and Studio (CMS). It is also incompatible with the
#   direction documented in OEP-45: Configuring and Operating Open edX:
#   https://open-edx-proposals.readthedocs.io/en/latest/oep-0045-arch-ops-and-config.html
from lms.envs.common import (
    USE_TZ, ALL_LANGUAGES, ASSET_IGNORE_REGEX,
    PARENTAL_CONSENT_AGE_LIMIT, REGISTRATION_EMAIL_PATTERNS_ALLOWED,
    # The following PROFILE_IMAGE_* settings are included as they are
    # indirectly accessed through the email opt-in API, which is
    # technically accessible through the CMS via legacy URLs.
    PROFILE_IMAGE_BACKEND, PROFILE_IMAGE_DEFAULT_FILENAME, PROFILE_IMAGE_DEFAULT_FILE_EXTENSION,
    PROFILE_IMAGE_HASH_SEED, PROFILE_IMAGE_MIN_BYTES, PROFILE_IMAGE_MAX_BYTES, PROFILE_IMAGE_SIZES_MAP,
    # The following setting is included as it is used to check whether to
    # display credit eligibility table on the CMS or not.
    COURSE_MODE_DEFAULTS, DEFAULT_COURSE_ABOUT_IMAGE_URL,

    # User-uploaded content
    MEDIA_ROOT,
    MEDIA_URL,

    # Lazy Gettext
    _,

    # Django REST framework configuration
    REST_FRAMEWORK,

    STATICI18N_OUTPUT_DIR,

    # Heartbeat
    HEARTBEAT_CHECKS,
    HEARTBEAT_EXTENDED_CHECKS,
    HEARTBEAT_CELERY_TIMEOUT,
    HEARTBEAT_CELERY_ROUTING_KEY,

    # Default site to use if no site exists matching request headers
    SITE_ID,

    # constants for redirects app
    REDIRECT_CACHE_TIMEOUT,
    REDIRECT_CACHE_KEY_PREFIX,

    # This is required for the migrations in oauth_dispatch.models
    # otherwise it fails saying this attribute is not present in Settings
    # Although Studio does not enable OAuth2 Provider capability, the new approach
    # to generating test databases will discover and try to create all tables
    # and this setting needs to be present
    OAUTH2_PROVIDER_APPLICATION_MODEL,
    JWT_AUTH,

    USERNAME_REGEX_PARTIAL,
    USERNAME_PATTERN,

    # django-debug-toolbar
    DEBUG_TOOLBAR_PATCH_SETTINGS,

    COURSE_ENROLLMENT_MODES,
    CONTENT_TYPE_GATE_GROUP_IDS,

    DISABLE_ACCOUNT_ACTIVATION_REQUIREMENT_SWITCH,

    GENERATE_PROFILE_SCORES,

    # Enterprise service settings
    ENTERPRISE_CATALOG_INTERNAL_ROOT_URL,
    ENTERPRISE_BACKEND_SERVICE_EDX_OAUTH2_KEY,
    ENTERPRISE_BACKEND_SERVICE_EDX_OAUTH2_SECRET,
    ENTERPRISE_BACKEND_SERVICE_EDX_OAUTH2_PROVIDER_URL,

    # Blockstore
    BLOCKSTORE_USE_BLOCKSTORE_APP_API,
    BUNDLE_ASSET_STORAGE_SETTINGS,

    # Methods to derive settings
    _make_mako_template_dirs,
    _make_locale_paths,
)
from path import Path as path
from django.urls import reverse_lazy

from lms.djangoapps.lms_xblock.mixin import LmsBlockMixin
from cms.lib.xblock.authoring_mixin import AuthoringMixin
from xmodule.modulestore.edit_info import EditInfoMixin
from openedx.core.djangoapps.theming.helpers_dirs import (
    get_themes_unchecked,
    get_theme_base_dirs_from_settings
)
from openedx.core.lib.license import LicenseMixin
from openedx.core.lib.derived import derived, derived_collection_entry
from openedx.core.release import doc_version

# pylint: enable=useless-suppression

################ Enable credit eligibility feature ####################
ENABLE_CREDIT_ELIGIBILITY = True

################################ Block Structures ###################################
BLOCK_STRUCTURES_SETTINGS = dict(
    # Delay, in seconds, after a new edit of a course is published
    # before updating the block structures cache.  This is needed
    # for a better chance at getting the latest changes when there
    # are secondary reads in sharded mongoDB clusters. See TNL-5041
    # for more info.
    COURSE_PUBLISH_TASK_DELAY=30,

    # Delay, in seconds, between retry attempts if a task fails.
    TASK_DEFAULT_RETRY_DELAY=30,

    # Maximum number of retries per task.
    TASK_MAX_RETRIES=5,

    # Backend storage options
    PRUNING_ACTIVE=False,
)

############################ FEATURE CONFIGURATION #############################

PLATFORM_NAME = _('Your Platform Name Here')

CONTACT_MAILING_ADDRESS = _('Your Contact Mailing Address Here')

PLATFORM_DESCRIPTION = _('Your Platform Description Here')

PLATFORM_FACEBOOK_ACCOUNT = "http://www.facebook.com/YourPlatformFacebookAccount"
PLATFORM_TWITTER_ACCOUNT = "@YourPlatformTwitterAccount"

# Dummy secret key for dev/test
SECRET_KEY = 'dev key'
FAVICON_PATH = 'images/favicon.ico'


# .. setting_name: STUDIO_NAME
# .. setting_default: Your Platform Studio
# .. setting_description: The name that will appear on the landing page of Studio, as well as in various emails and
#   templates.
STUDIO_NAME = _("Your Platform Studio")
STUDIO_SHORT_NAME = _("Studio")
FEATURES = {
    'GITHUB_PUSH': False,

    # See annotations in lms/envs/common.py for details.
    'ENABLE_DISCUSSION_SERVICE': True,
    # See annotations in lms/envs/common.py for details.
    'ENABLE_TEXTBOOK': True,

    # When True, all courses will be active, regardless of start date
    # DO NOT SET TO True IN THIS FILE
    # Doing so will cause all courses to be released on production
    'DISABLE_START_DATES': False,

    # email address for studio staff (eg to request course creation)
    'STUDIO_REQUEST_EMAIL': '',

    # Segment - must explicitly turn it on for production
    'CMS_SEGMENT_KEY': None,

    # Enable URL that shows information about the status of various services
    'ENABLE_SERVICE_STATUS': False,

    # Don't autoplay videos for course authors
    'AUTOPLAY_VIDEOS': False,

    # Move the course author to next page when a video finishes. Set to True to
    # show an auto-advance button in videos. If False, videos never auto-advance.
    'ENABLE_AUTOADVANCE_VIDEOS': False,

    # If set to True, new Studio users won't be able to author courses unless
    # an Open edX admin has added them to the course creator group.
    'ENABLE_CREATOR_GROUP': True,

    # Turn off account locking if failed login attempts exceeds a limit
    'ENABLE_MAX_FAILED_LOGIN_ATTEMPTS': False,

    # .. toggle_name: FEATURES['EDITABLE_SHORT_DESCRIPTION']
    # .. toggle_implementation: DjangoSetting
    # .. toggle_default: True
    # .. toggle_description: This feature flag allows editing of short descriptions on the Schedule & Details page in
    #   Open edX Studio. Set to False if you want to disable the editing of the course short description.
    # .. toggle_use_cases: open_edx
    # .. toggle_creation_date: 2014-02-13
    # .. toggle_tickets: https://github.com/openedx/edx-platform/pull/2334
    'EDITABLE_SHORT_DESCRIPTION': True,

    # Hide any Personally Identifiable Information from application logs
    'SQUELCH_PII_IN_LOGS': False,

    # Toggles the embargo functionality, which blocks users
    # based on their location.
    'EMBARGO': False,

    # Allow creating courses with non-ascii characters in the course id
    'ALLOW_UNICODE_COURSE_ID': False,

    # Prevent concurrent logins per user
    'PREVENT_CONCURRENT_LOGINS': False,

    # Turn off Video Upload Pipeline through Studio, by default
    'ENABLE_VIDEO_UPLOAD_PIPELINE': False,

    # See annotations in lms/envs/common.py for details.
    'ENABLE_EDXNOTES': False,

    # Toggle to enable coordination with the Publisher tool (keep in sync with lms/envs/common.py)
    'ENABLE_PUBLISHER': False,

    # Show a new field in "Advanced settings" that can store custom data about a
    # course and that can be read from themes
    'ENABLE_OTHER_COURSE_SETTINGS': False,

    # Write new CSM history to the extended table.
    # This will eventually default to True and may be
    # removed since all installs should have the separate
    # extended history table. This is needed in the LMS and CMS
    # for migration consistency.
    'ENABLE_CSMH_EXTENDED': True,

    # Enable support for content libraries. Note that content libraries are
    # only supported in courses using split mongo.
    'ENABLE_CONTENT_LIBRARIES': True,

    # .. toggle_name: FEATURES['ENABLE_CONTENT_LIBRARIES_LTI_TOOL']
    # .. toggle_implementation: DjangoSetting
    # .. toggle_default: False
    # .. toggle_description: When set to True, Content Libraries in
    #    Studio can be used as an LTI 1.3 tool by external LTI platforms.
    # .. toggle_use_cases: open_edx
    # .. toggle_creation_date: 2021-08-17
    # .. toggle_tickets: https://github.com/openedx/edx-platform/pull/27411
    'ENABLE_CONTENT_LIBRARIES_LTI_TOOL': False,

    # Milestones application flag
    'MILESTONES_APP': False,

    # Prerequisite courses feature flag
    'ENABLE_PREREQUISITE_COURSES': False,

    # Toggle course entrance exams feature
    'ENTRANCE_EXAMS': False,

    # Toggle platform-wide course licensing
    'LICENSING': False,

    # Enable the courseware search functionality
    'ENABLE_COURSEWARE_INDEX': True,

    # Enable content libraries (modulestore) search functionality
    'ENABLE_LIBRARY_INDEX': False,

    # Enable content libraries (blockstore) indexing
    'ENABLE_CONTENT_LIBRARY_INDEX': False,

    # .. toggle_name: FEATURES['ALLOW_COURSE_RERUNS']
    # .. toggle_implementation: DjangoSetting
    # .. toggle_default: True
    # .. toggle_description: This will allow staff member to re-run the course from the studio home page and will
    #   always use the split modulestore. When this is set to False, the Re-run Course link will not be available on
    #   the studio home page.
    # .. toggle_use_cases: open_edx
    # .. toggle_creation_date: 2015-02-13
    # .. toggle_tickets: https://github.com/openedx/edx-platform/pull/6965
    'ALLOW_COURSE_RERUNS': True,

    # Certificates Web/HTML Views
    'CERTIFICATES_HTML_VIEW': False,

    # Teams feature
    'ENABLE_TEAMS': True,

    # Show video bumper in Studio
    'ENABLE_VIDEO_BUMPER': False,

    # Show issue open badges in Studio
    'ENABLE_OPENBADGES': False,

    # How many seconds to show the bumper again, default is 7 days:
    'SHOW_BUMPER_PERIODICITY': 7 * 24 * 3600,

    # Enable credit eligibility feature
    'ENABLE_CREDIT_ELIGIBILITY': ENABLE_CREDIT_ELIGIBILITY,

    # Special Exams, aka Timed and Proctored Exams
    'ENABLE_SPECIAL_EXAMS': False,

    # Show the language selector in the header
    'SHOW_HEADER_LANGUAGE_SELECTOR': True,

    # At edX it's safe to assume that English transcripts are always available
    # This is not the case for all installations.
    # The default value in {lms,cms}/envs/common.py and xmodule/tests/test_video.py should be consistent.
    'FALLBACK_TO_ENGLISH_TRANSCRIPTS': True,

    # Set this to False to facilitate cleaning up invalid xml from your modulestore.
    'ENABLE_XBLOCK_XML_VALIDATION': True,

    # Allow public account creation
    'ALLOW_PUBLIC_ACCOUNT_CREATION': True,

    # Whether or not the dynamic EnrollmentTrackUserPartition should be registered.
    'ENABLE_ENROLLMENT_TRACK_USER_PARTITION': True,

    'ENABLE_PASSWORD_RESET_FAILURE_EMAIL': False,

    # Whether archived courses (courses with end dates in the past) should be
    # shown in Studio in a separate list.
    'ENABLE_SEPARATE_ARCHIVED_COURSES': True,

    # For acceptance and load testing
    'AUTOMATIC_AUTH_FOR_TESTING': False,

    # Prevent auto auth from creating superusers or modifying existing users
    'RESTRICT_AUTOMATIC_AUTH': True,

    'PREVIEW_LMS_BASE': "preview.localhost:18000",
    'ENABLE_GRADE_DOWNLOADS': True,
    'ENABLE_MKTG_SITE': False,
    'ENABLE_DISCUSSION_HOME_PANEL': True,
    'ENABLE_CORS_HEADERS': False,
    'ENABLE_CROSS_DOMAIN_CSRF_COOKIE': False,
    'ENABLE_COUNTRY_ACCESS': False,
    'ENABLE_CREDIT_API': False,
    'ENABLE_OAUTH2_PROVIDER': False,
    'ENABLE_MOBILE_REST_API': False,
    'CUSTOM_COURSES_EDX': False,
    'ENABLE_READING_FROM_MULTIPLE_HISTORY_TABLES': True,
    'SHOW_FOOTER_LANGUAGE_SELECTOR': False,
    'ENABLE_ENROLLMENT_RESET': False,
    # Settings for course import olx validation
    'ENABLE_COURSE_OLX_VALIDATION': False,
    # .. toggle_name: FEATURES['DISABLE_MOBILE_COURSE_AVAILABLE']
    # .. toggle_implementation: DjangoSetting
    # .. toggle_default: False
    # .. toggle_description: Set to True to remove Mobile Course Available UI Flag from Studio's Advanced Settings
    #   page else Mobile Course Available UI Flag will be available on Studio side.
    # .. toggle_use_cases: open_edx
    # .. toggle_creation_date: 2020-02-14
    # .. toggle_tickets: https://github.com/openedx/edx-platform/pull/23073
    'DISABLE_MOBILE_COURSE_AVAILABLE': False,

    # .. toggle_name: FEATURES['ENABLE_CHANGE_USER_PASSWORD_ADMIN']
    # .. toggle_implementation: DjangoSetting
    # .. toggle_default: False
    # .. toggle_description: Set to True to enable changing a user password through django admin. This is disabled by
    #   default because enabling allows a method to bypass password policy.
    # .. toggle_use_cases: open_edx
    # .. toggle_creation_date: 2020-02-21
    # .. toggle_tickets: 'https://github.com/openedx/edx-platform/pull/21616'
    'ENABLE_CHANGE_USER_PASSWORD_ADMIN': False,

    ### ORA Feature Flags ###
    # .. toggle_name: FEATURES['ENABLE_ORA_ALL_FILE_URLS']
    # .. toggle_implementation: DjangoSetting
    # .. toggle_default: False
    # .. toggle_description: A "work-around" feature toggle meant to help in cases where some file uploads are not
    #   discoverable. If enabled, will iterate through all possible file key suffixes up to the max for displaying file
    #   metadata in staff assessments.
    # .. toggle_use_cases: temporary
    # .. toggle_creation_date: 2020-03-03
    # .. toggle_target_removal_date: None
    # .. toggle_tickets: https://openedx.atlassian.net/browse/EDUCATOR-4951
    # .. toggle_warning: This temporary feature toggle does not have a target removal date.
    'ENABLE_ORA_ALL_FILE_URLS': False,

    # .. toggle_name: FEATURES['ENABLE_ORA_USER_STATE_UPLOAD_DATA']
    # .. toggle_implementation: DjangoSetting
    # .. toggle_default: False
    # .. toggle_description: A "work-around" feature toggle meant to help in cases where some file uploads are not
    #   discoverable. If enabled, will pull file metadata from StudentModule.state for display in staff assessments.
    # .. toggle_use_cases: temporary
    # .. toggle_creation_date: 2020-03-03
    # .. toggle_target_removal_date: None
    # .. toggle_tickets: https://openedx.atlassian.net/browse/EDUCATOR-4951
    # .. toggle_warning: This temporary feature toggle does not have a target removal date.
    'ENABLE_ORA_USER_STATE_UPLOAD_DATA': False,

    # .. toggle_name: FEATURES['DEPRECATE_OLD_COURSE_KEYS_IN_STUDIO']
    # .. toggle_implementation: DjangoSetting
    # .. toggle_default: True
    # .. toggle_description: Warn about removing support for deprecated course keys.
    #      To enable, set to True.
    #      To disable, set to False.
    #      To enable with a custom support deadline, set to an ISO-8601 date string:
    #        eg: '2020-09-01'
    # .. toggle_use_cases: temporary
    # .. toggle_creation_date: 2020-06-12
    # .. toggle_target_removal_date: 2021-04-01
    # .. toggle_warning: This can be removed once support is removed for deprecated
    #   course keys.
    # .. toggle_tickets: https://openedx.atlassian.net/browse/DEPR-58
    'DEPRECATE_OLD_COURSE_KEYS_IN_STUDIO': True,

    # .. toggle_name: FEATURES['ENABLE_LIBRARY_AUTHORING_MICROFRONTEND']
    # .. toggle_implementation: DjangoSetting
    # .. toggle_default: False
    # .. toggle_description: Set to True to enable the Library Authoring MFE
    # .. toggle_use_cases: temporary
    # .. toggle_creation_date: 2020-06-20
    # .. toggle_target_removal_date: 2020-12-31
    # .. toggle_tickets: https://openedx.atlassian.net/wiki/spaces/COMM/pages/1545011241/BD-14+Blockstore+Powered+Content+Libraries+Taxonomies
    # .. toggle_warning: Also set settings.LIBRARY_AUTHORING_MICROFRONTEND_URL and see
    #   REDIRECT_TO_LIBRARY_AUTHORING_MICROFRONTEND for rollout.
    'ENABLE_LIBRARY_AUTHORING_MICROFRONTEND': False,

    # .. toggle_name: FEATURES['DISABLE_COURSE_CREATION']
    # .. toggle_implementation: DjangoSetting
    # .. toggle_default: False
    # .. toggle_description: If set to True, it disables the course creation functionality and hides the "New Course"
    #   button in studio.
    #   It is important to note that the value of this flag only affects if the user doesn't have a staff role,
    #   otherwise the course creation functionality will work as it should.
    # .. toggle_use_cases: open_edx
    # .. toggle_creation_date: 2013-12-02
    # .. toggle_warning: Another toggle DISABLE_LIBRARY_CREATION overrides DISABLE_COURSE_CREATION, if present.
    'DISABLE_COURSE_CREATION': False,

    # Can be turned off to disable the help link in the navbar
    # .. toggle_name: FEATURES['ENABLE_HELP_LINK']
    # .. toggle_implementation: DjangoSetting
    # .. toggle_default: True
    # .. toggle_description: When True, a help link is displayed on the main navbar. Set False to hide it.
    # .. toggle_use_cases: open_edx
    # .. toggle_creation_date: 2021-03-05
    # .. toggle_tickets: https://github.com/openedx/edx-platform/pull/26106
    'ENABLE_HELP_LINK': True,

    # .. toggle_name: FEATURES['ENABLE_V2_CERT_DISPLAY_SETTINGS']
    # .. toggle_implementation: DjangoSetting
    # .. toggle_default: False
    # .. toggle_description: Whether to use the reimagined certificates_display_behavior and certificate_available_date
    # .. settings. Will eventually become the default.
    # .. toggle_use_cases: temporary
    # .. toggle_creation_date: 2021-07-26
    # .. toggle_target_removal_date: 2021-10-01
    # .. toggle_tickets: 'https://openedx.atlassian.net/browse/MICROBA-1405'
    'ENABLE_V2_CERT_DISPLAY_SETTINGS': False,

    # .. toggle_name: FEATURES['ENABLE_INTEGRITY_SIGNATURE']
    # .. toggle_implementation: DjangoSetting
    # .. toggle_default: False
    # .. toggle_description: Whether to replace ID verification course/certificate requirement
    # with an in-course Honor Code agreement
    # (https://github.com/edx/edx-name-affirmation)
    # .. toggle_use_cases: open_edx
    # .. toggle_creation_date: 2022-02-15
    # .. toggle_target_removal_date: None
    # .. toggle_tickets: 'https://openedx.atlassian.net/browse/MST-1348'
    'ENABLE_INTEGRITY_SIGNATURE': False,

    # .. toggle_name: MARK_LIBRARY_CONTENT_BLOCK_COMPLETE_ON_VIEW
    # .. toggle_implementation: DjangoSetting
    # .. toggle_default: False
    # .. toggle_description: If enabled, the Library Content Block is marked as complete when users view it.
    #   Otherwise (by default), all children of this block must be completed.
    # .. toggle_use_cases: open_edx
    # .. toggle_creation_date: 2022-03-22
    # .. toggle_target_removal_date: None
    # .. toggle_tickets: https://github.com/openedx/edx-platform/pull/28268
    # .. toggle_warning: For consistency in user-experience, keep the value in sync with the setting of the same name
    #   in the LMS and CMS.
    'MARK_LIBRARY_CONTENT_BLOCK_COMPLETE_ON_VIEW': False,

    # .. toggle_name: FEATURES['DISABLE_UNENROLLMENT']
    # .. toggle_implementation: DjangoSetting
    # .. toggle_default: False
    # .. toggle_description: Set to True to disable self-unenrollments via REST API.
    #   This also hides the "Unenroll" button on the Learner Dashboard.
    # .. toggle_use_cases: open_edx
    # .. toggle_creation_date: 2021-10-11
    # .. toggle_warning: For consistency in user experience, keep the value in sync with the setting of the same name
    #   in the LMS and CMS.
    # .. toggle_tickets: 'https://github.com/open-craft/edx-platform/pull/429'
    'DISABLE_UNENROLLMENT': False,
}

# .. toggle_name: ENABLE_COPPA_COMPLIANCE
# .. toggle_implementation: DjangoSetting
# .. toggle_default: False
# .. toggle_description: When True, inforces COPPA compliance and removes YOB field from registration form and accounnt
# .. settings page. Also hide YOB banner from profile page.
# .. toggle_use_cases: open_edx
# .. toggle_creation_date: 2021-10-27
# .. toggle_tickets: 'https://openedx.atlassian.net/browse/VAN-622'
ENABLE_COPPA_COMPLIANCE = False

ENABLE_JASMINE = False

MARKETING_EMAILS_OPT_IN = False

# List of logout URIs for each IDA that the learner should be logged out of when they logout of the LMS. Only applies to
# IDA for which the social auth flow uses DOT (Django OAuth Toolkit).
IDA_LOGOUT_URI_LIST = []

############################# MICROFRONTENDS ###################################
COURSE_AUTHORING_MICROFRONTEND_URL = None
DISCUSSIONS_MICROFRONTEND_URL = None
DISCUSSIONS_MFE_FEEDBACK_URL = None
LIBRARY_AUTHORING_MICROFRONTEND_URL = None
# .. toggle_name: ENABLE_AUTHN_RESET_PASSWORD_HIBP_POLICY
# .. toggle_implementation: DjangoSetting
# .. toggle_default: False
# .. toggle_description: When enabled, this toggle activates the use of the password validation
#   HIBP Policy.
# .. toggle_use_cases: open_edx
# .. toggle_creation_date: 2021-12-03
# .. toggle_tickets: https://openedx.atlassian.net/browse/VAN-666
ENABLE_AUTHN_RESET_PASSWORD_HIBP_POLICY = False
# .. toggle_name: ENABLE_AUTHN_REGISTER_HIBP_POLICY
# .. toggle_implementation: DjangoSetting
# .. toggle_default: False
# .. toggle_description: When enabled, this toggle activates the use of the password validation
#   HIBP Policy on Authn MFE's registration.
# .. toggle_use_cases: open_edx
# .. toggle_creation_date: 2022-03-25
# .. toggle_tickets: https://openedx.atlassian.net/browse/VAN-669
ENABLE_AUTHN_REGISTER_HIBP_POLICY = False
HIBP_REGISTRATION_PASSWORD_FREQUENCY_THRESHOLD = 3

# .. toggle_name: ENABLE_AUTHN_LOGIN_NUDGE_HIBP_POLICY
# .. toggle_implementation: DjangoSetting
# .. toggle_default: False
# .. toggle_description: When enabled, this toggle activates the use of the password validation
#   on Authn MFE's login.
# .. toggle_use_cases: temporary
# .. toggle_creation_date: 2022-03-29
# .. toggle_target_removal_date: None
# .. toggle_tickets: https://openedx.atlassian.net/browse/VAN-668
ENABLE_AUTHN_LOGIN_NUDGE_HIBP_POLICY = False
HIBP_LOGIN_NUDGE_PASSWORD_FREQUENCY_THRESHOLD = 3

# .. toggle_name: ENABLE_AUTHN_LOGIN_BLOCK_HIBP_POLICY
# .. toggle_implementation: DjangoSetting
# .. toggle_default: False
# .. toggle_description: When enabled, this toggle activates the use of the password validation
#   on Authn MFE's login.
# .. toggle_use_cases: temporary
# .. toggle_creation_date: 2022-03-29
# .. toggle_target_removal_date: None
# .. toggle_tickets: https://openedx.atlassian.net/browse/VAN-667
ENABLE_AUTHN_LOGIN_BLOCK_HIBP_POLICY = False
HIBP_LOGIN_BLOCK_PASSWORD_FREQUENCY_THRESHOLD = 5

# .. toggle_name: ENABLE_DYNAMIC_REGISTRATION_FIELDS
# .. toggle_implementation: DjangoSetting
# .. toggle_default: False
# .. toggle_description: When enabled, this toggle adds fields configured in
# REGISTRATION_EXTRA_FIELDS to Authn MFE
# .. toggle_use_cases: temporary
# .. toggle_creation_date: 2022-04-21
# .. toggle_target_removal_date: None
# .. toggle_tickets: https://openedx.atlassian.net/browse/VAN-838
ENABLE_DYNAMIC_REGISTRATION_FIELDS = False

############################# SOCIAL MEDIA SHARING #############################
SOCIAL_SHARING_SETTINGS = {
    # Note: Ensure 'CUSTOM_COURSE_URLS' has a matching value in lms/envs/common.py
    'CUSTOM_COURSE_URLS': False,
    'DASHBOARD_FACEBOOK': False,
    'CERTIFICATE_FACEBOOK': False,
    'CERTIFICATE_TWITTER': False,
    'DASHBOARD_TWITTER': False
}

# This is just a placeholder image.
# Site operators can customize this with their organization's image.
FOOTER_ORGANIZATION_IMAGE = "images/logo.png"

############################# SET PATH INFORMATION #############################
PROJECT_ROOT = path(__file__).abspath().dirname().dirname()  # /edx-platform/cms
REPO_ROOT = PROJECT_ROOT.dirname()
COMMON_ROOT = REPO_ROOT / "common"
OPENEDX_ROOT = REPO_ROOT / "openedx"
CMS_ROOT = REPO_ROOT / "cms"
LMS_ROOT = REPO_ROOT / "lms"
ENV_ROOT = REPO_ROOT.dirname()  # virtualenv dir /edx-platform is in
COURSES_ROOT = ENV_ROOT / "data"

GITHUB_REPO_ROOT = ENV_ROOT / "data"

# For geolocation ip database
GEOIP_PATH = REPO_ROOT / "common/static/data/geoip/GeoLite2-Country.mmdb"

DATA_DIR = COURSES_ROOT

DJFS = {
    'type': 'osfs',
    'directory_root': '/edx/var/edxapp/django-pyfs/static/django-pyfs',
    'url_root': '/static/django-pyfs',
}
######################## BRANCH.IO ###########################
BRANCH_IO_KEY = ''

######################## OPTIMIZELY ###########################
OPTIMIZELY_PROJECT_ID = None
OPTIMIZELY_FULLSTACK_SDK_KEY = None

######################## GOOGLE ANALYTICS ###########################
GOOGLE_ANALYTICS_ACCOUNT = None

############################# TEMPLATE CONFIGURATION #############################
# Mako templating
import tempfile
MAKO_MODULE_DIR = os.path.join(tempfile.gettempdir(), 'mako_cms')
MAKO_TEMPLATE_DIRS_BASE = [
    PROJECT_ROOT / 'templates',
    COMMON_ROOT / 'templates',
    COMMON_ROOT / 'djangoapps' / 'pipeline_mako' / 'templates',
    COMMON_ROOT / 'static',  # required to statically include common Underscore templates
    OPENEDX_ROOT / 'core' / 'djangoapps' / 'cors_csrf' / 'templates',
    OPENEDX_ROOT / 'core' / 'djangoapps' / 'dark_lang' / 'templates',
    OPENEDX_ROOT / 'core' / 'lib' / 'license' / 'templates',
    CMS_ROOT / 'djangoapps' / 'pipeline_js' / 'templates',
]

CONTEXT_PROCESSORS = (
    'django.template.context_processors.request',
    'django.template.context_processors.static',
    'django.contrib.messages.context_processors.messages',
    'django.template.context_processors.i18n',
    'django.contrib.auth.context_processors.auth',  # this is required for admin
    'django.template.context_processors.csrf',
    'help_tokens.context_processor',
    'openedx.core.djangoapps.site_configuration.context_processors.configuration_context',
)

# Django templating
TEMPLATES = [
    {
        'NAME': 'django',
        'BACKEND': 'django.template.backends.django.DjangoTemplates',
        # Don't look for template source files inside installed applications.
        'APP_DIRS': False,
        # Instead, look for template source files in these dirs.
        'DIRS': _make_mako_template_dirs,
        # Options specific to this backend.
        'OPTIONS': {
            'loaders': (
                # We have to use mako-aware template loaders to be able to include
                # mako templates inside django templates (such as main_django.html).
                'openedx.core.djangoapps.theming.template_loaders.ThemeTemplateLoader',
                'common.djangoapps.edxmako.makoloader.MakoFilesystemLoader',
                'common.djangoapps.edxmako.makoloader.MakoAppDirectoriesLoader',
            ),
            'context_processors': CONTEXT_PROCESSORS,
            # Change 'debug' in your environment settings files - not here.
            'debug': False
        }
    },
    {
        'NAME': 'mako',
        'BACKEND': 'common.djangoapps.edxmako.backend.Mako',
        'APP_DIRS': False,
        'DIRS': _make_mako_template_dirs,
        'OPTIONS': {
            'context_processors': CONTEXT_PROCESSORS,
            'debug': False,
        }
    },
    {
        # This separate copy of the Mako backend is used to render previews using the LMS templates
        'NAME': 'preview',
        'BACKEND': 'common.djangoapps.edxmako.backend.Mako',
        'APP_DIRS': False,
        'DIRS': lms.envs.common.MAKO_TEMPLATE_DIRS_BASE,
        'OPTIONS': {
            'context_processors': CONTEXT_PROCESSORS,
            'debug': False,
            'namespace': 'lms.main',
        }
    },
]
derived_collection_entry('TEMPLATES', 0, 'DIRS')
derived_collection_entry('TEMPLATES', 1, 'DIRS')
DEFAULT_TEMPLATE_ENGINE = TEMPLATES[0]

#################################### AWS #######################################
# S3BotoStorage insists on a timeout for uploaded assets. We should make it
# permanent instead, but rather than trying to figure out exactly where that
# setting is, I'm just bumping the expiration time to something absurd (100
# years). This is only used if DEFAULT_FILE_STORAGE is overriden to use S3
# in the global settings.py
AWS_SES_REGION_NAME = 'us-east-1'
AWS_SES_REGION_ENDPOINT = 'email.us-east-1.amazonaws.com'
AWS_ACCESS_KEY_ID = None
AWS_SECRET_ACCESS_KEY = None
AWS_SECURITY_TOKEN = None
AWS_QUERYSTRING_AUTH = False
AWS_STORAGE_BUCKET_NAME = 'SET-ME-PLEASE (ex. bucket-name)'
AWS_S3_CUSTOM_DOMAIN = 'SET-ME-PLEASE (ex. bucket-name.s3.amazonaws.com)'

##############################################################################

EDX_ROOT_URL = ''

# use the ratelimit backend to prevent brute force attacks
AUTHENTICATION_BACKENDS = [
    'auth_backends.backends.EdXOAuth2',
    'rules.permissions.ObjectPermissionBackend',
    'openedx.core.djangoapps.content_libraries.auth.LtiAuthenticationBackend',
    'django.contrib.auth.backends.AllowAllUsersModelBackend',
    'bridgekeeper.backends.RulePermissionBackend',
]

STATIC_ROOT_BASE = '/edx/var/edxapp/staticfiles'

# License for serving content in China
ICP_LICENSE = None
ICP_LICENSE_INFO = {}

LOGGING_ENV = 'sandbox'

LMS_BASE = 'localhost:18000'
LMS_ROOT_URL = "https://localhost:18000"
LMS_INTERNAL_ROOT_URL = LMS_ROOT_URL

# Use LMS SSO for login, once enabled by setting LOGIN_URL (see docs/guides/studio_oauth.rst)
SOCIAL_AUTH_STRATEGY = 'auth_backends.strategies.EdxDjangoStrategy'
LOGIN_REDIRECT_URL = EDX_ROOT_URL + '/home/'
LOGIN_URL = '/login/'
FRONTEND_LOGIN_URL = LOGIN_URL
# Warning: Must have trailing slash to activate correct logout view
# (auth_backends, not LMS user_authn)
FRONTEND_LOGOUT_URL = '/logout/'
FRONTEND_REGISTER_URL = lambda settings: settings.LMS_ROOT_URL + '/register'
derived('FRONTEND_REGISTER_URL')

LMS_ENROLLMENT_API_PATH = "/api/enrollment/v1/"
ENTERPRISE_API_URL = LMS_INTERNAL_ROOT_URL + '/enterprise/api/v1/'
ENTERPRISE_CONSENT_API_URL = LMS_INTERNAL_ROOT_URL + '/consent/api/v1/'
ENTERPRISE_MARKETING_FOOTER_QUERY_PARAMS = {}

# Public domain name of Studio (should be resolvable from the end-user's browser)
CMS_BASE = 'localhost:18010'

LOG_DIR = '/edx/var/log/edx'

LOCAL_LOGLEVEL = "INFO"

MAINTENANCE_BANNER_TEXT = 'Sample banner message'

WIKI_ENABLED = True

CERT_QUEUE = 'certificates'
# List of logout URIs for each IDA that the learner should be logged out of when they logout of
# Studio. Only applies to IDA for which the social auth flow uses DOT (Django OAuth Toolkit).
IDA_LOGOUT_URI_LIST = []

ELASTIC_SEARCH_CONFIG = [
    {
        'use_ssl': False,
        'host': 'localhost',
        'port': 9200
    }
]

# These are standard regexes for pulling out info like course_ids, usage_ids, etc.
# They are used so that URLs with deprecated-format strings still work.
from lms.envs.common import (
    COURSE_KEY_PATTERN, COURSE_KEY_REGEX, COURSE_ID_PATTERN, USAGE_KEY_PATTERN, ASSET_KEY_PATTERN
)

######################### CSRF #########################################

# Forwards-compatibility with Django 1.7
CSRF_COOKIE_AGE = 60 * 60 * 24 * 7 * 52
# It is highly recommended that you override this in any environment accessed by
# end users
CSRF_COOKIE_SECURE = False

CROSS_DOMAIN_CSRF_COOKIE_DOMAIN = ''
CROSS_DOMAIN_CSRF_COOKIE_NAME = ''
CSRF_TRUSTED_ORIGINS = []

#################### CAPA External Code Evaluation #############################
XQUEUE_WAITTIME_BETWEEN_REQUESTS = 5  # seconds
XQUEUE_INTERFACE = {
    'url': 'http://localhost:18040',
    'basic_auth': ['edx', 'edx'],
    'django_auth': {
        'username': 'lms',
        'password': 'password'
    }
}

################################# Middleware ###################################

MIDDLEWARE = [
    'openedx.core.lib.x_forwarded_for.middleware.XForwardedForMiddleware',
    'crum.CurrentRequestUserMiddleware',

    # Resets the request cache.
    'edx_django_utils.cache.middleware.RequestCacheMiddleware',

    # Various monitoring middleware
    'edx_django_utils.monitoring.CookieMonitoringMiddleware',
    'edx_django_utils.monitoring.DeploymentMonitoringMiddleware',
    'edx_django_utils.monitoring.MonitoringMemoryMiddleware',

    # Before anything that looks at cookies, especially the session middleware
    'openedx.core.djangoapps.cookie_metadata.middleware.CookieNameChange',

    'openedx.core.djangoapps.header_control.middleware.HeaderControlMiddleware',
    'django.middleware.cache.UpdateCacheMiddleware',
    'django.middleware.common.CommonMiddleware',
    'django.contrib.sites.middleware.CurrentSiteMiddleware',

    # CORS and CSRF
    'django.middleware.csrf.CsrfViewMiddleware',
    'corsheaders.middleware.CorsMiddleware',
    'openedx.core.djangoapps.cors_csrf.middleware.CorsCSRFMiddleware',
    'openedx.core.djangoapps.cors_csrf.middleware.CsrfCrossDomainCookieMiddleware',

    # JWT auth
    'edx_rest_framework_extensions.auth.jwt.middleware.JwtAuthCookieMiddleware',

    # Allows us to define redirects via Django admin
    'django_sites_extensions.middleware.RedirectMiddleware',

    # Instead of SessionMiddleware, we use a more secure version
    # 'django.contrib.sessions.middleware.SessionMiddleware',
    'openedx.core.djangoapps.safe_sessions.middleware.SafeSessionMiddleware',

    'method_override.middleware.MethodOverrideMiddleware',

    # Instead of AuthenticationMiddleware, we use a cache-backed version
    'openedx.core.djangoapps.cache_toolbox.middleware.CacheBackedAuthenticationMiddleware',

    'common.djangoapps.student.middleware.UserStandingMiddleware',
    'openedx.core.djangoapps.contentserver.middleware.StaticContentServer',

    'django.contrib.messages.middleware.MessageMiddleware',
    'common.djangoapps.track.middleware.TrackMiddleware',

    # This is used to set or update the user language preferences.
    'openedx.core.djangoapps.lang_pref.middleware.LanguagePreferenceMiddleware',

    # Allows us to dark-launch particular languages
    'openedx.core.djangoapps.dark_lang.middleware.DarkLangMiddleware',

    'openedx.core.djangoapps.embargo.middleware.EmbargoMiddleware',

    # Detects user-requested locale from 'accept-language' header in http request
    'django.middleware.locale.LocaleMiddleware',

    'codejail.django_integration.ConfigureCodeJailMiddleware',

    # for expiring inactive sessions
    'openedx.core.djangoapps.session_inactivity_timeout.middleware.SessionInactivityTimeout',

    'openedx.core.djangoapps.theming.middleware.CurrentSiteThemeMiddleware',

    # use Django built in clickjacking protection
    'django.middleware.clickjacking.XFrameOptionsMiddleware',

    'waffle.middleware.WaffleMiddleware',

    # Enables force_django_cache_miss functionality for TieredCache.
    'edx_django_utils.cache.middleware.TieredCacheMiddleware',

    # Adds monitoring attributes to requests.
    'edx_rest_framework_extensions.middleware.RequestCustomAttributesMiddleware',

    'edx_rest_framework_extensions.auth.jwt.middleware.EnsureJWTAuthSettingsMiddleware',

    # Handles automatically storing user ids in django-simple-history tables when possible.
    'simple_history.middleware.HistoryRequestMiddleware',

    # This must be last so that it runs first in the process_response chain
    'openedx.core.djangoapps.site_configuration.middleware.SessionCookieDomainOverrideMiddleware',
]

EXTRA_MIDDLEWARE_CLASSES = []

# Clickjacking protection can be disabled by setting this to 'ALLOW'
X_FRAME_OPTIONS = 'DENY'

# Platform for Privacy Preferences header
P3P_HEADER = 'CP="Open EdX does not have a P3P policy."'

############# XBlock Configuration ##########

# Import after sys.path fixup
from xmodule.modulestore.inheritance import InheritanceMixin
from xmodule.modulestore import prefer_xmodules
from xmodule.x_module import XModuleMixin

# These are the Mixins that should be added to every XBlock.
# This should be moved into an XBlock Runtime/Application object
# once the responsibility of XBlock creation is moved out of modulestore - cpennington
XBLOCK_MIXINS = (
    LmsBlockMixin,
    InheritanceMixin,
    XModuleMixin,
    EditInfoMixin,
    AuthoringMixin,
)
XBLOCK_EXTRA_MIXINS = ()

XBLOCK_SELECT_FUNCTION = prefer_xmodules

# Paths to wrapper methods which should be applied to every XBlock's FieldData.
XBLOCK_FIELD_DATA_WRAPPERS = ()

############################ ORA 2 ############################################

# By default, don't use a file prefix
ORA2_FILE_PREFIX = 'default_env-default_deployment/ora2'

# Default File Upload Storage bucket and prefix. Used by the FileUpload Service.
FILE_UPLOAD_STORAGE_BUCKET_NAME = 'SET-ME-PLEASE (ex. bucket-name)'
FILE_UPLOAD_STORAGE_PREFIX = 'submissions_attachments'

############################ Modulestore Configuration ################################

DOC_STORE_CONFIG = {
    'db': 'edxapp',
    'host': 'localhost',
    'replicaSet': '',
    'user': 'edxapp',
    'port': 27017,
    'collection': 'modulestore',
    'ssl': False,
    # https://api.mongodb.com/python/2.9.1/api/pymongo/mongo_client.html#module-pymongo.mongo_client
    # default is never timeout while the connection is open,
    #this means it needs to explicitly close raising pymongo.errors.NetworkTimeout
    'socketTimeoutMS': 6000,
    'connectTimeoutMS': 2000,  # default is 20000, I believe raises pymongo.errors.ConnectionFailure
    # Not setting waitQueueTimeoutMS and waitQueueMultiple since pymongo defaults to nobody being allowed to wait
    'auth_source': None,
    'read_preference': 'PRIMARY'
    # If 'asset_collection' defined, it'll be used
    # as the collection name for asset metadata.
    # Otherwise, a default collection name will be used.
}

CONTENTSTORE = {
    'ENGINE': 'xmodule.contentstore.mongo.MongoContentStore',
    # connection strings are duplicated temporarily for
    # backward compatibility
    'OPTIONS': {
        'db': 'edxapp',
        'host': 'localhost',
        'password': 'password',
        'port': 27017,
        'user': 'edxapp',
        'ssl': False,
        'auth_source': None
    },
    'ADDITIONAL_OPTIONS': {},
    'DOC_STORE_CONFIG': DOC_STORE_CONFIG
}

MODULESTORE_BRANCH = 'draft-preferred'

MODULESTORE = {
    'default': {
        'ENGINE': 'xmodule.modulestore.mixed.MixedModuleStore',
        'OPTIONS': {
            'mappings': {},
            'stores': [
                {
                    'NAME': 'split',
                    'ENGINE': 'xmodule.modulestore.split_mongo.split_draft.DraftVersioningModuleStore',
                    'DOC_STORE_CONFIG': DOC_STORE_CONFIG,
                    'OPTIONS': {
                        'default_class': 'xmodule.hidden_module.HiddenDescriptor',
                        'fs_root': DATA_DIR,
                        'render_template': 'common.djangoapps.edxmako.shortcuts.render_to_string',
                    }
                },
                {
                    'NAME': 'draft',
                    'ENGINE': 'xmodule.modulestore.mongo.DraftMongoModuleStore',
                    'DOC_STORE_CONFIG': DOC_STORE_CONFIG,
                    'OPTIONS': {
                        'default_class': 'xmodule.hidden_module.HiddenDescriptor',
                        'fs_root': DATA_DIR,
                        'render_template': 'common.djangoapps.edxmako.shortcuts.render_to_string',
                    }
                }
            ]
        }
    }
}

# Modulestore-level field override providers. These field override providers don't
# require student context.
MODULESTORE_FIELD_OVERRIDE_PROVIDERS = ()

DATABASES = {
    # edxapp's edxapp-migrate scripts and the edxapp_migrate play
    # will ensure that any DB not named read_replica will be migrated
    # for both the lms and cms.
    'default': {
        'ATOMIC_REQUESTS': True,
        'CONN_MAX_AGE': 0,
        'ENGINE': 'django.db.backends.mysql',
        'HOST': 'localhost',
        'NAME': 'edxapp',
        'OPTIONS': {},
        'PASSWORD': 'password',
        'PORT': '3306',
        'USER': 'edxapp001'
    },
    'read_replica': {
        'CONN_MAX_AGE': 0,
        'ENGINE': 'django.db.backends.mysql',
        'HOST': 'localhost',
        'NAME': 'edxapp',
        'OPTIONS': {},
        'PASSWORD': 'password',
        'PORT': '3306',
        'USER': 'edxapp001'
    },
    'student_module_history': {
        'CONN_MAX_AGE': 0,
        'ENGINE': 'django.db.backends.mysql',
        'HOST': 'localhost',
        'NAME': 'edxapp_csmh',
        'OPTIONS': {},
        'PASSWORD': 'password',
        'PORT': '3306',
        'USER': 'edxapp001'
    }
}

DEFAULT_AUTO_FIELD = 'django.db.models.AutoField'
DEFAULT_HASHING_ALGORITHM = 'sha1'

#################### Python sandbox ############################################

CODE_JAIL = {
    # from https://github.com/openedx/codejail/blob/master/codejail/django_integration.py#L24, '' should be same as None
    'python_bin': '/edx/app/edxapp/venvs/edxapp-sandbox/bin/python',
    # User to run as in the sandbox.
    'user': 'sandbox',

    # Configurable limits.
    'limits': {
        # How many CPU seconds can jailed code use?
        'CPU': 1,
        # Limit the memory of the jailed process to something high but not
        # infinite (512MiB in bytes)
        'VMEM': 536870912,
        # Time in seconds that the jailed process has to run.
        'REALTIME': 3,
        'PROXY': 0,
        # Needs to be non-zero so that jailed code can use it as their temp directory.(1MiB in bytes)
        'FSIZE': 1048576,
    },

    # Overrides to default configurable 'limits' (above).
    # Keys should be course run ids.
    # Values should be dictionaries that look like 'limits'.
    "limit_overrides": {},
}

# Some courses are allowed to run unsafe code. This is a list of regexes, one
# of them must match the course id for that course to run unsafe code.
#
# For example:
#
#   COURSES_WITH_UNSAFE_CODE = [
#       r"Harvard/XY123.1/.*"
#   ]

COURSES_WITH_UNSAFE_CODE = []

# Cojail REST service
ENABLE_CODEJAIL_REST_SERVICE = False
# .. setting_name: CODE_JAIL_REST_SERVICE_REMOTE_EXEC
# .. setting_default: 'xmodule.capa.safe_exec.remote_exec.send_safe_exec_request_v0'
# .. setting_description: Set the python package.module.function that is reponsible of
#   calling the remote service in charge of jailed code execution
CODE_JAIL_REST_SERVICE_REMOTE_EXEC = 'xmodule.capa.safe_exec.remote_exec.send_safe_exec_request_v0'
# .. setting_name: CODE_JAIL_REST_SERVICE_HOST
# .. setting_default: 'http://127.0.0.1:8550'
# .. setting_description: Set the codejail remote service host
CODE_JAIL_REST_SERVICE_HOST = 'http://127.0.0.1:8550'
# .. setting_name: CODE_JAIL_REST_SERVICE_CONNECT_TIMEOUT
# .. setting_default: 0.5
# .. setting_description: Set the number of seconds CMS will wait to establish an internal
#   connection to the codejail remote service.
CODE_JAIL_REST_SERVICE_CONNECT_TIMEOUT = 0.5  # time in seconds
# .. setting_name: CODE_JAIL_REST_SERVICE_READ_TIMEOUT
# .. setting_default: 3.5
# .. setting_description: Set the number of seconds CMS will wait for a response from the
#   codejail remote service endpoint.
CODE_JAIL_REST_SERVICE_READ_TIMEOUT = 3.5  # time in seconds

############################ DJANGO_BUILTINS ################################
# Change DEBUG in your environment settings files, not here
DEBUG = False
SESSION_COOKIE_SECURE = False
SESSION_SAVE_EVERY_REQUEST = False
SESSION_SERIALIZER = 'openedx.core.lib.session_serializers.PickleSerializer'
SESSION_COOKIE_DOMAIN = ""
SESSION_COOKIE_NAME = 'sessionid'

# This is the domain that is used to set shared cookies between various sub-domains.
SHARED_COOKIE_DOMAIN = ""

# Site info
SITE_NAME = "localhost"
HTTPS = 'on'
ROOT_URLCONF = 'cms.urls'

COURSE_IMPORT_EXPORT_BUCKET = ''
COURSE_METADATA_EXPORT_BUCKET = ''

ALTERNATE_WORKER_QUEUES = 'lms'

STATIC_URL_BASE = '/static/'

X_FRAME_OPTIONS = 'DENY'

# .. setting_name: GIT_REPO_EXPORT_DIR
# .. setting_default: '/edx/var/edxapp/export_course_repos'
# .. setting_description: When courses are exported to git, either with the export_git management command or the git
#   export view from the studio (when FEATURES['ENABLE_EXPORT_GIT'] is True), they are stored in this directory, which
#   must exist at the time of the export.
GIT_REPO_EXPORT_DIR = '/edx/var/edxapp/export_course_repos'
# .. setting_name: GIT_EXPORT_DEFAULT_IDENT
# .. setting_default: {'name': 'STUDIO_EXPORT_TO_GIT', 'email': 'STUDIO_EXPORT_TO_GIT@example.com'}
# .. setting_description: When courses are exported to git, commits are signed with this name/email git identity.
GIT_EXPORT_DEFAULT_IDENT = {
    'name': 'STUDIO_EXPORT_TO_GIT',
    'email': 'STUDIO_EXPORT_TO_GIT@example.com'
}

# Email
TECH_SUPPORT_EMAIL = 'technical@example.com'
EMAIL_BACKEND = 'django.core.mail.backends.smtp.EmailBackend'
EMAIL_HOST = 'localhost'
EMAIL_PORT = 25
EMAIL_USE_TLS = False
EMAIL_HOST_USER = ''
EMAIL_HOST_PASSWORD = ''
DEFAULT_FROM_EMAIL = 'registration@example.com'
DEFAULT_FEEDBACK_EMAIL = 'feedback@example.com'
TECH_SUPPORT_EMAIL = 'technical@example.com'
CONTACT_EMAIL = 'info@example.com'
BUGS_EMAIL = 'bugs@example.com'
SERVER_EMAIL = 'devops@example.com'
UNIVERSITY_EMAIL = 'university@example.com'
PRESS_EMAIL = 'press@example.com'
ADMINS = []
MANAGERS = ADMINS

# Initialize to 'release', but read from JSON in production.py
EDX_PLATFORM_REVISION = 'release'

# Static content
STATIC_URL = '/static/studio/'
STATIC_ROOT = ENV_ROOT / "staticfiles" / 'studio'

STATICFILES_DIRS = [
    COMMON_ROOT / "static",
    PROJECT_ROOT / "static",

    # This is how you would use the textbook images locally
    # ("book", ENV_ROOT / "book_images"),
]

# Locale/Internationalization
CELERY_TIMEZONE = 'UTC'
TIME_ZONE = 'UTC'
LANGUAGE_CODE = 'en'  # http://www.i18nguy.com/unicode/language-identifiers.html
LANGUAGES_BIDI = lms.envs.common.LANGUAGES_BIDI

LANGUAGE_COOKIE_NAME = lms.envs.common.LANGUAGE_COOKIE_NAME

LANGUAGES = lms.envs.common.LANGUAGES
LANGUAGE_DICT = dict(LANGUAGES)

# Languages supported for custom course certificate templates
CERTIFICATE_TEMPLATE_LANGUAGES = {
    'en': 'English',
    'es': 'Español',
}

USE_I18N = True
USE_L10N = True

STATICI18N_FILENAME_FUNCTION = 'statici18n.utils.legacy_filename'
STATICI18N_ROOT = PROJECT_ROOT / "static"

LOCALE_PATHS = _make_locale_paths
derived('LOCALE_PATHS')

# Messages
MESSAGE_STORAGE = 'django.contrib.messages.storage.session.SessionStorage'

COURSE_IMPORT_EXPORT_STORAGE = 'django.core.files.storage.FileSystemStorage'
COURSE_METADATA_EXPORT_STORAGE = 'django.core.files.storage.FileSystemStorage'


##### EMBARGO #####
EMBARGO_SITE_REDIRECT_URL = None

##### custom vendor plugin variables #####
# JavaScript code can access this data using `process.env.JS_ENV_EXTRA_CONFIG`
# One of the current use cases for this is enabling custom TinyMCE plugins
JS_ENV_EXTRA_CONFIG = {}

############################### PIPELINE #######################################

PIPELINE = {
    'PIPELINE_ENABLED': True,
    # Don't use compression by default
    'CSS_COMPRESSOR': None,
    'JS_COMPRESSOR': None,
    # Don't wrap JavaScript as there is code that depends upon updating the global namespace
    'DISABLE_WRAPPER': True,
    # Specify the UglifyJS binary to use
    'UGLIFYJS_BINARY': 'node_modules/.bin/uglifyjs',
    'COMPILERS': (),
    'YUI_BINARY': 'yui-compressor',
}

STATICFILES_STORAGE = 'openedx.core.storage.ProductionStorage'
STATICFILES_STORAGE_KWARGS = {}

# List of finder classes that know how to find static files in various locations.
# Note: the pipeline finder is included to be able to discover optimized files
STATICFILES_FINDERS = [
    'openedx.core.djangoapps.theming.finders.ThemeFilesFinder',
    'django.contrib.staticfiles.finders.FileSystemFinder',
    'django.contrib.staticfiles.finders.AppDirectoriesFinder',
    'openedx.core.lib.xblock_pipeline.finder.XBlockPipelineFinder',
    'pipeline.finders.PipelineFinder',
]

from openedx.core.lib.rooted_paths import rooted_glob

PIPELINE['STYLESHEETS'] = {
    'style-vendor': {
        'source_filenames': [
            'css/vendor/normalize.css',
            'css/vendor/font-awesome.css',
            'css/vendor/html5-input-polyfills/number-polyfill.css',
            'js/vendor/CodeMirror/codemirror.css',
            'css/vendor/ui-lightness/jquery-ui-1.8.22.custom.css',
            'css/vendor/jquery.qtip.min.css',
            'js/vendor/markitup/skins/simple/style.css',
            'js/vendor/markitup/sets/wiki/style.css',
        ],
        'output_filename': 'css/cms-style-vendor.css',
    },
    'style-vendor-tinymce-content': {
        'source_filenames': [
            'css/tinymce-studio-content-fonts.css',
            'js/vendor/tinymce/js/tinymce/skins/ui/studio-tmce5/content.min.css',
            'css/tinymce-studio-content.css'
        ],
        'output_filename': 'css/cms-style-vendor-tinymce-content.css',
    },
    'style-vendor-tinymce-skin': {
        'source_filenames': [
            'js/vendor/tinymce/js/tinymce/skins/ui/studio-tmce5/skin.min.css'
        ],
        'output_filename': 'css/cms-style-vendor-tinymce-skin.css',
    },
    'style-main-v1': {
        'source_filenames': [
            'css/studio-main-v1.css',
        ],
        'output_filename': 'css/studio-main-v1.css',
    },
    'style-main-v1-rtl': {
        'source_filenames': [
            'css/studio-main-v1-rtl.css',
        ],
        'output_filename': 'css/studio-main-v1-rtl.css',
    },
    'style-xmodule-annotations': {
        'source_filenames': [
            'css/vendor/ova/annotator.css',
            'css/vendor/ova/edx-annotator.css',
            'css/vendor/ova/video-js.min.css',
            'css/vendor/ova/rangeslider.css',
            'css/vendor/ova/share-annotator.css',
            'css/vendor/ova/richText-annotator.css',
            'css/vendor/ova/tags-annotator.css',
            'css/vendor/ova/flagging-annotator.css',
            'css/vendor/ova/diacritic-annotator.css',
            'css/vendor/ova/grouping-annotator.css',
            'css/vendor/ova/ova.css',
            'js/vendor/ova/catch/css/main.css'
        ],
        'output_filename': 'css/cms-style-xmodule-annotations.css',
    },
}

base_vendor_js = [
    'js/src/utility.js',
    'js/src/logger.js',
    'common/js/vendor/jquery.js',
    'common/js/vendor/jquery-migrate.js',
    'js/vendor/jquery.cookie.js',
    'js/vendor/url.min.js',
    'common/js/vendor/underscore.js',
    'common/js/vendor/underscore.string.js',
    'common/js/vendor/backbone.js',
    'js/vendor/URI.min.js',

    # Make some edX UI Toolkit utilities available in the global "edx" namespace
    'edx-ui-toolkit/js/utils/global-loader.js',
    'edx-ui-toolkit/js/utils/string-utils.js',
    'edx-ui-toolkit/js/utils/html-utils.js',

    # Load Bootstrap and supporting libraries
    'common/js/vendor/popper.js',
    'common/js/vendor/bootstrap.js',

    # Finally load RequireJS
    'common/js/vendor/require.js'
]

# test_order: Determines the position of this chunk of javascript on
# the jasmine test page
PIPELINE['JAVASCRIPT'] = {
    'base_vendor': {
        'source_filenames': base_vendor_js,
        'output_filename': 'js/cms-base-vendor.js',
    },
    'module-js': {
        'source_filenames': (
            rooted_glob(COMMON_ROOT / 'static/', 'xmodule/descriptors/js/*.js') +
            rooted_glob(COMMON_ROOT / 'static/', 'xmodule/modules/js/*.js') +
            rooted_glob(COMMON_ROOT / 'static/', 'common/js/discussion/*.js')
        ),
        'output_filename': 'js/cms-modules.js',
        'test_order': 1
    },
}

STATICFILES_IGNORE_PATTERNS = (
    "*.py",
    "*.pyc",

    # It would be nice if we could do, for example, "**/*.scss",
    # but these strings get passed down to the `fnmatch` module,
    # which doesn't support that. :(
    # http://docs.python.org/2/library/fnmatch.html
    "sass/*.scss",
    "sass/*/*.scss",
    "sass/*/*/*.scss",
    "sass/*/*/*/*.scss",

    # Ignore tests
    "spec",
    "spec_helpers",

    # Symlinks used by js-test-tool
    "xmodule_js",
    "common_static",
)

################################# DJANGO-REQUIRE ###############################


# The baseUrl to pass to the r.js optimizer, relative to STATIC_ROOT.
REQUIRE_BASE_URL = "./"

# The name of a build profile to use for your project, relative to REQUIRE_BASE_URL.
# A sensible value would be 'app.build.js'. Leave blank to use the built-in default build profile.
# Set to False to disable running the default profile (e.g. if only using it to build Standalone
# Modules)
REQUIRE_BUILD_PROFILE = "cms/js/build.js"

# The name of the require.js script used by your project, relative to REQUIRE_BASE_URL.
REQUIRE_JS = "js/vendor/requiresjs/require.js"

# Whether to run django-require in debug mode.
REQUIRE_DEBUG = False

########################## DJANGO WEBPACK LOADER ##############################

WEBPACK_LOADER = {
    'DEFAULT': {
        'BUNDLE_DIR_NAME': 'bundles/',
        'STATS_FILE': os.path.join(STATIC_ROOT, 'webpack-stats.json')
    },
    'WORKERS': {
        'BUNDLE_DIR_NAME': 'bundles/',
        'STATS_FILE': os.path.join(STATIC_ROOT, 'webpack-worker-stats.json')
    }
}
WEBPACK_CONFIG_PATH = 'webpack.prod.config.js'


############################ SERVICE_VARIANT ##################################

# SERVICE_VARIANT specifies name of the variant used, which decides what JSON
# configuration files are read during startup.
SERVICE_VARIANT = os.environ.get('SERVICE_VARIANT', 'cms')

# CONFIG_PREFIX specifies the prefix of the JSON configuration files,
# based on the service variant. If no variant is use, don't use a
# prefix.
CONFIG_PREFIX = SERVICE_VARIANT + "." if SERVICE_VARIANT else ""


################################# CELERY ######################################

# Message configuration

CELERY_TASK_SERIALIZER = 'json'
CELERY_RESULT_SERIALIZER = 'json'

CELERY_MESSAGE_COMPRESSION = 'gzip'

# Results configuration

CELERY_IGNORE_RESULT = False
CELERY_STORE_ERRORS_EVEN_IF_IGNORED = True

# Events configuration

CELERY_TRACK_STARTED = True

CELERY_SEND_EVENTS = True
CELERY_SEND_TASK_SENT_EVENT = True

# Exchange configuration

CELERY_DEFAULT_EXCHANGE = 'edx.core'
CELERY_DEFAULT_EXCHANGE_TYPE = 'direct'

# Name the exchange and queues for each variant

QUEUE_VARIANT = CONFIG_PREFIX.lower()

CELERY_DEFAULT_EXCHANGE = f'edx.{QUEUE_VARIANT}core'

HIGH_PRIORITY_QUEUE = f'edx.{QUEUE_VARIANT}core.high'
DEFAULT_PRIORITY_QUEUE = f'edx.{QUEUE_VARIANT}core.default'
LOW_PRIORITY_QUEUE = f'edx.{QUEUE_VARIANT}core.low'

CELERY_DEFAULT_QUEUE = DEFAULT_PRIORITY_QUEUE
CELERY_DEFAULT_ROUTING_KEY = DEFAULT_PRIORITY_QUEUE

CELERY_QUEUES = {
    HIGH_PRIORITY_QUEUE: {},
    DEFAULT_PRIORITY_QUEUE: {},
    LOW_PRIORITY_QUEUE: {},
}

# Queues configuration

CELERY_QUEUE_HA_POLICY = 'all'

CELERY_CREATE_MISSING_QUEUES = True

CELERY_BROKER_TRANSPORT = 'amqp'
CELERY_BROKER_HOSTNAME = 'localhost'
CELERY_BROKER_USER = 'celery'
CELERY_BROKER_PASSWORD = 'celery'
CELERY_BROKER_VHOST = ''
CELERY_BROKER_USE_SSL = False
CELERY_EVENT_QUEUE_TTL = None

############################## Video ##########################################

YOUTUBE = {
    # YouTube JavaScript API
    'API': 'https://www.youtube.com/iframe_api',

    'TEST_TIMEOUT': 1500,

    # URL to get YouTube metadata
    'METADATA_URL': 'https://www.googleapis.com/youtube/v3/videos',

    # Web page mechanism for scraping transcript information from youtube video pages
    'TRANSCRIPTS': {
        'CAPTION_TRACKS_REGEX': r"captionTracks\"\:\[(?P<caption_tracks>[^\]]+)",
        'YOUTUBE_URL_BASE': 'https://www.youtube.com/watch?v=',
    },

    'IMAGE_API': 'http://img.youtube.com/vi/{youtube_id}/0.jpg',  # /maxresdefault.jpg for 1920*1080
}

YOUTUBE_API_KEY = 'PUT_YOUR_API_KEY_HERE'

############################# SETTINGS FOR VIDEO UPLOAD PIPELINE #############################

VIDEO_UPLOAD_PIPELINE = {
    'VEM_S3_BUCKET': '',
    'BUCKET': '',
    'ROOT_PATH': '',
    'CONCURRENT_UPLOAD_LIMIT': 4,
}

############################ APPS #####################################

# The order of INSTALLED_APPS is important, when adding new apps here
# remember to check that you are not creating new
# RemovedInDjango19Warnings in the test logs.
INSTALLED_APPS = [
    # Standard apps
    'django.contrib.auth',
    'django.contrib.contenttypes',
    'django.contrib.humanize',
    'django.contrib.redirects',
    'django.contrib.sessions',
    'django.contrib.sites',
    'django.contrib.messages',
    'django.contrib.staticfiles',
    'django_celery_results',
    'method_override',

    # Common Initialization
    'openedx.core.djangoapps.common_initialization.apps.CommonInitializationConfig',

    # Common views
    'openedx.core.djangoapps.common_views',

    # API access administration
    'openedx.core.djangoapps.api_admin',

    # CORS and cross-domain CSRF
    'corsheaders',
    'openedx.core.djangoapps.cors_csrf',

    # History tables
    'simple_history',

    # Database-backed configuration
    'config_models',
    'openedx.core.djangoapps.config_model_utils',
    'waffle',

    # Monitor the status of services
    'openedx.core.djangoapps.service_status',

    # Video module configs (This will be moved to Video once it becomes an XBlock)
    'openedx.core.djangoapps.video_config',

    # edX Video Pipeline integration
    'openedx.core.djangoapps.video_pipeline',

    # For CMS
    'cms.djangoapps.contentstore.apps.ContentstoreConfig',
    'common.djangoapps.split_modulestore_django.apps.SplitModulestoreDjangoBackendAppConfig',

    'openedx.core.djangoapps.contentserver',
    'cms.djangoapps.course_creators',
    'common.djangoapps.student.apps.StudentConfig',  # misleading name due to sharing with lms
    'openedx.core.djangoapps.course_groups',  # not used in cms (yet), but tests run
    'cms.djangoapps.xblock_config.apps.XBlockConfig',
    'cms.djangoapps.export_course_metadata.apps.ExportCourseMetadataConfig',

    # New (Blockstore-based) XBlock runtime
    'openedx.core.djangoapps.xblock.apps.StudioXBlockAppConfig',

    # Maintenance tools
    'cms.djangoapps.maintenance',
    'openedx.core.djangoapps.util.apps.UtilConfig',

    # Tracking
    'common.djangoapps.track',
    'eventtracking.django.apps.EventTrackingConfig',

    # For asset pipelining
    'common.djangoapps.edxmako.apps.EdxMakoConfig',
    'pipeline',
    'common.djangoapps.static_replace',
    'require',
    'webpack_loader',

    # Site configuration for theming and behavioral modification
    'openedx.core.djangoapps.site_configuration',

    # Ability to detect and special-case crawler behavior
    'openedx.core.djangoapps.crawlers',

    # Discussion
    'openedx.core.djangoapps.django_comment_common',

    # for course creator table
    'django.contrib.admin',

    # for managing course modes
    'common.djangoapps.course_modes.apps.CourseModesConfig',

    # Verified Track Content Cohorting (Beta feature that will hopefully be removed)
    'openedx.core.djangoapps.verified_track_content',

    # Dark-launching languages
    'openedx.core.djangoapps.dark_lang',

    #
    # User preferences
    'wiki',
    'django_notify',
    'lms.djangoapps.course_wiki',  # Our customizations
    'mptt',
    'sekizai',
    'openedx.core.djangoapps.user_api',

    # Country embargo support
    'openedx.core.djangoapps.embargo',

    # Course action state
    'common.djangoapps.course_action_state',

    'openedx.core.djangoapps.content.course_overviews.apps.CourseOverviewsConfig',
    'openedx.core.djangoapps.content.block_structure.apps.BlockStructureConfig',

    # edx-milestones service
    'milestones',

    # Coursegraph
    'cms.djangoapps.coursegraph.apps.CoursegraphConfig',

    # Credit courses
    'openedx.core.djangoapps.credit.apps.CreditConfig',

    'common.djangoapps.xblock_django',

    # Catalog integration
    'openedx.core.djangoapps.catalog',

    # Programs support
    'openedx.core.djangoapps.programs.apps.ProgramsConfig',

    # django-oauth-toolkit
    'oauth2_provider',

    # These are apps that aren't strictly needed by Studio, but are imported by
    # other apps that are.  Django 1.8 wants to have imported models supported
    # by installed apps.
    'openedx.core.djangoapps.oauth_dispatch.apps.OAuthDispatchAppConfig',
    'lms.djangoapps.courseware',
    'lms.djangoapps.coursewarehistoryextended',
    'lms.djangoapps.survey.apps.SurveyConfig',
    'lms.djangoapps.verify_student.apps.VerifyStudentConfig',
    'completion',

    # System Wide Roles
    'openedx.core.djangoapps.system_wide_roles',

    # Static i18n support
    'statici18n',

    # Tagging
    'cms.lib.xblock.tagging',

    # Enables default site and redirects
    'django_sites_extensions',

    # additional release utilities to ease automation
    'release_util',

    # rule-based authorization
    'rules.apps.AutodiscoverRulesConfig',
    'bridgekeeper',

    # management of user-triggered async tasks (course import/export, etc.)
    'user_tasks',

    # CMS specific user task handling
    'cms.djangoapps.cms_user_tasks.apps.CmsUserTasksConfig',

    # Unusual migrations
    'common.djangoapps.database_fixups',

    # Customized celery tasks, including persisting failed tasks so they can
    # be retried
    'celery_utils',

    # Waffle related utilities
    'openedx.core.djangoapps.waffle_utils',

    # DRF filters
    'django_filters',
    'cms.djangoapps.api',

    # edx-drf-extensions
    'csrf.apps.CsrfAppConfig',  # Enables frontend apps to retrieve CSRF tokens.

    # Entitlements, used in openedx tests
    'common.djangoapps.entitlements',

    # Asset management for mako templates
    'common.djangoapps.pipeline_mako',

    # API Documentation
    'drf_yasg',

    'openedx.features.course_duration_limits',
    'openedx.features.content_type_gating',
    'openedx.features.discounts',
    'openedx.features.effort_estimation',
    'openedx.features.funix_relative_date',
    'openedx.features.funix_goal',
    'lms.djangoapps.experiments',

    'openedx.core.djangoapps.external_user_ids',
    # so sample_task is available to celery workers
    'openedx.core.djangoapps.heartbeat',

    # signal handlers to capture course dates into edx-when
    'openedx.core.djangoapps.course_date_signals',

    # Management of per-user schedules
    'openedx.core.djangoapps.schedules',
    'rest_framework_jwt',

    # Learning Sequence Navigation
    'openedx.core.djangoapps.content.learning_sequences.apps.LearningSequencesConfig',

    # Database-backed Organizations App (http://github.com/openedx/edx-organizations)
    'organizations',

    # User and group management via edx-django-utils
    'edx_django_utils.user',

    # Allow Studio to use LMS for SSO
    'social_django',

    # Content Library LTI 1.3 Support.
    'pylti1p3.contrib.django.lti1p3_tool_config',

    # For edx ace template tags
    'edx_ace',

    # Blockstore
    'blockstore.apps.bundles',
]


################# EDX MARKETING SITE ##################################

EDXMKTG_LOGGED_IN_COOKIE_NAME = 'edxloggedin'
EDXMKTG_USER_INFO_COOKIE_NAME = 'edx-user-info'
EDXMKTG_USER_INFO_COOKIE_VERSION = 1

MKTG_URLS = {}
MKTG_URL_OVERRIDES = {}
MKTG_URL_LINK_MAP = {

}

SUPPORT_SITE_LINK = ''
ID_VERIFICATION_SUPPORT_LINK = ''
PASSWORD_RESET_SUPPORT_LINK = ''
ACTIVATION_EMAIL_SUPPORT_LINK = ''
LOGIN_ISSUE_SUPPORT_LINK = ''

############################## EVENT TRACKING #################################

CMS_SEGMENT_KEY = None
TRACK_MAX_EVENT = 50000

TRACKING_BACKENDS = {
    'logger': {
        'ENGINE': 'common.djangoapps.track.backends.logger.LoggerBackend',
        'OPTIONS': {
            'name': 'tracking'
        }
    }
}

# We're already logging events, and we don't want to capture user
# names/passwords.  Heartbeat events are likely not interesting.
TRACKING_IGNORE_URL_PATTERNS = [r'^/event', r'^/login', r'^/heartbeat']

EVENT_TRACKING_ENABLED = True
EVENT_TRACKING_BACKENDS = {
    'tracking_logs': {
        'ENGINE': 'eventtracking.backends.routing.RoutingBackend',
        'OPTIONS': {
            'backends': {
                'logger': {
                    'ENGINE': 'eventtracking.backends.logger.LoggerBackend',
                    'OPTIONS': {
                        'name': 'tracking',
                        'max_event_size': TRACK_MAX_EVENT,
                    }
                }
            },
            'processors': [
                {'ENGINE': 'common.djangoapps.track.shim.LegacyFieldMappingProcessor'},
                {'ENGINE': 'common.djangoapps.track.shim.PrefixedEventProcessor'}
            ]
        }
    },
    'segmentio': {
        'ENGINE': 'eventtracking.backends.routing.RoutingBackend',
        'OPTIONS': {
            'backends': {
                'segment': {'ENGINE': 'eventtracking.backends.segment.SegmentBackend'}
            },
            'processors': [
                {
                    'ENGINE': 'eventtracking.processors.whitelist.NameWhitelistProcessor',
                    'OPTIONS': {
                        'whitelist': []
                    }
                },
                {
                    'ENGINE': 'common.djangoapps.track.shim.GoogleAnalyticsProcessor'
                }
            ]
        }
    }
}
EVENT_TRACKING_PROCESSORS = []

EVENT_TRACKING_SEGMENTIO_EMIT_WHITELIST = []

#### PASSWORD POLICY SETTINGS #####
AUTH_PASSWORD_VALIDATORS = [
    {
        "NAME": "django.contrib.auth.password_validation.UserAttributeSimilarityValidator",
    },
    {
        "NAME": "common.djangoapps.util.password_policy_validators.MinimumLengthValidator",
        "OPTIONS": {
            "min_length": 2
        }
    },
    {
        "NAME": "common.djangoapps.util.password_policy_validators.MaximumLengthValidator",
        "OPTIONS": {
            "max_length": 75
        }
    },
]

PASSWORD_POLICY_COMPLIANCE_ROLLOUT_CONFIG = {
    'ENFORCE_COMPLIANCE_ON_LOGIN': False
}

##### ACCOUNT LOCKOUT DEFAULT PARAMETERS #####
MAX_FAILED_LOGIN_ATTEMPTS_ALLOWED = 6
MAX_FAILED_LOGIN_ATTEMPTS_LOCKOUT_PERIOD_SECS = 30 * 60


### Apps only installed in some instances
# The order of INSTALLED_APPS matters, so this tuple is the app name and the item in INSTALLED_APPS
# that this app should be inserted *before*. A None here means it should be appended to the list.
OPTIONAL_APPS = (
    ('problem_builder', 'openedx.core.djangoapps.content.course_overviews.apps.CourseOverviewsConfig'),
    ('edx_sga', None),

    # edx-ora2
    ('submissions', 'openedx.core.djangoapps.content.course_overviews.apps.CourseOverviewsConfig'),
    ('openassessment', 'openedx.core.djangoapps.content.course_overviews.apps.CourseOverviewsConfig'),
    ('openassessment.assessment', 'openedx.core.djangoapps.content.course_overviews.apps.CourseOverviewsConfig'),
    ('openassessment.fileupload', 'openedx.core.djangoapps.content.course_overviews.apps.CourseOverviewsConfig'),
    ('openassessment.staffgrader', 'openedx.core.djangoapps.content.course_overviews.apps.CourseOverviewsConfig'),
    ('openassessment.workflow', 'openedx.core.djangoapps.content.course_overviews.apps.CourseOverviewsConfig'),
    ('openassessment.xblock', 'openedx.core.djangoapps.content.course_overviews.apps.CourseOverviewsConfig'),

    # edxval
    ('edxval', 'openedx.core.djangoapps.content.course_overviews.apps.CourseOverviewsConfig'),

    # Enterprise App (http://github.com/openedx/edx-enterprise)
    ('enterprise', None),
    ('consent', None),
    ('integrated_channels.integrated_channel', None),
    ('integrated_channels.degreed', None),
    ('integrated_channels.degreed2', None),
    ('integrated_channels.sap_success_factors', None),
    ('integrated_channels.xapi', None),
    ('integrated_channels.cornerstone', None),
    ('integrated_channels.blackboard', None),
    ('integrated_channels.canvas', None),
    ('integrated_channels.moodle', None),
)


for app_name, insert_before in OPTIONAL_APPS:
    # First attempt to only find the module rather than actually importing it,
    # to avoid circular references - only try to import if it can't be found
    # by find_spec, which doesn't work with import hooks
    if importlib.util.find_spec(app_name) is None:
        try:
            __import__(app_name)
        except ImportError:
            continue

    try:
        INSTALLED_APPS.insert(INSTALLED_APPS.index(insert_before), app_name)
    except (IndexError, ValueError):
        INSTALLED_APPS.append(app_name)


### External auth usage -- prefixes for ENROLLMENT_DOMAIN
SHIBBOLETH_DOMAIN_PREFIX = 'shib:'

# Set request limits for maximum size of a request body and maximum number of GET/POST parameters. (>=Django 1.10)
# Limits are currently disabled - but can be used for finer-grained denial-of-service protection.
DATA_UPLOAD_MAX_MEMORY_SIZE = None
DATA_UPLOAD_MAX_NUMBER_FIELDS = None

### Size of chunks into which asset uploads will be divided
UPLOAD_CHUNK_SIZE_IN_MB = 10

### Max size of asset uploads to GridFS
MAX_ASSET_UPLOAD_FILE_SIZE_IN_MB = 20

# FAQ url to direct users to if they upload
# a file that exceeds the above size
MAX_ASSET_UPLOAD_FILE_SIZE_URL = ""

### Default value for entrance exam minimum score
ENTRANCE_EXAM_MIN_SCORE_PCT = 50

### Default language for a new course
DEFAULT_COURSE_LANGUAGE = "en"

# Specify XBlocks that should be treated as advanced problems. Each entry is a
# dict:
#       'component': the entry-point name of the XBlock.
#       'boilerplate_name': an optional YAML template to be used.  Specify as
#               None to omit.
#
ADVANCED_PROBLEM_TYPES = [
    {
        'component': 'drag-and-drop-v2',
        'boilerplate_name': None
    },
    {
        'component': 'staffgradedxblock',
        'boilerplate_name': None
    }
]

LIBRARY_BLOCK_TYPES = [
    # Per https://github.com/openedx/build-test-release-wg/issues/231
    # we removed the library source content block from defaults until complete.
    {
        'component': 'library_content',
        'boilerplate_name': None
    }
]

############### Settings for Retirement #####################
# See annotations in lms/envs/common.py for details.
RETIRED_USERNAME_PREFIX = 'retired__user_'
# See annotations in lms/envs/common.py for details.
RETIRED_EMAIL_PREFIX = 'retired__user_'
# See annotations in lms/envs/common.py for details.
RETIRED_EMAIL_DOMAIN = 'retired.invalid'
# See annotations in lms/envs/common.py for details.
RETIRED_USERNAME_FMT = lambda settings: settings.RETIRED_USERNAME_PREFIX + '{}'
# See annotations in lms/envs/common.py for details.
RETIRED_EMAIL_FMT = lambda settings: settings.RETIRED_EMAIL_PREFIX + '{}@' + settings.RETIRED_EMAIL_DOMAIN
derived('RETIRED_USERNAME_FMT', 'RETIRED_EMAIL_FMT')
# See annotations in lms/envs/common.py for details.
RETIRED_USER_SALTS = ['abc', '123']
# See annotations in lms/envs/common.py for details.
RETIREMENT_SERVICE_WORKER_USERNAME = 'RETIREMENT_SERVICE_USER'

# These states are the default, but are designed to be overridden in configuration.
# See annotations in lms/envs/common.py for details.
RETIREMENT_STATES = [
    'PENDING',

    'LOCKING_ACCOUNT',
    'LOCKING_COMPLETE',

    # Use these states only when ENABLE_DISCUSSION_SERVICE is True.
    'RETIRING_FORUMS',
    'FORUMS_COMPLETE',

    # TODO - Change these states to be the LMS-only email opt-out - PLAT-2189
    'RETIRING_EMAIL_LISTS',
    'EMAIL_LISTS_COMPLETE',

    'RETIRING_ENROLLMENTS',
    'ENROLLMENTS_COMPLETE',

    # Use these states only when ENABLE_STUDENT_NOTES is True.
    'RETIRING_NOTES',
    'NOTES_COMPLETE',

    'RETIRING_LMS',
    'LMS_COMPLETE',

    'ERRORED',
    'ABORTED',
    'COMPLETE',
]

USERNAME_REPLACEMENT_WORKER = "REPLACE WITH VALID USERNAME"

# Files and Uploads type filter values

FILES_AND_UPLOAD_TYPE_FILTERS = {
    "Images": ['image/png', 'image/jpeg', 'image/jpg', 'image/gif', 'image/tiff', 'image/tif', 'image/x-icon',
               'image/svg+xml', 'image/bmp', 'image/x-ms-bmp', ],
    "Documents": [
        'application/pdf',
        'text/plain',
        'application/vnd.openxmlformats-officedocument.wordprocessingml.document',
        'application/vnd.openxmlformats-officedocument.wordprocessingml.template',
        'application/vnd.openxmlformats-officedocument.presentationml.presentation',
        'application/vnd.openxmlformats-officedocument.presentationml.slideshow',
        'application/vnd.openxmlformats-officedocument.presentationml.template',
        'application/vnd.openxmlformats-officedocument.spreadsheetml.sheet',
        'application/vnd.openxmlformats-officedocument.spreadsheetml.template',
        'application/msword',
        'application/vnd.ms-excel',
        'application/vnd.ms-powerpoint',
        'application/csv',
        'application/vnd.ms-excel.sheet.macroEnabled.12',
        'text/x-tex',
        'application/x-pdf',
        'application/vnd.ms-excel.sheet.macroenabled.12',
        'file/pdf',
        'image/pdf',
        'text/csv',
        'text/pdf',
        'text/x-sh',
        '\"application/pdf\"',
    ],
    "Audio": ['audio/mpeg', 'audio/mp3', 'audio/x-wav', 'audio/ogg', 'audio/wav', 'audio/aac', 'audio/x-m4a',
              'audio/mp4', 'audio/x-ms-wma', ],
    "Code": ['application/json', 'text/html', 'text/javascript', 'application/javascript', 'text/css', 'text/x-python',
             'application/x-java-jnlp-file', 'application/xml', 'application/postscript', 'application/x-javascript',
             'application/java-vm', 'text/x-c++src', 'text/xml', 'text/x-scss', 'application/x-python-code',
             'application/java-archive', 'text/x-python-script', 'application/x-ruby', 'application/mathematica',
             'text/coffeescript', 'text/x-matlab', 'application/sql', 'text/php', ]
}

# Default to no Search Engine
SEARCH_ENGINE = None
ELASTIC_FIELD_MAPPINGS = {
    "start_date": {
        "type": "date"
    }
}

XBLOCK_SETTINGS = {}
XBLOCK_FS_STORAGE_BUCKET = None
XBLOCK_FS_STORAGE_PREFIX = None

STUDIO_FRONTEND_CONTAINER_URL = None

################################ Settings for Credit Course Requirements ################################
# Initial delay used for retrying tasks.
# Additional retries use longer delays.
# Value is in seconds.
CREDIT_TASK_DEFAULT_RETRY_DELAY = 30

# Maximum number of retries per task for errors that are not related
# to throttling.
CREDIT_TASK_MAX_RETRIES = 5

# Maximum age in seconds of timestamps we will accept
# when a credit provider notifies us that a student has been approved
# or denied for credit.
CREDIT_PROVIDER_TIMESTAMP_EXPIRATION = 15 * 60

CREDIT_PROVIDER_SECRET_KEYS = {}

# .. setting_name: COMPREHENSIVE_THEME_DIRS
# .. setting_default: []
# .. setting_description: See LMS annotation.
COMPREHENSIVE_THEME_DIRS = []

# .. setting_name: COMPREHENSIVE_THEME_LOCALE_PATHS
# .. setting_default: []
# .. setting_description: See LMS annotation.
#   "COMPREHENSIVE_THEME_LOCALE_PATHS" : ["/edx/src/edx-themes/conf/locale"].
COMPREHENSIVE_THEME_LOCALE_PATHS = []

# .. setting_name: PREPEND_LOCALE_PATHS
# .. setting_default: []
# .. setting_description: A list of the paths to locale directories to load first e.g.
#   "PREPEND_LOCALE_PATHS" : ["/edx/my-locales/"].
PREPEND_LOCALE_PATHS = []

# .. setting_name: DEFAULT_SITE_THEME
# .. setting_default: None
# .. setting_description: See LMS annotation.
DEFAULT_SITE_THEME = None

# .. toggle_name: ENABLE_COMPREHENSIVE_THEMING
# .. toggle_implementation: DjangoSetting
# .. toggle_default: False
# .. toggle_description: See LMS annotation.
# .. toggle_use_cases: open_edx
# .. toggle_creation_date: 2016-06-30
ENABLE_COMPREHENSIVE_THEMING = False

# .. setting_name: CUSTOM_RESOURCE_TEMPLATES_DIRECTORY
# .. setting_default: None
# .. setting_description: Path to an existing directory of YAML files containing
#    html content to be used with the subclasses of xmodule.x_module.ResourceTemplates.
#    Default example templates can be found in xmodule/templates/html.
#    Note that the extension used is ".yaml" and not ".yml".
#    See xmodule.x_module.ResourceTemplates for usage.
#   "CUSTOM_RESOURCE_TEMPLATES_DIRECTORY" : null
CUSTOM_RESOURCE_TEMPLATES_DIRECTORY = None

############################ Global Database Configuration #####################

DATABASE_ROUTERS = [
    'openedx.core.lib.django_courseware_routers.StudentModuleHistoryExtendedRouter',
    'openedx.core.lib.blockstore_api.db_routers.BlockstoreRouter',
]

############################ Cache Configuration ###############################

CACHES = {
    'blockstore': {
        'KEY_PREFIX': 'blockstore',
        'KEY_FUNCTION': 'common.djangoapps.util.memcache.safe_key',
        'LOCATION': ['localhost:11211'],
        'TIMEOUT': '86400',  # This data should be long-lived for performance, BundleCache handles invalidation
        'BACKEND': 'django.core.cache.backends.memcached.MemcachedCache',
    },
    'course_structure_cache': {
        'KEY_PREFIX': 'course_structure',
        'KEY_FUNCTION': 'common.djangoapps.util.memcache.safe_key',
        'LOCATION': ['localhost:11211'],
        'TIMEOUT': '7200',
        'BACKEND': 'django.core.cache.backends.memcached.MemcachedCache',
    },
    'celery': {
        'KEY_PREFIX': 'celery',
        'KEY_FUNCTION': 'common.djangoapps.util.memcache.safe_key',
        'LOCATION': ['localhost:11211'],
        'TIMEOUT': '7200',
        'BACKEND': 'django.core.cache.backends.memcached.MemcachedCache',
    },
    'mongo_metadata_inheritance': {
        'KEY_PREFIX': 'mongo_metadata_inheritance',
        'KEY_FUNCTION': 'common.djangoapps.util.memcache.safe_key',
        'LOCATION': ['localhost:11211'],
        'TIMEOUT': 300,
        'BACKEND': 'django.core.cache.backends.memcached.MemcachedCache',
    },
    'staticfiles': {
        'KEY_FUNCTION': 'common.djangoapps.util.memcache.safe_key',
        'LOCATION': ['localhost:11211'],
        'KEY_PREFIX': 'staticfiles_general',
        'BACKEND': 'django.core.cache.backends.memcached.MemcachedCache',
    },
    'default': {
        'VERSION': '1',
        'KEY_FUNCTION': 'common.djangoapps.util.memcache.safe_key',
        'LOCATION': ['localhost:11211'],
        'KEY_PREFIX': 'default',
        'BACKEND': 'django.core.cache.backends.memcached.MemcachedCache',
    },
    'configuration': {
        'KEY_FUNCTION': 'common.djangoapps.util.memcache.safe_key',
        'LOCATION': ['localhost:11211'],
        'KEY_PREFIX': 'configuration',
        'BACKEND': 'django.core.cache.backends.memcached.MemcachedCache',
    },
    'general': {
        'KEY_FUNCTION': 'common.djangoapps.util.memcache.safe_key',
        'LOCATION': ['localhost:11211'],
        'KEY_PREFIX': 'general',
        'BACKEND': 'django.core.cache.backends.memcached.MemcachedCache',
    },
}

############################ OAUTH2 Provider ###################################


# 5 minute expiration time for JWT id tokens issued for external API requests.
OAUTH_ID_TOKEN_EXPIRATION = 5 * 60

# Partner support link for CMS footer
PARTNER_SUPPORT_EMAIL = ''

# Affiliate cookie tracking
AFFILIATE_COOKIE_NAME = 'dev_affiliate_id'

############## Settings for Studio Context Sensitive Help ##############

HELP_TOKENS_INI_FILE = REPO_ROOT / "cms" / "envs" / "help_tokens.ini"
HELP_TOKENS_LANGUAGE_CODE = lambda settings: settings.LANGUAGE_CODE
HELP_TOKENS_VERSION = lambda settings: doc_version()
HELP_TOKENS_BOOKS = {
    'learner': 'https://edx.readthedocs.io/projects/open-edx-learner-guide',
    'course_author': 'https://edx.readthedocs.io/projects/open-edx-building-and-running-a-course',
}
derived('HELP_TOKENS_LANGUAGE_CODE', 'HELP_TOKENS_VERSION')

# Used with Email sending
RETRY_ACTIVATION_EMAIL_MAX_ATTEMPTS = 5
RETRY_ACTIVATION_EMAIL_TIMEOUT = 0.5

# Software Secure request retry settings
# Time in seconds before a retry of the task should be 60 mints.
SOFTWARE_SECURE_REQUEST_RETRY_DELAY = 60 * 60
# Maximum of 6 retries before giving up.
SOFTWARE_SECURE_RETRY_MAX_ATTEMPTS = 6

############## DJANGO-USER-TASKS ##############

# How long until database records about the outcome of a task and its artifacts get deleted?
USER_TASKS_MAX_AGE = timedelta(days=7)

############## Settings for the Enterprise App ######################

ENTERPRISE_ENROLLMENT_API_URL = LMS_ROOT_URL + LMS_ENROLLMENT_API_PATH
ENTERPRISE_SERVICE_WORKER_USERNAME = 'enterprise_worker'
ENTERPRISE_API_CACHE_TIMEOUT = 3600  # Value is in seconds
# The default value of this needs to be a 16 character string
ENTERPRISE_CUSTOMER_CATALOG_DEFAULT_CONTENT_FILTER = {}

# The setting key maps to the channel code (e.g. 'SAP' for success factors), Channel code is defined as
# part of django model of each integrated channel in edx-enterprise.
# The absence of a key/value pair translates to NO LIMIT on the number of "chunks" transmitted per cycle.
INTEGRATED_CHANNELS_API_CHUNK_TRANSMISSION_LIMIT = {}

BASE_COOKIE_DOMAIN = 'localhost'

############## Settings for the Discovery App ######################

COURSE_CATALOG_URL_ROOT = 'http://localhost:8008'
COURSE_CATALOG_API_URL = f'{COURSE_CATALOG_URL_ROOT}/api/v1'

# which access.py permission name to check in order to determine if a course is visible in
# the course catalog. We default this to the legacy permission 'see_exists'.
COURSE_CATALOG_VISIBILITY_PERMISSION = 'see_exists'

# which access.py permission name to check in order to determine if a course about page is
# visible. We default this to the legacy permission 'see_exists'.
COURSE_ABOUT_VISIBILITY_PERMISSION = 'see_exists'

DEFAULT_COURSE_VISIBILITY_IN_CATALOG = "both"
DEFAULT_MOBILE_AVAILABLE = False


# How long to cache OpenAPI schemas and UI, in seconds.
OPENAPI_CACHE_TIMEOUT = 0

############################# Persistent Grades ####################################

# Queue to use for updating persistent grades
RECALCULATE_GRADES_ROUTING_KEY = DEFAULT_PRIORITY_QUEUE

# Queue to use for updating grades due to grading policy change
POLICY_CHANGE_GRADES_ROUTING_KEY = 'edx.lms.core.default'

# Queue to use for individual learner course regrades
SINGLE_LEARNER_COURSE_REGRADE_ROUTING_KEY = 'edx.lms.core.default'

SOFTWARE_SECURE_VERIFICATION_ROUTING_KEY = 'edx.lms.core.default'

# Rate limit for regrading tasks that a grading policy change can kick off
POLICY_CHANGE_TASK_RATE_LIMIT = '900/h'

############## Settings for CourseGraph ############################

# .. setting_name: COURSEGRAPH_JOB_QUEUE
# .. setting_default: value of LOW_PRIORITY_QUEUE
# .. setting_description: The name of the Celery queue to which CourseGraph refresh
#      tasks will be sent
<<<<<<< HEAD
COURSEGRAPH_JOB_QUEUE: str = LOW_PRIORITY_QUEUE

# .. setting_name: COURSEGRAPH_CONNECTION
# .. setting_default: 'bolt+s://localhost:7687', in dictionary form.
# .. setting_description: Dictionary specifying Neo4j connection parameters for
#      CourseGraph refresh. Accepted keys are protocol ('bolt' or 'http'),
#      secure (bool), host (str), port (int), user (str), and password (str).
#      See https://py2neo.org/2021.1/profiles.html#individual-settings for a
#      a description of each of those keys.
COURSEGRAPH_CONNECTION: dict = {
    "protocol": "bolt",
    "secure": True,
    "host": "localhost",
    "port": 7687,
    "user": "neo4j",
    "password": None,
}

# .. toggle_name: COURSEGRAPH_DUMP_COURSE_ON_PUBLISH
# .. toggle_implementation: DjangoSetting
# .. toggle_creation_date: 2022-01-27
# .. toggle_use_cases: open_edx
# .. toggle_default: False
# .. toggle_description: Whether, upon publish, a course should automatically
#      be exported to Neo4j via the connection parameters specified in
#      `COURSEGRAPH_CONNECTION`.
COURSEGRAPH_DUMP_COURSE_ON_PUBLISH: bool = False
=======
COURSEGRAPH_JOB_QUEUE = LOW_PRIORITY_QUEUE
>>>>>>> a1b120dd

########## Settings for video transcript migration tasks ############
VIDEO_TRANSCRIPT_MIGRATIONS_JOB_QUEUE = DEFAULT_PRIORITY_QUEUE

########## Settings youtube thumbnails scraper tasks ############
SCRAPE_YOUTUBE_THUMBNAILS_JOB_QUEUE = DEFAULT_PRIORITY_QUEUE

########## Settings update search index task ############
UPDATE_SEARCH_INDEX_JOB_QUEUE = DEFAULT_PRIORITY_QUEUE

###################### VIDEO IMAGE STORAGE ######################

VIDEO_IMAGE_DEFAULT_FILENAME = 'images/video-images/default_video_image.png'
VIDEO_IMAGE_SUPPORTED_FILE_FORMATS = {
    '.bmp': 'image/bmp',
    '.bmp2': 'image/x-ms-bmp',   # PIL gives x-ms-bmp format
    '.gif': 'image/gif',
    '.jpg': 'image/jpeg',
    '.jpeg': 'image/jpeg',
    '.png': 'image/png'
}
VIDEO_IMAGE_MAX_FILE_SIZE_MB = '2 MB'
VIDEO_IMAGE_MIN_FILE_SIZE_KB = '2 KB'
VIDEO_IMAGE_MAX_WIDTH = 1280
VIDEO_IMAGE_MAX_HEIGHT = 720
VIDEO_IMAGE_MIN_WIDTH = 640
VIDEO_IMAGE_MIN_HEIGHT = 360
VIDEO_IMAGE_ASPECT_RATIO = 16 / 9.0
VIDEO_IMAGE_ASPECT_RATIO_TEXT = '16:9'
VIDEO_IMAGE_ASPECT_RATIO_ERROR_MARGIN = 0.1

###################### ZENDESK ######################
ZENDESK_URL = ''
ZENDESK_USER = ''
ZENDESK_API_KEY = ''
ZENDESK_CUSTOM_FIELDS = {}
ZENDESK_OAUTH_ACCESS_TOKEN = ''
# A mapping of string names to Zendesk Group IDs
# To get the IDs of your groups you can go to
# {zendesk_url}/api/v2/groups.json
ZENDESK_GROUP_ID_MAPPING = {}

############## Settings for Completion API #########################

# Once a user has watched this percentage of a video, mark it as complete:
# (0.0 = 0%, 1.0 = 100%)
COMPLETION_VIDEO_COMPLETE_PERCENTAGE = 0.95

############### Settings for edx-rbac  ###############
SYSTEM_WIDE_ROLE_CLASSES = []

############## Installed Django Apps #########################

from edx_django_utils.plugins import get_plugin_apps, add_plugins
from openedx.core.djangoapps.plugins.constants import ProjectType, SettingsType

INSTALLED_APPS.extend(get_plugin_apps(ProjectType.CMS))
add_plugins(__name__, ProjectType.CMS, SettingsType.COMMON)

# Course exports streamed in blocks of this size. 8192 or 8kb is the default
# setting for the FileWrapper class used to iterate over the export file data.
# See: https://docs.python.org/2/library/wsgiref.html#wsgiref.util.FileWrapper
COURSE_EXPORT_DOWNLOAD_CHUNK_SIZE = 8192

# E-Commerce API Configuration
ECOMMERCE_PUBLIC_URL_ROOT = 'http://localhost:8002'
ECOMMERCE_API_URL = 'http://localhost:8002/api/v2'
ECOMMERCE_API_SIGNING_KEY = 'SET-ME-PLEASE'

CREDENTIALS_INTERNAL_SERVICE_URL = 'http://localhost:8005'
CREDENTIALS_PUBLIC_SERVICE_URL = 'http://localhost:8005'
CREDENTIALS_SERVICE_USERNAME = 'credentials_service_user'

ANALYTICS_DASHBOARD_URL = 'http://localhost:18110/courses'
ANALYTICS_DASHBOARD_NAME = 'Your Platform Name Here Insights'

COMMENTS_SERVICE_URL = 'http://localhost:18080'
COMMENTS_SERVICE_KEY = 'password'

EXAMS_SERVICE_URL = 'http://localhost:8740/api/v1'
EXAMS_SERVICE_USERNAME = 'edx_exams_worker'

FINANCIAL_REPORTS = {
    'STORAGE_TYPE': 'localfs',
    'BUCKET': None,
    'ROOT_PATH': 'sandbox',
}

############# CORS headers for cross-domain requests #################
if FEATURES.get('ENABLE_CORS_HEADERS'):
    CORS_ALLOW_CREDENTIALS = True
    CORS_ORIGIN_WHITELIST = ()
    CORS_ORIGIN_ALLOW_ALL = False
    CORS_ALLOW_INSECURE = False
    CORS_ALLOW_HEADERS = corsheaders_default_headers + (
        'use-jwt-cookie',
    )

LOGIN_REDIRECT_WHITELIST = []

DEPRECATED_ADVANCED_COMPONENT_TYPES = []

########################## VIDEO IMAGE STORAGE ############################

VIDEO_IMAGE_SETTINGS = dict(
    VIDEO_IMAGE_MAX_BYTES=2 * 1024 * 1024,    # 2 MB
    VIDEO_IMAGE_MIN_BYTES=2 * 1024,       # 2 KB
    # Backend storage
    # STORAGE_CLASS='storages.backends.s3boto.S3BotoStorage',
    # STORAGE_KWARGS=dict(bucket='video-image-bucket'),
    STORAGE_KWARGS=dict(
        location=MEDIA_ROOT,
        base_url=MEDIA_URL,
    ),
    DIRECTORY_PREFIX='video-images/',
)

VIDEO_IMAGE_MAX_AGE = 31536000

########################## VIDEO TRANSCRIPTS STORAGE ############################
VIDEO_TRANSCRIPTS_SETTINGS = dict(
    VIDEO_TRANSCRIPTS_MAX_BYTES=3 * 1024 * 1024,    # 3 MB
    # Backend storage
    # STORAGE_CLASS='storages.backends.s3boto.S3BotoStorage',
    # STORAGE_KWARGS=dict(bucket='video-transcripts-bucket'),
    STORAGE_KWARGS=dict(
        location=MEDIA_ROOT,
        base_url=MEDIA_URL,
    ),
    DIRECTORY_PREFIX='video-transcripts/',
)

VIDEO_TRANSCRIPTS_MAX_AGE = 31536000


##### shoppingcart Payment #####
PAYMENT_SUPPORT_EMAIL = 'billing@example.com'

################################ Bulk Email ###################################
# Parameters for breaking down course enrollment into subtasks.
BULK_EMAIL_EMAILS_PER_TASK = 500

# Suffix used to construct 'from' email address for bulk emails.
# A course-specific identifier is prepended.
BULK_EMAIL_DEFAULT_FROM_EMAIL = 'no-reply@example.com'

# Flag to indicate if individual email addresses should be logged as they are sent
# a bulk email message.
BULK_EMAIL_LOG_SENT_EMAILS = False

############### Settings for django file storage ##################
DEFAULT_FILE_STORAGE = 'django.core.files.storage.FileSystemStorage'

###################### Grade Downloads ######################
# These keys are used for all of our asynchronous downloadable files, including
# the ones that contain information other than grades.
GRADES_DOWNLOAD = {
    'STORAGE_CLASS': 'django.core.files.storage.FileSystemStorage',
    'STORAGE_KWARGS': {
        'location': '/tmp/edx-s3/grades',
    },
    'STORAGE_TYPE': None,
    'BUCKET': None,
    'ROOT_PATH': None,
}

############### Settings swift #####################################
SWIFT_USERNAME = None
SWIFT_KEY = None
SWIFT_TENANT_ID = None
SWIFT_TENANT_NAME = None
SWIFT_AUTH_URL = None
SWIFT_AUTH_VERSION = None
SWIFT_REGION_NAME = None
SWIFT_USE_TEMP_URLS = False
SWIFT_TEMP_URL_KEY = None
SWIFT_TEMP_URL_DURATION = 1800  # seconds

############### The SAML private/public key values ################
SOCIAL_AUTH_SAML_SP_PRIVATE_KEY = ""
SOCIAL_AUTH_SAML_SP_PUBLIC_CERT = ""
SOCIAL_AUTH_SAML_SP_PRIVATE_KEY_DICT = {}
SOCIAL_AUTH_SAML_SP_PUBLIC_CERT_DICT = {}

############### Settings for facebook ##############################
FACEBOOK_APP_ID = 'FACEBOOK_APP_ID'
FACEBOOK_APP_SECRET = 'FACEBOOK_APP_SECRET'
FACEBOOK_API_VERSION = 'v2.1'

############### Settings for django-fernet-fields ##################
FERNET_KEYS = [
    'DUMMY KEY CHANGE BEFORE GOING TO PRODUCTION',
]

### Proctoring configuration (redirct URLs and keys shared between systems) ####
PROCTORING_BACKENDS = {
    'DEFAULT': 'null',
    # The null key needs to be quoted because
    # null is a language independent type in YAML
    'null': {}
}

PROCTORING_SETTINGS = {}

################## BLOCKSTORE RELATED SETTINGS  #########################
BLOCKSTORE_PUBLIC_URL_ROOT = 'http://localhost:18250'
BLOCKSTORE_API_URL = 'http://localhost:18250/api/v1/'
# Which of django's caches to use for storing anonymous user state for XBlocks
# in the blockstore-based XBlock runtime
XBLOCK_RUNTIME_V2_EPHEMERAL_DATA_CACHE = 'default'

# .. setting_name: BLOCKSTORE_BUNDLE_CACHE_TIMEOUT
# .. setting_default: 3000
# .. setting_description: Maximum time-to-live of cached Bundles fetched from
#     Blockstore, in seconds. When the values returned from Blockstore have
#     TTLs of their own (such as signed S3 URLs), the maximum TTL of this cache
#     must be lower than the minimum TTL of those values.
#     We use a default of 3000s (50mins) because temporary URLs are often
#     configured to expire after one hour.
BLOCKSTORE_BUNDLE_CACHE_TIMEOUT = 3000

###################### LEARNER PORTAL ################################
LEARNER_PORTAL_URL_ROOT = 'https://learner-portal-localhost:18000'

############################ JWT #################################
JWT_ISSUER = 'http://127.0.0.1:8000/oauth2'
DEFAULT_JWT_ISSUER = {
    'ISSUER': 'http://127.0.0.1:8000/oauth2',
    'AUDIENCE': 'SET-ME-PLEASE',
    'SECRET_KEY': 'SET-ME-PLEASE'
}
JWT_EXPIRATION = 30
JWT_PRIVATE_SIGNING_KEY = None


SYSLOG_SERVER = ''
FEEDBACK_SUBMISSION_EMAIL = ''
REGISTRATION_EXTRA_FIELDS = {
    'confirm_email': 'hidden',
    'level_of_education': 'optional',
    'gender': 'optional',
    'year_of_birth': 'optional',
    'mailing_address': 'optional',
    'goals': 'optional',
    'honor_code': 'required',
    'terms_of_service': 'hidden',
    'city': 'hidden',
    'country': 'hidden',
    'marketing_emails_opt_in': 'hidden',
}
EDXAPP_PARSE_KEYS = {}

###################### DEPRECATED URLS ##########################

# .. toggle_name: DISABLE_DEPRECATED_SIGNIN_URL
# .. toggle_implementation: DjangoSetting
# .. toggle_default: False
# .. toggle_description: Toggle for removing the deprecated /signin url.
# .. toggle_use_cases: temporary
# .. toggle_creation_date: 2019-12-02
# .. toggle_target_removal_date: 2020-06-01
# .. toggle_warning: This url can be removed once it no longer has any real traffic.
# .. toggle_tickets: ARCH-1253
DISABLE_DEPRECATED_SIGNIN_URL = False

# .. toggle_name: DISABLE_DEPRECATED_SIGNUP_URL
# .. toggle_implementation: DjangoSetting
# .. toggle_default: False
# .. toggle_description: Toggle for removing the deprecated /signup url.
# .. toggle_use_cases: temporary
# .. toggle_creation_date: 2019-12-02
# .. toggle_target_removal_date: 2020-06-01
# .. toggle_warning: This url can be removed once it no longer has any real traffic.
# .. toggle_tickets: ARCH-1253
DISABLE_DEPRECATED_SIGNUP_URL = False

##### LOGISTRATION RATE LIMIT SETTINGS #####
LOGISTRATION_RATELIMIT_RATE = '100/5m'
LOGISTRATION_PER_EMAIL_RATELIMIT_RATE = '30/5m'
LOGISTRATION_API_RATELIMIT = '20/m'
LOGIN_AND_REGISTER_FORM_RATELIMIT = '100/5m'
RESET_PASSWORD_TOKEN_VALIDATE_API_RATELIMIT = '30/7d'
RESET_PASSWORD_API_RATELIMIT = '30/7d'

##### REGISTRATION RATE LIMIT SETTINGS #####
REGISTRATION_VALIDATION_RATELIMIT = '30/7d'
REGISTRATION_RATELIMIT = '60/7d'
OPTIONAL_FIELD_API_RATELIMIT = '10/h'

##### PASSWORD RESET RATE LIMIT SETTINGS #####
PASSWORD_RESET_IP_RATE = '1/m'
PASSWORD_RESET_EMAIL_RATE = '2/h'

######################## Setting for content libraries ########################
MAX_BLOCKS_PER_CONTENT_LIBRARY = 1000

################# Student Verification #################
VERIFY_STUDENT = {
    "DAYS_GOOD_FOR": 365,  # How many days is a verficiation good for?
    # The variable represents the window within which a verification is considered to be "expiring soon."
    "EXPIRING_SOON_WINDOW": 28,
}

######################## Organizations ########################

# .. toggle_name: ORGANIZATIONS_AUTOCREATE
# .. toggle_implementation: DjangoSetting
# .. toggle_default: True
# .. toggle_description: When enabled, creating a course run or content library with
#   an "org slug" that does not map to an Organization in the database will trigger the
#   creation of a new Organization, with its name and short_name set to said org slug.
#   When disabled, creation of such content with an unknown org slug will instead
#   result in a validation error.
#   If you want the Organization table to be an authoritative information source in
#   Studio, then disable this; however, if you want the table to just be a reflection of
#   the orgs referenced in Studio content, then leave it enabled.
# .. toggle_use_cases: open_edx
# .. toggle_creation_date: 2020-11-02
# .. toggle_tickets: https://github.com/openedx/edx-organizations/blob/master/docs/decisions/0001-phase-in-db-backed-organizations-to-all.rst
ORGANIZATIONS_AUTOCREATE = True

################# Settings for brand logos. #################
LOGO_IMAGE_EXTRA_TEXT = ''
LOGO_URL = None
LOGO_URL_PNG = None
LOGO_TRADEMARK_URL = None
FAVICON_URL = None
DEFAULT_EMAIL_LOGO_URL = 'https://edx-cdn.org/v3/default/logo.png'

############## Settings for course import olx validation ############################
COURSE_OLX_VALIDATION_STAGE = 1
COURSE_OLX_VALIDATION_IGNORE_LIST = None

################# show account activate cta after register ########################
SHOW_ACTIVATE_CTA_POPUP_COOKIE_NAME = 'show-account-activation-popup'
SHOW_ACCOUNT_ACTIVATION_CTA = False

################# Documentation links for course apps #################

# pylint: disable=line-too-long
CALCULATOR_HELP_URL = "https://edx.readthedocs.io/projects/open-edx-building-and-running-a-course/en/latest/exercises_tools/calculator.html"
DISCUSSIONS_HELP_URL = "https://edx.readthedocs.io/projects/open-edx-building-and-running-a-course/en/latest/course_components/create_discussion.html"
EDXNOTES_HELP_URL = "https://edx.readthedocs.io/projects/open-edx-building-and-running-a-course/en/latest/exercises_tools/notes.html"
PROGRESS_HELP_URL = "https://edx.readthedocs.io/projects/open-edx-building-and-running-a-course/en/latest/course_assets/pages.html?highlight=progress#hiding-or-showing-the-wiki-or-progress-pages"
TEAMS_HELP_URL = "https://edx.readthedocs.io/projects/open-edx-building-and-running-a-course/en/latest/course_features/teams/teams_setup.html"
TEXTBOOKS_HELP_URL = "https://edx.readthedocs.io/projects/open-edx-building-and-running-a-course/en/latest/course_assets/textbooks.html"
WIKI_HELP_URL = "https://edx.readthedocs.io/projects/open-edx-building-and-running-a-course/en/latest/course_assets/course_wiki.html"
CUSTOM_PAGES_HELP_URL = "https://edx.readthedocs.io/projects/open-edx-building-and-running-a-course/en/latest/course_assets/pages.html#adding-custom-pages"
COURSE_LIVE_HELP_URL = "https://edx.readthedocs.io/projects/edx-partner-course-staff/en/latest/course_assets/course_live.html"

# keys for  big blue button live provider
COURSE_LIVE_GLOBAL_CREDENTIALS = {}

PERSONALIZED_RECOMMENDATION_COOKIE_NAME = 'edx-user-personalized-recommendation'

######################## Registration ########################

# Social-core setting that allows inactive users to be able to
# log in. The only case it's used is when user registering a new account through the LMS.
INACTIVE_USER_LOGIN = True

# Redirect URL for inactive user. If not set, user will be redirected to /login after the login itself (loop)
INACTIVE_USER_URL = f'http://{CMS_BASE}'<|MERGE_RESOLUTION|>--- conflicted
+++ resolved
@@ -2304,7 +2304,6 @@
 # .. setting_default: value of LOW_PRIORITY_QUEUE
 # .. setting_description: The name of the Celery queue to which CourseGraph refresh
 #      tasks will be sent
-<<<<<<< HEAD
 COURSEGRAPH_JOB_QUEUE: str = LOW_PRIORITY_QUEUE
 
 # .. setting_name: COURSEGRAPH_CONNECTION
@@ -2332,9 +2331,6 @@
 #      be exported to Neo4j via the connection parameters specified in
 #      `COURSEGRAPH_CONNECTION`.
 COURSEGRAPH_DUMP_COURSE_ON_PUBLISH: bool = False
-=======
-COURSEGRAPH_JOB_QUEUE = LOW_PRIORITY_QUEUE
->>>>>>> a1b120dd
 
 ########## Settings for video transcript migration tasks ############
 VIDEO_TRANSCRIPT_MIGRATIONS_JOB_QUEUE = DEFAULT_PRIORITY_QUEUE
