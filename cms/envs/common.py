--- conflicted
+++ resolved
@@ -564,10 +564,7 @@
 AUTHENTICATION_BACKENDS = [
     'rules.permissions.ObjectPermissionBackend',
     'openedx.core.djangoapps.oauth_dispatch.dot_overrides.backends.EdxRateLimitedAllowAllUsersModelBackend',
-<<<<<<< HEAD
-=======
     'bridgekeeper.backends.RulePermissionBackend',
->>>>>>> d9a072af
 ]
 
 STATIC_ROOT_BASE = '/edx/var/edxapp/staticfiles'
@@ -595,19 +592,6 @@
 LMS_ENROLLMENT_API_PATH = "/api/enrollment/v1/"
 ENTERPRISE_API_URL = LMS_INTERNAL_ROOT_URL + '/enterprise/api/v1/'
 ENTERPRISE_CONSENT_API_URL = LMS_INTERNAL_ROOT_URL + '/consent/api/v1/'
-<<<<<<< HEAD
-FRONTEND_LOGIN_URL = LOGIN_URL
-FRONTEND_LOGOUT_URL = lambda settings: settings.LMS_ROOT_URL + '/logout'
-derived('FRONTEND_LOGOUT_URL')
-
-# django-session-cookie middleware
-DCS_SESSION_COOKIE_SAMESITE = 'None'
-DCS_SESSION_COOKIE_SAMESITE_FORCE_ALL = True
-
-# List of logout URIs for each IDA that the learner should be logged out of when they logout of
-# Studio. Only applies to IDA for which the social auth flow uses DOT (Django OAuth Toolkit).
-IDA_LOGOUT_URI_LIST = []
-=======
 ENTERPRISE_MARKETING_FOOTER_QUERY_PARAMS = {}
 
 # Public domain name of Studio (should be resolvable from the end-user's browser)
@@ -633,7 +617,6 @@
         'port': 9200
     }
 ]
->>>>>>> d9a072af
 
 # These are standard regexes for pulling out info like course_ids, usage_ids, etc.
 # They are used so that URLs with deprecated-format strings still work.
@@ -748,18 +731,14 @@
 
     'edx_rest_framework_extensions.auth.jwt.middleware.EnsureJWTAuthSettingsMiddleware',
 
-<<<<<<< HEAD
     'openedx.features.edly.middleware.EdlyOrganizationAccessMiddleware',
-=======
     # Handles automatically storing user ids in django-simple-history tables when possible.
     'simple_history.middleware.HistoryRequestMiddleware',
->>>>>>> d9a072af
 
     # This must be last so that it runs first in the process_response chain
     'openedx.core.djangoapps.site_configuration.middleware.SessionCookieDomainOverrideMiddleware',
 ]
 
-<<<<<<< HEAD
 # Edly Configuration
 ADMIN_CONFIGURATION_USERS_GROUP = 'Admin Configuration Users'
 EDLY_PANEL_USERS_GROUP = 'Edly Panel Users'
@@ -798,9 +777,7 @@
     'http://panel.dev.edly.com',
     'http://panel.backend.dev.edly.com',
 )
-=======
 EXTRA_MIDDLEWARE_CLASSES = []
->>>>>>> d9a072af
 
 # Clickjacking protection can be disabled by setting this to 'ALLOW'
 X_FRAME_OPTIONS = 'DENY'
@@ -993,15 +970,10 @@
 DEBUG = False
 SESSION_COOKIE_SECURE = False
 SESSION_SAVE_EVERY_REQUEST = False
-<<<<<<< HEAD
-SESSION_SERIALIZER = 'django.contrib.sessions.serializers.PickleSerializer'
 SESSION_COOKIE_AGE = 2592000 # Default: 30 days, in seconds
-
-=======
 SESSION_SERIALIZER = 'openedx.core.lib.session_serializers.PickleSerializer'
 SESSION_COOKIE_DOMAIN = ""
 SESSION_COOKIE_NAME = 'sessionid'
->>>>>>> d9a072af
 
 # Site info
 SITE_NAME = "localhost"
@@ -1573,12 +1545,10 @@
     'openedx.features.discounts',
     'experiments',
 
-<<<<<<< HEAD
     # Edly apps
     'openedx.features.edly',
     'edly_panel_app',
     'openedx.features.subscriptions',
-=======
     'openedx.core.djangoapps.external_user_ids',
     # so sample_task is available to celery workers
     'openedx.core.djangoapps.heartbeat',
@@ -1589,7 +1559,6 @@
     # Management of per-user schedules
     'openedx.core.djangoapps.schedules',
     'rest_framework_jwt',
->>>>>>> d9a072af
 ]
 
 
