--- conflicted
+++ resolved
@@ -1987,15 +1987,10 @@
 ]
 
 LIBRARY_BLOCK_TYPES = [
-<<<<<<< HEAD
-    # Per https://github.com/openedx/build-test-release-wg/issues/231
-    # we removed the library source content block from defaults until complete.
-=======
     {
         'component': 'library_sourced',
         'boilerplate_name': None
     },
->>>>>>> 0fc5ebfc
     {
         'component': 'library_content',
         'boilerplate_name': None
