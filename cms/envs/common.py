"""
This is the common settings file, intended to set sane defaults. If you have a
piece of configuration that's dependent on a set of feature flags being set,
then create a function that returns the calculated value based on the value of
FEATURES[...]. Modules that extend this one can change the feature
configuration in an environment specific config file and re-calculate those
values.

We should make a method that calls all these config methods so that you just
make one call at the end of your site-specific dev file to reset all the
dependent variables (like INSTALLED_APPS) for you.

Longer TODO:
1. Right now our treatment of static content in general and in particular
   course-specific static content is haphazard.
2. We should have a more disciplined approach to feature flagging, even if it
   just means that we stick them in a dict called FEATURES.
3. We need to handle configuration for multiple courses. This could be as
   multiple sites, but we do need a way to map their data assets.

When refering to XBlocks, we use the entry-point name. For example,
|   setup(
|       name='xblock-foobar',
|       version='0.1',
|       packages=[
|           'foobar_xblock',
|       ],
|       entry_points={
|           'xblock.v1': [
|               'foobar-block = foobar_xblock:FoobarBlock',
|           #    ^^^^^^^^^^^^ This is the one you want.
|           ]
|       },
|   )
"""

# We intentionally define lots of variables that aren't used, and
# want to import all variables from base settings files
# pylint: disable=unused-import, useless-suppression, wrong-import-order, wrong-import-position

import importlib.util
import os
import sys

from corsheaders.defaults import default_headers as corsheaders_default_headers
from datetime import timedelta
import lms.envs.common
# Although this module itself may not use these imported variables, other dependent modules may.
# Warning: Do NOT add any new variables to this list. This is incompatible with future plans to
#   have more logical separation between LMS and Studio (CMS). It is also incompatible with the
#   direction documented in OEP-45: Configuring and Operating Open edX:
#   https://open-edx-proposals.readthedocs.io/en/latest/oep-0045-arch-ops-and-config.html
from lms.envs.common import (
    USE_TZ, ALL_LANGUAGES, ASSET_IGNORE_REGEX,
    PARENTAL_CONSENT_AGE_LIMIT, REGISTRATION_EMAIL_PATTERNS_ALLOWED,
    # The following PROFILE_IMAGE_* settings are included as they are
    # indirectly accessed through the email opt-in API, which is
    # technically accessible through the CMS via legacy URLs.
    PROFILE_IMAGE_BACKEND, PROFILE_IMAGE_DEFAULT_FILENAME, PROFILE_IMAGE_DEFAULT_FILE_EXTENSION,
    PROFILE_IMAGE_HASH_SEED, PROFILE_IMAGE_MIN_BYTES, PROFILE_IMAGE_MAX_BYTES, PROFILE_IMAGE_SIZES_MAP,
    # The following setting is included as it is used to check whether to
    # display credit eligibility table on the CMS or not.
    COURSE_MODE_DEFAULTS, DEFAULT_COURSE_ABOUT_IMAGE_URL,

    # User-uploaded content
    MEDIA_ROOT,
    MEDIA_URL,

    # Lazy Gettext
    _,

    # Django REST framework configuration
    REST_FRAMEWORK,

    STATICI18N_OUTPUT_DIR,

    # Heartbeat
    HEARTBEAT_CHECKS,
    HEARTBEAT_EXTENDED_CHECKS,
    HEARTBEAT_CELERY_TIMEOUT,
    HEARTBEAT_CELERY_ROUTING_KEY,

    # Default site to use if no site exists matching request headers
    SITE_ID,

    # constants for redirects app
    REDIRECT_CACHE_TIMEOUT,
    REDIRECT_CACHE_KEY_PREFIX,

    # This is required for the migrations in oauth_dispatch.models
    # otherwise it fails saying this attribute is not present in Settings
    # Although Studio does not enable OAuth2 Provider capability, the new approach
    # to generating test databases will discover and try to create all tables
    # and this setting needs to be present
    OAUTH2_PROVIDER_APPLICATION_MODEL,
    JWT_AUTH,

    USERNAME_REGEX_PARTIAL,
    USERNAME_PATTERN,

    # django-debug-toolbar
    DEBUG_TOOLBAR_PATCH_SETTINGS,

    COURSE_ENROLLMENT_MODES,
    CONTENT_TYPE_GATE_GROUP_IDS,

    DISABLE_ACCOUNT_ACTIVATION_REQUIREMENT_SWITCH,

    GENERATE_PROFILE_SCORES,

    # Enterprise service settings
    ENTERPRISE_CATALOG_INTERNAL_ROOT_URL,
    ENTERPRISE_BACKEND_SERVICE_EDX_OAUTH2_KEY,
    ENTERPRISE_BACKEND_SERVICE_EDX_OAUTH2_SECRET,
    ENTERPRISE_BACKEND_SERVICE_EDX_OAUTH2_PROVIDER_URL,

    # Blockstore
    BLOCKSTORE_USE_BLOCKSTORE_APP_API,
    BUNDLE_ASSET_STORAGE_SETTINGS,

    # Methods to derive settings
    _make_mako_template_dirs,
    _make_locale_paths,
)
from path import Path as path
from django.urls import reverse_lazy

from lms.djangoapps.lms_xblock.mixin import LmsBlockMixin
from cms.lib.xblock.authoring_mixin import AuthoringMixin
from xmodule.modulestore.edit_info import EditInfoMixin
from openedx.core.djangoapps.theming.helpers_dirs import (
    get_themes_unchecked,
    get_theme_base_dirs_from_settings
)
from openedx.core.lib.license import LicenseMixin
from openedx.core.lib.derived import derived, derived_collection_entry
from openedx.core.release import doc_version

# pylint: enable=useless-suppression

################ Enable credit eligibility feature ####################
ENABLE_CREDIT_ELIGIBILITY = True

################################ Block Structures ###################################
BLOCK_STRUCTURES_SETTINGS = dict(
    # Delay, in seconds, after a new edit of a course is published
    # before updating the block structures cache.  This is needed
    # for a better chance at getting the latest changes when there
    # are secondary reads in sharded mongoDB clusters. See TNL-5041
    # for more info.
    COURSE_PUBLISH_TASK_DELAY=30,

    # Delay, in seconds, between retry attempts if a task fails.
    TASK_DEFAULT_RETRY_DELAY=30,

    # Maximum number of retries per task.
    TASK_MAX_RETRIES=5,

    # Backend storage options
    PRUNING_ACTIVE=False,
)

############################ FEATURE CONFIGURATION #############################

PLATFORM_NAME = _('Your Platform Name Here')

CONTACT_MAILING_ADDRESS = _('Your Contact Mailing Address Here')

PLATFORM_DESCRIPTION = _('Your Platform Description Here')

PLATFORM_FACEBOOK_ACCOUNT = "http://www.facebook.com/YourPlatformFacebookAccount"
PLATFORM_TWITTER_ACCOUNT = "@YourPlatformTwitterAccount"

# Dummy secret key for dev/test
SECRET_KEY = 'dev key'
FAVICON_PATH = 'images/favicon.ico'


# .. setting_name: STUDIO_NAME
# .. setting_default: Your Platform Studio
# .. setting_description: The name that will appear on the landing page of Studio, as well as in various emails and
#   templates.
STUDIO_NAME = _("Your Platform Studio")
STUDIO_SHORT_NAME = _("Studio")
FEATURES = {
    'GITHUB_PUSH': False,

    # See annotations in lms/envs/common.py for details.
    'ENABLE_DISCUSSION_SERVICE': True,
    # See annotations in lms/envs/common.py for details.
    'ENABLE_TEXTBOOK': True,

    # When True, all courses will be active, regardless of start date
    # DO NOT SET TO True IN THIS FILE
    # Doing so will cause all courses to be released on production
    'DISABLE_START_DATES': False,

    # email address for studio staff (eg to request course creation)
    'STUDIO_REQUEST_EMAIL': '',

    # Segment - must explicitly turn it on for production
    'CMS_SEGMENT_KEY': None,

    # Enable URL that shows information about the status of various services
    'ENABLE_SERVICE_STATUS': False,

    # Don't autoplay videos for course authors
    'AUTOPLAY_VIDEOS': False,

    # Move the course author to next page when a video finishes. Set to True to
    # show an auto-advance button in videos. If False, videos never auto-advance.
    'ENABLE_AUTOADVANCE_VIDEOS': False,

    # If set to True, new Studio users won't be able to author courses unless
    # an Open edX admin has added them to the course creator group.
    'ENABLE_CREATOR_GROUP': True,

    # Turn off account locking if failed login attempts exceeds a limit
    'ENABLE_MAX_FAILED_LOGIN_ATTEMPTS': False,

    # .. toggle_name: FEATURES['EDITABLE_SHORT_DESCRIPTION']
    # .. toggle_implementation: DjangoSetting
    # .. toggle_default: True
    # .. toggle_description: This feature flag allows editing of short descriptions on the Schedule & Details page in
    #   Open edX Studio. Set to False if you want to disable the editing of the course short description.
    # .. toggle_use_cases: open_edx
    # .. toggle_creation_date: 2014-02-13
    # .. toggle_tickets: https://github.com/openedx/edx-platform/pull/2334
    'EDITABLE_SHORT_DESCRIPTION': True,

    # Hide any Personally Identifiable Information from application logs
    'SQUELCH_PII_IN_LOGS': False,

    # Toggles the embargo functionality, which blocks users
    # based on their location.
    'EMBARGO': False,

    # Allow creating courses with non-ascii characters in the course id
    'ALLOW_UNICODE_COURSE_ID': False,

    # Prevent concurrent logins per user
    'PREVENT_CONCURRENT_LOGINS': False,

    # Turn off Video Upload Pipeline through Studio, by default
    'ENABLE_VIDEO_UPLOAD_PIPELINE': False,

    # See annotations in lms/envs/common.py for details.
    'ENABLE_EDXNOTES': False,

    # Toggle to enable coordination with the Publisher tool (keep in sync with lms/envs/common.py)
    'ENABLE_PUBLISHER': False,

    # Show a new field in "Advanced settings" that can store custom data about a
    # course and that can be read from themes
    'ENABLE_OTHER_COURSE_SETTINGS': False,

    # Write new CSM history to the extended table.
    # This will eventually default to True and may be
    # removed since all installs should have the separate
    # extended history table. This is needed in the LMS and CMS
    # for migration consistency.
    'ENABLE_CSMH_EXTENDED': True,

    # Enable support for content libraries. Note that content libraries are
    # only supported in courses using split mongo.
    'ENABLE_CONTENT_LIBRARIES': True,

    # .. toggle_name: FEATURES['ENABLE_CONTENT_LIBRARIES_LTI_TOOL']
    # .. toggle_implementation: DjangoSetting
    # .. toggle_default: False
    # .. toggle_description: When set to True, Content Libraries in
    #    Studio can be used as an LTI 1.3 tool by external LTI platforms.
    # .. toggle_use_cases: open_edx
    # .. toggle_creation_date: 2021-08-17
    # .. toggle_tickets: https://github.com/openedx/edx-platform/pull/27411
    'ENABLE_CONTENT_LIBRARIES_LTI_TOOL': False,

    # Milestones application flag
    'MILESTONES_APP': False,

    # Prerequisite courses feature flag
    'ENABLE_PREREQUISITE_COURSES': False,

    # Toggle course entrance exams feature
    'ENTRANCE_EXAMS': False,

    # Toggle platform-wide course licensing
    'LICENSING': False,

    # Enable the courseware search functionality
    'ENABLE_COURSEWARE_INDEX': True,

    # Enable content libraries (modulestore) search functionality
    'ENABLE_LIBRARY_INDEX': False,

    # Enable content libraries (blockstore) indexing
    'ENABLE_CONTENT_LIBRARY_INDEX': False,

    # .. toggle_name: FEATURES['ALLOW_COURSE_RERUNS']
    # .. toggle_implementation: DjangoSetting
    # .. toggle_default: True
    # .. toggle_description: This will allow staff member to re-run the course from the studio home page and will
    #   always use the split modulestore. When this is set to False, the Re-run Course link will not be available on
    #   the studio home page.
    # .. toggle_use_cases: open_edx
    # .. toggle_creation_date: 2015-02-13
    # .. toggle_tickets: https://github.com/openedx/edx-platform/pull/6965
    'ALLOW_COURSE_RERUNS': True,

    # Certificates Web/HTML Views
    'CERTIFICATES_HTML_VIEW': False,

    # Teams feature
    'ENABLE_TEAMS': True,

    # Show video bumper in Studio
    'ENABLE_VIDEO_BUMPER': False,

    # Show issue open badges in Studio
    'ENABLE_OPENBADGES': False,

    # How many seconds to show the bumper again, default is 7 days:
    'SHOW_BUMPER_PERIODICITY': 7 * 24 * 3600,

    # Enable credit eligibility feature
    'ENABLE_CREDIT_ELIGIBILITY': ENABLE_CREDIT_ELIGIBILITY,

    # Special Exams, aka Timed and Proctored Exams
    'ENABLE_SPECIAL_EXAMS': False,

    # Show the language selector in the header
    'SHOW_HEADER_LANGUAGE_SELECTOR': False,

    # At edX it's safe to assume that English transcripts are always available
    # This is not the case for all installations.
    # The default value in {lms,cms}/envs/common.py and xmodule/tests/test_video.py should be consistent.
    'FALLBACK_TO_ENGLISH_TRANSCRIPTS': True,

    # Set this to False to facilitate cleaning up invalid xml from your modulestore.
    'ENABLE_XBLOCK_XML_VALIDATION': True,

    # Allow public account creation
    'ALLOW_PUBLIC_ACCOUNT_CREATION': True,

    # Whether or not the dynamic EnrollmentTrackUserPartition should be registered.
    'ENABLE_ENROLLMENT_TRACK_USER_PARTITION': True,

    'ENABLE_PASSWORD_RESET_FAILURE_EMAIL': False,

    # Whether archived courses (courses with end dates in the past) should be
    # shown in Studio in a separate list.
    'ENABLE_SEPARATE_ARCHIVED_COURSES': True,

    # For acceptance and load testing
    'AUTOMATIC_AUTH_FOR_TESTING': False,

    # Prevent auto auth from creating superusers or modifying existing users
    'RESTRICT_AUTOMATIC_AUTH': True,

    'PREVIEW_LMS_BASE': "preview.localhost:18000",
    'ENABLE_GRADE_DOWNLOADS': True,
    'ENABLE_MKTG_SITE': False,
    'ENABLE_DISCUSSION_HOME_PANEL': True,
    'ENABLE_CORS_HEADERS': False,
    'ENABLE_CROSS_DOMAIN_CSRF_COOKIE': False,
    'ENABLE_COUNTRY_ACCESS': False,
    'ENABLE_CREDIT_API': False,
    'ENABLE_OAUTH2_PROVIDER': False,
    'ENABLE_MOBILE_REST_API': False,
    'CUSTOM_COURSES_EDX': False,
    'ENABLE_READING_FROM_MULTIPLE_HISTORY_TABLES': True,
    'SHOW_FOOTER_LANGUAGE_SELECTOR': False,
    'ENABLE_ENROLLMENT_RESET': False,
    # Settings for course import olx validation
    'ENABLE_COURSE_OLX_VALIDATION': False,
    # .. toggle_name: FEATURES['DISABLE_MOBILE_COURSE_AVAILABLE']
    # .. toggle_implementation: DjangoSetting
    # .. toggle_default: False
    # .. toggle_description: Set to True to remove Mobile Course Available UI Flag from Studio's Advanced Settings
    #   page else Mobile Course Available UI Flag will be available on Studio side.
    # .. toggle_use_cases: open_edx
    # .. toggle_creation_date: 2020-02-14
    # .. toggle_tickets: https://github.com/openedx/edx-platform/pull/23073
    'DISABLE_MOBILE_COURSE_AVAILABLE': False,

    # .. toggle_name: FEATURES['ENABLE_CHANGE_USER_PASSWORD_ADMIN']
    # .. toggle_implementation: DjangoSetting
    # .. toggle_default: False
    # .. toggle_description: Set to True to enable changing a user password through django admin. This is disabled by
    #   default because enabling allows a method to bypass password policy.
    # .. toggle_use_cases: open_edx
    # .. toggle_creation_date: 2020-02-21
    # .. toggle_tickets: 'https://github.com/openedx/edx-platform/pull/21616'
    'ENABLE_CHANGE_USER_PASSWORD_ADMIN': False,

    ### ORA Feature Flags ###
    # .. toggle_name: FEATURES['ENABLE_ORA_ALL_FILE_URLS']
    # .. toggle_implementation: DjangoSetting
    # .. toggle_default: False
    # .. toggle_description: A "work-around" feature toggle meant to help in cases where some file uploads are not
    #   discoverable. If enabled, will iterate through all possible file key suffixes up to the max for displaying file
    #   metadata in staff assessments.
    # .. toggle_use_cases: temporary
    # .. toggle_creation_date: 2020-03-03
    # .. toggle_target_removal_date: None
    # .. toggle_tickets: https://openedx.atlassian.net/browse/EDUCATOR-4951
    # .. toggle_warning: This temporary feature toggle does not have a target removal date.
    'ENABLE_ORA_ALL_FILE_URLS': False,

    # .. toggle_name: FEATURES['ENABLE_ORA_USER_STATE_UPLOAD_DATA']
    # .. toggle_implementation: DjangoSetting
    # .. toggle_default: False
    # .. toggle_description: A "work-around" feature toggle meant to help in cases where some file uploads are not
    #   discoverable. If enabled, will pull file metadata from StudentModule.state for display in staff assessments.
    # .. toggle_use_cases: temporary
    # .. toggle_creation_date: 2020-03-03
    # .. toggle_target_removal_date: None
    # .. toggle_tickets: https://openedx.atlassian.net/browse/EDUCATOR-4951
    # .. toggle_warning: This temporary feature toggle does not have a target removal date.
    'ENABLE_ORA_USER_STATE_UPLOAD_DATA': False,

    # .. toggle_name: FEATURES['DEPRECATE_OLD_COURSE_KEYS_IN_STUDIO']
    # .. toggle_implementation: DjangoSetting
    # .. toggle_default: True
    # .. toggle_description: Warn about removing support for deprecated course keys.
    #      To enable, set to True.
    #      To disable, set to False.
    #      To enable with a custom support deadline, set to an ISO-8601 date string:
    #        eg: '2020-09-01'
    # .. toggle_use_cases: temporary
    # .. toggle_creation_date: 2020-06-12
    # .. toggle_target_removal_date: 2021-04-01
    # .. toggle_warning: This can be removed once support is removed for deprecated
    #   course keys.
    # .. toggle_tickets: https://openedx.atlassian.net/browse/DEPR-58
    'DEPRECATE_OLD_COURSE_KEYS_IN_STUDIO': True,

    # .. toggle_name: FEATURES['ENABLE_LIBRARY_AUTHORING_MICROFRONTEND']
    # .. toggle_implementation: DjangoSetting
    # .. toggle_default: False
    # .. toggle_description: Set to True to enable the Library Authoring MFE
    # .. toggle_use_cases: temporary
    # .. toggle_creation_date: 2020-06-20
    # .. toggle_target_removal_date: 2020-12-31
    # .. toggle_tickets: https://openedx.atlassian.net/wiki/spaces/COMM/pages/1545011241/BD-14+Blockstore+Powered+Content+Libraries+Taxonomies
    # .. toggle_warning: Also set settings.LIBRARY_AUTHORING_MICROFRONTEND_URL and see
    #   REDIRECT_TO_LIBRARY_AUTHORING_MICROFRONTEND for rollout.
    'ENABLE_LIBRARY_AUTHORING_MICROFRONTEND': False,

    # .. toggle_name: FEATURES['DISABLE_COURSE_CREATION']
    # .. toggle_implementation: DjangoSetting
    # .. toggle_default: False
    # .. toggle_description: If set to True, it disables the course creation functionality and hides the "New Course"
    #   button in studio.
    #   It is important to note that the value of this flag only affects if the user doesn't have a staff role,
    #   otherwise the course creation functionality will work as it should.
    # .. toggle_use_cases: open_edx
    # .. toggle_creation_date: 2013-12-02
    # .. toggle_warning: Another toggle DISABLE_LIBRARY_CREATION overrides DISABLE_COURSE_CREATION, if present.
    'DISABLE_COURSE_CREATION': False,

    # Can be turned off to disable the help link in the navbar
    # .. toggle_name: FEATURES['ENABLE_HELP_LINK']
    # .. toggle_implementation: DjangoSetting
    # .. toggle_default: True
    # .. toggle_description: When True, a help link is displayed on the main navbar. Set False to hide it.
    # .. toggle_use_cases: open_edx
    # .. toggle_creation_date: 2021-03-05
    # .. toggle_tickets: https://github.com/openedx/edx-platform/pull/26106
    'ENABLE_HELP_LINK': True,

    # .. toggle_name: FEATURES['ENABLE_V2_CERT_DISPLAY_SETTINGS']
    # .. toggle_implementation: DjangoSetting
    # .. toggle_default: False
    # .. toggle_description: Whether to use the reimagined certificates_display_behavior and certificate_available_date
    # .. settings. Will eventually become the default.
    # .. toggle_use_cases: temporary
    # .. toggle_creation_date: 2021-07-26
    # .. toggle_target_removal_date: 2021-10-01
    # .. toggle_tickets: 'https://openedx.atlassian.net/browse/MICROBA-1405'
    'ENABLE_V2_CERT_DISPLAY_SETTINGS': False,

    # .. toggle_name: FEATURES['ENABLE_INTEGRITY_SIGNATURE']
    # .. toggle_implementation: DjangoSetting
    # .. toggle_default: False
    # .. toggle_description: Whether to replace ID verification course/certificate requirement
    # with an in-course Honor Code agreement
    # (https://github.com/edx/edx-name-affirmation)
    # .. toggle_use_cases: open_edx
    # .. toggle_creation_date: 2022-02-15
    # .. toggle_target_removal_date: None
    # .. toggle_tickets: 'https://openedx.atlassian.net/browse/MST-1348'
    'ENABLE_INTEGRITY_SIGNATURE': False,

    # .. toggle_name: MARK_LIBRARY_CONTENT_BLOCK_COMPLETE_ON_VIEW
    # .. toggle_implementation: DjangoSetting
    # .. toggle_default: False
    # .. toggle_description: If enabled, the Library Content Block is marked as complete when users view it.
    #   Otherwise (by default), all children of this block must be completed.
    # .. toggle_use_cases: open_edx
    # .. toggle_creation_date: 2022-03-22
    # .. toggle_target_removal_date: None
    # .. toggle_tickets: https://github.com/openedx/edx-platform/pull/28268
    # .. toggle_warning: For consistency in user-experience, keep the value in sync with the setting of the same name
    #   in the LMS and CMS.
    'MARK_LIBRARY_CONTENT_BLOCK_COMPLETE_ON_VIEW': False,

    # .. toggle_name: FEATURES['DISABLE_UNENROLLMENT']
    # .. toggle_implementation: DjangoSetting
    # .. toggle_default: False
    # .. toggle_description: Set to True to disable self-unenrollments via REST API.
    #   This also hides the "Unenroll" button on the Learner Dashboard.
    # .. toggle_use_cases: open_edx
    # .. toggle_creation_date: 2021-10-11
    # .. toggle_warning: For consistency in user experience, keep the value in sync with the setting of the same name
    #   in the LMS and CMS.
    # .. toggle_tickets: 'https://github.com/open-craft/edx-platform/pull/429'
    'DISABLE_UNENROLLMENT': False,
}

# .. toggle_name: ENABLE_COPPA_COMPLIANCE
# .. toggle_implementation: DjangoSetting
# .. toggle_default: False
# .. toggle_description: When True, inforces COPPA compliance and removes YOB field from registration form and accounnt
# .. settings page. Also hide YOB banner from profile page.
# .. toggle_use_cases: open_edx
# .. toggle_creation_date: 2021-10-27
# .. toggle_tickets: 'https://openedx.atlassian.net/browse/VAN-622'
ENABLE_COPPA_COMPLIANCE = False

ENABLE_JASMINE = False

MARKETING_EMAILS_OPT_IN = False

# List of logout URIs for each IDA that the learner should be logged out of when they logout of the LMS. Only applies to
# IDA for which the social auth flow uses DOT (Django OAuth Toolkit).
IDA_LOGOUT_URI_LIST = []

############################# MICROFRONTENDS ###################################
COURSE_AUTHORING_MICROFRONTEND_URL = None
DISCUSSIONS_MICROFRONTEND_URL = None
DISCUSSIONS_MFE_FEEDBACK_URL = None
LIBRARY_AUTHORING_MICROFRONTEND_URL = None
# .. toggle_name: ENABLE_AUTHN_RESET_PASSWORD_HIBP_POLICY
# .. toggle_implementation: DjangoSetting
# .. toggle_default: False
# .. toggle_description: When enabled, this toggle activates the use of the password validation
#   HIBP Policy.
# .. toggle_use_cases: open_edx
# .. toggle_creation_date: 2021-12-03
# .. toggle_tickets: https://openedx.atlassian.net/browse/VAN-666
ENABLE_AUTHN_RESET_PASSWORD_HIBP_POLICY = False
# .. toggle_name: ENABLE_AUTHN_REGISTER_HIBP_POLICY
# .. toggle_implementation: DjangoSetting
# .. toggle_default: False
# .. toggle_description: When enabled, this toggle activates the use of the password validation
#   HIBP Policy on Authn MFE's registration.
# .. toggle_use_cases: open_edx
# .. toggle_creation_date: 2022-03-25
# .. toggle_tickets: https://openedx.atlassian.net/browse/VAN-669
ENABLE_AUTHN_REGISTER_HIBP_POLICY = False
HIBP_REGISTRATION_PASSWORD_FREQUENCY_THRESHOLD = 3

# .. toggle_name: ENABLE_AUTHN_LOGIN_NUDGE_HIBP_POLICY
# .. toggle_implementation: DjangoSetting
# .. toggle_default: False
# .. toggle_description: When enabled, this toggle activates the use of the password validation
#   on Authn MFE's login.
# .. toggle_use_cases: temporary
# .. toggle_creation_date: 2022-03-29
# .. toggle_target_removal_date: None
# .. toggle_tickets: https://openedx.atlassian.net/browse/VAN-668
ENABLE_AUTHN_LOGIN_NUDGE_HIBP_POLICY = False
HIBP_LOGIN_NUDGE_PASSWORD_FREQUENCY_THRESHOLD = 3

# .. toggle_name: ENABLE_AUTHN_LOGIN_BLOCK_HIBP_POLICY
# .. toggle_implementation: DjangoSetting
# .. toggle_default: False
# .. toggle_description: When enabled, this toggle activates the use of the password validation
#   on Authn MFE's login.
# .. toggle_use_cases: temporary
# .. toggle_creation_date: 2022-03-29
# .. toggle_target_removal_date: None
# .. toggle_tickets: https://openedx.atlassian.net/browse/VAN-667
ENABLE_AUTHN_LOGIN_BLOCK_HIBP_POLICY = False
HIBP_LOGIN_BLOCK_PASSWORD_FREQUENCY_THRESHOLD = 5

# .. toggle_name: ENABLE_DYNAMIC_REGISTRATION_FIELDS
# .. toggle_implementation: DjangoSetting
# .. toggle_default: False
# .. toggle_description: When enabled, this toggle adds fields configured in
# REGISTRATION_EXTRA_FIELDS to Authn MFE
# .. toggle_use_cases: temporary
# .. toggle_creation_date: 2022-04-21
# .. toggle_target_removal_date: None
# .. toggle_tickets: https://openedx.atlassian.net/browse/VAN-838
ENABLE_DYNAMIC_REGISTRATION_FIELDS = False

############################# SOCIAL MEDIA SHARING #############################
SOCIAL_SHARING_SETTINGS = {
    # Note: Ensure 'CUSTOM_COURSE_URLS' has a matching value in lms/envs/common.py
    'CUSTOM_COURSE_URLS': False,
    'DASHBOARD_FACEBOOK': False,
    'CERTIFICATE_FACEBOOK': False,
    'CERTIFICATE_TWITTER': False,
    'DASHBOARD_TWITTER': False
}

# This is just a placeholder image.
# Site operators can customize this with their organization's image.
FOOTER_ORGANIZATION_IMAGE = "images/logo.png"

############################# SET PATH INFORMATION #############################
PROJECT_ROOT = path(__file__).abspath().dirname().dirname()  # /edx-platform/cms
REPO_ROOT = PROJECT_ROOT.dirname()
COMMON_ROOT = REPO_ROOT / "common"
OPENEDX_ROOT = REPO_ROOT / "openedx"
CMS_ROOT = REPO_ROOT / "cms"
LMS_ROOT = REPO_ROOT / "lms"
ENV_ROOT = REPO_ROOT.dirname()  # virtualenv dir /edx-platform is in
COURSES_ROOT = ENV_ROOT / "data"

GITHUB_REPO_ROOT = ENV_ROOT / "data"

# For geolocation ip database
GEOIP_PATH = REPO_ROOT / "common/static/data/geoip/GeoLite2-Country.mmdb"

DATA_DIR = COURSES_ROOT

DJFS = {
    'type': 'osfs',
    'directory_root': '/edx/var/edxapp/django-pyfs/static/django-pyfs',
    'url_root': '/static/django-pyfs',
}
######################## BRANCH.IO ###########################
BRANCH_IO_KEY = ''

######################## OPTIMIZELY ###########################
OPTIMIZELY_PROJECT_ID = None
OPTIMIZELY_FULLSTACK_SDK_KEY = None

######################## GOOGLE ANALYTICS ###########################
GOOGLE_ANALYTICS_ACCOUNT = None

############################# TEMPLATE CONFIGURATION #############################
# Mako templating
import tempfile
MAKO_MODULE_DIR = os.path.join(tempfile.gettempdir(), 'mako_cms')
MAKO_TEMPLATE_DIRS_BASE = [
    PROJECT_ROOT / 'templates',
    COMMON_ROOT / 'templates',
    COMMON_ROOT / 'djangoapps' / 'pipeline_mako' / 'templates',
    COMMON_ROOT / 'static',  # required to statically include common Underscore templates
    OPENEDX_ROOT / 'core' / 'djangoapps' / 'cors_csrf' / 'templates',
    OPENEDX_ROOT / 'core' / 'djangoapps' / 'dark_lang' / 'templates',
    OPENEDX_ROOT / 'core' / 'lib' / 'license' / 'templates',
    CMS_ROOT / 'djangoapps' / 'pipeline_js' / 'templates',
]

CONTEXT_PROCESSORS = (
    'django.template.context_processors.request',
    'django.template.context_processors.static',
    'django.contrib.messages.context_processors.messages',
    'django.template.context_processors.i18n',
    'django.contrib.auth.context_processors.auth',  # this is required for admin
    'django.template.context_processors.csrf',
    'help_tokens.context_processor',
    'openedx.core.djangoapps.site_configuration.context_processors.configuration_context',
)

# Django templating
TEMPLATES = [
    {
        'NAME': 'django',
        'BACKEND': 'django.template.backends.django.DjangoTemplates',
        # Don't look for template source files inside installed applications.
        'APP_DIRS': False,
        # Instead, look for template source files in these dirs.
        'DIRS': _make_mako_template_dirs,
        # Options specific to this backend.
        'OPTIONS': {
            'loaders': (
                # We have to use mako-aware template loaders to be able to include
                # mako templates inside django templates (such as main_django.html).
                'openedx.core.djangoapps.theming.template_loaders.ThemeTemplateLoader',
                'common.djangoapps.edxmako.makoloader.MakoFilesystemLoader',
                'common.djangoapps.edxmako.makoloader.MakoAppDirectoriesLoader',
            ),
            'context_processors': CONTEXT_PROCESSORS,
            # Change 'debug' in your environment settings files - not here.
            'debug': False
        }
    },
    {
        'NAME': 'mako',
        'BACKEND': 'common.djangoapps.edxmako.backend.Mako',
        'APP_DIRS': False,
        'DIRS': _make_mako_template_dirs,
        'OPTIONS': {
            'context_processors': CONTEXT_PROCESSORS,
            'debug': False,
        }
    },
    {
        # This separate copy of the Mako backend is used to render previews using the LMS templates
        'NAME': 'preview',
        'BACKEND': 'common.djangoapps.edxmako.backend.Mako',
        'APP_DIRS': False,
        'DIRS': lms.envs.common.MAKO_TEMPLATE_DIRS_BASE,
        'OPTIONS': {
            'context_processors': CONTEXT_PROCESSORS,
            'debug': False,
            'namespace': 'lms.main',
        }
    },
]
derived_collection_entry('TEMPLATES', 0, 'DIRS')
derived_collection_entry('TEMPLATES', 1, 'DIRS')
DEFAULT_TEMPLATE_ENGINE = TEMPLATES[0]

#################################### AWS #######################################
# S3BotoStorage insists on a timeout for uploaded assets. We should make it
# permanent instead, but rather than trying to figure out exactly where that
# setting is, I'm just bumping the expiration time to something absurd (100
# years). This is only used if DEFAULT_FILE_STORAGE is overriden to use S3
# in the global settings.py
AWS_SES_REGION_NAME = 'us-east-1'
AWS_SES_REGION_ENDPOINT = 'email.us-east-1.amazonaws.com'
AWS_ACCESS_KEY_ID = None
AWS_SECRET_ACCESS_KEY = None
AWS_SECURITY_TOKEN = None
AWS_QUERYSTRING_AUTH = False
AWS_STORAGE_BUCKET_NAME = 'SET-ME-PLEASE (ex. bucket-name)'
AWS_S3_CUSTOM_DOMAIN = 'SET-ME-PLEASE (ex. bucket-name.s3.amazonaws.com)'

##############################################################################

EDX_ROOT_URL = ''

# use the ratelimit backend to prevent brute force attacks
AUTHENTICATION_BACKENDS = [
    'auth_backends.backends.EdXOAuth2',
    'rules.permissions.ObjectPermissionBackend',
    'openedx.core.djangoapps.content_libraries.auth.LtiAuthenticationBackend',
    'django.contrib.auth.backends.AllowAllUsersModelBackend',
    'bridgekeeper.backends.RulePermissionBackend',
]

STATIC_ROOT_BASE = '/edx/var/edxapp/staticfiles'

# License for serving content in China
ICP_LICENSE = None
ICP_LICENSE_INFO = {}

LOGGING_ENV = 'sandbox'

LMS_BASE = 'localhost:18000'
LMS_ROOT_URL = "https://localhost:18000"
LMS_INTERNAL_ROOT_URL = LMS_ROOT_URL

# Use LMS SSO for login, once enabled by setting LOGIN_URL (see docs/guides/studio_oauth.rst)
SOCIAL_AUTH_STRATEGY = 'auth_backends.strategies.EdxDjangoStrategy'
LOGIN_REDIRECT_URL = EDX_ROOT_URL + '/home/'
LOGIN_URL = '/login/'
FRONTEND_LOGIN_URL = LOGIN_URL
# Warning: Must have trailing slash to activate correct logout view
# (auth_backends, not LMS user_authn)
FRONTEND_LOGOUT_URL = '/logout/'
FRONTEND_REGISTER_URL = lambda settings: settings.LMS_ROOT_URL + '/register'
derived('FRONTEND_REGISTER_URL')

LMS_ENROLLMENT_API_PATH = "/api/enrollment/v1/"
ENTERPRISE_API_URL = LMS_INTERNAL_ROOT_URL + '/enterprise/api/v1/'
ENTERPRISE_CONSENT_API_URL = LMS_INTERNAL_ROOT_URL + '/consent/api/v1/'
ENTERPRISE_MARKETING_FOOTER_QUERY_PARAMS = {}

# Public domain name of Studio (should be resolvable from the end-user's browser)
CMS_BASE = 'localhost:18010'

LOG_DIR = '/edx/var/log/edx'

LOCAL_LOGLEVEL = "INFO"

MAINTENANCE_BANNER_TEXT = 'Sample banner message'

WIKI_ENABLED = True

CERT_QUEUE = 'certificates'
# List of logout URIs for each IDA that the learner should be logged out of when they logout of
# Studio. Only applies to IDA for which the social auth flow uses DOT (Django OAuth Toolkit).
IDA_LOGOUT_URI_LIST = []

ELASTIC_SEARCH_CONFIG = [
    {
        'use_ssl': False,
        'host': 'localhost',
        'port': 9200
    }
]

# These are standard regexes for pulling out info like course_ids, usage_ids, etc.
# They are used so that URLs with deprecated-format strings still work.
from lms.envs.common import (
    COURSE_KEY_PATTERN, COURSE_KEY_REGEX, COURSE_ID_PATTERN, USAGE_KEY_PATTERN, ASSET_KEY_PATTERN
)

######################### CSRF #########################################

# Forwards-compatibility with Django 1.7
CSRF_COOKIE_AGE = 60 * 60 * 24 * 7 * 52
# It is highly recommended that you override this in any environment accessed by
# end users
CSRF_COOKIE_SECURE = False

CROSS_DOMAIN_CSRF_COOKIE_DOMAIN = ''
CROSS_DOMAIN_CSRF_COOKIE_NAME = ''
CSRF_TRUSTED_ORIGINS = []

#################### CAPA External Code Evaluation #############################
XQUEUE_WAITTIME_BETWEEN_REQUESTS = 5  # seconds
XQUEUE_INTERFACE = {
    'url': 'http://localhost:18040',
    'basic_auth': ['edx', 'edx'],
    'django_auth': {
        'username': 'lms',
        'password': 'password'
    }
}

################################# Middleware ###################################

MIDDLEWARE = [
    'openedx.core.lib.x_forwarded_for.middleware.XForwardedForMiddleware',
    'crum.CurrentRequestUserMiddleware',

    # Resets the request cache.
    'edx_django_utils.cache.middleware.RequestCacheMiddleware',

    # Various monitoring middleware
    'edx_django_utils.monitoring.CookieMonitoringMiddleware',
    'edx_django_utils.monitoring.DeploymentMonitoringMiddleware',
    'edx_django_utils.monitoring.MonitoringMemoryMiddleware',

    # Before anything that looks at cookies, especially the session middleware
    'openedx.core.djangoapps.cookie_metadata.middleware.CookieNameChange',

    'openedx.core.djangoapps.header_control.middleware.HeaderControlMiddleware',
    'django.middleware.cache.UpdateCacheMiddleware',
    'django.middleware.common.CommonMiddleware',
    'django.contrib.sites.middleware.CurrentSiteMiddleware',

    # CORS and CSRF
    'django.middleware.csrf.CsrfViewMiddleware',
    'corsheaders.middleware.CorsMiddleware',
    'openedx.core.djangoapps.cors_csrf.middleware.CorsCSRFMiddleware',
    'openedx.core.djangoapps.cors_csrf.middleware.CsrfCrossDomainCookieMiddleware',

    # JWT auth
    'edx_rest_framework_extensions.auth.jwt.middleware.JwtAuthCookieMiddleware',

    # Allows us to define redirects via Django admin
    'django_sites_extensions.middleware.RedirectMiddleware',

    # Instead of SessionMiddleware, we use a more secure version
    # 'django.contrib.sessions.middleware.SessionMiddleware',
    'openedx.core.djangoapps.safe_sessions.middleware.SafeSessionMiddleware',

    'method_override.middleware.MethodOverrideMiddleware',

    # Instead of AuthenticationMiddleware, we use a cache-backed version
    'openedx.core.djangoapps.cache_toolbox.middleware.CacheBackedAuthenticationMiddleware',

    'common.djangoapps.student.middleware.UserStandingMiddleware',
    'openedx.core.djangoapps.contentserver.middleware.StaticContentServer',

    'django.contrib.messages.middleware.MessageMiddleware',
    'common.djangoapps.track.middleware.TrackMiddleware',

    # This is used to set or update the user language preferences.
    'openedx.core.djangoapps.lang_pref.middleware.LanguagePreferenceMiddleware',

    # Allows us to dark-launch particular languages
    'openedx.core.djangoapps.dark_lang.middleware.DarkLangMiddleware',

    'openedx.core.djangoapps.embargo.middleware.EmbargoMiddleware',

    # Detects user-requested locale from 'accept-language' header in http request
    'django.middleware.locale.LocaleMiddleware',

    'codejail.django_integration.ConfigureCodeJailMiddleware',

    # for expiring inactive sessions
    'openedx.core.djangoapps.session_inactivity_timeout.middleware.SessionInactivityTimeout',

    'openedx.core.djangoapps.theming.middleware.CurrentSiteThemeMiddleware',

    # use Django built in clickjacking protection
    'django.middleware.clickjacking.XFrameOptionsMiddleware',

    'waffle.middleware.WaffleMiddleware',

    # Enables force_django_cache_miss functionality for TieredCache.
    'edx_django_utils.cache.middleware.TieredCacheMiddleware',

    # Adds monitoring attributes to requests.
    'edx_rest_framework_extensions.middleware.RequestCustomAttributesMiddleware',

    'edx_rest_framework_extensions.auth.jwt.middleware.EnsureJWTAuthSettingsMiddleware',

    # Handles automatically storing user ids in django-simple-history tables when possible.
    'simple_history.middleware.HistoryRequestMiddleware',

    # This must be last so that it runs first in the process_response chain
    'openedx.core.djangoapps.site_configuration.middleware.SessionCookieDomainOverrideMiddleware',
]

EXTRA_MIDDLEWARE_CLASSES = []

# Clickjacking protection can be disabled by setting this to 'ALLOW'
X_FRAME_OPTIONS = 'DENY'

# Platform for Privacy Preferences header
P3P_HEADER = 'CP="Open EdX does not have a P3P policy."'

############# XBlock Configuration ##########

# Import after sys.path fixup
from xmodule.modulestore.inheritance import InheritanceMixin
from xmodule.modulestore import prefer_xmodules
from xmodule.x_module import XModuleMixin

# These are the Mixins that should be added to every XBlock.
# This should be moved into an XBlock Runtime/Application object
# once the responsibility of XBlock creation is moved out of modulestore - cpennington
XBLOCK_MIXINS = (
    LmsBlockMixin,
    InheritanceMixin,
    XModuleMixin,
    EditInfoMixin,
    AuthoringMixin,
)
XBLOCK_EXTRA_MIXINS = ()

XBLOCK_SELECT_FUNCTION = prefer_xmodules

# Paths to wrapper methods which should be applied to every XBlock's FieldData.
XBLOCK_FIELD_DATA_WRAPPERS = ()

############################ ORA 2 ############################################

# By default, don't use a file prefix
ORA2_FILE_PREFIX = 'default_env-default_deployment/ora2'

# Default File Upload Storage bucket and prefix. Used by the FileUpload Service.
FILE_UPLOAD_STORAGE_BUCKET_NAME = 'SET-ME-PLEASE (ex. bucket-name)'
FILE_UPLOAD_STORAGE_PREFIX = 'submissions_attachments'

############################ Modulestore Configuration ################################

DOC_STORE_CONFIG = {
    'db': 'edxapp',
    'host': 'localhost',
    'replicaSet': '',
    'user': 'edxapp',
    'port': 27017,
    'collection': 'modulestore',
    'ssl': False,
    # https://api.mongodb.com/python/2.9.1/api/pymongo/mongo_client.html#module-pymongo.mongo_client
    # default is never timeout while the connection is open,
    #this means it needs to explicitly close raising pymongo.errors.NetworkTimeout
    'socketTimeoutMS': 6000,
    'connectTimeoutMS': 2000,  # default is 20000, I believe raises pymongo.errors.ConnectionFailure
    # Not setting waitQueueTimeoutMS and waitQueueMultiple since pymongo defaults to nobody being allowed to wait
    'auth_source': None,
    'read_preference': 'PRIMARY'
    # If 'asset_collection' defined, it'll be used
    # as the collection name for asset metadata.
    # Otherwise, a default collection name will be used.
}

CONTENTSTORE = {
    'ENGINE': 'xmodule.contentstore.mongo.MongoContentStore',
    # connection strings are duplicated temporarily for
    # backward compatibility
    'OPTIONS': {
        'db': 'edxapp',
        'host': 'localhost',
        'password': 'password',
        'port': 27017,
        'user': 'edxapp',
        'ssl': False,
        'auth_source': None
    },
    'ADDITIONAL_OPTIONS': {},
    'DOC_STORE_CONFIG': DOC_STORE_CONFIG
}

MODULESTORE_BRANCH = 'draft-preferred'

MODULESTORE = {
    'default': {
        'ENGINE': 'xmodule.modulestore.mixed.MixedModuleStore',
        'OPTIONS': {
            'mappings': {},
            'stores': [
                {
                    'NAME': 'split',
                    'ENGINE': 'xmodule.modulestore.split_mongo.split_draft.DraftVersioningModuleStore',
                    'DOC_STORE_CONFIG': DOC_STORE_CONFIG,
                    'OPTIONS': {
                        'default_class': 'xmodule.hidden_module.HiddenDescriptor',
                        'fs_root': DATA_DIR,
                        'render_template': 'common.djangoapps.edxmako.shortcuts.render_to_string',
                    }
                },
                {
                    'NAME': 'draft',
                    'ENGINE': 'xmodule.modulestore.mongo.DraftMongoModuleStore',
                    'DOC_STORE_CONFIG': DOC_STORE_CONFIG,
                    'OPTIONS': {
                        'default_class': 'xmodule.hidden_module.HiddenDescriptor',
                        'fs_root': DATA_DIR,
                        'render_template': 'common.djangoapps.edxmako.shortcuts.render_to_string',
                    }
                }
            ]
        }
    }
}

# Modulestore-level field override providers. These field override providers don't
# require student context.
MODULESTORE_FIELD_OVERRIDE_PROVIDERS = ()

DATABASES = {
    # edxapp's edxapp-migrate scripts and the edxapp_migrate play
    # will ensure that any DB not named read_replica will be migrated
    # for both the lms and cms.
    'default': {
        'ATOMIC_REQUESTS': True,
        'CONN_MAX_AGE': 0,
        'ENGINE': 'django.db.backends.mysql',
        'HOST': 'localhost',
        'NAME': 'edxapp',
        'OPTIONS': {},
        'PASSWORD': 'password',
        'PORT': '3306',
        'USER': 'edxapp001'
    },
    'read_replica': {
        'CONN_MAX_AGE': 0,
        'ENGINE': 'django.db.backends.mysql',
        'HOST': 'localhost',
        'NAME': 'edxapp',
        'OPTIONS': {},
        'PASSWORD': 'password',
        'PORT': '3306',
        'USER': 'edxapp001'
    },
    'student_module_history': {
        'CONN_MAX_AGE': 0,
        'ENGINE': 'django.db.backends.mysql',
        'HOST': 'localhost',
        'NAME': 'edxapp_csmh',
        'OPTIONS': {},
        'PASSWORD': 'password',
        'PORT': '3306',
        'USER': 'edxapp001'
    }
}

DEFAULT_AUTO_FIELD = 'django.db.models.AutoField'
DEFAULT_HASHING_ALGORITHM = 'sha1'

#################### Python sandbox ############################################

CODE_JAIL = {
    # from https://github.com/openedx/codejail/blob/master/codejail/django_integration.py#L24, '' should be same as None
    'python_bin': '/edx/app/edxapp/venvs/edxapp-sandbox/bin/python',
    # User to run as in the sandbox.
    'user': 'sandbox',

    # Configurable limits.
    'limits': {
        # How many CPU seconds can jailed code use?
        'CPU': 1,
        # Limit the memory of the jailed process to something high but not
        # infinite (512MiB in bytes)
        'VMEM': 536870912,
        # Time in seconds that the jailed process has to run.
        'REALTIME': 3,
        'PROXY': 0,
        # Needs to be non-zero so that jailed code can use it as their temp directory.(1MiB in bytes)
        'FSIZE': 1048576,
    },

    # Overrides to default configurable 'limits' (above).
    # Keys should be course run ids.
    # Values should be dictionaries that look like 'limits'.
    "limit_overrides": {},
}

# Some courses are allowed to run unsafe code. This is a list of regexes, one
# of them must match the course id for that course to run unsafe code.
#
# For example:
#
#   COURSES_WITH_UNSAFE_CODE = [
#       r"Harvard/XY123.1/.*"
#   ]

COURSES_WITH_UNSAFE_CODE = []

# Cojail REST service
ENABLE_CODEJAIL_REST_SERVICE = False
# .. setting_name: CODE_JAIL_REST_SERVICE_REMOTE_EXEC
# .. setting_default: 'xmodule.capa.safe_exec.remote_exec.send_safe_exec_request_v0'
# .. setting_description: Set the python package.module.function that is reponsible of
#   calling the remote service in charge of jailed code execution
CODE_JAIL_REST_SERVICE_REMOTE_EXEC = 'xmodule.capa.safe_exec.remote_exec.send_safe_exec_request_v0'
# .. setting_name: CODE_JAIL_REST_SERVICE_HOST
# .. setting_default: 'http://127.0.0.1:8550'
# .. setting_description: Set the codejail remote service host
CODE_JAIL_REST_SERVICE_HOST = 'http://127.0.0.1:8550'
# .. setting_name: CODE_JAIL_REST_SERVICE_CONNECT_TIMEOUT
# .. setting_default: 0.5
# .. setting_description: Set the number of seconds CMS will wait to establish an internal
#   connection to the codejail remote service.
CODE_JAIL_REST_SERVICE_CONNECT_TIMEOUT = 0.5  # time in seconds
# .. setting_name: CODE_JAIL_REST_SERVICE_READ_TIMEOUT
# .. setting_default: 3.5
# .. setting_description: Set the number of seconds CMS will wait for a response from the
#   codejail remote service endpoint.
CODE_JAIL_REST_SERVICE_READ_TIMEOUT = 3.5  # time in seconds

############################ DJANGO_BUILTINS ################################
# Change DEBUG in your environment settings files, not here
DEBUG = False
SESSION_COOKIE_SECURE = False
SESSION_SAVE_EVERY_REQUEST = False
SESSION_SERIALIZER = 'openedx.core.lib.session_serializers.PickleSerializer'
SESSION_COOKIE_DOMAIN = ""
SESSION_COOKIE_NAME = 'sessionid'

# This is the domain that is used to set shared cookies between various sub-domains.
SHARED_COOKIE_DOMAIN = ""

# Site info
SITE_NAME = "localhost"
HTTPS = 'on'
ROOT_URLCONF = 'cms.urls'

COURSE_IMPORT_EXPORT_BUCKET = ''
COURSE_METADATA_EXPORT_BUCKET = ''

ALTERNATE_WORKER_QUEUES = 'lms'

STATIC_URL_BASE = '/static/'

X_FRAME_OPTIONS = 'DENY'

# .. setting_name: GIT_REPO_EXPORT_DIR
# .. setting_default: '/edx/var/edxapp/export_course_repos'
# .. setting_description: When courses are exported to git, either with the export_git management command or the git
#   export view from the studio (when FEATURES['ENABLE_EXPORT_GIT'] is True), they are stored in this directory, which
#   must exist at the time of the export.
GIT_REPO_EXPORT_DIR = '/edx/var/edxapp/export_course_repos'
# .. setting_name: GIT_EXPORT_DEFAULT_IDENT
# .. setting_default: {'name': 'STUDIO_EXPORT_TO_GIT', 'email': 'STUDIO_EXPORT_TO_GIT@example.com'}
# .. setting_description: When courses are exported to git, commits are signed with this name/email git identity.
GIT_EXPORT_DEFAULT_IDENT = {
    'name': 'STUDIO_EXPORT_TO_GIT',
    'email': 'STUDIO_EXPORT_TO_GIT@example.com'
}

# Email
TECH_SUPPORT_EMAIL = 'technical@example.com'
EMAIL_BACKEND = 'django.core.mail.backends.smtp.EmailBackend'
EMAIL_HOST = 'localhost'
EMAIL_PORT = 25
EMAIL_USE_TLS = False
EMAIL_HOST_USER = ''
EMAIL_HOST_PASSWORD = ''
DEFAULT_FROM_EMAIL = 'registration@example.com'
DEFAULT_FEEDBACK_EMAIL = 'feedback@example.com'
TECH_SUPPORT_EMAIL = 'technical@example.com'
CONTACT_EMAIL = 'info@example.com'
BUGS_EMAIL = 'bugs@example.com'
SERVER_EMAIL = 'devops@example.com'
UNIVERSITY_EMAIL = 'university@example.com'
PRESS_EMAIL = 'press@example.com'
ADMINS = []
MANAGERS = ADMINS

# Initialize to 'release', but read from JSON in production.py
EDX_PLATFORM_REVISION = 'release'

# Static content
STATIC_URL = '/static/studio/'
STATIC_ROOT = ENV_ROOT / "staticfiles" / 'studio'

STATICFILES_DIRS = [
    COMMON_ROOT / "static",
    PROJECT_ROOT / "static",

    # This is how you would use the textbook images locally
    # ("book", ENV_ROOT / "book_images"),
]

# Locale/Internationalization
CELERY_TIMEZONE = 'UTC'
TIME_ZONE = 'UTC'
LANGUAGE_CODE = 'en'  # http://www.i18nguy.com/unicode/language-identifiers.html
LANGUAGES_BIDI = lms.envs.common.LANGUAGES_BIDI

LANGUAGE_COOKIE_NAME = lms.envs.common.LANGUAGE_COOKIE_NAME

LANGUAGES = lms.envs.common.LANGUAGES
LANGUAGE_DICT = dict(LANGUAGES)

# Languages supported for custom course certificate templates
CERTIFICATE_TEMPLATE_LANGUAGES = {
    'en': 'English',
    'es': 'Español',
}

USE_I18N = True
USE_L10N = True

STATICI18N_FILENAME_FUNCTION = 'statici18n.utils.legacy_filename'
STATICI18N_ROOT = PROJECT_ROOT / "static"

LOCALE_PATHS = _make_locale_paths
derived('LOCALE_PATHS')

# Messages
MESSAGE_STORAGE = 'django.contrib.messages.storage.session.SessionStorage'

COURSE_IMPORT_EXPORT_STORAGE = 'django.core.files.storage.FileSystemStorage'
COURSE_METADATA_EXPORT_STORAGE = 'django.core.files.storage.FileSystemStorage'


##### EMBARGO #####
EMBARGO_SITE_REDIRECT_URL = None

##### custom vendor plugin variables #####
# JavaScript code can access this data using `process.env.JS_ENV_EXTRA_CONFIG`
# One of the current use cases for this is enabling custom TinyMCE plugins
JS_ENV_EXTRA_CONFIG = {}

############################### PIPELINE #######################################

PIPELINE = {
    'PIPELINE_ENABLED': True,
    # Don't use compression by default
    'CSS_COMPRESSOR': None,
    'JS_COMPRESSOR': None,
    # Don't wrap JavaScript as there is code that depends upon updating the global namespace
    'DISABLE_WRAPPER': True,
    # Specify the UglifyJS binary to use
    'UGLIFYJS_BINARY': 'node_modules/.bin/uglifyjs',
    'COMPILERS': (),
    'YUI_BINARY': 'yui-compressor',
}

STATICFILES_STORAGE = 'openedx.core.storage.ProductionStorage'
STATICFILES_STORAGE_KWARGS = {}

# List of finder classes that know how to find static files in various locations.
# Note: the pipeline finder is included to be able to discover optimized files
STATICFILES_FINDERS = [
    'openedx.core.djangoapps.theming.finders.ThemeFilesFinder',
    'django.contrib.staticfiles.finders.FileSystemFinder',
    'django.contrib.staticfiles.finders.AppDirectoriesFinder',
    'openedx.core.lib.xblock_pipeline.finder.XBlockPipelineFinder',
    'pipeline.finders.PipelineFinder',
]

from openedx.core.lib.rooted_paths import rooted_glob

PIPELINE['STYLESHEETS'] = {
    'style-vendor': {
        'source_filenames': [
            'css/vendor/normalize.css',
            'css/vendor/font-awesome.css',
            'css/vendor/html5-input-polyfills/number-polyfill.css',
            'js/vendor/CodeMirror/codemirror.css',
            'css/vendor/ui-lightness/jquery-ui-1.8.22.custom.css',
            'css/vendor/jquery.qtip.min.css',
            'js/vendor/markitup/skins/simple/style.css',
            'js/vendor/markitup/sets/wiki/style.css',
        ],
        'output_filename': 'css/cms-style-vendor.css',
    },
    'style-vendor-tinymce-content': {
        'source_filenames': [
            'css/tinymce-studio-content-fonts.css',
            'js/vendor/tinymce/js/tinymce/skins/ui/studio-tmce5/content.min.css',
            'css/tinymce-studio-content.css'
        ],
        'output_filename': 'css/cms-style-vendor-tinymce-content.css',
    },
    'style-vendor-tinymce-skin': {
        'source_filenames': [
            'js/vendor/tinymce/js/tinymce/skins/ui/studio-tmce5/skin.min.css'
        ],
        'output_filename': 'css/cms-style-vendor-tinymce-skin.css',
    },
    'style-main-v1': {
        'source_filenames': [
            'css/studio-main-v1.css',
        ],
        'output_filename': 'css/studio-main-v1.css',
    },
    'style-main-v1-rtl': {
        'source_filenames': [
            'css/studio-main-v1-rtl.css',
        ],
        'output_filename': 'css/studio-main-v1-rtl.css',
    },
    'style-xmodule-annotations': {
        'source_filenames': [
            'css/vendor/ova/annotator.css',
            'css/vendor/ova/edx-annotator.css',
            'css/vendor/ova/video-js.min.css',
            'css/vendor/ova/rangeslider.css',
            'css/vendor/ova/share-annotator.css',
            'css/vendor/ova/richText-annotator.css',
            'css/vendor/ova/tags-annotator.css',
            'css/vendor/ova/flagging-annotator.css',
            'css/vendor/ova/diacritic-annotator.css',
            'css/vendor/ova/grouping-annotator.css',
            'css/vendor/ova/ova.css',
            'js/vendor/ova/catch/css/main.css'
        ],
        'output_filename': 'css/cms-style-xmodule-annotations.css',
    },
}

base_vendor_js = [
    'js/src/utility.js',
    'js/src/logger.js',
    'common/js/vendor/jquery.js',
    'common/js/vendor/jquery-migrate.js',
    'js/vendor/jquery.cookie.js',
    'js/vendor/url.min.js',
    'common/js/vendor/underscore.js',
    'common/js/vendor/underscore.string.js',
    'common/js/vendor/backbone.js',
    'js/vendor/URI.min.js',

    # Make some edX UI Toolkit utilities available in the global "edx" namespace
    'edx-ui-toolkit/js/utils/global-loader.js',
    'edx-ui-toolkit/js/utils/string-utils.js',
    'edx-ui-toolkit/js/utils/html-utils.js',

    # Load Bootstrap and supporting libraries
    'common/js/vendor/popper.js',
    'common/js/vendor/bootstrap.js',

    # Finally load RequireJS
    'common/js/vendor/require.js'
]

# test_order: Determines the position of this chunk of javascript on
# the jasmine test page
PIPELINE['JAVASCRIPT'] = {
    'base_vendor': {
        'source_filenames': base_vendor_js,
        'output_filename': 'js/cms-base-vendor.js',
    },
    'module-js': {
        'source_filenames': (
            rooted_glob(COMMON_ROOT / 'static/', 'xmodule/descriptors/js/*.js') +
            rooted_glob(COMMON_ROOT / 'static/', 'xmodule/modules/js/*.js') +
            rooted_glob(COMMON_ROOT / 'static/', 'common/js/discussion/*.js')
        ),
        'output_filename': 'js/cms-modules.js',
        'test_order': 1
    },
}

STATICFILES_IGNORE_PATTERNS = (
    "*.py",
    "*.pyc",

    # It would be nice if we could do, for example, "**/*.scss",
    # but these strings get passed down to the `fnmatch` module,
    # which doesn't support that. :(
    # http://docs.python.org/2/library/fnmatch.html
    "sass/*.scss",
    "sass/*/*.scss",
    "sass/*/*/*.scss",
    "sass/*/*/*/*.scss",

    # Ignore tests
    "spec",
    "spec_helpers",

    # Symlinks used by js-test-tool
    "xmodule_js",
    "common_static",
)

################################# DJANGO-REQUIRE ###############################


# The baseUrl to pass to the r.js optimizer, relative to STATIC_ROOT.
REQUIRE_BASE_URL = "./"

# The name of a build profile to use for your project, relative to REQUIRE_BASE_URL.
# A sensible value would be 'app.build.js'. Leave blank to use the built-in default build profile.
# Set to False to disable running the default profile (e.g. if only using it to build Standalone
# Modules)
REQUIRE_BUILD_PROFILE = "cms/js/build.js"

# The name of the require.js script used by your project, relative to REQUIRE_BASE_URL.
REQUIRE_JS = "js/vendor/requiresjs/require.js"

# Whether to run django-require in debug mode.
REQUIRE_DEBUG = False

########################## DJANGO WEBPACK LOADER ##############################

WEBPACK_LOADER = {
    'DEFAULT': {
        'BUNDLE_DIR_NAME': 'bundles/',
        'STATS_FILE': os.path.join(STATIC_ROOT, 'webpack-stats.json')
    },
    'WORKERS': {
        'BUNDLE_DIR_NAME': 'bundles/',
        'STATS_FILE': os.path.join(STATIC_ROOT, 'webpack-worker-stats.json')
    }
}
WEBPACK_CONFIG_PATH = 'webpack.prod.config.js'


############################ SERVICE_VARIANT ##################################

# SERVICE_VARIANT specifies name of the variant used, which decides what JSON
# configuration files are read during startup.
SERVICE_VARIANT = os.environ.get('SERVICE_VARIANT', 'cms')

# CONFIG_PREFIX specifies the prefix of the JSON configuration files,
# based on the service variant. If no variant is use, don't use a
# prefix.
CONFIG_PREFIX = SERVICE_VARIANT + "." if SERVICE_VARIANT else ""


################################# CELERY ######################################

# Message configuration

CELERY_TASK_SERIALIZER = 'json'
CELERY_RESULT_SERIALIZER = 'json'

CELERY_MESSAGE_COMPRESSION = 'gzip'

# Results configuration

CELERY_IGNORE_RESULT = False
CELERY_STORE_ERRORS_EVEN_IF_IGNORED = True

# Events configuration

CELERY_TRACK_STARTED = True

CELERY_SEND_EVENTS = True
CELERY_SEND_TASK_SENT_EVENT = True

# Exchange configuration

CELERY_DEFAULT_EXCHANGE = 'edx.core'
CELERY_DEFAULT_EXCHANGE_TYPE = 'direct'

# Name the exchange and queues for each variant

QUEUE_VARIANT = CONFIG_PREFIX.lower()

CELERY_DEFAULT_EXCHANGE = f'edx.{QUEUE_VARIANT}core'

HIGH_PRIORITY_QUEUE = f'edx.{QUEUE_VARIANT}core.high'
DEFAULT_PRIORITY_QUEUE = f'edx.{QUEUE_VARIANT}core.default'
LOW_PRIORITY_QUEUE = f'edx.{QUEUE_VARIANT}core.low'

CELERY_DEFAULT_QUEUE = DEFAULT_PRIORITY_QUEUE
CELERY_DEFAULT_ROUTING_KEY = DEFAULT_PRIORITY_QUEUE

CELERY_QUEUES = {
    HIGH_PRIORITY_QUEUE: {},
    DEFAULT_PRIORITY_QUEUE: {},
    LOW_PRIORITY_QUEUE: {},
}

# Queues configuration

CELERY_QUEUE_HA_POLICY = 'all'

CELERY_CREATE_MISSING_QUEUES = True

CELERY_BROKER_TRANSPORT = 'amqp'
CELERY_BROKER_HOSTNAME = 'localhost'
CELERY_BROKER_USER = 'celery'
CELERY_BROKER_PASSWORD = 'celery'
CELERY_BROKER_VHOST = ''
CELERY_BROKER_USE_SSL = False
CELERY_EVENT_QUEUE_TTL = None

############################## Video ##########################################

YOUTUBE = {
    # YouTube JavaScript API
    'API': 'https://www.youtube.com/iframe_api',

    'TEST_TIMEOUT': 1500,

    # URL to get YouTube metadata
    'METADATA_URL': 'https://www.googleapis.com/youtube/v3/videos',

    # Web page mechanism for scraping transcript information from youtube video pages
    'TRANSCRIPTS': {
        'CAPTION_TRACKS_REGEX': r"captionTracks\"\:\[(?P<caption_tracks>[^\]]+)",
        'YOUTUBE_URL_BASE': 'https://www.youtube.com/watch?v=',
    },

    'IMAGE_API': 'http://img.youtube.com/vi/{youtube_id}/0.jpg',  # /maxresdefault.jpg for 1920*1080
}

YOUTUBE_API_KEY = 'PUT_YOUR_API_KEY_HERE'

############################# SETTINGS FOR VIDEO UPLOAD PIPELINE #############################

VIDEO_UPLOAD_PIPELINE = {
    'VEM_S3_BUCKET': '',
    'BUCKET': '',
    'ROOT_PATH': '',
    'CONCURRENT_UPLOAD_LIMIT': 4,
}

############################ APPS #####################################

# The order of INSTALLED_APPS is important, when adding new apps here
# remember to check that you are not creating new
# RemovedInDjango19Warnings in the test logs.
INSTALLED_APPS = [
    # Standard apps
    'django.contrib.auth',
    'django.contrib.contenttypes',
    'django.contrib.humanize',
    'django.contrib.redirects',
    'django.contrib.sessions',
    'django.contrib.sites',
    'django.contrib.messages',
    'django.contrib.staticfiles',
    'django_celery_results',
    'method_override',

    # Common Initialization
    'openedx.core.djangoapps.common_initialization.apps.CommonInitializationConfig',

    # Common views
    'openedx.core.djangoapps.common_views',

    # API access administration
    'openedx.core.djangoapps.api_admin',

    # CORS and cross-domain CSRF
    'corsheaders',
    'openedx.core.djangoapps.cors_csrf',

    # History tables
    'simple_history',

    # Database-backed configuration
    'config_models',
    'openedx.core.djangoapps.config_model_utils',
    'waffle',

    # Monitor the status of services
    'openedx.core.djangoapps.service_status',

    # Video module configs (This will be moved to Video once it becomes an XBlock)
    'openedx.core.djangoapps.video_config',

    # edX Video Pipeline integration
    'openedx.core.djangoapps.video_pipeline',

    # For CMS
    'cms.djangoapps.contentstore.apps.ContentstoreConfig',
    'common.djangoapps.split_modulestore_django.apps.SplitModulestoreDjangoBackendAppConfig',

    'openedx.core.djangoapps.contentserver',
    'cms.djangoapps.course_creators',
    'common.djangoapps.student.apps.StudentConfig',  # misleading name due to sharing with lms
    'openedx.core.djangoapps.course_groups',  # not used in cms (yet), but tests run
    'cms.djangoapps.xblock_config.apps.XBlockConfig',
    'cms.djangoapps.export_course_metadata.apps.ExportCourseMetadataConfig',

    # New (Blockstore-based) XBlock runtime
    'openedx.core.djangoapps.xblock.apps.StudioXBlockAppConfig',

    # Maintenance tools
    'cms.djangoapps.maintenance',
    'openedx.core.djangoapps.util.apps.UtilConfig',

    # Tracking
    'common.djangoapps.track',
    'eventtracking.django.apps.EventTrackingConfig',

    # For asset pipelining
    'common.djangoapps.edxmako.apps.EdxMakoConfig',
    'pipeline',
    'common.djangoapps.static_replace',
    'require',
    'webpack_loader',

    # Site configuration for theming and behavioral modification
    'openedx.core.djangoapps.site_configuration',

    # Ability to detect and special-case crawler behavior
    'openedx.core.djangoapps.crawlers',

    # Discussion
    'openedx.core.djangoapps.django_comment_common',

    # for course creator table
    'django.contrib.admin',

    # for managing course modes
    'common.djangoapps.course_modes.apps.CourseModesConfig',

    # Verified Track Content Cohorting (Beta feature that will hopefully be removed)
    'openedx.core.djangoapps.verified_track_content',

    # Dark-launching languages
    'openedx.core.djangoapps.dark_lang',

    #
    # User preferences
    'wiki',
    'django_notify',
    'lms.djangoapps.course_wiki',  # Our customizations
    'mptt',
    'sekizai',
    'openedx.core.djangoapps.user_api',

    # Country embargo support
    'openedx.core.djangoapps.embargo',

    # Course action state
    'common.djangoapps.course_action_state',

    'openedx.core.djangoapps.content.course_overviews.apps.CourseOverviewsConfig',
    'openedx.core.djangoapps.content.block_structure.apps.BlockStructureConfig',

    # edx-milestones service
    'milestones',

    # Coursegraph
    'cms.djangoapps.coursegraph.apps.CoursegraphConfig',

    # Credit courses
    'openedx.core.djangoapps.credit.apps.CreditConfig',

    'common.djangoapps.xblock_django',

    # Catalog integration
    'openedx.core.djangoapps.catalog',

    # Programs support
    'openedx.core.djangoapps.programs.apps.ProgramsConfig',

    # django-oauth-toolkit
    'oauth2_provider',

    # These are apps that aren't strictly needed by Studio, but are imported by
    # other apps that are.  Django 1.8 wants to have imported models supported
    # by installed apps.
    'openedx.core.djangoapps.oauth_dispatch.apps.OAuthDispatchAppConfig',
    'lms.djangoapps.courseware',
    'lms.djangoapps.coursewarehistoryextended',
    'lms.djangoapps.survey.apps.SurveyConfig',
    'lms.djangoapps.verify_student.apps.VerifyStudentConfig',
    'completion',

    # System Wide Roles
    'openedx.core.djangoapps.system_wide_roles',

    # Static i18n support
    'statici18n',

    # Tagging
    'cms.lib.xblock.tagging',

    # Enables default site and redirects
    'django_sites_extensions',

    # additional release utilities to ease automation
    'release_util',

    # rule-based authorization
    'rules.apps.AutodiscoverRulesConfig',
    'bridgekeeper',

    # management of user-triggered async tasks (course import/export, etc.)
    'user_tasks',

    # CMS specific user task handling
    'cms.djangoapps.cms_user_tasks.apps.CmsUserTasksConfig',

    # Unusual migrations
    'common.djangoapps.database_fixups',

    # Customized celery tasks, including persisting failed tasks so they can
    # be retried
    'celery_utils',

    # Waffle related utilities
    'openedx.core.djangoapps.waffle_utils',

    # DRF filters
    'django_filters',
    'cms.djangoapps.api',

    # edx-drf-extensions
    'csrf.apps.CsrfAppConfig',  # Enables frontend apps to retrieve CSRF tokens.

    # Entitlements, used in openedx tests
    'common.djangoapps.entitlements',

    # Asset management for mako templates
    'common.djangoapps.pipeline_mako',

    # API Documentation
    'drf_yasg',

    'openedx.features.course_duration_limits',
    'openedx.features.content_type_gating',
    'openedx.features.discounts',
    'openedx.features.effort_estimation',
    'openedx.features.funix_relative_date',
<<<<<<< HEAD
=======
    'openedx.features.funix_goal',
>>>>>>> 3abe30ba
    'lms.djangoapps.experiments',

    'openedx.core.djangoapps.external_user_ids',
    # so sample_task is available to celery workers
    'openedx.core.djangoapps.heartbeat',

    # signal handlers to capture course dates into edx-when
    'openedx.core.djangoapps.course_date_signals',

    # Management of per-user schedules
    'openedx.core.djangoapps.schedules',
    'rest_framework_jwt',

    # Learning Sequence Navigation
    'openedx.core.djangoapps.content.learning_sequences.apps.LearningSequencesConfig',

    # Database-backed Organizations App (http://github.com/openedx/edx-organizations)
    'organizations',

    # User and group management via edx-django-utils
    'edx_django_utils.user',

    # Allow Studio to use LMS for SSO
    'social_django',

    # Content Library LTI 1.3 Support.
    'pylti1p3.contrib.django.lti1p3_tool_config',

    # For edx ace template tags
    'edx_ace',

    # Blockstore
    'blockstore.apps.bundles',
]


################# EDX MARKETING SITE ##################################

EDXMKTG_LOGGED_IN_COOKIE_NAME = 'edxloggedin'
EDXMKTG_USER_INFO_COOKIE_NAME = 'edx-user-info'
EDXMKTG_USER_INFO_COOKIE_VERSION = 1

MKTG_URLS = {}
MKTG_URL_OVERRIDES = {}
MKTG_URL_LINK_MAP = {

}

SUPPORT_SITE_LINK = ''
ID_VERIFICATION_SUPPORT_LINK = ''
PASSWORD_RESET_SUPPORT_LINK = ''
ACTIVATION_EMAIL_SUPPORT_LINK = ''
LOGIN_ISSUE_SUPPORT_LINK = ''

############################## EVENT TRACKING #################################

CMS_SEGMENT_KEY = None
TRACK_MAX_EVENT = 50000

TRACKING_BACKENDS = {
    'logger': {
        'ENGINE': 'common.djangoapps.track.backends.logger.LoggerBackend',
        'OPTIONS': {
            'name': 'tracking'
        }
    }
}

# We're already logging events, and we don't want to capture user
# names/passwords.  Heartbeat events are likely not interesting.
TRACKING_IGNORE_URL_PATTERNS = [r'^/event', r'^/login', r'^/heartbeat']

EVENT_TRACKING_ENABLED = True
EVENT_TRACKING_BACKENDS = {
    'tracking_logs': {
        'ENGINE': 'eventtracking.backends.routing.RoutingBackend',
        'OPTIONS': {
            'backends': {
                'logger': {
                    'ENGINE': 'eventtracking.backends.logger.LoggerBackend',
                    'OPTIONS': {
                        'name': 'tracking',
                        'max_event_size': TRACK_MAX_EVENT,
                    }
                }
            },
            'processors': [
                {'ENGINE': 'common.djangoapps.track.shim.LegacyFieldMappingProcessor'},
                {'ENGINE': 'common.djangoapps.track.shim.PrefixedEventProcessor'}
            ]
        }
    },
    'segmentio': {
        'ENGINE': 'eventtracking.backends.routing.RoutingBackend',
        'OPTIONS': {
            'backends': {
                'segment': {'ENGINE': 'eventtracking.backends.segment.SegmentBackend'}
            },
            'processors': [
                {
                    'ENGINE': 'eventtracking.processors.whitelist.NameWhitelistProcessor',
                    'OPTIONS': {
                        'whitelist': []
                    }
                },
                {
                    'ENGINE': 'common.djangoapps.track.shim.GoogleAnalyticsProcessor'
                }
            ]
        }
    }
}
EVENT_TRACKING_PROCESSORS = []

EVENT_TRACKING_SEGMENTIO_EMIT_WHITELIST = []

#### PASSWORD POLICY SETTINGS #####
AUTH_PASSWORD_VALIDATORS = [
    {
        "NAME": "django.contrib.auth.password_validation.UserAttributeSimilarityValidator",
    },
    {
        "NAME": "common.djangoapps.util.password_policy_validators.MinimumLengthValidator",
        "OPTIONS": {
            "min_length": 2
        }
    },
    {
        "NAME": "common.djangoapps.util.password_policy_validators.MaximumLengthValidator",
        "OPTIONS": {
            "max_length": 75
        }
    },
]

PASSWORD_POLICY_COMPLIANCE_ROLLOUT_CONFIG = {
    'ENFORCE_COMPLIANCE_ON_LOGIN': False
}

##### ACCOUNT LOCKOUT DEFAULT PARAMETERS #####
MAX_FAILED_LOGIN_ATTEMPTS_ALLOWED = 6
MAX_FAILED_LOGIN_ATTEMPTS_LOCKOUT_PERIOD_SECS = 30 * 60


### Apps only installed in some instances
# The order of INSTALLED_APPS matters, so this tuple is the app name and the item in INSTALLED_APPS
# that this app should be inserted *before*. A None here means it should be appended to the list.
OPTIONAL_APPS = (
    ('problem_builder', 'openedx.core.djangoapps.content.course_overviews.apps.CourseOverviewsConfig'),
    ('edx_sga', None),

    # edx-ora2
    ('submissions', 'openedx.core.djangoapps.content.course_overviews.apps.CourseOverviewsConfig'),
    ('openassessment', 'openedx.core.djangoapps.content.course_overviews.apps.CourseOverviewsConfig'),
    ('openassessment.assessment', 'openedx.core.djangoapps.content.course_overviews.apps.CourseOverviewsConfig'),
    ('openassessment.fileupload', 'openedx.core.djangoapps.content.course_overviews.apps.CourseOverviewsConfig'),
    ('openassessment.staffgrader', 'openedx.core.djangoapps.content.course_overviews.apps.CourseOverviewsConfig'),
    ('openassessment.workflow', 'openedx.core.djangoapps.content.course_overviews.apps.CourseOverviewsConfig'),
    ('openassessment.xblock', 'openedx.core.djangoapps.content.course_overviews.apps.CourseOverviewsConfig'),

    # edxval
    ('edxval', 'openedx.core.djangoapps.content.course_overviews.apps.CourseOverviewsConfig'),

    # Enterprise App (http://github.com/openedx/edx-enterprise)
    ('enterprise', None),
    ('consent', None),
    ('integrated_channels.integrated_channel', None),
    ('integrated_channels.degreed', None),
    ('integrated_channels.degreed2', None),
    ('integrated_channels.sap_success_factors', None),
    ('integrated_channels.xapi', None),
    ('integrated_channels.cornerstone', None),
    ('integrated_channels.blackboard', None),
    ('integrated_channels.canvas', None),
    ('integrated_channels.moodle', None),
)


for app_name, insert_before in OPTIONAL_APPS:
    # First attempt to only find the module rather than actually importing it,
    # to avoid circular references - only try to import if it can't be found
    # by find_spec, which doesn't work with import hooks
    if importlib.util.find_spec(app_name) is None:
        try:
            __import__(app_name)
        except ImportError:
            continue

    try:
        INSTALLED_APPS.insert(INSTALLED_APPS.index(insert_before), app_name)
    except (IndexError, ValueError):
        INSTALLED_APPS.append(app_name)


### External auth usage -- prefixes for ENROLLMENT_DOMAIN
SHIBBOLETH_DOMAIN_PREFIX = 'shib:'

# Set request limits for maximum size of a request body and maximum number of GET/POST parameters. (>=Django 1.10)
# Limits are currently disabled - but can be used for finer-grained denial-of-service protection.
DATA_UPLOAD_MAX_MEMORY_SIZE = None
DATA_UPLOAD_MAX_NUMBER_FIELDS = None

### Size of chunks into which asset uploads will be divided
UPLOAD_CHUNK_SIZE_IN_MB = 10

### Max size of asset uploads to GridFS
MAX_ASSET_UPLOAD_FILE_SIZE_IN_MB = 20

# FAQ url to direct users to if they upload
# a file that exceeds the above size
MAX_ASSET_UPLOAD_FILE_SIZE_URL = ""

### Default value for entrance exam minimum score
ENTRANCE_EXAM_MIN_SCORE_PCT = 50

### Default language for a new course
DEFAULT_COURSE_LANGUAGE = "en"

# Specify XBlocks that should be treated as advanced problems. Each entry is a
# dict:
#       'component': the entry-point name of the XBlock.
#       'boilerplate_name': an optional YAML template to be used.  Specify as
#               None to omit.
#
ADVANCED_PROBLEM_TYPES = [
    {
        'component': 'drag-and-drop-v2',
        'boilerplate_name': None
    },
    {
        'component': 'staffgradedxblock',
        'boilerplate_name': None
    }
]

LIBRARY_BLOCK_TYPES = [
    # Per https://github.com/openedx/build-test-release-wg/issues/231
    # we removed the library source content block from defaults until complete.
    {
        'component': 'library_content',
        'boilerplate_name': None
    }
]

############### Settings for Retirement #####################
# See annotations in lms/envs/common.py for details.
RETIRED_USERNAME_PREFIX = 'retired__user_'
# See annotations in lms/envs/common.py for details.
RETIRED_EMAIL_PREFIX = 'retired__user_'
# See annotations in lms/envs/common.py for details.
RETIRED_EMAIL_DOMAIN = 'retired.invalid'
# See annotations in lms/envs/common.py for details.
RETIRED_USERNAME_FMT = lambda settings: settings.RETIRED_USERNAME_PREFIX + '{}'
# See annotations in lms/envs/common.py for details.
RETIRED_EMAIL_FMT = lambda settings: settings.RETIRED_EMAIL_PREFIX + '{}@' + settings.RETIRED_EMAIL_DOMAIN
derived('RETIRED_USERNAME_FMT', 'RETIRED_EMAIL_FMT')
# See annotations in lms/envs/common.py for details.
RETIRED_USER_SALTS = ['abc', '123']
# See annotations in lms/envs/common.py for details.
RETIREMENT_SERVICE_WORKER_USERNAME = 'RETIREMENT_SERVICE_USER'

# These states are the default, but are designed to be overridden in configuration.
# See annotations in lms/envs/common.py for details.
RETIREMENT_STATES = [
    'PENDING',

    'LOCKING_ACCOUNT',
    'LOCKING_COMPLETE',

    # Use these states only when ENABLE_DISCUSSION_SERVICE is True.
    'RETIRING_FORUMS',
    'FORUMS_COMPLETE',

    # TODO - Change these states to be the LMS-only email opt-out - PLAT-2189
    'RETIRING_EMAIL_LISTS',
    'EMAIL_LISTS_COMPLETE',

    'RETIRING_ENROLLMENTS',
    'ENROLLMENTS_COMPLETE',

    # Use these states only when ENABLE_STUDENT_NOTES is True.
    'RETIRING_NOTES',
    'NOTES_COMPLETE',

    'RETIRING_LMS',
    'LMS_COMPLETE',

    'ERRORED',
    'ABORTED',
    'COMPLETE',
]

USERNAME_REPLACEMENT_WORKER = "REPLACE WITH VALID USERNAME"

# Files and Uploads type filter values

FILES_AND_UPLOAD_TYPE_FILTERS = {
    "Images": ['image/png', 'image/jpeg', 'image/jpg', 'image/gif', 'image/tiff', 'image/tif', 'image/x-icon',
               'image/svg+xml', 'image/bmp', 'image/x-ms-bmp', ],
    "Documents": [
        'application/pdf',
        'text/plain',
        'application/vnd.openxmlformats-officedocument.wordprocessingml.document',
        'application/vnd.openxmlformats-officedocument.wordprocessingml.template',
        'application/vnd.openxmlformats-officedocument.presentationml.presentation',
        'application/vnd.openxmlformats-officedocument.presentationml.slideshow',
        'application/vnd.openxmlformats-officedocument.presentationml.template',
        'application/vnd.openxmlformats-officedocument.spreadsheetml.sheet',
        'application/vnd.openxmlformats-officedocument.spreadsheetml.template',
        'application/msword',
        'application/vnd.ms-excel',
        'application/vnd.ms-powerpoint',
        'application/csv',
        'application/vnd.ms-excel.sheet.macroEnabled.12',
        'text/x-tex',
        'application/x-pdf',
        'application/vnd.ms-excel.sheet.macroenabled.12',
        'file/pdf',
        'image/pdf',
        'text/csv',
        'text/pdf',
        'text/x-sh',
        '\"application/pdf\"',
    ],
    "Audio": ['audio/mpeg', 'audio/mp3', 'audio/x-wav', 'audio/ogg', 'audio/wav', 'audio/aac', 'audio/x-m4a',
              'audio/mp4', 'audio/x-ms-wma', ],
    "Code": ['application/json', 'text/html', 'text/javascript', 'application/javascript', 'text/css', 'text/x-python',
             'application/x-java-jnlp-file', 'application/xml', 'application/postscript', 'application/x-javascript',
             'application/java-vm', 'text/x-c++src', 'text/xml', 'text/x-scss', 'application/x-python-code',
             'application/java-archive', 'text/x-python-script', 'application/x-ruby', 'application/mathematica',
             'text/coffeescript', 'text/x-matlab', 'application/sql', 'text/php', ]
}

# Default to no Search Engine
SEARCH_ENGINE = None
ELASTIC_FIELD_MAPPINGS = {
    "start_date": {
        "type": "date"
    }
}

XBLOCK_SETTINGS = {}
XBLOCK_FS_STORAGE_BUCKET = None
XBLOCK_FS_STORAGE_PREFIX = None

STUDIO_FRONTEND_CONTAINER_URL = None

################################ Settings for Credit Course Requirements ################################
# Initial delay used for retrying tasks.
# Additional retries use longer delays.
# Value is in seconds.
CREDIT_TASK_DEFAULT_RETRY_DELAY = 30

# Maximum number of retries per task for errors that are not related
# to throttling.
CREDIT_TASK_MAX_RETRIES = 5

# Maximum age in seconds of timestamps we will accept
# when a credit provider notifies us that a student has been approved
# or denied for credit.
CREDIT_PROVIDER_TIMESTAMP_EXPIRATION = 15 * 60

CREDIT_PROVIDER_SECRET_KEYS = {}

# .. setting_name: COMPREHENSIVE_THEME_DIRS
# .. setting_default: []
# .. setting_description: See LMS annotation.
COMPREHENSIVE_THEME_DIRS = []

# .. setting_name: COMPREHENSIVE_THEME_LOCALE_PATHS
# .. setting_default: []
# .. setting_description: See LMS annotation.
#   "COMPREHENSIVE_THEME_LOCALE_PATHS" : ["/edx/src/edx-themes/conf/locale"].
COMPREHENSIVE_THEME_LOCALE_PATHS = []

# .. setting_name: PREPEND_LOCALE_PATHS
# .. setting_default: []
# .. setting_description: A list of the paths to locale directories to load first e.g.
#   "PREPEND_LOCALE_PATHS" : ["/edx/my-locales/"].
PREPEND_LOCALE_PATHS = []

# .. setting_name: DEFAULT_SITE_THEME
# .. setting_default: None
# .. setting_description: See LMS annotation.
DEFAULT_SITE_THEME = None

# .. toggle_name: ENABLE_COMPREHENSIVE_THEMING
# .. toggle_implementation: DjangoSetting
# .. toggle_default: False
# .. toggle_description: See LMS annotation.
# .. toggle_use_cases: open_edx
# .. toggle_creation_date: 2016-06-30
ENABLE_COMPREHENSIVE_THEMING = False

# .. setting_name: CUSTOM_RESOURCE_TEMPLATES_DIRECTORY
# .. setting_default: None
# .. setting_description: Path to an existing directory of YAML files containing
#    html content to be used with the subclasses of xmodule.x_module.ResourceTemplates.
#    Default example templates can be found in xmodule/templates/html.
#    Note that the extension used is ".yaml" and not ".yml".
#    See xmodule.x_module.ResourceTemplates for usage.
#   "CUSTOM_RESOURCE_TEMPLATES_DIRECTORY" : null
CUSTOM_RESOURCE_TEMPLATES_DIRECTORY = None

############################ Global Database Configuration #####################

DATABASE_ROUTERS = [
    'openedx.core.lib.django_courseware_routers.StudentModuleHistoryExtendedRouter',
    'openedx.core.lib.blockstore_api.db_routers.BlockstoreRouter',
]

############################ Cache Configuration ###############################

CACHES = {
    'blockstore': {
        'KEY_PREFIX': 'blockstore',
        'KEY_FUNCTION': 'common.djangoapps.util.memcache.safe_key',
        'LOCATION': ['localhost:11211'],
        'TIMEOUT': '86400',  # This data should be long-lived for performance, BundleCache handles invalidation
        'BACKEND': 'django.core.cache.backends.memcached.MemcachedCache',
    },
    'course_structure_cache': {
        'KEY_PREFIX': 'course_structure',
        'KEY_FUNCTION': 'common.djangoapps.util.memcache.safe_key',
        'LOCATION': ['localhost:11211'],
        'TIMEOUT': '7200',
        'BACKEND': 'django.core.cache.backends.memcached.MemcachedCache',
    },
    'celery': {
        'KEY_PREFIX': 'celery',
        'KEY_FUNCTION': 'common.djangoapps.util.memcache.safe_key',
        'LOCATION': ['localhost:11211'],
        'TIMEOUT': '7200',
        'BACKEND': 'django.core.cache.backends.memcached.MemcachedCache',
    },
    'mongo_metadata_inheritance': {
        'KEY_PREFIX': 'mongo_metadata_inheritance',
        'KEY_FUNCTION': 'common.djangoapps.util.memcache.safe_key',
        'LOCATION': ['localhost:11211'],
        'TIMEOUT': 300,
        'BACKEND': 'django.core.cache.backends.memcached.MemcachedCache',
    },
    'staticfiles': {
        'KEY_FUNCTION': 'common.djangoapps.util.memcache.safe_key',
        'LOCATION': ['localhost:11211'],
        'KEY_PREFIX': 'staticfiles_general',
        'BACKEND': 'django.core.cache.backends.memcached.MemcachedCache',
    },
    'default': {
        'VERSION': '1',
        'KEY_FUNCTION': 'common.djangoapps.util.memcache.safe_key',
        'LOCATION': ['localhost:11211'],
        'KEY_PREFIX': 'default',
        'BACKEND': 'django.core.cache.backends.memcached.MemcachedCache',
    },
    'configuration': {
        'KEY_FUNCTION': 'common.djangoapps.util.memcache.safe_key',
        'LOCATION': ['localhost:11211'],
        'KEY_PREFIX': 'configuration',
        'BACKEND': 'django.core.cache.backends.memcached.MemcachedCache',
    },
    'general': {
        'KEY_FUNCTION': 'common.djangoapps.util.memcache.safe_key',
        'LOCATION': ['localhost:11211'],
        'KEY_PREFIX': 'general',
        'BACKEND': 'django.core.cache.backends.memcached.MemcachedCache',
    },
}

############################ OAUTH2 Provider ###################################


# 5 minute expiration time for JWT id tokens issued for external API requests.
OAUTH_ID_TOKEN_EXPIRATION = 5 * 60

# Partner support link for CMS footer
PARTNER_SUPPORT_EMAIL = ''

# Affiliate cookie tracking
AFFILIATE_COOKIE_NAME = 'dev_affiliate_id'

############## Settings for Studio Context Sensitive Help ##############

HELP_TOKENS_INI_FILE = REPO_ROOT / "cms" / "envs" / "help_tokens.ini"
HELP_TOKENS_LANGUAGE_CODE = lambda settings: settings.LANGUAGE_CODE
HELP_TOKENS_VERSION = lambda settings: doc_version()
HELP_TOKENS_BOOKS = {
    'learner': 'https://edx.readthedocs.io/projects/open-edx-learner-guide',
    'course_author': 'https://edx.readthedocs.io/projects/open-edx-building-and-running-a-course',
}
derived('HELP_TOKENS_LANGUAGE_CODE', 'HELP_TOKENS_VERSION')

# Used with Email sending
RETRY_ACTIVATION_EMAIL_MAX_ATTEMPTS = 5
RETRY_ACTIVATION_EMAIL_TIMEOUT = 0.5

# Software Secure request retry settings
# Time in seconds before a retry of the task should be 60 mints.
SOFTWARE_SECURE_REQUEST_RETRY_DELAY = 60 * 60
# Maximum of 6 retries before giving up.
SOFTWARE_SECURE_RETRY_MAX_ATTEMPTS = 6

############## DJANGO-USER-TASKS ##############

# How long until database records about the outcome of a task and its artifacts get deleted?
USER_TASKS_MAX_AGE = timedelta(days=7)

############## Settings for the Enterprise App ######################

ENTERPRISE_ENROLLMENT_API_URL = LMS_ROOT_URL + LMS_ENROLLMENT_API_PATH
ENTERPRISE_SERVICE_WORKER_USERNAME = 'enterprise_worker'
ENTERPRISE_API_CACHE_TIMEOUT = 3600  # Value is in seconds
# The default value of this needs to be a 16 character string
ENTERPRISE_CUSTOMER_CATALOG_DEFAULT_CONTENT_FILTER = {}

# The setting key maps to the channel code (e.g. 'SAP' for success factors), Channel code is defined as
# part of django model of each integrated channel in edx-enterprise.
# The absence of a key/value pair translates to NO LIMIT on the number of "chunks" transmitted per cycle.
INTEGRATED_CHANNELS_API_CHUNK_TRANSMISSION_LIMIT = {}

BASE_COOKIE_DOMAIN = 'localhost'

############## Settings for the Discovery App ######################

COURSE_CATALOG_URL_ROOT = 'http://localhost:8008'
COURSE_CATALOG_API_URL = f'{COURSE_CATALOG_URL_ROOT}/api/v1'

# which access.py permission name to check in order to determine if a course is visible in
# the course catalog. We default this to the legacy permission 'see_exists'.
COURSE_CATALOG_VISIBILITY_PERMISSION = 'see_exists'

# which access.py permission name to check in order to determine if a course about page is
# visible. We default this to the legacy permission 'see_exists'.
COURSE_ABOUT_VISIBILITY_PERMISSION = 'see_exists'

DEFAULT_COURSE_VISIBILITY_IN_CATALOG = "both"
DEFAULT_MOBILE_AVAILABLE = False


# How long to cache OpenAPI schemas and UI, in seconds.
OPENAPI_CACHE_TIMEOUT = 0

############################# Persistent Grades ####################################

# Queue to use for updating persistent grades
RECALCULATE_GRADES_ROUTING_KEY = DEFAULT_PRIORITY_QUEUE

# Queue to use for updating grades due to grading policy change
POLICY_CHANGE_GRADES_ROUTING_KEY = 'edx.lms.core.default'

# Queue to use for individual learner course regrades
SINGLE_LEARNER_COURSE_REGRADE_ROUTING_KEY = 'edx.lms.core.default'

SOFTWARE_SECURE_VERIFICATION_ROUTING_KEY = 'edx.lms.core.default'

# Rate limit for regrading tasks that a grading policy change can kick off
POLICY_CHANGE_TASK_RATE_LIMIT = '900/h'

############## Settings for CourseGraph ############################

# .. setting_name: COURSEGRAPH_JOB_QUEUE
# .. setting_default: value of LOW_PRIORITY_QUEUE
# .. setting_description: The name of the Celery queue to which CourseGraph refresh
#      tasks will be sent
COURSEGRAPH_JOB_QUEUE: str = LOW_PRIORITY_QUEUE

# .. setting_name: COURSEGRAPH_CONNECTION
# .. setting_default: 'bolt+s://localhost:7687', in dictionary form.
# .. setting_description: Dictionary specifying Neo4j connection parameters for
#      CourseGraph refresh. Accepted keys are protocol ('bolt' or 'http'),
#      secure (bool), host (str), port (int), user (str), and password (str).
#      See https://py2neo.org/2021.1/profiles.html#individual-settings for a
#      a description of each of those keys.
COURSEGRAPH_CONNECTION: dict = {
    "protocol": "bolt",
    "secure": True,
    "host": "localhost",
    "port": 7687,
    "user": "neo4j",
    "password": None,
}

# .. toggle_name: COURSEGRAPH_DUMP_COURSE_ON_PUBLISH
# .. toggle_implementation: DjangoSetting
# .. toggle_creation_date: 2022-01-27
# .. toggle_use_cases: open_edx
# .. toggle_default: False
# .. toggle_description: Whether, upon publish, a course should automatically
#      be exported to Neo4j via the connection parameters specified in
#      `COURSEGRAPH_CONNECTION`.
COURSEGRAPH_DUMP_COURSE_ON_PUBLISH: bool = False

########## Settings for video transcript migration tasks ############
VIDEO_TRANSCRIPT_MIGRATIONS_JOB_QUEUE = DEFAULT_PRIORITY_QUEUE

########## Settings youtube thumbnails scraper tasks ############
SCRAPE_YOUTUBE_THUMBNAILS_JOB_QUEUE = DEFAULT_PRIORITY_QUEUE

########## Settings update search index task ############
UPDATE_SEARCH_INDEX_JOB_QUEUE = DEFAULT_PRIORITY_QUEUE

###################### VIDEO IMAGE STORAGE ######################

VIDEO_IMAGE_DEFAULT_FILENAME = 'images/video-images/default_video_image.png'
VIDEO_IMAGE_SUPPORTED_FILE_FORMATS = {
    '.bmp': 'image/bmp',
    '.bmp2': 'image/x-ms-bmp',   # PIL gives x-ms-bmp format
    '.gif': 'image/gif',
    '.jpg': 'image/jpeg',
    '.jpeg': 'image/jpeg',
    '.png': 'image/png'
}
VIDEO_IMAGE_MAX_FILE_SIZE_MB = '2 MB'
VIDEO_IMAGE_MIN_FILE_SIZE_KB = '2 KB'
VIDEO_IMAGE_MAX_WIDTH = 1280
VIDEO_IMAGE_MAX_HEIGHT = 720
VIDEO_IMAGE_MIN_WIDTH = 640
VIDEO_IMAGE_MIN_HEIGHT = 360
VIDEO_IMAGE_ASPECT_RATIO = 16 / 9.0
VIDEO_IMAGE_ASPECT_RATIO_TEXT = '16:9'
VIDEO_IMAGE_ASPECT_RATIO_ERROR_MARGIN = 0.1

###################### ZENDESK ######################
ZENDESK_URL = ''
ZENDESK_USER = ''
ZENDESK_API_KEY = ''
ZENDESK_CUSTOM_FIELDS = {}
ZENDESK_OAUTH_ACCESS_TOKEN = ''
# A mapping of string names to Zendesk Group IDs
# To get the IDs of your groups you can go to
# {zendesk_url}/api/v2/groups.json
ZENDESK_GROUP_ID_MAPPING = {}

############## Settings for Completion API #########################

# Once a user has watched this percentage of a video, mark it as complete:
# (0.0 = 0%, 1.0 = 100%)
COMPLETION_VIDEO_COMPLETE_PERCENTAGE = 0.95

############### Settings for edx-rbac  ###############
SYSTEM_WIDE_ROLE_CLASSES = []

############## Installed Django Apps #########################

from edx_django_utils.plugins import get_plugin_apps, add_plugins
from openedx.core.djangoapps.plugins.constants import ProjectType, SettingsType

INSTALLED_APPS.extend(get_plugin_apps(ProjectType.CMS))
add_plugins(__name__, ProjectType.CMS, SettingsType.COMMON)

# Course exports streamed in blocks of this size. 8192 or 8kb is the default
# setting for the FileWrapper class used to iterate over the export file data.
# See: https://docs.python.org/2/library/wsgiref.html#wsgiref.util.FileWrapper
COURSE_EXPORT_DOWNLOAD_CHUNK_SIZE = 8192

# E-Commerce API Configuration
ECOMMERCE_PUBLIC_URL_ROOT = 'http://localhost:8002'
ECOMMERCE_API_URL = 'http://localhost:8002/api/v2'
ECOMMERCE_API_SIGNING_KEY = 'SET-ME-PLEASE'

CREDENTIALS_INTERNAL_SERVICE_URL = 'http://localhost:8005'
CREDENTIALS_PUBLIC_SERVICE_URL = 'http://localhost:8005'
CREDENTIALS_SERVICE_USERNAME = 'credentials_service_user'

ANALYTICS_DASHBOARD_URL = 'http://localhost:18110/courses'
ANALYTICS_DASHBOARD_NAME = 'Your Platform Name Here Insights'

COMMENTS_SERVICE_URL = 'http://localhost:18080'
COMMENTS_SERVICE_KEY = 'password'

EXAMS_SERVICE_URL = 'http://localhost:8740/api/v1'
EXAMS_SERVICE_USERNAME = 'edx_exams_worker'

FINANCIAL_REPORTS = {
    'STORAGE_TYPE': 'localfs',
    'BUCKET': None,
    'ROOT_PATH': 'sandbox',
}

############# CORS headers for cross-domain requests #################
if FEATURES.get('ENABLE_CORS_HEADERS'):
    CORS_ALLOW_CREDENTIALS = True
    CORS_ORIGIN_WHITELIST = ()
    CORS_ORIGIN_ALLOW_ALL = False
    CORS_ALLOW_INSECURE = False
    CORS_ALLOW_HEADERS = corsheaders_default_headers + (
        'use-jwt-cookie',
    )

LOGIN_REDIRECT_WHITELIST = []

DEPRECATED_ADVANCED_COMPONENT_TYPES = []

########################## VIDEO IMAGE STORAGE ############################

VIDEO_IMAGE_SETTINGS = dict(
    VIDEO_IMAGE_MAX_BYTES=2 * 1024 * 1024,    # 2 MB
    VIDEO_IMAGE_MIN_BYTES=2 * 1024,       # 2 KB
    # Backend storage
    # STORAGE_CLASS='storages.backends.s3boto.S3BotoStorage',
    # STORAGE_KWARGS=dict(bucket='video-image-bucket'),
    STORAGE_KWARGS=dict(
        location=MEDIA_ROOT,
        base_url=MEDIA_URL,
    ),
    DIRECTORY_PREFIX='video-images/',
)

VIDEO_IMAGE_MAX_AGE = 31536000

########################## VIDEO TRANSCRIPTS STORAGE ############################
VIDEO_TRANSCRIPTS_SETTINGS = dict(
    VIDEO_TRANSCRIPTS_MAX_BYTES=3 * 1024 * 1024,    # 3 MB
    # Backend storage
    # STORAGE_CLASS='storages.backends.s3boto.S3BotoStorage',
    # STORAGE_KWARGS=dict(bucket='video-transcripts-bucket'),
    STORAGE_KWARGS=dict(
        location=MEDIA_ROOT,
        base_url=MEDIA_URL,
    ),
    DIRECTORY_PREFIX='video-transcripts/',
)

VIDEO_TRANSCRIPTS_MAX_AGE = 31536000


##### shoppingcart Payment #####
PAYMENT_SUPPORT_EMAIL = 'billing@example.com'

################################ Bulk Email ###################################
# Parameters for breaking down course enrollment into subtasks.
BULK_EMAIL_EMAILS_PER_TASK = 500

# Suffix used to construct 'from' email address for bulk emails.
# A course-specific identifier is prepended.
BULK_EMAIL_DEFAULT_FROM_EMAIL = 'no-reply@example.com'

# Flag to indicate if individual email addresses should be logged as they are sent
# a bulk email message.
BULK_EMAIL_LOG_SENT_EMAILS = False

############### Settings for django file storage ##################
DEFAULT_FILE_STORAGE = 'django.core.files.storage.FileSystemStorage'

###################### Grade Downloads ######################
# These keys are used for all of our asynchronous downloadable files, including
# the ones that contain information other than grades.
GRADES_DOWNLOAD = {
    'STORAGE_CLASS': 'django.core.files.storage.FileSystemStorage',
    'STORAGE_KWARGS': {
        'location': '/tmp/edx-s3/grades',
    },
    'STORAGE_TYPE': None,
    'BUCKET': None,
    'ROOT_PATH': None,
}

############### Settings swift #####################################
SWIFT_USERNAME = None
SWIFT_KEY = None
SWIFT_TENANT_ID = None
SWIFT_TENANT_NAME = None
SWIFT_AUTH_URL = None
SWIFT_AUTH_VERSION = None
SWIFT_REGION_NAME = None
SWIFT_USE_TEMP_URLS = False
SWIFT_TEMP_URL_KEY = None
SWIFT_TEMP_URL_DURATION = 1800  # seconds

############### The SAML private/public key values ################
SOCIAL_AUTH_SAML_SP_PRIVATE_KEY = ""
SOCIAL_AUTH_SAML_SP_PUBLIC_CERT = ""
SOCIAL_AUTH_SAML_SP_PRIVATE_KEY_DICT = {}
SOCIAL_AUTH_SAML_SP_PUBLIC_CERT_DICT = {}

############### Settings for facebook ##############################
FACEBOOK_APP_ID = 'FACEBOOK_APP_ID'
FACEBOOK_APP_SECRET = 'FACEBOOK_APP_SECRET'
FACEBOOK_API_VERSION = 'v2.1'

############### Settings for django-fernet-fields ##################
FERNET_KEYS = [
    'DUMMY KEY CHANGE BEFORE GOING TO PRODUCTION',
]

### Proctoring configuration (redirct URLs and keys shared between systems) ####
PROCTORING_BACKENDS = {
    'DEFAULT': 'null',
    # The null key needs to be quoted because
    # null is a language independent type in YAML
    'null': {}
}

PROCTORING_SETTINGS = {}

################## BLOCKSTORE RELATED SETTINGS  #########################
BLOCKSTORE_PUBLIC_URL_ROOT = 'http://localhost:18250'
BLOCKSTORE_API_URL = 'http://localhost:18250/api/v1/'
# Which of django's caches to use for storing anonymous user state for XBlocks
# in the blockstore-based XBlock runtime
XBLOCK_RUNTIME_V2_EPHEMERAL_DATA_CACHE = 'default'

# .. setting_name: BLOCKSTORE_BUNDLE_CACHE_TIMEOUT
# .. setting_default: 3000
# .. setting_description: Maximum time-to-live of cached Bundles fetched from
#     Blockstore, in seconds. When the values returned from Blockstore have
#     TTLs of their own (such as signed S3 URLs), the maximum TTL of this cache
#     must be lower than the minimum TTL of those values.
#     We use a default of 3000s (50mins) because temporary URLs are often
#     configured to expire after one hour.
BLOCKSTORE_BUNDLE_CACHE_TIMEOUT = 3000

###################### LEARNER PORTAL ################################
LEARNER_PORTAL_URL_ROOT = 'https://learner-portal-localhost:18000'

############################ JWT #################################
JWT_ISSUER = 'http://127.0.0.1:8000/oauth2'
DEFAULT_JWT_ISSUER = {
    'ISSUER': 'http://127.0.0.1:8000/oauth2',
    'AUDIENCE': 'SET-ME-PLEASE',
    'SECRET_KEY': 'SET-ME-PLEASE'
}
JWT_EXPIRATION = 30
JWT_PRIVATE_SIGNING_KEY = None


SYSLOG_SERVER = ''
FEEDBACK_SUBMISSION_EMAIL = ''
REGISTRATION_EXTRA_FIELDS = {
    'confirm_email': 'hidden',
    'level_of_education': 'optional',
    'gender': 'optional',
    'year_of_birth': 'optional',
    'mailing_address': 'optional',
    'goals': 'optional',
    'honor_code': 'required',
    'terms_of_service': 'hidden',
    'city': 'hidden',
    'country': 'hidden',
    'marketing_emails_opt_in': 'hidden',
}
EDXAPP_PARSE_KEYS = {}

###################### DEPRECATED URLS ##########################

# .. toggle_name: DISABLE_DEPRECATED_SIGNIN_URL
# .. toggle_implementation: DjangoSetting
# .. toggle_default: False
# .. toggle_description: Toggle for removing the deprecated /signin url.
# .. toggle_use_cases: temporary
# .. toggle_creation_date: 2019-12-02
# .. toggle_target_removal_date: 2020-06-01
# .. toggle_warning: This url can be removed once it no longer has any real traffic.
# .. toggle_tickets: ARCH-1253
DISABLE_DEPRECATED_SIGNIN_URL = False

# .. toggle_name: DISABLE_DEPRECATED_SIGNUP_URL
# .. toggle_implementation: DjangoSetting
# .. toggle_default: False
# .. toggle_description: Toggle for removing the deprecated /signup url.
# .. toggle_use_cases: temporary
# .. toggle_creation_date: 2019-12-02
# .. toggle_target_removal_date: 2020-06-01
# .. toggle_warning: This url can be removed once it no longer has any real traffic.
# .. toggle_tickets: ARCH-1253
DISABLE_DEPRECATED_SIGNUP_URL = False

##### LOGISTRATION RATE LIMIT SETTINGS #####
LOGISTRATION_RATELIMIT_RATE = '100/5m'
LOGISTRATION_PER_EMAIL_RATELIMIT_RATE = '30/5m'
LOGISTRATION_API_RATELIMIT = '20/m'
LOGIN_AND_REGISTER_FORM_RATELIMIT = '100/5m'
RESET_PASSWORD_TOKEN_VALIDATE_API_RATELIMIT = '30/7d'
RESET_PASSWORD_API_RATELIMIT = '30/7d'

##### REGISTRATION RATE LIMIT SETTINGS #####
REGISTRATION_VALIDATION_RATELIMIT = '30/7d'
REGISTRATION_RATELIMIT = '60/7d'
OPTIONAL_FIELD_API_RATELIMIT = '10/h'

##### PASSWORD RESET RATE LIMIT SETTINGS #####
PASSWORD_RESET_IP_RATE = '1/m'
PASSWORD_RESET_EMAIL_RATE = '2/h'

######################## Setting for content libraries ########################
MAX_BLOCKS_PER_CONTENT_LIBRARY = 1000

################# Student Verification #################
VERIFY_STUDENT = {
    "DAYS_GOOD_FOR": 365,  # How many days is a verficiation good for?
    # The variable represents the window within which a verification is considered to be "expiring soon."
    "EXPIRING_SOON_WINDOW": 28,
}

######################## Organizations ########################

# .. toggle_name: ORGANIZATIONS_AUTOCREATE
# .. toggle_implementation: DjangoSetting
# .. toggle_default: True
# .. toggle_description: When enabled, creating a course run or content library with
#   an "org slug" that does not map to an Organization in the database will trigger the
#   creation of a new Organization, with its name and short_name set to said org slug.
#   When disabled, creation of such content with an unknown org slug will instead
#   result in a validation error.
#   If you want the Organization table to be an authoritative information source in
#   Studio, then disable this; however, if you want the table to just be a reflection of
#   the orgs referenced in Studio content, then leave it enabled.
# .. toggle_use_cases: open_edx
# .. toggle_creation_date: 2020-11-02
# .. toggle_tickets: https://github.com/openedx/edx-organizations/blob/master/docs/decisions/0001-phase-in-db-backed-organizations-to-all.rst
ORGANIZATIONS_AUTOCREATE = True

################# Settings for brand logos. #################
LOGO_IMAGE_EXTRA_TEXT = ''
LOGO_URL = None
LOGO_URL_PNG = None
LOGO_TRADEMARK_URL = None
FAVICON_URL = None
DEFAULT_EMAIL_LOGO_URL = 'https://edx-cdn.org/v3/default/logo.png'

############## Settings for course import olx validation ############################
COURSE_OLX_VALIDATION_STAGE = 1
COURSE_OLX_VALIDATION_IGNORE_LIST = None

################# show account activate cta after register ########################
SHOW_ACTIVATE_CTA_POPUP_COOKIE_NAME = 'show-account-activation-popup'
SHOW_ACCOUNT_ACTIVATION_CTA = False

################# Documentation links for course apps #################

# pylint: disable=line-too-long
CALCULATOR_HELP_URL = "https://edx.readthedocs.io/projects/open-edx-building-and-running-a-course/en/latest/exercises_tools/calculator.html"
DISCUSSIONS_HELP_URL = "https://edx.readthedocs.io/projects/open-edx-building-and-running-a-course/en/latest/course_components/create_discussion.html"
EDXNOTES_HELP_URL = "https://edx.readthedocs.io/projects/open-edx-building-and-running-a-course/en/latest/exercises_tools/notes.html"
PROGRESS_HELP_URL = "https://edx.readthedocs.io/projects/open-edx-building-and-running-a-course/en/latest/course_assets/pages.html?highlight=progress#hiding-or-showing-the-wiki-or-progress-pages"
TEAMS_HELP_URL = "https://edx.readthedocs.io/projects/open-edx-building-and-running-a-course/en/latest/course_features/teams/teams_setup.html"
TEXTBOOKS_HELP_URL = "https://edx.readthedocs.io/projects/open-edx-building-and-running-a-course/en/latest/course_assets/textbooks.html"
WIKI_HELP_URL = "https://edx.readthedocs.io/projects/open-edx-building-and-running-a-course/en/latest/course_assets/course_wiki.html"
CUSTOM_PAGES_HELP_URL = "https://edx.readthedocs.io/projects/open-edx-building-and-running-a-course/en/latest/course_assets/pages.html#adding-custom-pages"
COURSE_LIVE_HELP_URL = "https://edx.readthedocs.io/projects/edx-partner-course-staff/en/latest/course_assets/course_live.html"

# keys for  big blue button live provider
COURSE_LIVE_GLOBAL_CREDENTIALS = {}

PERSONALIZED_RECOMMENDATION_COOKIE_NAME = 'edx-user-personalized-recommendation'

######################## Registration ########################

# Social-core setting that allows inactive users to be able to
# log in. The only case it's used is when user registering a new account through the LMS.
INACTIVE_USER_LOGIN = True

# Redirect URL for inactive user. If not set, user will be redirected to /login after the login itself (loop)
INACTIVE_USER_URL = f'http://{CMS_BASE}'<|MERGE_RESOLUTION|>--- conflicted
+++ resolved
@@ -1739,10 +1739,7 @@
     'openedx.features.discounts',
     'openedx.features.effort_estimation',
     'openedx.features.funix_relative_date',
-<<<<<<< HEAD
-=======
     'openedx.features.funix_goal',
->>>>>>> 3abe30ba
     'lms.djangoapps.experiments',
 
     'openedx.core.djangoapps.external_user_ids',
