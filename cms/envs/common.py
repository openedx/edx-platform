--- conflicted
+++ resolved
@@ -115,8 +115,6 @@
     FILE_UPLOAD_STORAGE_BUCKET_NAME,
     FILE_UPLOAD_STORAGE_PREFIX,
 
-<<<<<<< HEAD
-=======
     COURSE_ENROLLMENT_MODES,
 
     HELP_TOKENS_BOOKS,
@@ -147,7 +145,6 @@
     # Methods to derive settings
     _make_mako_template_dirs,
     _make_locale_paths,
->>>>>>> 85543b27
 )
 from path import Path as path
 
