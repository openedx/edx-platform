--- conflicted
+++ resolved
@@ -1066,15 +1066,6 @@
 
 ALTERNATE_WORKER_QUEUES = 'lms'
 
-<<<<<<< HEAD
-# .. setting_name: STATIC_URL_BASE
-# .. setting_default: "/static/"
-# .. setting_description: The CMS uses this to construct ``STATIC_URL`` by appending
-#   a slash (if needed) and then ``studio/``.
-STATIC_URL_BASE = '/static/'
-
-=======
->>>>>>> e15fa506
 X_FRAME_OPTIONS = 'DENY'
 
 # .. setting_name: GIT_REPO_EXPORT_DIR
@@ -1400,10 +1391,6 @@
 BROKER_USE_SSL = Derived(lambda settings: settings.CELERY_BROKER_USE_SSL)
 
 CELERY_ALWAYS_EAGER = False
-
-############################## HEARTBEAT ######################################
-
-HEARTBEAT_CELERY_ROUTING_KEY = HIGH_PRIORITY_QUEUE
 
 ############################## HEARTBEAT ######################################
 
@@ -2765,11 +2752,7 @@
 # .. setting_default: Derived(lambda settings: settings.STATIC_URL + 'images/logo.png')
 # .. setting_description: The default logo url for organizations that do not have a logo set.
 # .. setting_warning: This url is used as a placeholder for organizations that do not have a logo set.
-<<<<<<< HEAD
 DEFAULT_ORG_LOGO_URL = Derived(lambda settings: settings.STATIC_URL + 'images/logo.png')
-=======
-DEFAULT_ORG_LOGO_URL = Derived(lambda settings: settings.STATIC_URL + 'images/logo.png')
 
 # Misc
-AUTHORING_API_URL = ''
->>>>>>> e15fa506
+AUTHORING_API_URL = ''