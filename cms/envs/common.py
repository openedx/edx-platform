# -*- coding: utf-8 -*-
"""
This is the common settings file, intended to set sane defaults. If you have a
piece of configuration that's dependent on a set of feature flags being set,
then create a function that returns the calculated value based on the value of
FEATURES[...]. Modules that extend this one can change the feature
configuration in an environment specific config file and re-calculate those
values.

We should make a method that calls all these config methods so that you just
make one call at the end of your site-specific dev file to reset all the
dependent variables (like INSTALLED_APPS) for you.

Longer TODO:
1. Right now our treatment of static content in general and in particular
   course-specific static content is haphazard.
2. We should have a more disciplined approach to feature flagging, even if it
   just means that we stick them in a dict called FEATURES.
3. We need to handle configuration for multiple courses. This could be as
   multiple sites, but we do need a way to map their data assets.

When refering to XBlocks, we use the entry-point name. For example,
|   setup(
|       name='xblock-foobar',
|       version='0.1',
|       packages=[
|           'foobar_xblock',
|       ],
|       entry_points={
|           'xblock.v1': [
|               'foobar-block = foobar_xblock:FoobarBlock',
|           #    ^^^^^^^^^^^^ This is the one you want.
|           ]
|       },
|   )
"""

# We intentionally define lots of variables that aren't used, and
# want to import all variables from base settings files
# pylint: disable=unused-import

import imp
import os
import sys
import lms.envs.common
# Although this module itself may not use these imported variables, other dependent modules may.
from lms.envs.common import (
    USE_TZ, TECH_SUPPORT_EMAIL, PLATFORM_NAME, BUGS_EMAIL, DOC_STORE_CONFIG, DATA_DIR, ALL_LANGUAGES, WIKI_ENABLED,
    update_module_store_settings, ASSET_IGNORE_REGEX, COPYRIGHT_YEAR,
    PARENTAL_CONSENT_AGE_LIMIT, COMPREHENSIVE_THEME_DIR, REGISTRATION_EMAIL_PATTERNS_ALLOWED,
    # The following PROFILE_IMAGE_* settings are included as they are
    # indirectly accessed through the email opt-in API, which is
    # technically accessible through the CMS via legacy URLs.
    PROFILE_IMAGE_BACKEND, PROFILE_IMAGE_DEFAULT_FILENAME, PROFILE_IMAGE_DEFAULT_FILE_EXTENSION,
    PROFILE_IMAGE_SECRET_KEY, PROFILE_IMAGE_MIN_BYTES, PROFILE_IMAGE_MAX_BYTES,
    # The following setting is included as it is used to check whether to
    # display credit eligibility table on the CMS or not.
    ENABLE_CREDIT_ELIGIBILITY, YOUTUBE_API_KEY,
    DEFAULT_COURSE_ABOUT_IMAGE_URL,

    # Django REST framework configuration
    REST_FRAMEWORK,

    STATICI18N_OUTPUT_DIR,

    # Dafault site id to use in case there is no site that matches with the request headers.
    DEFAULT_SITE_ID,

    # Cache time out settings for comprehensive theming system
    THEME_CACHE_TIMEOUT,
)
from path import Path as path
from warnings import simplefilter

from lms.djangoapps.lms_xblock.mixin import LmsBlockMixin
from cms.lib.xblock.authoring_mixin import AuthoringMixin
import dealer.git
from xmodule.modulestore.edit_info import EditInfoMixin
from xmodule.mixin import LicenseMixin

############################ FEATURE CONFIGURATION #############################


# Dummy secret key for dev/test
SECRET_KEY = 'dev key'

STUDIO_NAME = "Studio"
STUDIO_SHORT_NAME = "Studio"
FEATURES = {
    'GITHUB_PUSH': False,

    # for consistency in user-experience, keep the value of the following 3 settings
    # in sync with the ones in lms/envs/common.py
    'ENABLE_DISCUSSION_SERVICE': True,
    'ENABLE_TEXTBOOK': True,
    'ENABLE_STUDENT_NOTES': True,

    'AUTH_USE_CERTIFICATES': False,

    # email address for studio staff (eg to request course creation)
    'STUDIO_REQUEST_EMAIL': '',

    # Segment - must explicitly turn it on for production
    'CMS_SEGMENT_KEY': None,

    # Enable URL that shows information about the status of various services
    'ENABLE_SERVICE_STATUS': False,

    # Don't autoplay videos for course authors
    'AUTOPLAY_VIDEOS': False,

    # If set to True, new Studio users won't be able to author courses unless
    # edX has explicitly added them to the course creator group.
    'ENABLE_CREATOR_GROUP': False,

    # whether to use password policy enforcement or not
    'ENFORCE_PASSWORD_POLICY': False,

    # Turn off account locking if failed login attempts exceeds a limit
    'ENABLE_MAX_FAILED_LOGIN_ATTEMPTS': False,

    # Allow editing of short description in course settings in cms
    'EDITABLE_SHORT_DESCRIPTION': True,

    # Hide any Personally Identifiable Information from application logs
    'SQUELCH_PII_IN_LOGS': False,

    # Toggles the embargo functionality, which blocks users
    # based on their location.
    'EMBARGO': False,

    # Turn on/off Microsites feature
    'USE_MICROSITES': False,

    # Allow creating courses with non-ascii characters in the course id
    'ALLOW_UNICODE_COURSE_ID': False,

    # Prevent concurrent logins per user
    'PREVENT_CONCURRENT_LOGINS': False,

    # Turn off Advanced Security by default
    'ADVANCED_SECURITY': False,

    # Turn off Video Upload Pipeline through Studio, by default
    'ENABLE_VIDEO_UPLOAD_PIPELINE': False,

    # let students save and manage their annotations
    # for consistency in user-experience, keep the value of this feature flag
    # in sync with the one in lms/envs/common.py
    'ENABLE_EDXNOTES': False,

    # Enable support for content libraries. Note that content libraries are
    # only supported in courses using split mongo.
    'ENABLE_CONTENT_LIBRARIES': True,

    # Milestones application flag
    'MILESTONES_APP': False,

    # Prerequisite courses feature flag
    'ENABLE_PREREQUISITE_COURSES': False,

    # Toggle course entrance exams feature
    'ENTRANCE_EXAMS': False,

    # Toggle platform-wide course licensing
    'LICENSING': False,

    # Enable the courseware search functionality
    'ENABLE_COURSEWARE_INDEX': False,

    # Enable content libraries search functionality
    'ENABLE_LIBRARY_INDEX': False,

    # Enable course reruns, which will always use the split modulestore
    'ALLOW_COURSE_RERUNS': True,

    # Certificates Web/HTML Views
    'CERTIFICATES_HTML_VIEW': False,

    # Teams feature
    'ENABLE_TEAMS': True,

    # Show video bumper in Studio
    'ENABLE_VIDEO_BUMPER': False,

    # How many seconds to show the bumper again, default is 7 days:
    'SHOW_BUMPER_PERIODICITY': 7 * 24 * 3600,

    # Enable credit eligibility feature
    'ENABLE_CREDIT_ELIGIBILITY': ENABLE_CREDIT_ELIGIBILITY,

    # Can the visibility of the discussion tab be configured on a per-course basis?
    'ALLOW_HIDING_DISCUSSION_TAB': False,

    # Special Exams, aka Timed and Proctored Exams
    'ENABLE_SPECIAL_EXAMS': False,

    'ORGANIZATIONS_APP': False,

    # Show Language selector
    'SHOW_LANGUAGE_SELECTOR': False,
}

ENABLE_JASMINE = False

############################# SOCIAL MEDIA SHARING #############################
SOCIAL_SHARING_SETTINGS = {
    # Note: Ensure 'CUSTOM_COURSE_URLS' has a matching value in lms/envs/common.py
    'CUSTOM_COURSE_URLS': False
}

############################# SET PATH INFORMATION #############################
PROJECT_ROOT = path(__file__).abspath().dirname().dirname()  # /edx-platform/cms
REPO_ROOT = PROJECT_ROOT.dirname()
COMMON_ROOT = REPO_ROOT / "common"
LMS_ROOT = REPO_ROOT / "lms"
ENV_ROOT = REPO_ROOT.dirname()  # virtualenv dir /edx-platform is in

GITHUB_REPO_ROOT = ENV_ROOT / "data"

sys.path.append(REPO_ROOT)
sys.path.append(PROJECT_ROOT / 'djangoapps')
sys.path.append(COMMON_ROOT / 'djangoapps')

# For geolocation ip database
GEOIP_PATH = REPO_ROOT / "common/static/data/geoip/GeoIP.dat"
GEOIPV6_PATH = REPO_ROOT / "common/static/data/geoip/GeoIPv6.dat"

############################# TEMPLATE CONFIGURATION #############################
# Mako templating
# TODO: Move the Mako templating into a different engine in TEMPLATES below.
import tempfile
MAKO_MODULE_DIR = os.path.join(tempfile.gettempdir(), 'mako_cms')
MAKO_TEMPLATES = {}
MAKO_TEMPLATES['main'] = [
    PROJECT_ROOT / 'templates',
    COMMON_ROOT / 'templates',
    COMMON_ROOT / 'djangoapps' / 'pipeline_mako' / 'templates',
    COMMON_ROOT / 'djangoapps' / 'pipeline_js' / 'templates',
    COMMON_ROOT / 'static',  # required to statically include common Underscore templates
]

for namespace, template_dirs in lms.envs.common.MAKO_TEMPLATES.iteritems():
    MAKO_TEMPLATES['lms.' + namespace] = template_dirs

# Django templating
TEMPLATES = [
    {
        'BACKEND': 'django.template.backends.django.DjangoTemplates',
        # Don't look for template source files inside installed applications.
        'APP_DIRS': False,
        # Instead, look for template source files in these dirs.
        'DIRS': MAKO_TEMPLATES['main'],
        # Options specific to this backend.
        'OPTIONS': {
            'loaders': (
                'django.template.loaders.filesystem.Loader',
                'django.template.loaders.app_directories.Loader',
            ),
            'context_processors': (
                'django.template.context_processors.request',
                'django.template.context_processors.static',
                'django.contrib.messages.context_processors.messages',
                'django.template.context_processors.i18n',
                'django.contrib.auth.context_processors.auth',  # this is required for admin
                'django.template.context_processors.csrf',
                'dealer.contrib.django.staff.context_processor',  # access git revision
                'contentstore.context_processors.doc_url',
            ),
            # Change 'debug' in your environment settings files - not here.
            'debug': False
        }
    }
]
DEFAULT_TEMPLATE_ENGINE = TEMPLATES[0]

##############################################################################

EDX_ROOT_URL = ''

LOGIN_REDIRECT_URL = EDX_ROOT_URL + '/signin'
LOGIN_URL = EDX_ROOT_URL + '/signin'

# use the ratelimit backend to prevent brute force attacks
AUTHENTICATION_BACKENDS = (
    'ratelimitbackend.backends.RateLimitModelBackend',
)

LMS_BASE = None

# These are standard regexes for pulling out info like course_ids, usage_ids, etc.
# They are used so that URLs with deprecated-format strings still work.
from lms.envs.common import (
    COURSE_KEY_PATTERN, COURSE_ID_PATTERN, USAGE_KEY_PATTERN, ASSET_KEY_PATTERN
)

######################### CSRF #########################################

# Forwards-compatibility with Django 1.7
CSRF_COOKIE_AGE = 60 * 60 * 24 * 7 * 52


#################### CAPA External Code Evaluation #############################
XQUEUE_INTERFACE = {
    'url': 'http://localhost:8888',
    'django_auth': {'username': 'local',
                    'password': 'local'},
    'basic_auth': None,
}

################################# Deprecation warnings #####################

# Ignore deprecation warnings (so we don't clutter Jenkins builds/production)
simplefilter('ignore')

################################# Middleware ###################################

MIDDLEWARE_CLASSES = (
    'request_cache.middleware.RequestCache',
    'header_control.middleware.HeaderControlMiddleware',
    'django.middleware.cache.UpdateCacheMiddleware',
    'django.middleware.common.CommonMiddleware',
    'django.middleware.csrf.CsrfViewMiddleware',

    # Instead of SessionMiddleware, we use a more secure version
    # 'django.contrib.sessions.middleware.SessionMiddleware',
    'openedx.core.djangoapps.safe_sessions.middleware.SafeSessionMiddleware',

    'method_override.middleware.MethodOverrideMiddleware',

    # Instead of AuthenticationMiddleware, we use a cache-backed version
    'cache_toolbox.middleware.CacheBackedAuthenticationMiddleware',
    'student.middleware.UserStandingMiddleware',
    'contentserver.middleware.StaticContentServer',
    'crum.CurrentRequestUserMiddleware',

    'django.contrib.messages.middleware.MessageMiddleware',
    'track.middleware.TrackMiddleware',

    # This is used to set or update the user language preferences.
    'lang_pref.middleware.LanguagePreferenceMiddleware',

    # Allows us to dark-launch particular languages
    'dark_lang.middleware.DarkLangMiddleware',

    'embargo.middleware.EmbargoMiddleware',

    # Detects user-requested locale from 'accept-language' header in http request
    'django.middleware.locale.LocaleMiddleware',

    'codejail.django_integration.ConfigureCodeJailMiddleware',

    # django current site middleware with default site
    'django_sites_extensions.middleware.CurrentSiteWithDefaultMiddleware',

    # needs to run after locale middleware (or anything that modifies the request context)
    'edxmako.middleware.MakoMiddleware',

    # catches any uncaught RateLimitExceptions and returns a 403 instead of a 500
    'ratelimitbackend.middleware.RateLimitMiddleware',

    # for expiring inactive sessions
    'session_inactivity_timeout.middleware.SessionInactivityTimeout',

    # use Django built in clickjacking protection
    'django.middleware.clickjacking.XFrameOptionsMiddleware',
)

# Clickjacking protection can be enabled by setting this to 'DENY'
X_FRAME_OPTIONS = 'ALLOW'

# Platform for Privacy Preferences header
P3P_HEADER = 'CP="Open EdX does not have a P3P policy."'

############# XBlock Configuration ##########

# Import after sys.path fixup
from xmodule.modulestore.inheritance import InheritanceMixin
from xmodule.modulestore import prefer_xmodules
from xmodule.x_module import XModuleMixin

# These are the Mixins that should be added to every XBlock.
# This should be moved into an XBlock Runtime/Application object
# once the responsibility of XBlock creation is moved out of modulestore - cpennington
XBLOCK_MIXINS = (
    LmsBlockMixin,
    InheritanceMixin,
    XModuleMixin,
    EditInfoMixin,
    AuthoringMixin,
)

XBLOCK_SELECT_FUNCTION = prefer_xmodules

# Paths to wrapper methods which should be applied to every XBlock's FieldData.
XBLOCK_FIELD_DATA_WRAPPERS = ()

############################ Modulestore Configuration ################################
MODULESTORE_BRANCH = 'draft-preferred'

MODULESTORE = {
    'default': {
        'ENGINE': 'xmodule.modulestore.mixed.MixedModuleStore',
        'OPTIONS': {
            'mappings': {},
            'stores': [
                {
                    'NAME': 'split',
                    'ENGINE': 'xmodule.modulestore.split_mongo.split_draft.DraftVersioningModuleStore',
                    'DOC_STORE_CONFIG': DOC_STORE_CONFIG,
                    'OPTIONS': {
                        'default_class': 'xmodule.hidden_module.HiddenDescriptor',
                        'fs_root': DATA_DIR,
                        'render_template': 'edxmako.shortcuts.render_to_string',
                    }
                },
                {
                    'NAME': 'draft',
                    'ENGINE': 'xmodule.modulestore.mongo.DraftMongoModuleStore',
                    'DOC_STORE_CONFIG': DOC_STORE_CONFIG,
                    'OPTIONS': {
                        'default_class': 'xmodule.hidden_module.HiddenDescriptor',
                        'fs_root': DATA_DIR,
                        'render_template': 'edxmako.shortcuts.render_to_string',
                    }
                }
            ]
        }
    }
}

# Modulestore-level field override providers. These field override providers don't
# require student context.
MODULESTORE_FIELD_OVERRIDE_PROVIDERS = ()

#################### Python sandbox ############################################

CODE_JAIL = {
    # Path to a sandboxed Python executable.  None means don't bother.
    'python_bin': None,
    # User to run as in the sandbox.
    'user': 'sandbox',

    # Configurable limits.
    'limits': {
        # How many CPU seconds can jailed code use?
        'CPU': 1,
    },
}

############################ DJANGO_BUILTINS ################################
# Change DEBUG in your environment settings files, not here
DEBUG = False
SESSION_COOKIE_SECURE = False
SESSION_SAVE_EVERY_REQUEST = False
SESSION_SERIALIZER = 'django.contrib.sessions.serializers.PickleSerializer'


# Site info
SITE_NAME = "localhost:8001"
HTTPS = 'on'
ROOT_URLCONF = 'cms.urls'

# Email
EMAIL_BACKEND = 'django.core.mail.backends.console.EmailBackend'
EMAIL_HOST = 'localhost'
EMAIL_PORT = 25
EMAIL_USE_TLS = False
EMAIL_HOST_USER = ''
EMAIL_HOST_PASSWORD = ''
DEFAULT_FROM_EMAIL = 'registration@example.com'
DEFAULT_FEEDBACK_EMAIL = 'feedback@example.com'
SERVER_EMAIL = 'devops@example.com'
ADMINS = ()
MANAGERS = ADMINS

EDX_PLATFORM_REVISION = os.environ.get('EDX_PLATFORM_REVISION')

if not EDX_PLATFORM_REVISION:
    try:
        # Get git revision of the current file
        EDX_PLATFORM_REVISION = dealer.git.Backend(path=REPO_ROOT).revision
    except TypeError:
        # Not a git repository
        EDX_PLATFORM_REVISION = 'unknown'

# Static content
STATIC_URL = '/static/' + EDX_PLATFORM_REVISION + "/"
STATIC_ROOT = ENV_ROOT / "staticfiles" / EDX_PLATFORM_REVISION

STATICFILES_DIRS = [
    COMMON_ROOT / "static",
    PROJECT_ROOT / "static",
    LMS_ROOT / "static",

    # This is how you would use the textbook images locally
    # ("book", ENV_ROOT / "book_images"),
]

# Locale/Internationalization
TIME_ZONE = 'America/New_York'  # http://en.wikipedia.org/wiki/List_of_tz_zones_by_name
LANGUAGE_CODE = 'en'  # http://www.i18nguy.com/unicode/language-identifiers.html
LANGUAGES_BIDI = lms.envs.common.LANGUAGES_BIDI

LANGUAGES = lms.envs.common.LANGUAGES
LANGUAGE_DICT = dict(LANGUAGES)

USE_I18N = True
USE_L10N = True

STATICI18N_ROOT = PROJECT_ROOT / "static"

# Localization strings (e.g. django.po) are under this directory
LOCALE_PATHS = (REPO_ROOT + '/conf/locale',)  # edx-platform/conf/locale/

# Messages
MESSAGE_STORAGE = 'django.contrib.messages.storage.session.SessionStorage'

##### EMBARGO #####
EMBARGO_SITE_REDIRECT_URL = None

############################### PIPELINE #######################################

PIPELINE_ENABLED = True

STATICFILES_STORAGE = 'openedx.core.storage.ProductionStorage'

# List of finder classes that know how to find static files in various locations.
# Note: the pipeline finder is included to be able to discover optimized files
STATICFILES_FINDERS = [
<<<<<<< HEAD
=======
    'openedx.core.djangoapps.theming.finders.ThemeFilesFinder',
>>>>>>> 84e88eba
    'django.contrib.staticfiles.finders.FileSystemFinder',
    'django.contrib.staticfiles.finders.AppDirectoriesFinder',
    'pipeline.finders.PipelineFinder',
]

# Don't use compression by default
PIPELINE_CSS_COMPRESSOR = None
PIPELINE_JS_COMPRESSOR = None

from openedx.core.lib.rooted_paths import rooted_glob

PIPELINE_CSS = {
    'style-vendor': {
        'source_filenames': [
            'css/vendor/normalize.css',
            'css/vendor/font-awesome.css',
            'css/vendor/html5-input-polyfills/number-polyfill.css',
            'js/vendor/CodeMirror/codemirror.css',
            'css/vendor/ui-lightness/jquery-ui-1.8.22.custom.css',
            'css/vendor/jquery.qtip.min.css',
            'js/vendor/markitup/skins/simple/style.css',
            'js/vendor/markitup/sets/wiki/style.css',
        ],
        'output_filename': 'css/cms-style-vendor.css',
    },
    'style-vendor-tinymce-content': {
        'source_filenames': [
            'css/tinymce-studio-content-fonts.css',
            'js/vendor/tinymce/js/tinymce/skins/studio-tmce4/content.min.css',
            'css/tinymce-studio-content.css'
        ],
        'output_filename': 'css/cms-style-vendor-tinymce-content.css',
    },
    'style-vendor-tinymce-skin': {
        'source_filenames': [
            'js/vendor/tinymce/js/tinymce/skins/studio-tmce4/skin.min.css'
        ],
        'output_filename': 'css/cms-style-vendor-tinymce-skin.css',
    },
    'style-main': {
        # this is unnecessary and can be removed
        'source_filenames': [
            'css/studio-main.css',
        ],
        'output_filename': 'css/studio-main.css',
    },
    'style-main-rtl': {
        # this is unnecessary and can be removed
        'source_filenames': [
            'css/studio-main-rtl.css',
        ],
        'output_filename': 'css/studio-main-rtl.css',
    },
    'style-edx-icons': {
        'source_filenames': [
            'css/edx-icons.css',
        ],
        'output_filename': 'css/edx-icons.css',
    },
    'style-xmodule-annotations': {
        'source_filenames': [
            'css/vendor/ova/annotator.css',
            'css/vendor/ova/edx-annotator.css',
            'css/vendor/ova/video-js.min.css',
            'css/vendor/ova/rangeslider.css',
            'css/vendor/ova/share-annotator.css',
            'css/vendor/ova/richText-annotator.css',
            'css/vendor/ova/tags-annotator.css',
            'css/vendor/ova/flagging-annotator.css',
            'css/vendor/ova/diacritic-annotator.css',
            'css/vendor/ova/grouping-annotator.css',
            'css/vendor/ova/ova.css',
            'js/vendor/ova/catch/css/main.css'
        ],
        'output_filename': 'css/cms-style-xmodule-annotations.css',
    },
}

# test_order: Determines the position of this chunk of javascript on
# the jasmine test page
PIPELINE_JS = {
    'module-js': {
        'source_filenames': (
            rooted_glob(COMMON_ROOT / 'static/', 'xmodule/descriptors/js/*.js') +
            rooted_glob(COMMON_ROOT / 'static/', 'xmodule/modules/js/*.js') +
            rooted_glob(COMMON_ROOT / 'static/', 'coffee/src/discussion/*.js')
        ),
        'output_filename': 'js/cms-modules.js',
        'test_order': 1
    },
}

PIPELINE_COMPILERS = (
    'pipeline.compilers.coffee.CoffeeScriptCompiler',
)

PIPELINE_CSS_COMPRESSOR = None
PIPELINE_JS_COMPRESSOR = None

STATICFILES_IGNORE_PATTERNS = (
    "*.py",
    "*.pyc",

    # It would be nice if we could do, for example, "**/*.scss",
    # but these strings get passed down to the `fnmatch` module,
    # which doesn't support that. :(
    # http://docs.python.org/2/library/fnmatch.html
    "sass/*.scss",
    "sass/*/*.scss",
    "sass/*/*/*.scss",
    "sass/*/*/*/*.scss",
    "coffee/*.coffee",
    "coffee/*/*.coffee",
    "coffee/*/*/*.coffee",
    "coffee/*/*/*/*.coffee",

    # Ignore tests
    "spec",
    "spec_helpers",

    # Symlinks used by js-test-tool
    "xmodule_js",
    "common_static",
)

PIPELINE_YUI_BINARY = 'yui-compressor'

################################# DJANGO-REQUIRE ###############################

# The baseUrl to pass to the r.js optimizer, relative to STATIC_ROOT.
REQUIRE_BASE_URL = "./"

# The name of a build profile to use for your project, relative to REQUIRE_BASE_URL.
# A sensible value would be 'app.build.js'. Leave blank to use the built-in default build profile.
# Set to False to disable running the default profile (e.g. if only using it to build Standalone
# Modules)
REQUIRE_BUILD_PROFILE = "cms/js/build.js"

# The name of the require.js script used by your project, relative to REQUIRE_BASE_URL.
REQUIRE_JS = "js/vendor/requiresjs/require.js"

# A dictionary of standalone modules to build with almond.js.
REQUIRE_STANDALONE_MODULES = {}

# Whether to run django-require in debug mode.
REQUIRE_DEBUG = False

# A tuple of files to exclude from the compilation result of r.js.
REQUIRE_EXCLUDE = ("build.txt",)

# The execution environment in which to run r.js: auto, node or rhino.
# auto will autodetect the environment and make use of node if available and rhino if not.
# It can also be a path to a custom class that subclasses require.environments.Environment and defines some "args" function that returns a list with the command arguments to execute.
REQUIRE_ENVIRONMENT = "node"


########################## DJANGO DEBUG TOOLBAR ###############################

# We don't enable Django Debug Toolbar universally, but whenever we do, we want
# to avoid patching settings.  Patched settings can cause circular import
# problems: http://django-debug-toolbar.readthedocs.org/en/1.0/installation.html#explicit-setup

DEBUG_TOOLBAR_PATCH_SETTINGS = False

################################# CELERY ######################################

# Message configuration

CELERY_TASK_SERIALIZER = 'json'
CELERY_RESULT_SERIALIZER = 'json'

CELERY_MESSAGE_COMPRESSION = 'gzip'

# Results configuration

CELERY_IGNORE_RESULT = False
CELERY_STORE_ERRORS_EVEN_IF_IGNORED = True

# Events configuration

CELERY_TRACK_STARTED = True

CELERY_SEND_EVENTS = True
CELERY_SEND_TASK_SENT_EVENT = True

# Exchange configuration

CELERY_DEFAULT_EXCHANGE = 'edx.core'
CELERY_DEFAULT_EXCHANGE_TYPE = 'direct'

# Queues configuration

HIGH_PRIORITY_QUEUE = 'edx.core.high'
DEFAULT_PRIORITY_QUEUE = 'edx.core.default'
LOW_PRIORITY_QUEUE = 'edx.core.low'

CELERY_QUEUE_HA_POLICY = 'all'

CELERY_CREATE_MISSING_QUEUES = True

CELERY_DEFAULT_QUEUE = DEFAULT_PRIORITY_QUEUE
CELERY_DEFAULT_ROUTING_KEY = DEFAULT_PRIORITY_QUEUE

CELERY_QUEUES = {
    HIGH_PRIORITY_QUEUE: {},
    LOW_PRIORITY_QUEUE: {},
    DEFAULT_PRIORITY_QUEUE: {}
}


############################## Video ##########################################

YOUTUBE = {
    # YouTube JavaScript API
    'API': 'https://www.youtube.com/iframe_api',

    # URL to get YouTube metadata
    'METADATA_URL': 'https://www.googleapis.com/youtube/v3/videos',

    # Current youtube api for requesting transcripts.
    # For example: http://video.google.com/timedtext?lang=en&v=j_jEn79vS3g.
    'TEXT_API': {
        'url': 'video.google.com/timedtext',
        'params': {
            'lang': 'en',
            'v': 'set_youtube_id_of_11_symbols_here',
        },
    },

    'IMAGE_API': 'http://img.youtube.com/vi/{youtube_id}/0.jpg',  # /maxresdefault.jpg for 1920*1080
}

############################# VIDEO UPLOAD PIPELINE #############################

VIDEO_UPLOAD_PIPELINE = {
    'BUCKET': '',
    'ROOT_PATH': '',
    'CONCURRENT_UPLOAD_LIMIT': 4,
}

############################ APPS #####################################

INSTALLED_APPS = (
    # Standard apps
    'django.contrib.auth',
    'django.contrib.contenttypes',
    'django.contrib.sessions',
    'django.contrib.sites',
    'django.contrib.messages',
    'django.contrib.staticfiles',
    'djcelery',
    'method_override',

    # Common views
    'openedx.core.djangoapps.common_views',

    # History tables
    'simple_history',

    # Database-backed configuration
    'config_models',

    # Monitor the status of services
    'service_status',

    # Testing
    'django_nose',

    # For CMS
    'contentstore',
    'contentserver',
    'course_creators',
    'external_auth',
    'student',  # misleading name due to sharing with lms
    'openedx.core.djangoapps.course_groups',  # not used in cms (yet), but tests run
    'openedx.core.djangoapps.coursetalk',  # not used in cms (yet), but tests run
    'xblock_config',

    # Tracking
    'track',
    'eventtracking.django.apps.EventTrackingConfig',

    # Monitoring
    'datadog',

    # For asset pipelining
    'edxmako',
    'pipeline',
    'static_replace',
    'require',

    # Theming
    'openedx.core.djangoapps.theming',

    # comment common
    'django_comment_common',

    # for course creator table
    'django.contrib.admin',

    # for managing course modes
    'course_modes',

    # Dark-launching languages
    'dark_lang',

    # Student identity reverification
    'reverification',

    # User preferences
    'openedx.core.djangoapps.user_api',
    'django_openid_auth',

    'embargo',

    # Monitoring signals
    'monitoring',

    # Course action state
    'course_action_state',

    # Additional problem types
    'edx_jsme',    # Molecular Structure

    'openedx.core.djangoapps.content.course_overviews',
    'openedx.core.djangoapps.content.course_structures',

    # Credit courses
    'openedx.core.djangoapps.credit',

    'xblock_django',

    # edX Proctoring
    'edx_proctoring',

    # Bookmarks
    'openedx.core.djangoapps.bookmarks',

    # programs support
    'openedx.core.djangoapps.programs',

    # Self-paced course configuration
    'openedx.core.djangoapps.self_paced',

    # OAuth2 Provider
    'provider',
    'provider.oauth2',
    'oauth2_provider',

    # These are apps that aren't strictly needed by Studio, but are imported by
    # other apps that are.  Django 1.8 wants to have imported models supported
    # by installed apps.
    'lms.djangoapps.verify_student',

    # Microsite configuration application
    'microsite_configuration',

    # edx-milestones service
    'milestones',

    # Static i18n support
    'statici18n',
)


################# EDX MARKETING SITE ##################################

EDXMKTG_LOGGED_IN_COOKIE_NAME = 'edxloggedin'
EDXMKTG_USER_INFO_COOKIE_NAME = 'edx-user-info'
EDXMKTG_USER_INFO_COOKIE_VERSION = 1

MKTG_URLS = {}
MKTG_URL_LINK_MAP = {

}

COURSES_WITH_UNSAFE_CODE = []

############################## EVENT TRACKING #################################

TRACK_MAX_EVENT = 50000

TRACKING_BACKENDS = {
    'logger': {
        'ENGINE': 'track.backends.logger.LoggerBackend',
        'OPTIONS': {
            'name': 'tracking'
        }
    }
}

# We're already logging events, and we don't want to capture user
# names/passwords.  Heartbeat events are likely not interesting.
TRACKING_IGNORE_URL_PATTERNS = [r'^/event', r'^/login', r'^/heartbeat']

EVENT_TRACKING_ENABLED = True
EVENT_TRACKING_BACKENDS = {
    'tracking_logs': {
        'ENGINE': 'eventtracking.backends.routing.RoutingBackend',
        'OPTIONS': {
            'backends': {
                'logger': {
                    'ENGINE': 'eventtracking.backends.logger.LoggerBackend',
                    'OPTIONS': {
                        'name': 'tracking',
                        'max_event_size': TRACK_MAX_EVENT,
                    }
                }
            },
            'processors': [
                {'ENGINE': 'track.shim.LegacyFieldMappingProcessor'},
                {'ENGINE': 'track.shim.VideoEventProcessor'}
            ]
        }
    },
    'segmentio': {
        'ENGINE': 'eventtracking.backends.routing.RoutingBackend',
        'OPTIONS': {
            'backends': {
                'segment': {'ENGINE': 'eventtracking.backends.segment.SegmentBackend'}
            },
            'processors': [
                {
                    'ENGINE': 'eventtracking.processors.whitelist.NameWhitelistProcessor',
                    'OPTIONS': {
                        'whitelist': []
                    }
                },
                {
                    'ENGINE': 'track.shim.GoogleAnalyticsProcessor'
                }
            ]
        }
    }
}
EVENT_TRACKING_PROCESSORS = []

#### PASSWORD POLICY SETTINGS #####

PASSWORD_MIN_LENGTH = None
PASSWORD_MAX_LENGTH = None
PASSWORD_COMPLEXITY = {}
PASSWORD_DICTIONARY_EDIT_DISTANCE_THRESHOLD = None
PASSWORD_DICTIONARY = []

##### ACCOUNT LOCKOUT DEFAULT PARAMETERS #####
MAX_FAILED_LOGIN_ATTEMPTS_ALLOWED = 5
MAX_FAILED_LOGIN_ATTEMPTS_LOCKOUT_PERIOD_SECS = 15 * 60


### Apps only installed in some instances

OPTIONAL_APPS = (
    'mentoring',
    'problem_builder',
    'edx_sga',

    # edx-ora2
    'submissions',
    'openassessment',
    'openassessment.assessment',
    'openassessment.fileupload',
    'openassessment.workflow',
    'openassessment.xblock',

    # edxval
    'edxval',

    # Organizations App (http://github.com/edx/edx-organizations)
    'organizations',
)


for app_name in OPTIONAL_APPS:
    # First attempt to only find the module rather than actually importing it,
    # to avoid circular references - only try to import if it can't be found
    # by find_module, which doesn't work with import hooks
    try:
        imp.find_module(app_name)
    except ImportError:
        try:
            __import__(app_name)
        except ImportError:
            continue
    INSTALLED_APPS += (app_name,)

### ADVANCED_SECURITY_CONFIG
# Empty by default
ADVANCED_SECURITY_CONFIG = {}

### External auth usage -- prefixes for ENROLLMENT_DOMAIN
SHIBBOLETH_DOMAIN_PREFIX = 'shib:'
OPENID_DOMAIN_PREFIX = 'openid:'

### Size of chunks into which asset uploads will be divided
UPLOAD_CHUNK_SIZE_IN_MB = 10

### Max size of asset uploads to GridFS
MAX_ASSET_UPLOAD_FILE_SIZE_IN_MB = 10

# FAQ url to direct users to if they upload
# a file that exceeds the above size
MAX_ASSET_UPLOAD_FILE_SIZE_URL = ""

### Default value for entrance exam minimum score
ENTRANCE_EXAM_MIN_SCORE_PCT = 50

### Default language for a new course
DEFAULT_COURSE_LANGUAGE = "en"

# Specify XBlocks that should be treated as advanced problems. Each entry is a
# dict:
#       'component': the entry-point name of the XBlock.
#       'boilerplate_name': an optional YAML template to be used.  Specify as
#               None to omit.
#
ADVANCED_PROBLEM_TYPES = [
    {
        'component': 'openassessment',
        'boilerplate_name': None,
    },
]


# Files and Uploads type filter values

FILES_AND_UPLOAD_TYPE_FILTERS = {
    "Images": ['image/png', 'image/jpeg', 'image/jpg', 'image/gif', 'image/tiff', 'image/tif', 'image/x-icon'],
    "Documents": [
        'application/pdf',
        'text/plain',
        'application/vnd.openxmlformats-officedocument.wordprocessingml.document',
        'application/vnd.openxmlformats-officedocument.wordprocessingml.template',
        'application/vnd.openxmlformats-officedocument.presentationml.presentation',
        'application/vnd.openxmlformats-officedocument.presentationml.slideshow',
        'application/vnd.openxmlformats-officedocument.presentationml.template',
        'application/vnd.openxmlformats-officedocument.spreadsheetml.sheet',
        'application/vnd.openxmlformats-officedocument.spreadsheetml.template',
        'application/msword',
        'application/vnd.ms-excel',
        'application/vnd.ms-powerpoint',
    ],
}

# Default to no Search Engine
SEARCH_ENGINE = None
ELASTIC_FIELD_MAPPINGS = {
    "start_date": {
        "type": "date"
    }
}

XBLOCK_SETTINGS = {
    "VideoDescriptor": {
        "licensing_enabled": FEATURES.get("LICENSING", False)
    },
    'VideoModule': {
        'YOUTUBE_API_KEY': YOUTUBE_API_KEY
    }
}

################################ XBlock Deprecation ################################

# The following settings are used for deprecating XBlocks.

# Adding an XBlock to this list does the following:
# 1. Shows a warning on the course outline if the XBlock is listed in
#    "Advanced Module List" in "Advanced Settings" page.
# 2. List all instances of that XBlock on the top of the course outline page asking
#    course authors to delete or replace the instances.
DEPRECATED_BLOCK_TYPES = [
    'peergrading',
    'combinedopenended',
    'graphical_slider_tool',
    'randomize',
]

# Adding components in this list will disable the creation of new problems for
# those advanced components in Studio. Existing problems will work fine
# and one can edit them in Studio.
# DEPRECATED. Please use /admin/xblock_django/xblockdisableconfig instead.
DEPRECATED_ADVANCED_COMPONENT_TYPES = []

# XBlocks can be disabled from rendering in LMS Courseware by adding them to
# /admin/xblock_django/xblockdisableconfig/.

################################ Settings for Credit Course Requirements ################################
# Initial delay used for retrying tasks.
# Additional retries use longer delays.
# Value is in seconds.
CREDIT_TASK_DEFAULT_RETRY_DELAY = 30

# Maximum number of retries per task for errors that are not related
# to throttling.
CREDIT_TASK_MAX_RETRIES = 5

# Maximum age in seconds of timestamps we will accept
# when a credit provider notifies us that a student has been approved
# or denied for credit.
CREDIT_PROVIDER_TIMESTAMP_EXPIRATION = 15 * 60

################################ Settings for Microsites ################################

### Select an implementation for the microsite backend
# for MICROSITE_BACKEND possible choices are
# 1. microsite_configuration.backends.filebased.FilebasedMicrositeBackend
# 2. microsite_configuration.backends.database.DatabaseMicrositeBackend
MICROSITE_BACKEND = 'microsite_configuration.backends.filebased.FilebasedMicrositeBackend'
# for MICROSITE_TEMPLATE_BACKEND possible choices are
# 1. microsite_configuration.backends.filebased.FilebasedMicrositeTemplateBackend
# 2. microsite_configuration.backends.database.DatabaseMicrositeTemplateBackend
MICROSITE_TEMPLATE_BACKEND = 'microsite_configuration.backends.filebased.FilebasedMicrositeTemplateBackend'
# TTL for microsite database template cache
MICROSITE_DATABASE_TEMPLATE_CACHE_TTL = 5 * 60

############################### PROCTORING CONFIGURATION DEFAULTS ##############
PROCTORING_BACKEND_PROVIDER = {
    'class': 'edx_proctoring.backends.null.NullBackendProvider',
    'options': {},
}
PROCTORING_SETTINGS = {}

############################ Global Database Configuration #####################

DATABASE_ROUTERS = [
    'openedx.core.lib.django_courseware_routers.StudentModuleHistoryExtendedRouter',
]

############################ OAUTH2 Provider ###################################

# OpenID Connect issuer ID. Normally the URL of the authentication endpoint.
OAUTH_OIDC_ISSUER = 'https://www.example.com/oauth2'

# 5 minute expiration time for JWT id tokens issued for external API requests.
OAUTH_ID_TOKEN_EXPIRATION = 5 * 60

USERNAME_PATTERN = r'(?P<username>[\w.@+-]+)'

# Partner support link for CMS footer
PARTNER_SUPPORT_EMAIL = ''<|MERGE_RESOLUTION|>--- conflicted
+++ resolved
@@ -528,10 +528,7 @@
 # List of finder classes that know how to find static files in various locations.
 # Note: the pipeline finder is included to be able to discover optimized files
 STATICFILES_FINDERS = [
-<<<<<<< HEAD
-=======
     'openedx.core.djangoapps.theming.finders.ThemeFilesFinder',
->>>>>>> 84e88eba
     'django.contrib.staticfiles.finders.FileSystemFinder',
     'django.contrib.staticfiles.finders.AppDirectoriesFinder',
     'pipeline.finders.PipelineFinder',
