--- conflicted
+++ resolved
@@ -485,12 +485,8 @@
     'django.contrib.auth.context_processors.auth',  # this is required for admin
     'django.template.context_processors.csrf',
     'help_tokens.context_processor',
-<<<<<<< HEAD
+    'openedx.core.djangoapps.site_configuration.context_processors.configuration_context',
 ]
-=======
-    'openedx.core.djangoapps.site_configuration.context_processors.configuration_context',
-)
->>>>>>> 0abc6aec
 
 # Django templating
 TEMPLATES = [
