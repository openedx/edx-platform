--- conflicted
+++ resolved
@@ -276,17 +276,9 @@
 
 # Locale/Internationalization
 TIME_ZONE = 'America/New_York'  # http://en.wikipedia.org/wiki/List_of_tz_zones_by_name
-LANGUAGE_CODE = 'ru'  # http://www.i18nguy.com/unicode/language-identifiers.html
-
-<<<<<<< HEAD
-# We want i18n to be turned off in production, at least until we have full localizations.
-# Thus we want the Django translation engine to be disabled. Otherwise even without
-# localization files, if the user's browser is set to a language other than us-en,
-# strings like "login" and "password" will be translated and the rest of the page will be
-# in English, which is confusing.
-=======
+LANGUAGE_CODE = 'en'  # http://www.i18nguy.com/unicode/language-identifiers.html
+
 LANGUAGES = lms.envs.common.LANGUAGES
->>>>>>> 14d03784
 USE_I18N = True
 USE_L10N = True
 
