# -*- coding: utf-8 -*-
"""
This is the common settings file, intended to set sane defaults. If you have a
piece of configuration that's dependent on a set of feature flags being set,
then create a function that returns the calculated value based on the value of
FEATURES[...]. Modules that extend this one can change the feature
configuration in an environment specific config file and re-calculate those
values.

We should make a method that calls all these config methods so that you just
make one call at the end of your site-specific dev file to reset all the
dependent variables (like INSTALLED_APPS) for you.

Longer TODO:
1. Right now our treatment of static content in general and in particular
   course-specific static content is haphazard.
2. We should have a more disciplined approach to feature flagging, even if it
   just means that we stick them in a dict called FEATURES.
3. We need to handle configuration for multiple courses. This could be as
   multiple sites, but we do need a way to map their data assets.
"""

# We intentionally define lots of variables that aren't used, and
# want to import all variables from base settings files
# pylint: disable=W0401, W0611, W0614

import sys
import lms.envs.common
from lms.envs.common import USE_TZ, TECH_SUPPORT_EMAIL, PLATFORM_NAME, BUGS_EMAIL, DOC_STORE_CONFIG, enable_microsites
from path import path

from lms.lib.xblock.mixin import LmsBlockMixin
from cms.lib.xblock.mixin import CmsBlockMixin
from xmodule.modulestore.inheritance import InheritanceMixin
from xmodule.x_module import XModuleMixin, only_xmodules
from dealer.git import git

############################ FEATURE CONFIGURATION #############################

FEATURES = {
    'USE_DJANGO_PIPELINE': True,

    'GITHUB_PUSH': False,

    'ENABLE_DISCUSSION_SERVICE': False,

    'AUTH_USE_CERTIFICATES': False,

    # email address for studio staff (eg to request course creation)
    'STUDIO_REQUEST_EMAIL': '',

    'STUDIO_NPS_SURVEY': True,

    # Segment.io - must explicitly turn it on for production
    'SEGMENT_IO': False,

    # Enable URL that shows information about the status of various services
    'ENABLE_SERVICE_STATUS': False,

    # Don't autoplay videos for course authors
    'AUTOPLAY_VIDEOS': False,

    # If set to True, new Studio users won't be able to author courses unless
    # edX has explicitly added them to the course creator group.
<<<<<<< HEAD
    'ENABLE_CREATOR_GROUP': False,

    # whether to use password policy enforcement or not
    'ENFORCE_PASSWORD_POLICY': False,

=======
    'ENABLE_CREATOR_GROUP': True,
>>>>>>> 37de36a3
    # If set to True, Studio won't restrict the set of advanced components
    # to just those pre-approved by edX
    'ALLOW_ALL_ADVANCED_COMPONENTS': False,

    # Turn off account locking if failed login attempts exceeds a limit
    'ENABLE_MAX_FAILED_LOGIN_ATTEMPTS': False,

    # Allow editing of short description in course settings in cms
    'EDITABLE_SHORT_DESCRIPTION': True,
}
ENABLE_JASMINE = False


############################# SET PATH INFORMATION #############################
PROJECT_ROOT = path(__file__).abspath().dirname().dirname()  # /edx-platform/cms
REPO_ROOT = PROJECT_ROOT.dirname()
COMMON_ROOT = REPO_ROOT / "common"
LMS_ROOT = REPO_ROOT / "lms"
ENV_ROOT = REPO_ROOT.dirname()  # virtualenv dir /edx-platform is in

GITHUB_REPO_ROOT = ENV_ROOT / "data"

sys.path.append(REPO_ROOT)
sys.path.append(PROJECT_ROOT / 'djangoapps')
sys.path.append(PROJECT_ROOT / 'lib')
sys.path.append(COMMON_ROOT / 'djangoapps')
sys.path.append(COMMON_ROOT / 'lib')


############################# WEB CONFIGURATION #############################
# This is where we stick our compiled template files.
from tempdir import mkdtemp_clean
MAKO_MODULE_DIR = mkdtemp_clean('mako')
MAKO_TEMPLATES = {}
MAKO_TEMPLATES['main'] = [
    PROJECT_ROOT / 'templates',
    COMMON_ROOT / 'templates',
    COMMON_ROOT / 'djangoapps' / 'pipeline_mako' / 'templates',
    COMMON_ROOT / 'djangoapps' / 'pipeline_js' / 'templates',
]

for namespace, template_dirs in lms.envs.common.MAKO_TEMPLATES.iteritems():
    MAKO_TEMPLATES['lms.' + namespace] = template_dirs

TEMPLATE_DIRS = MAKO_TEMPLATES['main']

EDX_ROOT_URL = 'beta.iaen.edu.ec'

LOGIN_REDIRECT_URL = EDX_ROOT_URL + '/signin'
LOGIN_URL = EDX_ROOT_URL + '/signin'


TEMPLATE_CONTEXT_PROCESSORS = (
    'django.core.context_processors.request',
    'django.core.context_processors.static',
    'django.contrib.messages.context_processors.messages',
    'django.core.context_processors.i18n',
    'django.contrib.auth.context_processors.auth',  # this is required for admin
    'django.core.context_processors.csrf',
    'dealer.contrib.django.staff.context_processor',  # access git revision
    'contentstore.context_processors.doc_url',
)

# use the ratelimit backend to prevent brute force attacks
AUTHENTICATION_BACKENDS = (
    'ratelimitbackend.backends.RateLimitModelBackend',
)

LMS_BASE = None

#################### CAPA External Code Evaluation #############################
XQUEUE_INTERFACE = {
    'url': 'http://localhost:8888',
    'django_auth': {'username': 'local',
                    'password': 'local'},
    'basic_auth': None,
}


################################# Middleware ###################################
# List of finder classes that know how to find static files in
# various locations.
STATICFILES_FINDERS = (
    'staticfiles.finders.FileSystemFinder',
    'staticfiles.finders.AppDirectoriesFinder',
    'pipeline.finders.PipelineFinder',
)

# List of callables that know how to import templates from various sources.
TEMPLATE_LOADERS = (
    'django.template.loaders.filesystem.Loader',
    'django.template.loaders.app_directories.Loader',
)

MIDDLEWARE_CLASSES = (
    'request_cache.middleware.RequestCache',
    'django.middleware.cache.UpdateCacheMiddleware',
    'django.middleware.common.CommonMiddleware',
    'django.middleware.csrf.CsrfViewMiddleware',
    'django.contrib.sessions.middleware.SessionMiddleware',
    'method_override.middleware.MethodOverrideMiddleware',

    # Instead of AuthenticationMiddleware, we use a cache-backed version
    'cache_toolbox.middleware.CacheBackedAuthenticationMiddleware',
    'student.middleware.UserStandingMiddleware',
    'contentserver.middleware.StaticContentServer',
    'crum.CurrentRequestUserMiddleware',

    'django.contrib.messages.middleware.MessageMiddleware',
    'track.middleware.TrackMiddleware',

    # Allows us to dark-launch particular languages
    'dark_lang.middleware.DarkLangMiddleware',

    # Detects user-requested locale from 'accept-language' header in http request
    'django.middleware.locale.LocaleMiddleware',

    'django.middleware.transaction.TransactionMiddleware',
    # needs to run after locale middleware (or anything that modifies the request context)
    'edxmako.middleware.MakoMiddleware',

    # catches any uncaught RateLimitExceptions and returns a 403 instead of a 500
    'ratelimitbackend.middleware.RateLimitMiddleware',

    # for expiring inactive sessions
    'session_inactivity_timeout.middleware.SessionInactivityTimeout',
)

############# XBlock Configuration ##########

# This should be moved into an XBlock Runtime/Application object
# once the responsibility of XBlock creation is moved out of modulestore - cpennington
XBLOCK_MIXINS = (LmsBlockMixin, CmsBlockMixin, InheritanceMixin, XModuleMixin)

# Only allow XModules in Studio
XBLOCK_SELECT_FUNCTION = only_xmodules

# Use the following lines to allow any xblock in Studio,
# either by uncommenting them here, or adding them to your private.py
# You should also enable the ALLOW_ALL_ADVANCED_COMPONENTS feature flag, so that
# xblocks can be added via advanced settings
# from xmodule.x_module import prefer_xmodules
# XBLOCK_SELECT_FUNCTION = prefer_xmodules

############################ SIGNAL HANDLERS ################################
# This is imported to register the exception signal handling that logs exceptions
import monitoring.exceptions  # noqa

############################ DJANGO_BUILTINS ################################
# Change DEBUG/TEMPLATE_DEBUG in your environment settings files, not here
DEBUG = False
TEMPLATE_DEBUG = False

# Site info
SITE_ID = 1
SITE_NAME = "localhost:8001"
HTTPS = 'on'
ROOT_URLCONF = 'cms.urls'
IGNORABLE_404_ENDS = ('favicon.ico')

# Email
EMAIL_BACKEND = 'django.core.mail.backends.console.EmailBackend'
EMAIL_HOST = 'localhost'
EMAIL_PORT = 25
EMAIL_USE_TLS = False
EMAIL_HOST_USER = ''
EMAIL_HOST_PASSWORD = ''
DEFAULT_FROM_EMAIL = 'registration@example.com'
DEFAULT_FEEDBACK_EMAIL = 'feedback@example.com'
SERVER_EMAIL = 'devops@example.com'
ADMINS = ()
MANAGERS = ADMINS

# Static content
STATIC_URL = '/static/' + git.revision + "/"
ADMIN_MEDIA_PREFIX = '/static/admin/'
STATIC_ROOT = ENV_ROOT / "staticfiles" / git.revision

STATICFILES_DIRS = [
    COMMON_ROOT / "static",
    PROJECT_ROOT / "static",
    LMS_ROOT / "static",

    # This is how you would use the textbook images locally
    # ("book", ENV_ROOT / "book_images"),
]

# Locale/Internationalization
LANGUAGES = ( ('es_419', 'Spanish'), )
TIME_ZONE = 'America/Guayaquil'  # http://en.wikipedia.org/wiki/List_of_tz_zones_by_name
LANGUAGE_CODE = 'es_419'  # http://www.i18nguy.com/unicode/language-identifiers.html

<<<<<<< HEAD
LANGUAGES = lms.envs.common.LANGUAGES
=======
# We want i18n to be turned off in production, at least until we have full localizations.
# Thus we want the Django translation engine to be disabled. Otherwise even without
# localization files, if the user's browser is set to a language other than us-en,
# strings like "login" and "password" will be translated and the rest of the page will be
# in English, which is confusing.
>>>>>>> 37de36a3
USE_I18N = True
USE_L10N = True

# Localization strings (e.g. django.po) are under this directory
LOCALE_PATHS = (REPO_ROOT + '/conf/locale',)  # edx-platform/conf/locale/

# Messages
MESSAGE_STORAGE = 'django.contrib.messages.storage.session.SessionStorage'

############################### Pipeline #######################################

STATICFILES_STORAGE = 'pipeline.storage.PipelineCachedStorage'

from rooted_paths import rooted_glob

PIPELINE_CSS = {
    'style-vendor': {
        'source_filenames': [
            'css/vendor/normalize.css',
            'css/vendor/font-awesome.css',
            'css/vendor/html5-input-polyfills/number-polyfill.css',
            'js/vendor/CodeMirror/codemirror.css',
            'css/vendor/ui-lightness/jquery-ui-1.8.22.custom.css',
            'css/vendor/jquery.qtip.min.css',
            'js/vendor/markitup/skins/simple/style.css',
            'js/vendor/markitup/sets/wiki/style.css',
        ],
        'output_filename': 'css/cms-style-vendor.css',
    },
    'style-app': {
        'source_filenames': [
            'sass/style-app.css',
        ],
        'output_filename': 'css/cms-style-app.css',
    },
    'style-app-extend1': {
        'source_filenames': [
            'sass/style-app-extend1.css',
        ],
        'output_filename': 'css/cms-style-app-extend1.css',
    },
    'style-xmodule': {
        'source_filenames': [
            'sass/style-xmodule.css',
        ],
        'output_filename': 'css/cms-style-xmodule.css',
    },
}

# test_order: Determines the position of this chunk of javascript on
# the jasmine test page
PIPELINE_JS = {
    'module-js': {
        'source_filenames': (
            rooted_glob(COMMON_ROOT / 'static/', 'xmodule/descriptors/js/*.js') +
            rooted_glob(COMMON_ROOT / 'static/', 'xmodule/modules/js/*.js') +
            rooted_glob(COMMON_ROOT / 'static/', 'coffee/src/discussion/*.js')
        ),
        'output_filename': 'js/cms-modules.js',
        'test_order': 1
    },
}

PIPELINE_COMPILERS = (
    'pipeline.compilers.coffee.CoffeeScriptCompiler',
)

PIPELINE_CSS_COMPRESSOR = None
PIPELINE_JS_COMPRESSOR = None

STATICFILES_IGNORE_PATTERNS = (
    "*.py",
    "*.pyc"
    # it would be nice if we could do, for example, "**/*.scss",
    # but these strings get passed down to the `fnmatch` module,
    # which doesn't support that. :(
    # http://docs.python.org/2/library/fnmatch.html
    "sass/*.scss",
    "sass/*/*.scss",
    "sass/*/*/*.scss",
    "sass/*/*/*/*.scss",
    "coffee/*.coffee",
    "coffee/*/*.coffee",
    "coffee/*/*/*.coffee",
    "coffee/*/*/*/*.coffee",

    # Symlinks used by js-test-tool
    "xmodule_js",
    "common_static",
)

PIPELINE_YUI_BINARY = 'yui-compressor'

################################# CELERY ######################################

# Message configuration

CELERY_TASK_SERIALIZER = 'json'
CELERY_RESULT_SERIALIZER = 'json'

CELERY_MESSAGE_COMPRESSION = 'gzip'

# Results configuration

CELERY_IGNORE_RESULT = False
CELERY_STORE_ERRORS_EVEN_IF_IGNORED = True

# Events configuration

CELERY_TRACK_STARTED = True

CELERY_SEND_EVENTS = True
CELERY_SEND_TASK_SENT_EVENT = True

# Exchange configuration

CELERY_DEFAULT_EXCHANGE = 'edx.core'
CELERY_DEFAULT_EXCHANGE_TYPE = 'direct'

# Queues configuration

HIGH_PRIORITY_QUEUE = 'edx.core.high'
DEFAULT_PRIORITY_QUEUE = 'edx.core.default'
LOW_PRIORITY_QUEUE = 'edx.core.low'

CELERY_QUEUE_HA_POLICY = 'all'

CELERY_CREATE_MISSING_QUEUES = True

CELERY_DEFAULT_QUEUE = DEFAULT_PRIORITY_QUEUE
CELERY_DEFAULT_ROUTING_KEY = DEFAULT_PRIORITY_QUEUE

CELERY_QUEUES = {
    HIGH_PRIORITY_QUEUE: {},
    LOW_PRIORITY_QUEUE: {},
    DEFAULT_PRIORITY_QUEUE: {}
}


############################## Video ##########################################

# URL to test YouTube availability
YOUTUBE_TEST_URL = 'https://gdata.youtube.com/feeds/api/videos/'


############################ APPS #####################################

INSTALLED_APPS = (
    # Standard apps
    'django.contrib.auth',
    'django.contrib.contenttypes',
    'django.contrib.sessions',
    'django.contrib.sites',
    'django.contrib.messages',
    'djcelery',
    'south',
    'method_override',

<<<<<<< HEAD
    # Database-backed configuration
    'config_models',
=======
    # cities
    'cities',
>>>>>>> 37de36a3

    # Monitor the status of services
    'service_status',

    # Testing
    'django_nose',

    # For CMS
    'contentstore',
    'course_creators',
    'student',  # misleading name due to sharing with lms
    'course_groups',  # not used in cms (yet), but tests run

    # Tracking
    'track',
    'eventtracking.django',

    # Monitoring
    'datadog',

    # For asset pipelining
    'edxmako',
    'pipeline',
    'staticfiles',
    'static_replace',

    # comment common
    'django_comment_common',

    # for course creator table
    'django.contrib.admin',

    # for managing course modes
    'course_modes',

    # Dark-launching languages
    'dark_lang',

    # Student identity reverification
    'reverification',

    # User preferences
    'user_api',
    'django_openid_auth',
)


################# EDX MARKETING SITE ##################################

EDXMKTG_COOKIE_NAME = 'edxloggedin'
MKTG_URLS = {}
MKTG_URL_LINK_MAP = {

}

COURSES_WITH_UNSAFE_CODE = []

############################## EVENT TRACKING #################################

TRACK_MAX_EVENT = 10000

TRACKING_BACKENDS = {
    'logger': {
        'ENGINE': 'track.backends.logger.LoggerBackend',
        'OPTIONS': {
            'name': 'tracking'
        }
    }
}

#### PASSWORD POLICY SETTINGS #####

PASSWORD_MIN_LENGTH = None
PASSWORD_MAX_LENGTH = None
PASSWORD_COMPLEXITY = {}
PASSWORD_DICTIONARY_EDIT_DISTANCE_THRESHOLD = None
PASSWORD_DICTIONARY = []

# We're already logging events, and we don't want to capture user
# names/passwords.  Heartbeat events are likely not interesting.
TRACKING_IGNORE_URL_PATTERNS = [r'^/event', r'^/login', r'^/heartbeat']
TRACKING_ENABLED = True

# Current youtube api for requesting transcripts.
# for example: http://video.google.com/timedtext?lang=en&v=j_jEn79vS3g.
YOUTUBE_API = {
    'url': "http://video.google.com/timedtext",
    'params': {'lang': 'en', 'v': 'set_youtube_id_of_11_symbols_here'}
}

<<<<<<< HEAD

##### ACCOUNT LOCKOUT DEFAULT PARAMETERS #####
MAX_FAILED_LOGIN_ATTEMPTS_ALLOWED = 5
MAX_FAILED_LOGIN_ATTEMPTS_LOCKOUT_PERIOD_SECS = 15 * 60
=======
#sentry config
RAVEN_CONFIG = {
    'dsn': 'http://59734eda618a43afa2179d781549edeb:311de1f2e01247f284f3f72fbcd5844f@sentry.iaen.edu.ec:9000/3',
}

INSTALLED_APPS = INSTALLED_APPS + (
    'raven.contrib.django.raven_compat',
)

# Years allowed range
DELTA_YEAR = 12
MAX_YEAR_ALLOWED = 70 

ALLOWED_HOSTS = [
    'beta.cms.iaen.edu.ec',
    'beta.evex.iaen.edu.ec',
    'upex.iaen.edu.ec',
    'cms.iaen.edu.ec'
    ]
>>>>>>> 37de36a3
<|MERGE_RESOLUTION|>--- conflicted
+++ resolved
@@ -62,15 +62,11 @@
 
     # If set to True, new Studio users won't be able to author courses unless
     # edX has explicitly added them to the course creator group.
-<<<<<<< HEAD
-    'ENABLE_CREATOR_GROUP': False,
+    'ENABLE_CREATOR_GROUP': True,
 
     # whether to use password policy enforcement or not
     'ENFORCE_PASSWORD_POLICY': False,
 
-=======
-    'ENABLE_CREATOR_GROUP': True,
->>>>>>> 37de36a3
     # If set to True, Studio won't restrict the set of advanced components
     # to just those pre-approved by edX
     'ALLOW_ALL_ADVANCED_COMPONENTS': False,
@@ -259,19 +255,9 @@
 ]
 
 # Locale/Internationalization
-LANGUAGES = ( ('es_419', 'Spanish'), )
 TIME_ZONE = 'America/Guayaquil'  # http://en.wikipedia.org/wiki/List_of_tz_zones_by_name
-LANGUAGE_CODE = 'es_419'  # http://www.i18nguy.com/unicode/language-identifiers.html
-
-<<<<<<< HEAD
+
 LANGUAGES = lms.envs.common.LANGUAGES
-=======
-# We want i18n to be turned off in production, at least until we have full localizations.
-# Thus we want the Django translation engine to be disabled. Otherwise even without
-# localization files, if the user's browser is set to a language other than us-en,
-# strings like "login" and "password" will be translated and the rest of the page will be
-# in English, which is confusing.
->>>>>>> 37de36a3
 USE_I18N = True
 USE_L10N = True
 
@@ -430,13 +416,8 @@
     'south',
     'method_override',
 
-<<<<<<< HEAD
     # Database-backed configuration
     'config_models',
-=======
-    # cities
-    'cities',
->>>>>>> 37de36a3
 
     # Monitor the status of services
     'service_status',
@@ -481,6 +462,9 @@
     # User preferences
     'user_api',
     'django_openid_auth',
+
+    # Cities UPEx
+    'cities',
 )
 
 
@@ -527,29 +511,7 @@
     'params': {'lang': 'en', 'v': 'set_youtube_id_of_11_symbols_here'}
 }
 
-<<<<<<< HEAD
 
 ##### ACCOUNT LOCKOUT DEFAULT PARAMETERS #####
 MAX_FAILED_LOGIN_ATTEMPTS_ALLOWED = 5
-MAX_FAILED_LOGIN_ATTEMPTS_LOCKOUT_PERIOD_SECS = 15 * 60
-=======
-#sentry config
-RAVEN_CONFIG = {
-    'dsn': 'http://59734eda618a43afa2179d781549edeb:311de1f2e01247f284f3f72fbcd5844f@sentry.iaen.edu.ec:9000/3',
-}
-
-INSTALLED_APPS = INSTALLED_APPS + (
-    'raven.contrib.django.raven_compat',
-)
-
-# Years allowed range
-DELTA_YEAR = 12
-MAX_YEAR_ALLOWED = 70 
-
-ALLOWED_HOSTS = [
-    'beta.cms.iaen.edu.ec',
-    'beta.evex.iaen.edu.ec',
-    'upex.iaen.edu.ec',
-    'cms.iaen.edu.ec'
-    ]
->>>>>>> 37de36a3
+MAX_FAILED_LOGIN_ATTEMPTS_LOCKOUT_PERIOD_SECS = 15 * 60