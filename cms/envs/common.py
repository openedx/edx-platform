--- conflicted
+++ resolved
@@ -546,14 +546,12 @@
 
     # Monitoring signals
     'monitoring',
-<<<<<<< HEAD
+
     # Cities UPEx
     'cities',
-=======
 
     # Course action state
     'course_action_state'
->>>>>>> fef5532d
 )
 
 
@@ -646,11 +644,9 @@
 # Empty by default
 ADVANCED_SECURITY_CONFIG = {}
 
-<<<<<<< HEAD
 DELTA_YEAR = 12
 MAX_YEAR_ALLOWED = 70
-=======
+
 ### External auth usage -- prefixes for ENROLLMENT_DOMAIN
 SHIBBOLETH_DOMAIN_PREFIX = 'shib:'
-OPENID_DOMAIN_PREFIX = 'openid:'
->>>>>>> fef5532d
+OPENID_DOMAIN_PREFIX = 'openid:'