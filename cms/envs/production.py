"""
Override common.py with key-value pairs from YAML (plus some extra defaults & post-processing).

This file is in the process of being restructured. Please see:
https://github.com/openedx/edx-platform/blob/master/docs/decisions/0022-settings-simplification.rst
"""

# We intentionally define lots of variables that aren't used, and
# want to import all variables from base settings files
# pylint: disable=wildcard-import, unused-wildcard-import


import codecs
import os
import warnings
import yaml

from django.core.exceptions import ImproperlyConfigured
from django.urls import reverse_lazy
from edx_django_utils.plugins import add_plugins
from openedx_events.event_bus import merge_producer_configs
from path import Path as path

from openedx.core.djangoapps.plugins.constants import ProjectType, SettingsType

from .common import *

from openedx.core.lib.derived import derive_settings  # lint-amnesty, pylint: disable=wrong-import-order
from openedx.core.lib.logsettings import get_logger_config  # lint-amnesty, pylint: disable=wrong-import-order
from xmodule.modulestore.modulestore_settings import convert_module_store_setting_if_needed  # lint-amnesty, pylint: disable=wrong-import-order


def get_env_setting(setting):
    """ Get the environment setting or return exception """
    try:
        return os.environ[setting]
    except KeyError:
        error_msg = "Set the %s env variable" % setting
        raise ImproperlyConfigured(error_msg)  # lint-amnesty, pylint: disable=raise-missing-from

#######################################################################################################################
#### YAML LOADING
####

# A file path to a YAML file from which to load configuration overrides for LMS.
try:
    CONFIG_FILE = get_env_setting('CMS_CFG')
except ImproperlyConfigured:
    CONFIG_FILE = get_env_setting('STUDIO_CFG')
    warnings.warn(
        "STUDIO_CFG environment variable is deprecated. Use CMS_CFG instead.",
        DeprecationWarning,
        stacklevel=2,
    )

with codecs.open(CONFIG_FILE, encoding='utf-8') as f:

    # _YAML_TOKENS starts out with the exact contents of the CMS_CFG YAML file.
    # Please avoid adding new references to _YAML_TOKENS. Such references make our settings logic more complex.
    # Instead, just reference the Django settings, which we define in the next step...
    _YAML_TOKENS = yaml.safe_load(f)

    # Update the global namespace of this module with the key-value pairs from _YAML_TOKENS.
    # In other words: For (almost) every YAML key-value pair, define/update a Django setting with that name and value.
    vars().update({

        #  Note: If `value` is a mutable object (e.g., a dict), then it will be aliased between the global namespace and
        #  _YAML_TOKENS. In other words, updates to `value` will manifest in _YAML_TOKENS as well. This is intentional,
        #  in order to maintain backwards compatibility with old Django plugins which use _YAML_TOKENS.
        key: value
        for key, value in _YAML_TOKENS.items()

        # Do NOT define/update Django settings for these particular special keys.
        # We handle each of these with its special logic (below, in this same module).
        # For example, we need to *update* the default FEATURES dict rather than wholesale *override* it.
        if key not in [
            'FEATURES',
            'TRACKING_BACKENDS',
            'EVENT_TRACKING_BACKENDS',
            'JWT_AUTH',
            'CELERY_QUEUES',
            'MKTG_URL_LINK_MAP',
            'REST_FRAMEWORK',
            'EVENT_BUS_PRODUCER_CONFIG',
        ]
    })


#######################################################################################################################
#### LOAD THE EDX-PLATFORM GIT REVISION
####

try:
    # A file path to a YAML file from which to load all the code revisions currently deployed
    REVISION_CONFIG_FILE = get_env_setting('REVISION_CFG')

    with codecs.open(REVISION_CONFIG_FILE, encoding='utf-8') as f:
        REVISION_CONFIG = yaml.safe_load(f)
except Exception:  # pylint: disable=broad-except
    REVISION_CONFIG = {}

# Do NOT calculate this dynamically at startup with git because it's *slow*.
EDX_PLATFORM_REVISION = REVISION_CONFIG.get('EDX_PLATFORM_REVISION', EDX_PLATFORM_REVISION)


#######################################################################################################################
#### POST-PROCESSING OF YAML
####
#### This is where we do a bunch of logic to post-process the results of the YAML, including: conditionally setting
#### updates, merging dicts+lists which we did not override, and in some cases simply ignoring the YAML value in favor
#### of a specific production value.
####

# Don't use a connection pool, since connections are dropped by ELB.
BROKER_POOL_LIMIT = 0
BROKER_CONNECTION_TIMEOUT = 1

# Each worker should only fetch one message at a time
CELERYD_PREFETCH_MULTIPLIER = 1

CELERY_ROUTES = "openedx.core.lib.celery.routers.route_task"

if STATIC_URL_BASE:
    STATIC_URL = STATIC_URL_BASE
    if not STATIC_URL.endswith("/"):
        STATIC_URL += "/"
    STATIC_URL += 'studio/'

if STATIC_ROOT_BASE:
    STATIC_ROOT = path(STATIC_ROOT_BASE) / 'studio'
    WEBPACK_LOADER['DEFAULT']['STATS_FILE'] = STATIC_ROOT / "webpack-stats.json"
    WEBPACK_LOADER['WORKERS']['STATS_FILE'] = STATIC_ROOT / "webpack-worker-stats.json"

DATA_DIR = path(DATA_DIR)

ALLOWED_HOSTS = [
    # TODO: bbeggs remove this before prod, temp fix to get load testing running
    "*",
    CMS_BASE,
]

# Cache used for location mapping -- called many times with the same key/value
# in a given request.
if 'loc_cache' not in CACHES:
    CACHES['loc_cache'] = {
        'BACKEND': 'django.core.cache.backends.locmem.LocMemCache',
        'LOCATION': 'edx_location_mem_cache',
    }

if 'staticfiles' in CACHES:
    CACHES['staticfiles']['KEY_PREFIX'] = EDX_PLATFORM_REVISION

# In order to transition from local disk asset storage to S3 backed asset storage,
# we need to run asset collection twice, once for local disk and once for S3.
# Once we have migrated to service assets off S3, then we can convert this back to
# managed by the yaml file contents
<<<<<<< HEAD
CSRF_TRUSTED_ORIGINS = _YAML_TOKENS.get("CSRF_TRUSTED_ORIGINS", [])
=======
STATICFILES_STORAGE = os.environ.get('STATICFILES_STORAGE', STATICFILES_STORAGE)
CSRF_TRUSTED_ORIGINS = _YAML_TOKENS.get('CSRF_TRUSTED_ORIGINS_WITH_SCHEME', [])
>>>>>>> 7c2acdca

MKTG_URL_LINK_MAP.update(_YAML_TOKENS.get('MKTG_URL_LINK_MAP', {}))

#Timezone overrides
TIME_ZONE = CELERY_TIMEZONE

for feature, value in _YAML_TOKENS.get('FEATURES', {}).items():
    FEATURES[feature] = value

# Additional installed apps
for app in _YAML_TOKENS.get('ADDL_INSTALLED_APPS', []):
    INSTALLED_APPS.append(app)

LOGGING = get_logger_config(
    LOG_DIR,
    logging_env=LOGGING_ENV,
    service_variant=SERVICE_VARIANT,
)

LOGIN_REDIRECT_WHITELIST.extend([reverse_lazy('home')])

############### XBlock filesystem field config ##########
if 'url_root' in DJFS:
    DJFS['url_root'] = DJFS['url_root'].format(platform_revision=EDX_PLATFORM_REVISION)

# Note that this is the Studio key for Segment. There is a separate key for the LMS.
CMS_SEGMENT_KEY = _YAML_TOKENS.get('SEGMENT_KEY')

if AWS_ACCESS_KEY_ID == "":
    AWS_ACCESS_KEY_ID = None

if AWS_SECRET_ACCESS_KEY == "":
    AWS_SECRET_ACCESS_KEY = None

AWS_DEFAULT_ACL = 'private'
AWS_BUCKET_ACL = AWS_DEFAULT_ACL
# The number of seconds that a generated URL is valid for.
AWS_QUERYSTRING_EXPIRE = 7 * 24 * 60 * 60  # 7 days

# Change to S3Boto3 if we haven't specified another default storage AND we have specified AWS creds.
if (not _YAML_TOKENS.get('DEFAULT_FILE_STORAGE')) and AWS_ACCESS_KEY_ID and AWS_SECRET_ACCESS_KEY:
    STORAGES['default']['BACKEND'] = 'storages.backends.s3boto3.S3Boto3Storage'

if COURSE_IMPORT_EXPORT_BUCKET:
    COURSE_IMPORT_EXPORT_STORAGE = 'cms.djangoapps.contentstore.storage.ImportExportS3Storage'
else:
    COURSE_IMPORT_EXPORT_STORAGE = STORAGES['default']['BACKEND']

USER_TASKS_ARTIFACT_STORAGE = COURSE_IMPORT_EXPORT_STORAGE

if COURSE_METADATA_EXPORT_BUCKET:
    COURSE_METADATA_EXPORT_STORAGE = 'cms.djangoapps.export_course_metadata.storage.CourseMetadataExportS3Storage'
else:
    COURSE_METADATA_EXPORT_STORAGE = STORAGES['default']['BACKEND']

# The normal database user does not have enough permissions to run migrations.
# Migrations are run with separate credentials, given as DB_MIGRATION_*
# environment variables
for name, database in DATABASES.items():
    if name != 'read_replica':
        database.update({
            'ENGINE': os.environ.get('DB_MIGRATION_ENGINE', database['ENGINE']),
            'USER': os.environ.get('DB_MIGRATION_USER', database['USER']),
            'PASSWORD': os.environ.get('DB_MIGRATION_PASS', database['PASSWORD']),
            'NAME': os.environ.get('DB_MIGRATION_NAME', database['NAME']),
            'HOST': os.environ.get('DB_MIGRATION_HOST', database['HOST']),
            'PORT': os.environ.get('DB_MIGRATION_PORT', database['PORT']),
        })

MODULESTORE = convert_module_store_setting_if_needed(MODULESTORE)

# Celery Broker

BROKER_URL = "{}://{}:{}@{}/{}".format(CELERY_BROKER_TRANSPORT,
                                       CELERY_BROKER_USER,
                                       CELERY_BROKER_PASSWORD,
                                       CELERY_BROKER_HOSTNAME,
                                       CELERY_BROKER_VHOST)

try:
    BROKER_TRANSPORT_OPTIONS = {
        'fanout_patterns': True,
        'fanout_prefix': True,
        **_YAML_TOKENS.get('CELERY_BROKER_TRANSPORT_OPTIONS', {})
    }
except TypeError as exc:
    raise ImproperlyConfigured('CELERY_BROKER_TRANSPORT_OPTIONS must be a dict') from exc

# Build a CELERY_QUEUES dict the way that celery expects, based on a couple lists of queue names from the YAML.
_YAML_CELERY_QUEUES = _YAML_TOKENS.get('CELERY_QUEUES', None)
if _YAML_CELERY_QUEUES:
    CELERY_QUEUES = {queue: {} for queue in _YAML_CELERY_QUEUES}

# Then add alternate environment queues
_YAML_ALTERNATE_WORKER_QUEUES = _YAML_TOKENS.get('ALTERNATE_WORKER_QUEUES', '').split()
ALTERNATE_QUEUES = [
    DEFAULT_PRIORITY_QUEUE.replace(QUEUE_VARIANT, alternate + '.')
    for alternate in _YAML_ALTERNATE_WORKER_QUEUES
]

CELERY_QUEUES.update(
    {
        alternate: {}
        for alternate in ALTERNATE_QUEUES
        if alternate not in list(CELERY_QUEUES.keys())
    }
)

# Event tracking
TRACKING_BACKENDS.update(_YAML_TOKENS.get("TRACKING_BACKENDS", {}))
EVENT_TRACKING_BACKENDS['tracking_logs']['OPTIONS']['backends'].update(
    _YAML_TOKENS.get("EVENT_TRACKING_BACKENDS", {})
)
EVENT_TRACKING_BACKENDS['segmentio']['OPTIONS']['processors'][0]['OPTIONS']['whitelist'].extend(
    EVENT_TRACKING_SEGMENTIO_EMIT_WHITELIST
)


if FEATURES['ENABLE_COURSEWARE_INDEX'] or FEATURES['ENABLE_LIBRARY_INDEX']:
    # Use ElasticSearch for the search engine
    SEARCH_ENGINE = "search.elastic.ElasticSearchEngine"

# TODO: Once we have successfully upgraded to ES7, switch this back to ELASTIC_SEARCH_CONFIG.
ELASTIC_SEARCH_CONFIG = _YAML_TOKENS.get('ELASTIC_SEARCH_CONFIG_ES7', [{}])

XBLOCK_SETTINGS.setdefault("VideoBlock", {})["licensing_enabled"] = FEATURES["LICENSING"]
XBLOCK_SETTINGS.setdefault("VideoBlock", {})['YOUTUBE_API_KEY'] = YOUTUBE_API_KEY

############################ OAUTH2 Provider ###################################

#### JWT configuration ####
JWT_AUTH.update(_YAML_TOKENS.get('JWT_AUTH', {}))

######################## CUSTOM COURSES for EDX CONNECTOR ######################
if FEATURES['CUSTOM_COURSES_EDX']:
    INSTALLED_APPS.append('openedx.core.djangoapps.ccxcon.apps.CCXConnectorConfig')

########################## Extra middleware classes  #######################

# Allow extra middleware classes to be added to the app through configuration.
MIDDLEWARE.extend(EXTRA_MIDDLEWARE_CLASSES)


#######################################################################################################################
#### DERIVE ANY DERIVED SETTINGS
####

derive_settings(__name__)


#######################################################################################################################
#### LOAD SETTINGS FROM DJANGO PLUGINS
####
#### This is at the bottom because it is going to load more settings after base settings are loaded
####

# These dicts are defined solely for BACKWARDS COMPATIBILITY with existing plugins which may theoretically
# rely upon them. Please do not add new references to these dicts!
# - If you need to access the YAML values in this module, use _YAML_TOKENS.
# - If you need to access to these values elsewhere, use the corresponding rendered `settings.*`
#   value rathering than diving into these dicts.
ENV_TOKENS = _YAML_TOKENS
AUTH_TOKENS = _YAML_TOKENS
ENV_FEATURES = _YAML_TOKENS.get("FEATURES", {})
ENV_CELERY_QUEUES = _YAML_CELERY_QUEUES
ALTERNATE_QUEUE_ENVS = _YAML_ALTERNATE_WORKER_QUEUES

# Load production.py in plugins
add_plugins(__name__, ProjectType.CMS, SettingsType.PRODUCTION)


#######################################################################################################################
#### MORE YAML POST-PROCESSING
####
#### More post-processing, but these will not be available Django plugins.
#### Unclear whether or not these are down here intentionally.
####

############# CORS headers for cross-domain requests #################
if FEATURES['ENABLE_CORS_HEADERS']:
    CORS_ALLOW_CREDENTIALS = True
    CORS_ORIGIN_WHITELIST = _YAML_TOKENS.get('CORS_ORIGIN_WHITELIST', ())
    CORS_ORIGIN_ALLOW_ALL = _YAML_TOKENS.get('CORS_ORIGIN_ALLOW_ALL', False)
    CORS_ALLOW_INSECURE = _YAML_TOKENS.get('CORS_ALLOW_INSECURE', False)

######################## CELERY ROTUING ########################

# Defines alternate environment tasks, as a dict of form { task_name: alternate_queue }
ALTERNATE_ENV_TASKS = {
    'completion_aggregator.tasks.update_aggregators': 'lms',
    'openedx.core.djangoapps.content.block_structure.tasks.update_course_in_cache': 'lms',
    'openedx.core.djangoapps.content.block_structure.tasks.update_course_in_cache_v2': 'lms',
}

# Defines the task -> alternate worker queue to be used when routing.
EXPLICIT_QUEUES = {
    'lms.djangoapps.grades.tasks.compute_all_grades_for_course': {
        'queue': POLICY_CHANGE_GRADES_ROUTING_KEY},
    'lms.djangoapps.grades.tasks.recalculate_course_and_subsection_grades_for_user': {
        'queue': SINGLE_LEARNER_COURSE_REGRADE_ROUTING_KEY},
    'cms.djangoapps.contentstore.tasks.update_search_index': {
        'queue': UPDATE_SEARCH_INDEX_JOB_QUEUE},
}

############## XBlock extra mixins ############################
XBLOCK_MIXINS += tuple(XBLOCK_EXTRA_MIXINS)

# Translation overrides
LANGUAGE_COOKIE_NAME = _YAML_TOKENS.get('LANGUAGE_COOKIE') or LANGUAGE_COOKIE_NAME

############## DRF overrides ##############
REST_FRAMEWORK.update(_YAML_TOKENS.get('REST_FRAMEWORK', {}))

# keys for  big blue button live provider
# TODO: This should not be in the core platform. If it has to stay for now, though, then we should move these
#       defaults into common.py
COURSE_LIVE_GLOBAL_CREDENTIALS["BIG_BLUE_BUTTON"] = {
    "KEY": _YAML_TOKENS.get('BIG_BLUE_BUTTON_GLOBAL_KEY'),
    "SECRET": _YAML_TOKENS.get('BIG_BLUE_BUTTON_GLOBAL_SECRET'),
    "URL": _YAML_TOKENS.get('BIG_BLUE_BUTTON_GLOBAL_URL'),
}

# TODO: We believe that this could be more simply defined as CMS_ROOT_URL. We are not making the change now,
#       but please don't follow this pattern in other defaults...
INACTIVE_USER_URL = f'http{"s" if HTTPS == "on" else ""}://{CMS_BASE}'

############## Event bus producer ##############
EVENT_BUS_PRODUCER_CONFIG = merge_producer_configs(
    EVENT_BUS_PRODUCER_CONFIG,
    _YAML_TOKENS.get('EVENT_BUS_PRODUCER_CONFIG', {})
)

############## Authoring API drf-spectacular openapi settings ##############
# These fields override the spectacular settings default values.
# Any fields not included here will use the default values.
SPECTACULAR_SETTINGS = {
    'TITLE': 'Authoring API',
    'DESCRIPTION': f'''Experimental API to edit xblocks and course content.
    \n\nDanger: Do not use on running courses!
    \n\n - How to gain access: Please email the owners of this openedx service.
    \n - How to use: This API uses oauth2 authentication with the
    access token endpoint: `{LMS_ROOT_URL}/oauth2/access_token`.
    Please see separately provided documentation.
    \n - How to test: You must be logged in as course author for whatever course you want to test with.
    You can use the [Swagger UI](https://{CMS_BASE}/authoring-api/ui/) to "Try out" the API with your test course. To do this, you must select the "Local" server.
    \n - Public vs. Local servers: The "Public" server is where you can reach the API externally. The "Local" server is
    for development with a local edx-platform version,  and for use via the [Swagger UI](https://{CMS_BASE}/authoring-api/ui/).
    \n - Swaggerfile: [Download link](https://{CMS_BASE}/authoring-api/schema/)''',
    'VERSION': '0.1.0',
    'SERVE_INCLUDE_SCHEMA': False,
    # restrict spectacular to CMS API endpoints (cms/lib/spectacular.py):
    'PREPROCESSING_HOOKS': ['cms.lib.spectacular.cms_api_filter'],
    # remove the default schema path prefix to replace it with server-specific base paths:
    'SCHEMA_PATH_PREFIX': '/api/contentstore',
    'SCHEMA_PATH_PREFIX_TRIM': '/api/contentstore',
    'SERVERS': [
        {'url': AUTHORING_API_URL, 'description': 'Public'},
        {'url': f'https://{CMS_BASE}', 'description': 'Local'},
        {'url': f'https://{CMS_BASE}/api/contentstore', 'description': 'CMS-contentstore'}
    ],
}


#######################################################################################################################
# HEY! Don't add anything to the end of this file.
# Add your defaults to common.py instead!
# If you really need to add post-YAML logic, add it above the "DERIVE ANY DERIVED SETTINGS" section.
#######################################################################################################################<|MERGE_RESOLUTION|>--- conflicted
+++ resolved
@@ -154,12 +154,8 @@
 # we need to run asset collection twice, once for local disk and once for S3.
 # Once we have migrated to service assets off S3, then we can convert this back to
 # managed by the yaml file contents
-<<<<<<< HEAD
-CSRF_TRUSTED_ORIGINS = _YAML_TOKENS.get("CSRF_TRUSTED_ORIGINS", [])
-=======
 STATICFILES_STORAGE = os.environ.get('STATICFILES_STORAGE', STATICFILES_STORAGE)
 CSRF_TRUSTED_ORIGINS = _YAML_TOKENS.get('CSRF_TRUSTED_ORIGINS_WITH_SCHEME', [])
->>>>>>> 7c2acdca
 
 MKTG_URL_LINK_MAP.update(_YAML_TOKENS.get('MKTG_URL_LINK_MAP', {}))
 
