--- conflicted
+++ resolved
@@ -70,17 +70,12 @@
 
 DATABASES = {
     'default': {
-<<<<<<< HEAD
         'ENGINE': 'django.db.backends.mysql',
         'NAME': 'edx',
         'USER': 'vagrant',
         'PASSWORD': 'vagrant',
         'HOST': '127.0.0.1',
         'PORT': '3306',
-=======
-        'ENGINE': 'django.db.backends.sqlite3',
-        'NAME': ENV_ROOT / "db" / "edx.db",
->>>>>>> bc625ab5
     }
 }
 
