--- conflicted
+++ resolved
@@ -10,17 +10,12 @@
 
 DEBUG = True
 USE_I18N = True
-<<<<<<< HEAD
 # Locale/Internationalization
-LANGUAGES = ( ('es_419', 'Spanish'), )
+LANGUAGES = ( ('es_419', 'Spanish'), ('eo', 'Esperanto'),)
 TIME_ZONE = 'America/Guayaquil'  # http://en.wikipedia.org/wiki/List_of_tz_zones_by_name
 LANGUAGE_CODE = 'es_419'  # http://www.i18nguy.com/unicode/language-identifiers.html
-=======
 # For displaying the dummy text, we need to provide a language mapping.
-LANGUAGES = (
-    ('eo', 'Esperanto'),
-)
->>>>>>> 4bc5b8fd
+
 TEMPLATE_DEBUG = DEBUG
 LOGGING = get_logger_config(ENV_ROOT / "log",
                             logging_env="dev",
