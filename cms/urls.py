--- conflicted
+++ resolved
@@ -19,27 +19,15 @@
     url(r'^preview/xblock/(?P<usage_id>.*?)/handler/(?P<handler>[^/]*)(?:/(?P<suffix>[^/]*))?$',
         'contentstore.views.preview_handler', name='preview_handler'),
 
-<<<<<<< HEAD
-    url(r'^(?P<org>[^/]+)/(?P<course>[^/]+)/textbooks/(?P<name>[^/]+)$',
-        'contentstore.views.textbook_index', name='textbook_index'),
-
     url(r'^(?P<org>[^/]+)/(?P<course>[^/]+)/syllabuses/(?P<name>[^/]+)$',
         'contentstore.views.syllabus_index', name='syllabus_index'),
-
-    url(r'^(?P<org>[^/]+)/(?P<course>[^/]+)/textbooks/(?P<name>[^/]+)/new$',
-        'contentstore.views.create_textbook', name='create_textbook'),
 
     url(r'^(?P<org>[^/]+)/(?P<course>[^/]+)/syllabuses/(?P<name>[^/]+)/new$',
         'contentstore.views.create_syllabus', name='create_syllabus'),
 
-    url(r'^(?P<org>[^/]+)/(?P<course>[^/]+)/textbooks/(?P<name>[^/]+)/(?P<tid>\d[^/]*)$',
-        'contentstore.views.textbook_by_id', name='textbook_by_id'),
-    
      url(r'^(?P<org>[^/]+)/(?P<course>[^/]+)/syllabuses/(?P<name>[^/]+)/(?P<tid>\d[^/]*)$',
         'contentstore.views.syllabus_by_id', name='syllabus_by_id'),
 
-=======
->>>>>>> c909f50c
     # temporary landing page for a course
     url(r'^edge/(?P<org>[^/]+)/(?P<course>[^/]+)/course/(?P<coursename>[^/]+)$',
         'contentstore.views.landing', name='landing'),
