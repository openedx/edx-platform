--- conflicted
+++ resolved
@@ -159,18 +159,11 @@
         url(r'^auto_auth$', 'student.views.auto_auth'),
     )
 
-<<<<<<< HEAD
-#ajax call cites
-urlpatterns += (
-    url(r'^city_lookup/$', 'cities.views.lookup_handler', name='lookup_handler'),
-)
-=======
 # enable entrance exams
 if settings.FEATURES.get('ENTRANCE_EXAMS'):
     urlpatterns += (
         url(r'^course/{}/entrance_exam/?$'.format(settings.COURSE_KEY_PATTERN), 'contentstore.views.entrance_exam'),
     )
->>>>>>> 753a3be7
 
 if settings.DEBUG:
     try:
@@ -192,4 +185,4 @@
 
 urlpatterns += (
     url(r'^city_lookup/$', 'cities.views.lookup_handler', name='lookup_handler'),
-)+)
