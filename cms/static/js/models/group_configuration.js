--- conflicted
+++ resolved
@@ -11,20 +11,7 @@
                 name: '',
                 description: '',
                 version: null,
-<<<<<<< HEAD
                 groups: new GroupCollection([]),
-=======
-                groups: new GroupCollection([
-                    {
-                        name: gettext('Group A'),
-                        order: 0
-                    },
-                    {
-                        name: gettext('Group B'),
-                        order: 1
-                    }
-                ]),
->>>>>>> 3af43cde
                 showGroups: false,
                 editing: false,
                 usage: []
