--- conflicted
+++ resolved
@@ -496,14 +496,6 @@
                 groupFields = this.view.$(SELECTORS.groupFields);
 
             groupInput.focus();
-<<<<<<< HEAD
-            expect(groupFields).toHaveClass('is-focused');
-
-            // The blur event handler is only being called when the test is run in dev mode
-            // (after JQuery upgrade).
-            // groupInput.blur();
-            // expect(groupFields).not.toHaveClass('is-focused');
-=======
             jasmine.waitUntil(function() {
                 return groupFields.hasClass('is-focused');
             }).then(function () {
@@ -512,7 +504,6 @@
                     return !groupFields.hasClass('is-focused');
                 }).then(done);
             });
->>>>>>> 4cc4e655
         });
 
         describe('removes all newly created groups on cancel', function () {
