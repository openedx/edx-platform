define(["jquery", "underscore", "underscore.string", "common/js/spec_helpers/ajax_helpers",
        "common/js/spec_helpers/template_helpers", "js/spec_helpers/edit_helpers",
        "js/views/pages/container", "js/views/pages/paged_container", "js/models/xblock_info", "jquery.simulate"],
    function ($, _, str, AjaxHelpers, TemplateHelpers, EditHelpers, ContainerPage, PagedContainerPage, XBlockInfo) {
        'use strict';

        function parameterized_suite(label, globalPageOptions) {
            describe(label + " ContainerPage", function () {
                var getContainerPage, renderContainerPage, handleContainerPageRefresh, expectComponents,
                    respondWithHtml, model, containerPage, requests, initialDisplayName,
                    mockContainerPage = readFixtures('mock/mock-container-page.underscore'),
                    mockContainerXBlockHtml = readFixtures(globalPageOptions.initial),
                    mockXBlockHtml = readFixtures(globalPageOptions.addResponse),
                    mockBadContainerXBlockHtml = readFixtures('mock/mock-bad-javascript-container-xblock.underscore'),
                    mockBadXBlockContainerXBlockHtml = readFixtures('mock/mock-bad-xblock-container-xblock.underscore'),
                    mockUpdatedContainerXBlockHtml = readFixtures('mock/mock-updated-container-xblock.underscore'),
                    mockXBlockEditorHtml = readFixtures('mock/mock-xblock-editor.underscore'),
                    mockXBlockVisibilityEditorHtml = readFixtures('mock/mock-xblock-visibility-editor.underscore'),
                    PageClass = globalPageOptions.page,
                    pagedSpecificTests = globalPageOptions.pagedSpecificTests,
                    hasVisibilityEditor = globalPageOptions.hasVisibilityEditor;

                beforeEach(function () {
                    var newDisplayName = 'New Display Name';

                    EditHelpers.installEditTemplates();
                    TemplateHelpers.installTemplate('xblock-string-field-editor');
                    TemplateHelpers.installTemplate('container-message');
                    appendSetFixtures(mockContainerPage);

                    EditHelpers.installMockXBlock({
                        data: "<p>Some HTML</p>",
                        metadata: {
                            display_name: newDisplayName
                        }
                    });

                    initialDisplayName = 'Test Container';

                    model = new XBlockInfo({
                        id: 'locator-container',
                        display_name: initialDisplayName,
                        category: 'vertical'
                    });
                });

                afterEach(function () {
                    EditHelpers.uninstallMockXBlock();
                });

                respondWithHtml = function (html) {
                    AjaxHelpers.respondWithJson(
                        requests,
                        { html: html, "resources": [] }
                    );
                };

                getContainerPage = function (options) {
                    var default_options = {
                        model: model,
                        templates: EditHelpers.mockComponentTemplates,
                        el: $('#content')
                    };
                    return new PageClass(_.extend(options || {}, globalPageOptions, default_options));
                };

                renderContainerPage = function (test, html, options) {
                    requests = AjaxHelpers.requests(test);
                    containerPage = getContainerPage(options);
                    containerPage.render();
                    respondWithHtml(html);
                    AjaxHelpers.expectJsonRequest(requests, 'GET', '/xblock/locator-container');
<<<<<<< HEAD
                    // Note that here we don't really care what JSON is sent back. We are only
                    // responding to the request to keep the request queue flushed out.
                    AjaxHelpers.respondWithJson(requests, {});
=======
                    AjaxHelpers.respondWithJson(requests, options || {});
>>>>>>> 4cc4e655
                };

                handleContainerPageRefresh = function(requests) {
                    var request = AjaxHelpers.currentRequest(requests);
                    expect(str.startsWith(request.url,
                        '/xblock/locator-container/container_preview')).toBeTruthy();
                    AjaxHelpers.respondWithJson(requests, {
                        html: mockUpdatedContainerXBlockHtml,
                        resources: []
                    });
                };

                expectComponents = function (container, locators) {
                    // verify expected components (in expected order) by their locators
                    var components = $(container).find('.studio-xblock-wrapper');
                    expect(components.length).toBe(locators.length);
                    _.each(locators, function (locator, locator_index) {
                        expect($(components[locator_index]).data('locator')).toBe(locator);
                    });
                };

                describe("Initial display", function () {
                    it('can render itself', function () {
                        renderContainerPage(this, mockContainerXBlockHtml);
                        expect(containerPage.$('.xblock-header').length).toBe(9);
                        expect(containerPage.$('.wrapper-xblock .level-nesting')).not.toHaveClass('is-hidden');
                    });

                    it('shows a loading indicator', function () {
                        requests = AjaxHelpers.requests(this);
                        containerPage = getContainerPage();
                        containerPage.render();
                        expect(containerPage.$('.ui-loading')).not.toHaveClass('is-hidden');
                        respondWithHtml(mockContainerXBlockHtml);
                        expect(containerPage.$('.ui-loading')).toHaveClass('is-hidden');
                    });

                    it('can show an xblock with broken JavaScript', function () {
                        renderContainerPage(this, mockBadContainerXBlockHtml);
                        expect(containerPage.$('.wrapper-xblock .level-nesting')).not.toHaveClass('is-hidden');
                        expect(containerPage.$('.ui-loading')).toHaveClass('is-hidden');
                    });

                    it('can show an xblock with an invalid XBlock', function () {
                        renderContainerPage(this, mockBadXBlockContainerXBlockHtml);
                        expect(containerPage.$('.wrapper-xblock .level-nesting')).not.toHaveClass('is-hidden');
                        expect(containerPage.$('.ui-loading')).toHaveClass('is-hidden');
                    });

                    it('inline edits the display name when performing a new action', function () {
                        renderContainerPage(this, mockContainerXBlockHtml, {
                            action: 'new'
                        });
                        expect(containerPage.$('.xblock-header').length).toBe(9);
                        expect(containerPage.$('.wrapper-xblock .level-nesting')).not.toHaveClass('is-hidden');
                        expect(containerPage.$('.xblock-field-input')).not.toHaveClass('is-hidden');
                    });
                });

                describe("Editing the container", function () {
                    var updatedDisplayName = 'Updated Test Container',
                        getDisplayNameWrapper;

                    afterEach(function () {
                        EditHelpers.cancelModalIfShowing();
                    });

                    getDisplayNameWrapper = function () {
                        return containerPage.$('.wrapper-xblock-field');
                    };

                    it('can edit itself', function () {
                        var editButtons, displayNameElement, request;
                        renderContainerPage(this, mockContainerXBlockHtml);
                        displayNameElement = containerPage.$('.page-header-title');

                        // Click the root edit button
                        editButtons = containerPage.$('.nav-actions .edit-button');
                        editButtons.first().click();

                        // Expect a request to be made to show the studio view for the container
                        request = AjaxHelpers.currentRequest(requests);
                        expect(str.startsWith(request.url, '/xblock/locator-container/studio_view')).toBeTruthy();
                        AjaxHelpers.respondWithJson(requests, {
                            html: mockContainerXBlockHtml,
                            resources: []
                        });
                        expect(EditHelpers.isShowingModal()).toBeTruthy();

                        // Expect the correct title to be shown
                        expect(EditHelpers.getModalTitle()).toBe('Editing: Test Container');

                        // Press the save button and respond with a success message to the save
                        EditHelpers.pressModalButton('.action-save');
                        AjaxHelpers.respondWithJson(requests, { });
                        expect(EditHelpers.isShowingModal()).toBeFalsy();

                        // Expect the last request be to refresh the container page
                        handleContainerPageRefresh(requests);

                        // Respond to the subsequent xblock info fetch request.
                        AjaxHelpers.respondWithJson(requests, {"display_name": updatedDisplayName});

                        // Expect the title to have been updated
                        expect(displayNameElement.text().trim()).toBe(updatedDisplayName);
                    });

                    it('can inline edit the display name', function () {
                        var displayNameInput, displayNameWrapper;
                        renderContainerPage(this, mockContainerXBlockHtml);
                        displayNameWrapper = getDisplayNameWrapper();
                        displayNameInput = EditHelpers.inlineEdit(displayNameWrapper, updatedDisplayName);
                        displayNameInput.change();
                        // This is the response for the change operation.
                        AjaxHelpers.respondWithJson(requests, { });
                        // This is the response for the subsequent fetch operation.
                        AjaxHelpers.respondWithJson(requests, {"display_name": updatedDisplayName});
                        EditHelpers.verifyInlineEditChange(displayNameWrapper, updatedDisplayName);
                        expect(containerPage.model.get('display_name')).toBe(updatedDisplayName);
                    });
                });

                describe("Editing an xblock", function () {
                    afterEach(function () {
                        EditHelpers.cancelModalIfShowing();
                    });

                    it('can show an edit modal for a child xblock', function () {
                        var editButtons, request;
                        renderContainerPage(this, mockContainerXBlockHtml);
                        editButtons = containerPage.$('.wrapper-xblock .edit-button');
                        // The container should have rendered six mock xblocks
                        expect(editButtons.length).toBe(6);
                        editButtons[0].click();
                        // Make sure that the correct xblock is requested to be edited
                        request = AjaxHelpers.currentRequest(requests);
                        expect(str.startsWith(request.url, '/xblock/locator-component-A1/studio_view')).toBeTruthy();
                        AjaxHelpers.respondWithJson(requests, {
                            html: mockXBlockEditorHtml,
                            resources: []
                        });
                        expect(EditHelpers.isShowingModal()).toBeTruthy();
                    });

                    it('can show an edit modal for a child xblock with broken JavaScript', function () {
                        var editButtons;
                        renderContainerPage(this, mockBadContainerXBlockHtml);
                        editButtons = containerPage.$('.wrapper-xblock .edit-button');
                        editButtons[0].click();
                        AjaxHelpers.respondWithJson(requests, {
                            html: mockXBlockEditorHtml,
                            resources: []
                        });
                        expect(EditHelpers.isShowingModal()).toBeTruthy();
                    });

                    it('can show a visibility modal for a child xblock if supported for the page', function() {
                        var visibilityButtons, request;
                        renderContainerPage(this, mockContainerXBlockHtml);
                        visibilityButtons = containerPage.$('.wrapper-xblock .visibility-button');
                        if (hasVisibilityEditor) {
                            expect(visibilityButtons.length).toBe(6);
                            visibilityButtons[0].click();
                            request = AjaxHelpers.currentRequest(requests);
                            expect(str.startsWith(request.url, '/xblock/locator-component-A1/visibility_view'))
                                .toBeTruthy();
                            AjaxHelpers.respondWithJson(requests, {
                                html: mockXBlockVisibilityEditorHtml,
                                resources: []
                            });
                            expect(EditHelpers.isShowingModal()).toBeTruthy();
                        }
                        else {
                            expect(visibilityButtons.length).toBe(0);
                        }
                    });
                });

                describe("Editing an xmodule", function () {
                    var mockXModuleEditor = readFixtures('mock/mock-xmodule-editor.underscore'),
                        newDisplayName = 'New Display Name';

                    beforeEach(function () {
                        EditHelpers.installMockXModule({
                            data: "<p>Some HTML</p>",
                            metadata: {
                                display_name: newDisplayName
                            }
                        });
                    });

                    afterEach(function () {
                        EditHelpers.uninstallMockXModule();
                        EditHelpers.cancelModalIfShowing();
                    });

                    it('can save changes to settings', function () {
                        var editButtons, modal, mockUpdatedXBlockHtml;
                        mockUpdatedXBlockHtml = readFixtures('mock/mock-updated-xblock.underscore');
                        renderContainerPage(this, mockContainerXBlockHtml);
                        editButtons = containerPage.$('.wrapper-xblock .edit-button');
                        // The container should have rendered six mock xblocks
                        expect(editButtons.length).toBe(6);
                        editButtons[0].click();
                        AjaxHelpers.respondWithJson(requests, {
                            html: mockXModuleEditor,
                            resources: []
                        });

                        modal = $('.edit-xblock-modal');
                        expect(modal.length).toBe(1);
                        // Click on the settings tab
                        modal.find('.settings-button').click();
                        // Change the display name's text
                        modal.find('.setting-input').text("Mock Update");
                        // Press the save button
                        modal.find('.action-save').click();
                        // Respond to the save
                        AjaxHelpers.respondWithJson(requests, {
                            id: model.id
                        });

                        // Respond to the request to refresh
                        respondWithHtml(mockUpdatedXBlockHtml);

                        // Verify that the xblock was updated
                        expect(containerPage.$('.mock-updated-content').text()).toBe('Mock Update');
                    });
                });

                describe("xblock operations", function () {
                    var getGroupElement,
                        NUM_COMPONENTS_PER_GROUP = 3, GROUP_TO_TEST = "A",
                        allComponentsInGroup = _.map(
                            _.range(NUM_COMPONENTS_PER_GROUP),
                            function (index) {
                                return 'locator-component-' + GROUP_TO_TEST + (index + 1);
                            }
                        );

                    getGroupElement = function () {
                        return containerPage.$("[data-locator='locator-group-" + GROUP_TO_TEST + "']");
                    };

                    describe("Deleting an xblock", function () {
                        var clickDelete, deleteComponent, deleteComponentWithSuccess,
                            promptSpy;

                        beforeEach(function () {
                            promptSpy = EditHelpers.createPromptSpy();
                        });


                        clickDelete = function (componentIndex, clickNo) {

                            // find all delete buttons for the given group
                            var deleteButtons = getGroupElement().find(".delete-button");
                            expect(deleteButtons.length).toBe(NUM_COMPONENTS_PER_GROUP);

                            // click the requested delete button
                            deleteButtons[componentIndex].click();

                            // click the 'yes' or 'no' button in the prompt
                            EditHelpers.confirmPrompt(promptSpy, clickNo);
                        };

                        deleteComponent = function (componentIndex) {
                            clickDelete(componentIndex);

                            // first request to delete the component
                            AjaxHelpers.expectJsonRequest(requests, 'DELETE',
                                '/xblock/locator-component-' + GROUP_TO_TEST + (componentIndex + 1),
                                null);
                            AjaxHelpers.respondWithNoContent(requests);

                            // then handle the request to refresh the preview
                            if (globalPageOptions.requiresPageRefresh) {
                                handleContainerPageRefresh(requests);
                            }

                            // final request to refresh the xblock info
                            AjaxHelpers.expectJsonRequest(requests, 'GET', '/xblock/locator-container');
                            AjaxHelpers.respondWithJson(requests, {});
                        };

                        deleteComponentWithSuccess = function (componentIndex) {
                            deleteComponent(componentIndex);

                            // verify the new list of components within the group (unless reloading)
                            if (!globalPageOptions.requiresPageRefresh) {
                                expectComponents(
                                    getGroupElement(),
                                    _.without(allComponentsInGroup, allComponentsInGroup[componentIndex])
                                );
                            }
                        };

                        it("can delete the first xblock", function () {
                            renderContainerPage(this, mockContainerXBlockHtml);
                            deleteComponentWithSuccess(0);
                        });

                        it("can delete a middle xblock", function () {
                            renderContainerPage(this, mockContainerXBlockHtml);
                            deleteComponentWithSuccess(1);
                        });

                        it("can delete the last xblock", function () {
                            renderContainerPage(this, mockContainerXBlockHtml);
                            deleteComponentWithSuccess(NUM_COMPONENTS_PER_GROUP - 1);
                        });

                        it("can delete an xblock with broken JavaScript", function () {
                            renderContainerPage(this, mockBadContainerXBlockHtml);
                            containerPage.$('.delete-button').first().click();
                            EditHelpers.confirmPrompt(promptSpy);

                            // expect the second to last request to be a delete of the xblock
                            AjaxHelpers.expectJsonRequest(requests, 'DELETE', '/xblock/locator-broken-javascript');
                            AjaxHelpers.respondWithNoContent(requests);

                            // handle the refresh request for pages that require a full refresh on delete
                            if (globalPageOptions.requiresPageRefresh) {
                                handleContainerPageRefresh(requests);
                            }

                            // expect the last request to be a fetch of the xblock info for the parent container
                            AjaxHelpers.expectJsonRequest(requests, 'GET', '/xblock/locator-container');
                        });

                        it('does not delete when clicking No in prompt', function () {
                            renderContainerPage(this, mockContainerXBlockHtml);

                            // click delete on the first component but press no
                            clickDelete(0, true);

                            // all components should still exist
                            expectComponents(getGroupElement(), allComponentsInGroup);

                            // no requests should have been sent to the server
                            AjaxHelpers.expectNoRequests(requests);
                        });

                        it('shows a notification during the delete operation', function () {
                            var notificationSpy = EditHelpers.createNotificationSpy();
                            renderContainerPage(this, mockContainerXBlockHtml);
                            clickDelete(0);
                            EditHelpers.verifyNotificationShowing(notificationSpy, /Deleting/);
                            AjaxHelpers.respondWithJson(requests, {});
                            EditHelpers.verifyNotificationHidden(notificationSpy);
                        });

                        it('does not delete an xblock upon failure', function () {
                            var notificationSpy = EditHelpers.createNotificationSpy();
                            renderContainerPage(this, mockContainerXBlockHtml);
                            clickDelete(0);
                            EditHelpers.verifyNotificationShowing(notificationSpy, /Deleting/);
                            AjaxHelpers.respondWithError(requests);
                            EditHelpers.verifyNotificationShowing(notificationSpy, /Deleting/);
                            expectComponents(getGroupElement(), allComponentsInGroup);
                        });
                    });

                    describe("Duplicating an xblock", function () {
                        var clickDuplicate, duplicateComponentWithSuccess,
                            refreshXBlockSpies;

                        clickDuplicate = function (componentIndex) {

                            // find all duplicate buttons for the given group
                            var duplicateButtons = getGroupElement().find(".duplicate-button");
                            expect(duplicateButtons.length).toBe(NUM_COMPONENTS_PER_GROUP);

                            // click the requested duplicate button
                            duplicateButtons[componentIndex].click();
                        };

                        duplicateComponentWithSuccess = function (componentIndex) {
                            refreshXBlockSpies = spyOn(containerPage, "refreshXBlock");

                            clickDuplicate(componentIndex);

                            // verify content of request
                            AjaxHelpers.expectJsonRequest(requests, 'POST', '/xblock/', {
                                'duplicate_source_locator': 'locator-component-' + GROUP_TO_TEST + (componentIndex + 1),
                                'parent_locator': 'locator-group-' + GROUP_TO_TEST
                            });

                            // send the response
                            AjaxHelpers.respondWithJson(requests, {
                                'locator': 'locator-duplicated-component'
                            });

                            // expect parent container to be refreshed
                            expect(refreshXBlockSpies).toHaveBeenCalled();
                        };

                        it("can duplicate the first xblock", function () {
                            renderContainerPage(this, mockContainerXBlockHtml);
                            duplicateComponentWithSuccess(0);
                        });

                        it("can duplicate a middle xblock", function () {
                            renderContainerPage(this, mockContainerXBlockHtml);
                            duplicateComponentWithSuccess(1);
                        });

                        it("can duplicate the last xblock", function () {
                            renderContainerPage(this, mockContainerXBlockHtml);
                            duplicateComponentWithSuccess(NUM_COMPONENTS_PER_GROUP - 1);
                        });

                        it("can duplicate an xblock with broken JavaScript", function () {
                            renderContainerPage(this, mockBadContainerXBlockHtml);
                            containerPage.$('.duplicate-button').first().click();
                            AjaxHelpers.expectJsonRequest(requests, 'POST', '/xblock/', {
                                'duplicate_source_locator': 'locator-broken-javascript',
                                'parent_locator': 'locator-container'
                            });
                        });

                        it('shows a notification when duplicating', function () {
                            var notificationSpy = EditHelpers.createNotificationSpy();
                            renderContainerPage(this, mockContainerXBlockHtml);
                            clickDuplicate(0);
                            EditHelpers.verifyNotificationShowing(notificationSpy, /Duplicating/);
                            AjaxHelpers.respondWithJson(requests, {"locator": "new_item"});
                            EditHelpers.verifyNotificationHidden(notificationSpy);
                        });

                        it('does not duplicate an xblock upon failure', function () {
                            var notificationSpy = EditHelpers.createNotificationSpy();
                            renderContainerPage(this, mockContainerXBlockHtml);
                            refreshXBlockSpies = spyOn(containerPage, "refreshXBlock");
                            clickDuplicate(0);
                            EditHelpers.verifyNotificationShowing(notificationSpy, /Duplicating/);
                            AjaxHelpers.respondWithError(requests);
                            expectComponents(getGroupElement(), allComponentsInGroup);
                            expect(refreshXBlockSpies).not.toHaveBeenCalled();
                            EditHelpers.verifyNotificationShowing(notificationSpy, /Duplicating/);
                        });
                    });

                    describe("Previews", function () {

                        var getButtonIcon, getButtonText;

                        getButtonIcon = function (containerPage) {
                            return containerPage.$('.action-toggle-preview i');
                        };

                        getButtonText = function (containerPage) {
                            return containerPage.$('.action-toggle-preview .preview-text').text().trim();
                        };

                        if (pagedSpecificTests) {
                            it('has no text on the preview button to start with', function () {
                                containerPage = getContainerPage();
                                expect(getButtonIcon(containerPage)).toHaveClass('fa-refresh');
                                expect(getButtonIcon(containerPage).parent()).toHaveClass('is-hidden');
                                expect(getButtonText(containerPage)).toBe("");
                            });

                            var updatePreviewButtonTest = function(show_previews, expected_text) {
                                it('can set preview button to "' + expected_text + '"', function () {
                                    containerPage = getContainerPage();
                                    containerPage.updatePreviewButton(show_previews);
                                    expect(getButtonText(containerPage)).toBe(expected_text);
                                });
                            };

                            updatePreviewButtonTest(true, 'Hide Previews');
                            updatePreviewButtonTest(false, 'Show Previews');

                            it('triggers underlying view togglePreviews when preview button clicked', function () {
                                containerPage = getContainerPage();
                                containerPage.render();
                                spyOn(containerPage.xblockView, 'togglePreviews');

                                containerPage.$('.toggle-preview-button').click();
                                expect(containerPage.xblockView.togglePreviews).toHaveBeenCalled();
                            });
                        }
                    });

                    describe('createNewComponent ', function () {
                        var clickNewComponent;

                        clickNewComponent = function (index) {
                            containerPage.$(".new-component .new-component-type button.single-template")[index].click();
                        };

                        it('Attaches a handler to new component button', function() {
                            containerPage = getContainerPage();
                            containerPage.render();
                            // Stub jQuery.scrollTo module.
                            $.scrollTo = jasmine.createSpy('jQuery.scrollTo');
                            containerPage.$('.new-component-button').click();
                            expect($.scrollTo).toHaveBeenCalled();
                        });

                        it('sends the correct JSON to the server', function () {
                            renderContainerPage(this, mockContainerXBlockHtml);
                            clickNewComponent(0);
                            EditHelpers.verifyXBlockRequest(requests, {
                                "category": "discussion",
                                "type": "discussion",
                                "parent_locator": "locator-group-A"
                            });
                        });

                        it('also works for older-style add component links', function () {
                            // Some third party xblocks (problem-builder in particular) expect add
                            // event handlers on custom <a> add buttons which is what the platform
                            // used to use instead of <button>s.
                            // This can be removed once there is a proper API that XBlocks can use
                            // to add children or allow authors to add children.
                            renderContainerPage(this, mockContainerXBlockHtml);
                            $(".add-xblock-component-button").each(function() {
                                var htmlAsLink = $($(this).prop('outerHTML').replace(/(<\/?)button/g, "$1a"));
                                $(this).replaceWith(htmlAsLink);
                            });
                            $(".add-xblock-component-button").first().click();
                            EditHelpers.verifyXBlockRequest(requests, {
                                "category": "discussion",
                                "type": "discussion",
                                "parent_locator": "locator-group-A"
                            });
                        });

                        it('shows a notification while creating', function () {
                            var notificationSpy = EditHelpers.createNotificationSpy();
                            renderContainerPage(this, mockContainerXBlockHtml);
                            clickNewComponent(0);
                            EditHelpers.verifyNotificationShowing(notificationSpy, /Adding/);
                            AjaxHelpers.respondWithJson(requests, { });
                            EditHelpers.verifyNotificationHidden(notificationSpy);
                        });

                        it('does not insert component upon failure', function () {
                            renderContainerPage(this, mockContainerXBlockHtml);
                            clickNewComponent(0);
                            AjaxHelpers.respondWithError(requests);
                            // No new requests should be made to refresh the view
                            AjaxHelpers.expectNoRequests(requests);
                            expectComponents(getGroupElement(), allComponentsInGroup);
                        });

                        describe('Template Picker', function () {
                            var showTemplatePicker, verifyCreateHtmlComponent;

                            showTemplatePicker = function () {
                                containerPage.$('.new-component .new-component-type button.multiple-templates')[0].click();
                            };

                            verifyCreateHtmlComponent = function (test, templateIndex, expectedRequest) {
                                var xblockCount;
                                renderContainerPage(test, mockContainerXBlockHtml);
                                showTemplatePicker();
                                xblockCount = containerPage.$('.studio-xblock-wrapper').length;
                                containerPage.$('.new-component-html button')[templateIndex].click();
                                EditHelpers.verifyXBlockRequest(requests, expectedRequest);
                                AjaxHelpers.respondWithJson(requests, {"locator": "new_item"});
                                respondWithHtml(mockXBlockHtml);
                                expect(containerPage.$('.studio-xblock-wrapper').length).toBe(xblockCount + 1);
                            };

                            it('can add an HTML component without a template', function () {
                                verifyCreateHtmlComponent(this, 0, {
                                    "category": "html",
                                    "parent_locator": "locator-group-A"
                                });
                            });

                            it('can add an HTML component with a template', function () {
                                verifyCreateHtmlComponent(this, 1, {
                                    "category": "html",
                                    "boilerplate": "announcement.yaml",
                                    "parent_locator": "locator-group-A"
                                });
                            });
                        });
                    });
                });
            });
        }

        // Create a suite for a non-paged container that includes 'edit visibility' buttons
        parameterized_suite("Non paged",
            {
                page: ContainerPage,
                requiresPageRefresh: false,
                initial: 'mock/mock-container-xblock.underscore',
                addResponse: 'mock/mock-xblock.underscore',
                hasVisibilityEditor: true,
                pagedSpecificTests: false
            }
        );

        // Create a suite for a paged container that does not include 'edit visibility' buttons
        parameterized_suite("Paged",
            {
                page: PagedContainerPage,
                page_size: 42,
                requiresPageRefresh: true,
                initial: 'mock/mock-container-paged-xblock.underscore',
                addResponse: 'mock/mock-xblock-paged.underscore',
                hasVisibilityEditor: false,
                pagedSpecificTests: true
            }
        );
    });<|MERGE_RESOLUTION|>--- conflicted
+++ resolved
@@ -70,13 +70,7 @@
                     containerPage.render();
                     respondWithHtml(html);
                     AjaxHelpers.expectJsonRequest(requests, 'GET', '/xblock/locator-container');
-<<<<<<< HEAD
-                    // Note that here we don't really care what JSON is sent back. We are only
-                    // responding to the request to keep the request queue flushed out.
-                    AjaxHelpers.respondWithJson(requests, {});
-=======
                     AjaxHelpers.respondWithJson(requests, options || {});
->>>>>>> 4cc4e655
                 };
 
                 handleContainerPageRefresh = function(requests) {
