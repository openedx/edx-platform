--- conflicted
+++ resolved
@@ -120,24 +120,12 @@
                         'groups': [
                             {
                                 'version': 1,
-<<<<<<< HEAD
                                 'name': 'Group 1'
                             }, {
                                 'version': 1,
                                 'name': 'Group 2'
                             }
                         ]
-=======
-                                'order': 0,
-                                'name': 'Group 1'
-                            }, {
-                                'version': 1,
-                                'order': 1,
-                                'name': 'Group 2'
-                            }
-                        ],
-                        'usage': []
->>>>>>> 3af43cde
                     },
                     model = new GroupConfigurationModel(
                         serverModelSpec, { parse: true }
