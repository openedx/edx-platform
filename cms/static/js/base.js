require(["domReady", "jquery", "underscore", "gettext", "js/views/feedback_notification", "js/views/feedback_prompt",
    "js/utils/get_date", "js/utils/module", "js/utils/handle_iframe_binding", "jquery.ui", "jquery.leanModal", "jquery.form", "jquery.smoothScroll"],
    function(domReady, $, _, gettext, NotificationView, PromptView, DateUtils, ModuleUtils, IframeUtils) {

var $body;
var $newComponentItem;
var $changedInput;
var $spinner;
var $newComponentTypePicker;
var $newComponentTemplatePickers;
var $newComponentButton;

domReady(function() {
    $body = $('body');

    $newComponentItem = $('.new-component-item');
    $newComponentTypePicker = $('.new-component');
    $newComponentTemplatePickers = $('.new-component-templates');
    $newComponentButton = $('.new-component-button');
    $spinner = $('<span class="spinner-in-field-icon"></span>');

    var language = "ru"; //if you have a multilanguage site you should set this varibale in the current user language

    $body.on('click', '.embeddable-xml-input', function() {
        $(this).select();
    });

    $('body').addClass('js');

    $('.unit .item-actions .delete-unit-button').bind('click', deleteUnit);
    $('.new-unit-item').bind('click', createNewUnit);

    // lean/simple modal
    $('a[rel*=modal]').leanModal({
        overlay: 0.80,
        closeButton: '.action-modal-close'
    });
    $('a.action-modal-close').click(function(e) {
        (e).preventDefault();
    });

    // alerts/notifications - manual close
    $('.action-alert-close, .alert.has-actions .nav-actions a').bind('click', hideAlert);
    $('.action-notification-close').bind('click', hideNotification);

    // nav - dropdown related
    $body.click(function(e) {
        $('.nav-dd .nav-item .wrapper-nav-sub').removeClass('is-shown');
        $('.nav-dd .nav-item .title').removeClass('is-selected');
    });

    $('.nav-dd .nav-item').click(function(e) {

        $subnav = $(this).find('.wrapper-nav-sub');
        $title = $(this).find('.title');

        if ($subnav.hasClass('is-shown')) {
            $subnav.removeClass('is-shown');
            $title.removeClass('is-selected');
        } else {
            $('.nav-dd .nav-item .title').removeClass('is-selected');
            $('.nav-dd .nav-item .wrapper-nav-sub').removeClass('is-shown');
            $title.addClass('is-selected');
            $subnav.addClass('is-shown');
            // if propagation is not stopped, the event will bubble up to the
            // body element, which will close the dropdown.
            e.stopPropagation();
        }
    });

    // general link management - new window/tab
    $('a[rel="external"]').attr('title', gettext('This link will open in a new browser window/tab')).bind('click', linkNewWindow);

    // general link management - lean modal window
    $('a[rel="modal"]').attr('title', gettext('This link will open in a modal window')).leanModal({
        overlay: 0.50,
        closeButton: '.action-modal-close'
    });
    $('.action-modal-close').click(function(e) {
        (e).preventDefault();
    });

    // general link management - smooth scrolling page links
    $('a[rel*="view"][href^="#"]').bind('click', smoothScrollLink);

    // tender feedback window scrolling
    $('a.show-tender').bind('click', smoothScrollTop);

    // autosave when leaving input field
    $body.on('change', '.subsection-display-name-input', saveSubsection);
    $('.subsection-display-name-input').each(function() {
        this.val = $(this).val();
    });
    $("#start_date, #start_time, #due_date, #due_time").bind('change', autosaveInput);
    $('.sync-date, .remove-date').bind('click', autosaveInput);

    // expand/collapse methods for optional date setters
    $('.set-date').bind('click', showDateSetter);
    $('.remove-date').bind('click', removeDateSetter);

    $('.delete-section-button').bind('click', deleteSection);
    $('.delete-subsection-button').bind('click', deleteSubsection);

    $('.sync-date').bind('click', syncReleaseDate);

    // section date setting
    $('.set-publish-date').bind('click', setSectionScheduleDate);
    $('.edit-section-start-cancel').bind('click', cancelSetSectionScheduleDate);

    $body.on('change', '.edit-subsection-publish-settings .start-date', function() {
        if ($('.edit-subsection-publish-settings').find('.start-time').val() == '') {
            $('.edit-subsection-publish-settings').find('.start-time').val('12:00am');
        }
    });
    $('.edit-subsection-publish-settings').on('change', '.start-date, .start-time', function() {
        $('.edit-subsection-publish-settings').find('.save-button').show();
    });

<<<<<<< HEAD
    $.datepicker.setDefaults( $.datepicker.regional[language] );
=======
    IframeUtils.iframeBinding();
>>>>>>> 9d0e9f67
});

function smoothScrollLink(e) {
    (e).preventDefault();

    $.smoothScroll({
        offset: -200,
        easing: 'swing',
        speed: 1000,
        scrollElement: null,
        scrollTarget: $(this).attr('href')
    });
}

function smoothScrollTop(e) {
    (e).preventDefault();

    $.smoothScroll({
        offset: -200,
        easing: 'swing',
        speed: 1000,
        scrollElement: null,
        scrollTarget: $('#view-top')
    });
}

function linkNewWindow(e) {
    window.open($(e.target).attr('href'));
    e.preventDefault();
}

function syncReleaseDate(e) {
    e.preventDefault();
    $(this).closest('.notice').hide();
    $("#start_date").val("");
    $("#start_time").val("");
}


function autosaveInput(e) {
    var self = this;
    if (this.saveTimer) {
        clearTimeout(this.saveTimer);
    }

    this.saveTimer = setTimeout(function() {
        $changedInput = $(e.target);
        saveSubsection();
        self.saveTimer = null;
    }, 500);
}

function saveSubsection() {
    // Spinner is no longer used by subsection name, but is still used by date and time pickers on the right.
    if ($changedInput && !$changedInput.hasClass('no-spinner')) {
        $spinner.css({
            'position': 'absolute',
            'top': Math.floor($changedInput.position().top + ($changedInput.outerHeight() / 2) + 3),
            'left': $changedInput.position().left + $changedInput.outerWidth() - 24,
            'margin-top': '-10px'
        });
        $changedInput.after($spinner);
        $spinner.show();
    }

    var locator = $('.subsection-body').data('locator');

    // pull all 'normalized' metadata editable fields on page
    var metadata_fields = $('input[data-metadata-name]');

    var metadata = {};
    for (var i = 0; i < metadata_fields.length; i++) {
        var el = metadata_fields[i];
        metadata[$(el).data("metadata-name")] = el.value;
    }

    // get datetimes for start and due, stick into metadata
    _(["start", "due"]).each(function(name) {

        var datetime = DateUtils(
            document.getElementById(name+"_date"),
            document.getElementById(name+"_time")
        );
        // if datetime is null, we want to set that in metadata anyway;
        // its an indication to the server to clear the datetime in the DB
        metadata[name] = datetime;
    });

    $.ajax({
        url: ModuleUtils.getUpdateUrl(locator),
        type: "PUT",
        dataType: "json",
        contentType: "application/json",
        data: JSON.stringify({
            'metadata': metadata
        }),
        success: function() {
            $spinner.delay(500).fadeOut(150);
            $changedInput = null;
        }
    });
}


function createNewUnit(e) {
    e.preventDefault();

    var parent = $(this).data('parent');
    var category = $(this).data('category');

    analytics.track('Created a Unit', {
        'course': course_location_analytics,
        'parent_locator': parent
    });


    $.postJSON(ModuleUtils.getUpdateUrl(), {
        'parent_locator': parent,
        'category': category,
        'display_name': gettext('New Unit')
    },

    function(data) {
        // redirect to the edit page
        window.location = "/unit/" + data['locator'];
    });
}

function deleteUnit(e) {
    e.preventDefault();
<<<<<<< HEAD
    _deleteItem($(this).parents('li.leaf'), gettext('Unit'));
=======
    _deleteItem($(this).parents('li.courseware-unit'), 'Unit');
>>>>>>> 9d0e9f67
}

function deleteSubsection(e) {
    e.preventDefault();
<<<<<<< HEAD
    _deleteItem($(this).parents('li.branch'), gettext('Subsection'));
=======
    _deleteItem($(this).parents('li.courseware-subsection'), 'Subsection');
>>>>>>> 9d0e9f67
}

function deleteSection(e) {
    e.preventDefault();
<<<<<<< HEAD
    _deleteItem($(this).parents('section.branch'), gettext('Section'));
=======
    _deleteItem($(this).parents('section.courseware-section'), 'Section');
>>>>>>> 9d0e9f67
}

function _deleteItem($el, type) {
    var confirm = new PromptView.Warning({
        title: interpolate(gettext('Delete this %(type)s?'), {type: type}, true),
        message: interpolate(gettext('Deleting this %(type)s is permanent and cannot be undone.'), {type: type}, true),
        actions: {
            primary: {
                text: gettext('Yes, delete this ' + type),
                click: function(view) {
                    view.hide();

                    var locator = $el.data('locator');

                    analytics.track('Deleted an Item', {
                        'course': course_location_analytics,
                        'id': locator
                    });

                    var deleting = new NotificationView.Mini({
                        title: gettext('Deleting&hellip;')
                    });
                    deleting.show();

                    $.ajax({
                        type: 'DELETE',
                        url: ModuleUtils.getUpdateUrl(locator) +'?'+ $.param({recurse: true, all_versions: true}),
                        success: function () {
                            $el.remove();
                            deleting.hide();
                        }
                    });
                }
            },
            secondary: {
                text: gettext('Cancel'),
                click: function(view) {
                    view.hide();
                }
            }
        }
    });
    confirm.show();
}

function showDateSetter(e) {
    e.preventDefault();
    var $block = $(this).closest('.due-date-input');
    $(this).hide();
    $block.find('.date-setter').show();
}

function removeDateSetter(e) {
    e.preventDefault();
    var $block = $(this).closest('.due-date-input');
    $block.find('.date-setter').hide();
    $block.find('.set-date').show();
    // clear out the values
    $block.find('.date').val('');
    $block.find('.time').val('');
}

function hideNotification(e) {
    (e).preventDefault();
    $(this).closest('.wrapper-notification').removeClass('is-shown').addClass('is-hiding').attr('aria-hidden', 'true');
}

function hideAlert(e) {
    (e).preventDefault();
    $(this).closest('.wrapper-alert').removeClass('is-shown');
}

function setSectionScheduleDate(e) {
    e.preventDefault();
    $(this).closest("h4").hide();
    $(this).parent().siblings(".datepair").show();
}

function cancelSetSectionScheduleDate(e) {
    e.preventDefault();
    $(this).closest(".datepair").hide();
    $(this).parent().siblings("h4").show();
}

    window.deleteSection = deleteSection;

}); // end require()<|MERGE_RESOLUTION|>--- conflicted
+++ resolved
@@ -116,11 +116,8 @@
         $('.edit-subsection-publish-settings').find('.save-button').show();
     });
 
-<<<<<<< HEAD
+    IframeUtils.iframeBinding();
     $.datepicker.setDefaults( $.datepicker.regional[language] );
-=======
-    IframeUtils.iframeBinding();
->>>>>>> 9d0e9f67
 });
 
 function smoothScrollLink(e) {
@@ -251,29 +248,17 @@
 
 function deleteUnit(e) {
     e.preventDefault();
-<<<<<<< HEAD
-    _deleteItem($(this).parents('li.leaf'), gettext('Unit'));
-=======
-    _deleteItem($(this).parents('li.courseware-unit'), 'Unit');
->>>>>>> 9d0e9f67
+    _deleteItem($(this).parents('li.courseware-unit'), gettext('Unit'));
 }
 
 function deleteSubsection(e) {
     e.preventDefault();
-<<<<<<< HEAD
-    _deleteItem($(this).parents('li.branch'), gettext('Subsection'));
-=======
-    _deleteItem($(this).parents('li.courseware-subsection'), 'Subsection');
->>>>>>> 9d0e9f67
+    _deleteItem($(this).parents('li.courseware-subsection'), gettext('Subsection'));
 }
 
 function deleteSection(e) {
     e.preventDefault();
-<<<<<<< HEAD
-    _deleteItem($(this).parents('section.branch'), gettext('Section'));
-=======
-    _deleteItem($(this).parents('section.courseware-section'), 'Section');
->>>>>>> 9d0e9f67
+    _deleteItem($(this).parents('section.courseware-section'), gettext('Section'));
 }
 
 function _deleteItem($el, type) {
