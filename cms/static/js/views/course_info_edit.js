--- conflicted
+++ resolved
@@ -28,321 +28,4 @@
 });
 return CourseInfoEdit;
 
-<<<<<<< HEAD
-CMS.Views.ClassInfoUpdateView = Backbone.View.extend({
-    // collection is CourseUpdateCollection
-    events: {
-        "click .new-update-button" : "onNew",
-        "click #course-update-view .save-button" : "onSave",
-        "click #course-update-view .cancel-button" : "onCancel",
-        "click .post-actions > .edit-button" : "onEdit",
-        "click .post-actions > .delete-button" : "onDelete"
-    },
-
-    initialize: function() {
-        this.template = _.template($("#course_info_update-tpl").text());
-        this.render();
-        // when the client refetches the updates as a whole, re-render them
-        this.listenTo(this.collection, 'reset', this.render);
-    },
-
-    render: function () {
-          // iterate over updates and create views for each using the template
-          var updateEle = this.$el.find("#course-update-list");
-          // remove and then add all children
-          $(updateEle).empty();
-          var self = this;
-          this.collection.each(function (update) {
-              try {
-                  changeContentToPreview(update, 'content', self.options['base_asset_url'])
-                  var newEle = self.template({ updateModel : update });
-                  $(updateEle).append(newEle);
-            } catch (e) {
-                // ignore
-            }
-          });
-          this.$el.find(".new-update-form").hide();
-          this.$el.find('.date').datepicker({ 'dateFormat': 'd MM yy' });
-          return this;
-    },
-
-    onNew: function(event) {
-        event.preventDefault();
-        var self = this;
-        // create new obj, insert into collection, and render this one ele overriding the hidden attr
-        var newModel = new CMS.Models.CourseUpdate();
-        this.collection.add(newModel, {at : 0});
-
-        var $newForm = $(this.template({ updateModel : newModel }));
-
-        var updateEle = this.$el.find("#course-update-list");
-        $(updateEle).prepend($newForm);
-
-        var $textArea = $newForm.find(".new-update-content").first();
-        this.$codeMirror = CodeMirror.fromTextArea($textArea.get(0), {
-            mode: "text/html",
-            lineNumbers: true,
-            lineWrapping: true
-        });
-
-        $newForm.addClass('editing');
-        this.$currentPost = $newForm.closest('li');
-
-        window.$modalCover.show();
-        window.$modalCover.bind('click', function() {
-            self.closeEditor(true);
-        });
-
-        $('.date').datepicker('destroy');
-        $('.date').datepicker({ 'dateFormat': 'd MM yy' });
-    },
-
-    onSave: function(event) {
-        event.preventDefault();
-        var targetModel = this.eventModel(event);
-        targetModel.set({ date : this.dateEntry(event).val(), content : this.$codeMirror.getValue() });
-        // push change to display, hide the editor, submit the change
-        var saving = new CMS.Views.Notification.Mini({
-            title: gettext('Saving&hellip;')
-        });
-        saving.show();
-        var ele = this.modelDom(event);
-        targetModel.save({}, {
-            success: function() {
-                saving.hide();
-            },
-            error: function() {
-                ele.remove();
-            }
-        });
-        this.closeEditor();
-
-        analytics.track('Saved Course Update', {
-            'course': course_location_analytics,
-            'date': this.dateEntry(event).val()
-        });
-    },
-
-    onCancel: function(event) {
-        event.preventDefault();
-        // change editor contents back to model values and hide the editor
-        $(this.editor(event)).hide();
-        // If the model was never created (user created a new update, then pressed Cancel),
-        // we wish to remove it from the DOM.
-        var targetModel = this.eventModel(event);
-        this.closeEditor(!targetModel.id);
-    },
-
-    onEdit: function(event) {
-        event.preventDefault();
-        var self = this;
-        this.$currentPost = $(event.target).closest('li');
-        this.$currentPost.addClass('editing');
-
-        $(this.editor(event)).show();
-        var $textArea = this.$currentPost.find(".new-update-content").first();
-        var targetModel = this.eventModel(event);
-        this.$codeMirror = editWithCodeMirror(targetModel, 'content', self.options['base_asset_url'], $textArea.get(0));
-
-        window.$modalCover.show();
-        window.$modalCover.bind('click', function() {
-            self.closeEditor(self);
-        });
-    },
-
-    onDelete: function(event) {
-        event.preventDefault();
-
-        var self = this;
-        var targetModel = this.eventModel(event);
-        var confirm = new CMS.Views.Prompt.Warning({
-            title: gettext('Are you sure you want to delete this update?'),
-            message: gettext('This action cannot be undone.'),
-            actions: {
-                primary: {
-                    text: gettext('OK'),
-                    click: function () {
-                        analytics.track('Deleted Course Update', {
-                            'course': course_location_analytics,
-                            'date': self.dateEntry(event).val()
-                        });
-                        self.modelDom(event).remove();
-                        var deleting = new CMS.Views.Notification.Mini({
-                            title: gettext('Deleting&hellip;')
-                        });
-                        deleting.show();
-                        targetModel.destroy({
-                            success: function (model, response) {
-                                self.collection.fetch({
-                                    success: function() {
-                                        self.render();
-                                        deleting.hide();
-                                    },
-                                    reset: true
-                                });
-                            }
-                        });
-                        confirm.hide();
-                    }
-                },
-                secondary: {
-                    text: gettext('Cancel'),
-                    click: function() {
-                        confirm.hide();
-                    }
-                }
-            }
-        });
-        confirm.show();
-    },
-
-    closeEditor: function(removePost) {
-        var targetModel = this.collection.get(this.$currentPost.attr('name'));
-
-        if(removePost) {
-            this.$currentPost.remove();
-        }
-        else {
-            // close the modal and insert the appropriate data
-            this.$currentPost.removeClass('editing');
-            this.$currentPost.find('.date-display').html(targetModel.get('date'));
-            this.$currentPost.find('.date').val(targetModel.get('date'));
-
-            var content = changeContentToPreview(targetModel, 'content', this.options['base_asset_url'])
-            try {
-                // just in case the content causes an error (embedded js errors)
-                this.$currentPost.find('.update-contents').html(content);
-                this.$currentPost.find('.new-update-content').val(content);
-            } catch (e) {
-                // ignore but handle rest of page
-            }
-            this.$currentPost.find('form').hide();
-            this.$currentPost.find('.CodeMirror').remove();
-        }
-
-        window.$modalCover.unbind('click');
-        window.$modalCover.hide();
-        this.$codeMirror = null;
-    },
-
-    // Dereferencing from events to screen elements
-    eventModel: function(event) {
-        // not sure if it should be currentTarget or delegateTarget
-        return this.collection.get($(event.currentTarget).attr("name"));
-    },
-
-    modelDom: function(event) {
-        return $(event.currentTarget).closest("li");
-    },
-
-    editor: function(event) {
-    	var li = $(event.currentTarget).closest("li");
-    	if (li) return $(li).find("form").first();
-    },
-
-    dateEntry: function(event) {
-    	var li = $(event.currentTarget).closest("li");
-    	if (li) return $(li).find(".date").first();
-    },
-
-    contentEntry: function(event) {
-        return $(event.currentTarget).closest("li").find(".new-update-content").first();
-    },
-
-    dateDisplay: function(event) {
-        return $(event.currentTarget).closest("li").find("#date-display").first();
-    },
-
-    contentDisplay: function(event) {
-        return $(event.currentTarget).closest("li").find(".update-contents").first();
-    }
-
-});
-
-// the handouts view is dumb right now; it needs tied to a model and all that jazz
-CMS.Views.ClassInfoHandoutsView = Backbone.View.extend({
-    // collection is CourseUpdateCollection
-    events: {
-        "click .save-button" : "onSave",
-        "click .cancel-button" : "onCancel",
-        "click .edit-button" : "onEdit"
-    },
-
-    initialize: function() {
-        this.template = _.template($("#course_info_handouts-tpl").text());
-        var self = this;
-        this.model.fetch({
-            complete: function() {
-                self.render();
-            },
-            reset: true
-        });
-    },
-
-    render: function () {
-        changeContentToPreview(this.model, 'data', this.options['base_asset_url'])
-
-        this.$el.html(
-            $(this.template( {
-                model: this.model
-                })
-            )
-        );
-        this.$preview = this.$el.find('.handouts-content');
-        this.$form = this.$el.find(".edit-handouts-form");
-        this.$editor = this.$form.find('.handouts-content-editor');
-        this.$form.hide();
-
-        return this;
-    },
-
-    onEdit: function(event) {
-        var self = this;
-        this.$editor.val(this.$preview.html());
-        this.$form.show();
-
-        this.$codeMirror = editWithCodeMirror(self.model, 'data', self.options['base_asset_url'], this.$editor.get(0));
-
-        window.$modalCover.show();
-        window.$modalCover.bind('click', function() {
-            self.closeEditor();
-        });
-    },
-
-    onSave: function(event) {
-        this.model.set('data', this.$codeMirror.getValue());
-        var saving = new CMS.Views.Notification.Mini({
-            title: gettext('Saving&hellip;')
-        });
-        saving.show();
-        this.model.save({}, {
-            success: function() {
-                saving.hide();
-            }
-        });
-        this.render();
-        this.$form.hide();
-        this.closeEditor();
-
-        analytics.track('Saved Course Handouts', {
-            'course': course_location_analytics
-        });
-
-    },
-
-    onCancel: function(event) {
-        this.$form.hide();
-        this.closeEditor();
-    },
-
-    closeEditor: function() {
-        this.$form.hide();
-        window.$modalCover.unbind('click');
-        window.$modalCover.hide();
-        this.$form.find('.CodeMirror').remove();
-        this.$codeMirror = null;
-    }
-});
-=======
-}); // end define()
->>>>>>> 6883d832
+}); // end define()