--- conflicted
+++ resolved
@@ -133,11 +133,7 @@
                     value: value,
                     url: self.model.get('urlRoot')
                 }));
-<<<<<<< HEAD
-                HtmlUtils.append($html, dropdown.clone().val(newLang));
-=======
                 HtmlUtils.prepend($html, HtmlUtils.HTML(dropdown.clone().val(newLang)));
->>>>>>> 089f03c0
                 frag.appendChild($html[0]);
             });
 
