define(["js/views/validation", "codemirror", "underscore", "jquery", "jquery.ui", "tzAbbr", "js/models/uploads", "js/views/uploads", "jquery.timepicker", "date", "tinymce", "jquery.tinymce"],
    function(ValidatingView, CodeMirror, _, $, ui, tzAbbr, FileUploadModel, FileUploadDialog) {

var DetailsView = ValidatingView.extend({
    // Model class is CMS.Models.Settings.CourseDetails
    events : {
        "input input" : "updateModel",
        "input textarea" : "updateModel",
        // Leaving change in as fallback for older browsers
        "change input" : "updateModel",
        "change textarea" : "updateModel",
        'click .remove-course-introduction-video' : "removeVideo",
        'focus #course-overview' : "codeMirrorize",
        'mouseover #timezone' : "updateTime",
        // would love to move to a general superclass, but event hashes don't inherit in backbone :-(
        'focus :input' : "inputFocus",
        'blur :input' : "inputUnfocus",
        'click .action-upload-image': "uploadImage"
    },

    initialize : function() {
        this.fileAnchorTemplate = _.template('<a href="<%= fullpath %>"> <i class="icon-file"></i><%= filename %></a>');
        // fill in fields
        this.$el.find("#course-organization").val(this.model.get('org'));
        this.$el.find("#course-number").val(this.model.get('course_id'));
        this.$el.find("#course-name").val(this.model.get('run'));
        this.$el.find('.set-date').datepicker({ 'dateFormat': 'm/d/yy' });

        // Avoid showing broken image on mistyped/nonexistent image
        this.$el.find('img.course-image').error(function() {
            $(this).hide();
        });
        this.$el.find('img.course-image').load(function() {
            $(this).show();
        });

        this.$el.find('#timezone').html("(" + tzAbbr() + ")");

        // Editor tinymce
        this.editor = new tinymce.Editor('course-overview', {
            language: "es",
            plugins: ["table"],
            menu: {
                file: {title: 'File', items: 'save'},
                edit: {title: 'Edit', items: 'undo redo | cut copy paste | selectall'}, 
                insert: {title: 'Insert', items: '|'}, 
                view: {title: 'View', items: 'visualaid'}, 
                format: {title: 'Format', items: 'bold italic underline strikethrough superscript subscript | formats | removeformat'}, 
                table: {title: 'Table'}, 
                tools: {title: 'Tools', items: 'inserttable'} 
            },
            toolbar1: "insertfile undo redo | styleselect | bold italic | alignleft aligncenter alignright alignjustify | bullist numlist outdent indent | link image | table",
        }, tinymce.EditorManager);

        this.listenTo(this.model, 'invalid', this.handleValidationError);
        this.listenTo(this.model, 'change', this.showNotificationBar);
        this.selectorToField = _.invert(this.fieldToSelectorMap);
    },

    render: function() {
        var cachethis = this;
        this.setupDatePicker('start_date');
        this.setupDatePicker('end_date');
        this.setupDatePicker('enrollment_start');
        this.setupDatePicker('enrollment_end');
        this.editor.render();
        //this code can be moved out to funct
        this.editor.on('change', function(e){
            var newVal = tinymce.activeEditor.getContent();
            if (cachethis.model.get('overview') != newVal){
                cachethis.setAndValidate('overview', newVal);
            }
        });
        this.$el.find('#' + this.fieldToSelectorMap['overview']).val(this.model.get('overview'));
<<<<<<< HEAD
        this.codeMirrorize(null, $('#course-overview')[0]);

        this.$el.find('#' + this.fieldToSelectorMap['short_description']).val(this.model.get('short_description'));

=======
//        this.codeMirrorize(null, $('#course-overview')[0]); #replaced by tinymce
>>>>>>> 37de36a3
        this.$el.find('.current-course-introduction-video iframe').attr('src', this.model.videosourceSample());
        this.$el.find('#' + this.fieldToSelectorMap['intro_video']).val(this.model.get('intro_video') || '');
        if (this.model.has('intro_video')) {
            this.$el.find('.remove-course-introduction-video').show();
        }
        else this.$el.find('.remove-course-introduction-video').hide();

        this.$el.find('#' + this.fieldToSelectorMap['effort']).val(this.model.get('effort'));

        var imageURL = this.model.get('course_image_asset_path');
        this.$el.find('#course-image-url').val(imageURL);
        this.$el.find('#course-image').attr('src', imageURL);

        return this;
    },
    fieldToSelectorMap : {
        'start_date' : "course-start",
        'end_date' : 'course-end',
        'enrollment_start' : 'enrollment-start',
        'enrollment_end' : 'enrollment-end',
        'overview' : 'course-overview',
        'short_description' : 'course-short-description',
        'intro_video' : 'course-introduction-video',
        'effort' : "course-effort",
        'course_image_asset_path': 'course-image-url'
    },

    updateTime : function(e) {
        var now = new Date();
        var hours = now.getHours();
        var minutes = now.getMinutes();
        $(e.currentTarget).attr('title', (hours % 12 === 0 ? 12 : hours % 12) + ":" + (minutes < 10 ? "0" : "")  +
                now.getMinutes() + (hours < 12 ? "am" : "pm") + " (current local time)");
    },

    setupDatePicker: function (fieldName) {
        var cacheModel = this.model;
        var div = this.$el.find('#' + this.fieldToSelectorMap[fieldName]);
        var datefield = $(div).find("input:.date");
        var timefield = $(div).find("input:.time");
        var cachethis = this;
        var setfield = function () {
            var date = datefield.datepicker('getDate');
            if (date) {
                var time = timefield.timepicker("getSecondsFromMidnight");
                if (!time) {
                    time = 0;
                }
                var newVal = new Date(date.getTime() + time * 1000);
                if (!cacheModel.has(fieldName) || cacheModel.get(fieldName).getTime() !== newVal.getTime()) {
                    cachethis.clearValidationErrors();
                    cachethis.setAndValidate(fieldName, newVal);
                }
            }
            else {
                // Clear date (note that this clears the time as well, as date and time are linked).
                // Note also that the validation logic prevents us from clearing the start date
                // (start date is required by the back end).
                cachethis.clearValidationErrors();
                cachethis.setAndValidate(fieldName, null);
            }
        };

        // instrument as date and time pickers
        timefield.timepicker({'timeFormat' : 'H:i'});
        datefield.datepicker();

        // Using the change event causes setfield to be triggered twice, but it is necessary
        // to pick up when the date is typed directly in the field.
        datefield.change(setfield);
        timefield.on('changeTime', setfield);
        timefield.on('input', setfield);

        datefield.datepicker('setDate', this.model.get(fieldName));
        // timepicker doesn't let us set null, so check that we have a time
        if (this.model.has(fieldName)) {
            timefield.timepicker('setTime', this.model.get(fieldName));
        } // but reset the field either way
        else {
            timefield.val('');
        }
    },

    updateModel: function(event) {
        switch (event.currentTarget.id) {
        case 'course-image-url':
            this.setField(event);
            var url = $(event.currentTarget).val();
            var image_name = _.last(url.split('/'));
            this.model.set('course_image_name', image_name);
            // Wait to set the image src until the user stops typing
            clearTimeout(this.imageTimer);
            this.imageTimer = setTimeout(function() {
                $('#course-image').attr('src', $(event.currentTarget).val());
            }, 1000);
            break;
        case 'course-effort':
            this.setField(event);
            break;
        case 'course-short-description':
            this.setField(event);
            break;
        // Don't make the user reload the page to check the Youtube ID.
        // Wait for a second to load the video, avoiding egregious AJAX calls.
        case 'course-introduction-video':
            this.clearValidationErrors();
            var previewsource = this.model.set_videosource($(event.currentTarget).val());
            clearTimeout(this.videoTimer);
            this.videoTimer = setTimeout(_.bind(function() {
                this.$el.find(".current-course-introduction-video iframe").attr("src", previewsource);
                if (this.model.has('intro_video')) {
                    this.$el.find('.remove-course-introduction-video').show();
                }
                else {
                    this.$el.find('.remove-course-introduction-video').hide();
                }
            }, this), 1000);
            break;
        default: // Everything else is handled by datepickers and CodeMirror.
            break;
        }
    },

    removeVideo: function(event) {
        event.preventDefault();
        if (this.model.has('intro_video')) {
            this.model.set_videosource(null);
            this.$el.find(".current-course-introduction-video iframe").attr("src", "");
            this.$el.find('#' + this.fieldToSelectorMap['intro_video']).val("");
            this.$el.find('.remove-course-introduction-video').hide();
        }
    },
    codeMirrors : {},
    codeMirrorize: function (e, forcedTarget) {
        var thisTarget;
        if (forcedTarget) {
            thisTarget = forcedTarget;
            thisTarget.id = $(thisTarget).attr('id');
        } else if (e !== null) {
            thisTarget = e.currentTarget;
        } else
        {
            // e and forcedTarget can be null so don't deference it
            // This is because in cases where we have a marketing site
            // we don't display the codeMirrors for editing the marketing
            // materials, except we do need to show the 'set course image'
            // workflow. So in this case e = forcedTarget = null.
            return;
        }

        if (!this.codeMirrors[thisTarget.id]) {
            var cachethis = this;
            var field = this.selectorToField[thisTarget.id];
            this.codeMirrors[thisTarget.id] = CodeMirror.fromTextArea(thisTarget, {
                mode: "text/html", lineNumbers: true, lineWrapping: true,
                onChange: function (mirror) {
                    mirror.save();
                    cachethis.clearValidationErrors();
                    var newVal = mirror.getValue();
                    if (cachethis.model.get(field) != newVal) {
                        cachethis.setAndValidate(field, newVal);
                    }
                }
            });
        }
    },

    revertView: function() {
        // Make sure that the CodeMirror instance has the correct
        // data from its corresponding textarea
        var self = this;
        this.model.fetch({
            success: function() {
                self.render();
                _.each(self.codeMirrors,
                       function(mirror) {
                           var ele = mirror.getTextArea();
                           var field = self.selectorToField[ele.id];
                           mirror.setValue(self.model.get(field));
                       });
            },
            reset: true,
            silent: true});
    },
    setAndValidate: function(attr, value) {
        // If we call model.set() with {validate: true}, model fields
        // will not be set if validation fails. This puts the UI and
        // the model in an inconsistent state, and causes us to not
        // see the right validation errors the next time validate() is
        // called on the model. So we set *without* validating, then
        // call validate ourselves.
        this.model.set(attr, value);
        this.model.isValid();
    },

    showNotificationBar: function() {
        // We always call showNotificationBar with the same args, just
        // delegate to superclass
        ValidatingView.prototype.showNotificationBar.call(this,
                                                          this.save_message,
                                                          _.bind(this.saveView, this),
                                                          _.bind(this.revertView, this));
    },

    uploadImage: function(event) {
        event.preventDefault();
        var upload = new FileUploadModel({
            title: gettext("Upload your course image."),
            message: gettext("Files must be in JPEG or PNG format."),
            mimeTypes: ['image/jpeg', 'image/png']
        });
        var self = this;
        var modal = new FileUploadDialog({
            model: upload,
            onSuccess: function(response) {
                var options = {
                    'course_image_name': response.asset.display_name,
                    'course_image_asset_path': response.asset.url
                };
                self.model.set(options);
                self.render();
                $('#course-image').attr('src', self.model.get('course_image_asset_path'));
            }
        });
        $('.wrapper-view').after(modal.show().el);
    }
});

return DetailsView;

}); // end define()<|MERGE_RESOLUTION|>--- conflicted
+++ resolved
@@ -72,14 +72,9 @@
             }
         });
         this.$el.find('#' + this.fieldToSelectorMap['overview']).val(this.model.get('overview'));
-<<<<<<< HEAD
-        this.codeMirrorize(null, $('#course-overview')[0]);
-
-        this.$el.find('#' + this.fieldToSelectorMap['short_description']).val(this.model.get('short_description'));
-
-=======
-//        this.codeMirrorize(null, $('#course-overview')[0]); #replaced by tinymce
->>>>>>> 37de36a3
+//        this.codeMirrorize(null, $('#course-overview')[0]);
+
+//        this.$el.find('#' + this.fieldToSelectorMap['short_description']).val(this.model.get('short_description'));
         this.$el.find('.current-course-introduction-video iframe').attr('src', this.model.videosourceSample());
         this.$el.find('#' + this.fieldToSelectorMap['intro_video']).val(this.model.get('intro_video') || '');
         if (this.model.has('intro_video')) {
