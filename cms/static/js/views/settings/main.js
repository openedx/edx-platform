--- conflicted
+++ resolved
@@ -1,12 +1,6 @@
-<<<<<<< HEAD
-define(["js/views/validation", "codemirror", "underscore", "jquery", "jquery.ui", "tzAbbr", "js/models/uploads",
-    "js/views/uploads", "js/utils/change_on_enter", "jquery.timepicker", "date", "tinymce", "jquery.tinymce"],
-    function(ValidatingView, CodeMirror, _, $, ui, tzAbbr, FileUploadModel, FileUploadDialog, TriggerChangeEventOnEnter) {
-=======
 define(["js/views/validation", "codemirror", "underscore", "jquery", "jquery.ui", "js/utils/date_utils", "js/models/uploads",
     "js/views/uploads", "js/utils/change_on_enter", "jquery.timepicker", "date", "tinymce", "jquery.tinymce"],
     function(ValidatingView, CodeMirror, _, $, ui, DateUtils, FileUploadModel, FileUploadDialog, TriggerChangeEventOnEnter) {
->>>>>>> 021b380e
 
 var DetailsView = ValidatingView.extend({
     // Model class is CMS.Models.Settings.CourseDetails
@@ -41,30 +35,6 @@
             $(this).show();
         });
 
-<<<<<<< HEAD
-        this.$el.find('#timezone').html("(" + tzAbbr() + ")");
-
-        //tinymce
-        this.editor = new tinymce.Editor('course-overview', {
-            plugins: [
-                "link image",
-                "codemirror",
-                "table",
-                "paste textcolor"
-            ],
-            theme: "modern",
-            skin: 'studio-tmce4',
-            schema: "html5",
-            codemirror: {
-                path: "" + baseUrl + "/js/vendor"
-            },
-            toolbar1: "insertfile undo redo | styleselect | bold italic | alignleft aligncenter alignright alignjustify | bullist numlist outdent indent | link image",
-            toolbar2: "print preview media | forecolor backcolor code",
-            image_advtab: true,
-        }, tinymce.EditorManager);
-
-=======
->>>>>>> 021b380e
         this.listenTo(this.model, 'invalid', this.handleValidationError);
         this.listenTo(this.model, 'change', this.showNotificationBar);
         this.selectorToField = _.invert(this.fieldToSelectorMap);
@@ -104,23 +74,11 @@
         this.setupDatePicker('end_date');
         this.setupDatePicker('enrollment_start');
         this.setupDatePicker('enrollment_end');
-<<<<<<< HEAD
-        // tinymce
-        var cachethis = this;
-        this.editor.on('change', function(e) {
-            var newVal = tinymce.activeEditor.getContent();
-            if (cachethis.model.get('overview') != newVal) {
-                cachethis.setAndValidate('overview', newVal);
-            }
-        });
-        this.editor.render();
-
-=======
->>>>>>> 021b380e
         this.$el.find('#' + this.fieldToSelectorMap['overview']).val(this.model.get('overview'));
 //        this.codeMirrorize(null, $('#course-overview')[0]);
 
         this.$el.find('#' + this.fieldToSelectorMap['short_description']).val(this.model.get('short_description'));
+
         this.$el.find('.current-course-introduction-video iframe').attr('src', this.model.videosourceSample());
         this.$el.find('#' + this.fieldToSelectorMap['intro_video']).val(this.model.get('intro_video') || '');
         if (this.model.has('intro_video')) {
@@ -275,11 +233,8 @@
         if (!this.codeMirrors[thisTarget.id]) {
             var cachethis = this;
             var field = this.selectorToField[thisTarget.id];
-
-            this.editor.setContent(this.model.attributes.overview);
-
             this.codeMirrors[thisTarget.id] = CodeMirror.fromTextArea(thisTarget, {
-                mode: "text/html", lineNumbers: true, lineWrapping: true, style: "display: none;"});
+                mode: "text/html", lineNumbers: true, lineWrapping: true});
             this.codeMirrors[thisTarget.id].on('change', function (mirror) {
                     mirror.save();
                     cachethis.clearValidationErrors();
