--- conflicted
+++ resolved
@@ -268,18 +268,15 @@
       }
     }
 
-<<<<<<< HEAD
 
     // CASE: status is denied
     &.is-denied {
       .status-update {
         .value {
           background: $red-l1;
-=======
         .course-actions .action-view .view {
           opacity: 1.0;
           pointer-events: auto;
->>>>>>> c1ec8152
         }
 
         .status-indicator {
@@ -320,7 +317,6 @@
     }
   }
 
-<<<<<<< HEAD
   // ELEM: course listings
   .courses-tab,
   .archived-courses-tab,
@@ -331,14 +327,12 @@
       display: block;
     }
   }
-=======
       // encompassing course link
       .course-link {
         @extend %ui-depth2;
         width: flex-grid(6, 9);
         margin-right: flex-gutter();
       }
->>>>>>> c1ec8152
 
   .courses,
   .libraries,
@@ -456,7 +450,6 @@
     }
   }
 
-<<<<<<< HEAD
   // UI: individual course listings
   .course-item {
     box-sizing: border-box;
@@ -511,7 +504,6 @@
           margin-left: ($baseline/4);
           margin-right: ($baseline/4);
           color: $gray-l4;
-=======
       .course-actions {
         @extend %ui-depth3;
         position: static;
@@ -566,7 +558,6 @@
               pointer-events: auto;
             }
           }
->>>>>>> c1ec8152
         }
 
         .label {
