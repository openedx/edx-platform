// studio - base styling
// ====================

// Table of Contents 
// * +Basic Setup 
// * +Typography - Basic
// * +Typography - Primary Content
// * +Typography - Secondary Content
// * +Typography - Loose Headings
// * +Layout - Basic
// * +Layout - Basic Page Header
// * +Layout - Basic Page Content
// * +Layout - Primary Content
// * +Layout - Supplemental Content
// * +Layout - Grandfathered
// * +UI - Actions
// * +UI - Misc
// * +Utility - Basic
// * +JS Dependent

// +Basic Setup
// ==================== 
html {
  font-size: 62.5%;
  height: 102%; // force scrollbar to prevent jump when scroll appears, cannot use overflow because it breaks drag
}

body {
  @extend %t-copy-base;
  min-width: $fg-min-width;
  background: $gray-l5;
  color: $gray-d2;
}

body, input, button {
  font-family: 'Open Sans', sans-serif;
}

a {
  @include transition(color $tmg-f2 ease-in-out 0s);
  text-decoration: none;
  color: $blue;

  &:hover {
    color: $orange-d1;
  }
}

h1 {
  @extend %t-title4;
  @extend %t-light;
}

.waiting {
  opacity: 0.1;
}

.page-actions {
  margin-bottom: ($baseline*1.5);
}

.wrapper {
  @include clearfix();
  @include box-sizing(border-box);
  width: 100%;
}

// +Typography - Basic
// ==================== 
.page-header {
  @extend %t-title3;
  @extend %t-strong;
  display: block;
  color: $gray-d3;

  .navigation, .subtitle {
    @extend %t-title7;
    @extend %t-regular;
    position: relative;
    top: ($baseline/4);
    display: block;
    color: $gray-l2;
  }
}

.section-header {
  @extend %t-title4;
  @extend %t-strong;

  .subtitle {
    @extend %t-title7;
  }
}

.area-header {
  @extend %t-title6;
  @extend %t-strong;

  .subtitle {
    @extend %t-title8;
  }
}

.area-subheader {
  @extend %t-title7;
  @extend %t-strong;

  .subtitle {
    @extend %t-title9;
  }
}

// +Typography - Primary Content
// ==================== 
.content-primary {

  .section-header {
    color: $gray-d3;

    .subtitle {
      color: $gray-l2;
    }
  }

  .content-header {
    color: $gray-d3;

    .subtitle {
      color: $gray-l2;
    }
  }

  .area-header {
    color: $gray-d3;

    .subtitle {
      color: $gray-l2;
    }
  }

  .area-subheader {
    color: $gray-d3;

    .subtitle {
      color: $gray-l2;
    }
  }
}

// +Typography - Secondary Content
// ==================== 
.content-secondary {

  .section-header {
    color: $gray-d3;

    .subtitle {
      color: $gray-l2;
    }
  }

  .content-header {
    color: $gray-d3;

    .subtitle {
      color: $gray-l2;
    }
  }

  .content-header {
    color: $gray-d3;

    .subtitle {
      color: $gray-l2;
    }
  }
}

// +Typography - Loose Headings  (BT: needs to be removed once html is clean)
// ==================== 
.title-1, .title-2, .title-3, .title-4, .title-5, .title-6 {
  @extend %t-strong;
}

.title-1 {
  @extend %t-title3;
  margin-bottom: ($baseline*1.5);
}

.title-2 {
  @extend %t-title4;
  margin-bottom: $baseline;
}

.title-3 {
  @extend %t-title5;
  margin-bottom: ($baseline/2);
}

.title-4 {
  @extend %t-title7;
  @extend %t-regular;
  margin-bottom: $baseline;
}

.title-5 {
  @extend %t-title7;
  @extend %t-regular;
  color: $gray-l1;
  margin-bottom: $baseline;
}

.title-6 {
  @extend %t-title7;
  @extend %t-regular;
  color: $gray-l2;
  margin-bottom: $baseline;
}

p, ul, ol, dl {
  margin-bottom: ($baseline/2);

  &:last-child {
    margin-bottom: 0;
  }
}

// +Layout - Basic
// ==================== 
.wrapper-view {

}

// +Layout - Basic Page Header
// ==================== 
.wrapper-mast {
  margin: ($baseline*1.5) 0 0 0;
  padding: 0 $baseline;
  position: relative;

  .mast, .metadata {
    @include clearfix();
    position: relative;
    max-width: $fg-max-width;
    min-width: $fg-min-width;
    width: flex-grid(12);
    margin: 0 auto $baseline auto;
    color: $gray-d2;
  }

  .mast {
    border-bottom: 1px solid $gray-l4;
    padding-bottom: ($baseline/2);

    // layout with actions
    .page-header {
      width: flex-grid(12);
    }

    // layout with actions
    &.has-actions {
      @include clearfix();

      .page-header {
        @include float(left);
        @include margin-right(flex-gutter());
        width: flex-grid(6,12);
      }

      .nav-actions {
        @include float(left);
        @include text-align(right);
        position: relative;
        bottom: -($baseline*0.75);
        width: flex-grid(6,12);

        .nav-item {
          display: inline-block;
          vertical-align: top;
          @include margin-right($baseline/2);

          &:last-child {
            @include margin-right(0);
          }
        }

        // buttons
        .button {
          padding: ($baseline/4) ($baseline/2) ($baseline/3) ($baseline/2);
        }

        .new-button {

        }

        .view-button {

        }
      }
    }

    // layout with actions
    &.has-subtitle {

      .nav-actions {
        bottom: -($baseline*1.5);
      }
    }

    // layout with navigation
    &.has-navigation {

      .nav-actions {
        bottom: -($baseline*1.5);
      }

      .navigation-link {
        @extend %cont-truncated;
        display: inline-block;
        vertical-align: bottom; // correct for extra padding in FF
        max-width: 250px;

        &.navigation-current {
          @extend %ui-disabled;
          color: $gray;
          max-width: 250px;

          &:before {
            color: $gray;
          }
        }
      }

      .navigation-link:before {
        content: " / ";
        margin: ($baseline/4);
        color: $gray;

        &:hover {
          color: $gray;
        }
      }

      .navigation .navigation-link:first-child:before {
        content: "";
        margin: 0;
      }
    }
  }

  // CASE: wizard-based mast
  .mast-wizard {

    .page-header-sub {
      @extend %t-title4;
      color: $gray;
      font-weight: 300;
    }

    .page-header-super {
      @extend %t-title4;
      float: left;
      width: flex-grid(12,12);
      margin-top: ($baseline/2);
      border-top: 1px solid $gray-l4;
      padding-top: ($baseline/2);
      font-weight: 600;
    }
  }

  // page metadata/action bar
  .metadata {

  }
}

// +Layout - Basic Page Content
// ==================== 
.wrapper-content {
  margin: 0;
  padding: 0 $baseline;
  position: relative;
}

.content {
  @include clearfix();
  @extend %t-copy-base;
  max-width: $fg-max-width;
  min-width: $fg-min-width;
  width: flex-grid(12);
  margin: 0 auto;
  color: $gray-d2;

  header {
    position: relative;
    margin-bottom: $baseline;
    border-bottom: 1px solid $gray-l4;
    padding-bottom: ($baseline/2);

    .title-sub {
      @extend %t-copy-sub1;
      display: block;
      margin: 0;
      color: $gray-l2;
    }

    .title-1 {
      @extend %t-title3;
      margin: 0;
      padding: 0;
      font-weight: 600;
      color: $gray-d3;
    }
  }
}

.content-primary, .content-supplementary {
  @include box-sizing(border-box);
}

// +Layout - Primary Content
// ==================== 
.content-primary {

  .title-1 {
    @extend %t-title3;
  }

  .title-2 {
    @extend %t-title4;
    margin: 0 0 ($baseline/2) 0;
  }

  .title-3 {
    @extend %t-title6;
    margin: 0 0 ($baseline/2) 0;
  }

  header {
    @include clearfix();

    .title-2 {
      width: flex-grid(5, 12);
      margin: 0 flex-gutter() 0 0;
      float: left;
    }

    .tip {
      @extend %t-copy-sub2;
      width: flex-grid(7, 12);
      float: right;
      margin-top: ($baseline/2);
      text-align: right;
      color: $gray-l2;
    }
  }
}

// +Layout - Supplemental Content
// ==================== 
.content-supplementary {

  > section {
    margin: 0 0 $baseline 0;
  }
}

// +Layout - Grandfathered
// ==================== 
.main-wrapper {
  position: relative;
  margin: 0 ($baseline*2);
}

.inner-wrapper {
  @include clearfix();
  position: relative;
  max-width: 1280px;
  margin: auto;

  > article {
    clear: both;
  }
}

.main-column {
  clear: both;
  @include float(left);
  width: 70%;
}

.sidebar {
  @include float(right);
  width: 28%;
}

.left {
  @include float(left);
}

.right {
  @include float(right);
}

// +UI - Actions
// ==================== 
.new-unit-item,
.new-subsection-item,
.new-policy-item {
  @include grey-button();
  @extend %t-action5;
  margin: ($baseline/2);
  padding: 3px ($baseline/2) 4px ($baseline/2);

  .new-folder-icon,
  .new-policy-icon,
  .new-unit-icon {
    position: relative;
    top: 2px;
  }
}

.item-actions {
  position: absolute;
  top: 5px;
  @include right(5px);

  .edit-button,
  .delete-button,
  .visibility-toggle {
    float: left;
    margin-right: 13px;
    color: #a4aab7;
  }
}

// +UI - Misc
// ==================== 
hr.divide {
  @extend %cont-text-sr;
}

.item-details {
    float: left;
    padding: ($baseline/2) 0;
}

.details {
    @extend %t-copy-sub1;
    display: none;
    margin-bottom: ($baseline*1.5);
}

.window {

  .window-contents {
    padding: 20px;
  }

  .header {
    @include linear-gradient(top, rgba(255, 255, 255, .4), rgba(255, 255, 255, 0));
    @extend %t-title7;
    padding: 6px 14px;
    border-bottom: 1px solid $mediumGrey;
    border-radius: 2px 2px 0 0;
    background-color: $lightBluishGrey;
    box-shadow: 0 1px 0 rgba(255, 255, 255, 0.2) inset;
    text-shadow: 0 1px 0 rgba(255, 255, 255, 0.3);
  }

  label {
    display: block;
    margin-bottom: 6px;
    @extend %t-strong;

    &.inline-label {
      display: inline;
    }

    .description {
      @extend %t-copy-sub2;
      @extend %t-regular;
      display: block;
      font-style: italic;
      color: #999;
    }
  }

  .row {
    margin-bottom: ($baseline/2);
    padding-bottom: ($baseline/2);
    border-bottom: 1px solid #cbd1db;
  }
}

.tooltip {
  @include transition(opacity $tmg-f3 ease-out 0s);
  @include font-size(12);
  @extend %t-regular;
  @extend %ui-depth5;
  position: absolute;
  top: 0;
  left: 0;
  padding: 0 10px;
  border-radius: 3px;
  background: rgba(0, 0, 0, 0.85);
  line-height: 26px;
  color: $white;
  pointer-events: none;
  opacity: 0.0;

  &:after {
    @include font-size(20);
    content: '▾';
    display: block;
    position: absolute;
    bottom: -14px;
    left: 50%;
    margin-left: -7px;
    color: rgba(0, 0, 0, 0.85);
  }
}


// +Utility - Basic
// ==================== 

// UI - semantically hide text
.sr {
  @extend %cont-text-sr;
}

// UI - faking a link's behavior
.fake-link {
  @extend %ui-fake-link;
}

// UI - disabled
.is-disabled {
  @extend %ui-disabled;
}

// ui - semantic + visual divider
hr.divider {
  @extend %cont-text-sr;
}

// ui - skipnav
.nav-skip {
  @extend %t-action3;
  display: block;
  position: absolute;
  left: 0px;
  top: -($baseline*30);
  width: 1px;
  height: 1px;
  overflow: hidden;
  background: $white;
  border-bottom: 1px solid $gray-l4;
  padding: ($baseline*0.75) ($baseline/2);

  &:focus, &:active {
    position: static;
    width: auto;
    height: auto;
  }
}

// lean/simple modal window
.content-modal {
  @include border-bottom-radius(2px);
  @include box-sizing(border-box);
<<<<<<< HEAD
  box-shadow: 0 2px 4px $shadow-d1;
  position: relative;
  display: none;
  width: 700px;
  overflow: hidden;
  border: 1px solid $gray-d1;
  padding: ($baseline);
  background: $white;
=======
  position: relative;
  display: none;
  width: 700px;
  padding: ($baseline);
  border: 1px solid $gray-d1;
  background: $white;
  box-shadow: 0 2px 4px $shadow-d1;
  overflow: hidden;
>>>>>>> c8090659

  .action-modal-close {
    @include transition(top $tmg-f3 ease-in-out 0s);
    @include border-bottom-radius(3px);
    position: absolute;
    top: -3px;
    right: $baseline;
    padding: ($baseline/4) ($baseline/2) 0 ($baseline/2);
    background: $gray-l3;
    text-align: center;

    .label {
      @extend %cont-text-sr;
    }

    .icon {
      @extend %t-action1;
      color: $white;
    }

    &:hover {
<<<<<<< HEAD
      background: $blue;
      top: 0;
=======
      top: 0;
      background: $blue;
>>>>>>> c8090659
    }
  }

  img {
    @include box-sizing(border-box);
    width: 100%;
    overflow-y: scroll;
    padding: ($baseline/10);
    border: 1px solid $gray-l4;
  }

  .title {
    @extend %t-title5;
    @extend %t-strong;
    margin: 0 0 ($baseline/2) 0;
    color: $gray-d3;
<<<<<<< HEAD
  }

  .description {
    @extend %t-copy-sub2;
    margin-top: ($baseline/2);
    color: $gray-l1;
  }

  table {
    table-layout: fixed;
    width: 100%;
    td {
      border: 1px solid black;
      padding: $baseline/2;
      vertical-align: middle;

      input {
        width: 100%;
      }
    }
=======
>>>>>>> c8090659
  }

  .description {
    @extend %t-copy-sub2;
    margin-top: ($baseline/2);
    color: $gray-l1;
  }
}
<|MERGE_RESOLUTION|>--- conflicted
+++ resolved
@@ -670,16 +670,6 @@
 .content-modal {
   @include border-bottom-radius(2px);
   @include box-sizing(border-box);
-<<<<<<< HEAD
-  box-shadow: 0 2px 4px $shadow-d1;
-  position: relative;
-  display: none;
-  width: 700px;
-  overflow: hidden;
-  border: 1px solid $gray-d1;
-  padding: ($baseline);
-  background: $white;
-=======
   position: relative;
   display: none;
   width: 700px;
@@ -688,7 +678,6 @@
   background: $white;
   box-shadow: 0 2px 4px $shadow-d1;
   overflow: hidden;
->>>>>>> c8090659
 
   .action-modal-close {
     @include transition(top $tmg-f3 ease-in-out 0s);
@@ -710,13 +699,8 @@
     }
 
     &:hover {
-<<<<<<< HEAD
-      background: $blue;
-      top: 0;
-=======
       top: 0;
       background: $blue;
->>>>>>> c8090659
     }
   }
 
@@ -733,7 +717,6 @@
     @extend %t-strong;
     margin: 0 0 ($baseline/2) 0;
     color: $gray-d3;
-<<<<<<< HEAD
   }
 
   .description {
@@ -754,13 +737,5 @@
         width: 100%;
       }
     }
-=======
->>>>>>> c8090659
-  }
-
-  .description {
-    @extend %t-copy-sub2;
-    margin-top: ($baseline/2);
-    color: $gray-l1;
-  }
-}
+  }
+}
