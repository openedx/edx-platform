// studio - css architecture
// ====================

// libs and resets *do not edit*
@import 'bourbon/bourbon'; // lib - bourbon

// VENDOR + REBASE *referenced/used vendor presentation and reset*
// ====================
@import 'reset';

// BASE  *default edX offerings*
// ====================
// base - utilities
@import 'variables';
@import 'mixins';
@import 'mixins-inherited';

// base - assets
@import 'assets/fonts';
@import 'assets/graphics'; // sprites, basic img/figure/svg styling
@import 'assets/anims'; // animations

// base - starter
@import 'base';

// base - elements
@import 'elements/typography';
@import 'elements/icons'; // references to icons used
@import 'elements/controls'; // buttons, link styles, sliders, etc.
@import 'elements/xblocks'; //  studio rendering chrome for xblocks

// base - specific views
@import 'views/account';
@import 'views/assets';
@import 'views/updates';
@import 'views/dashboard';
@import 'views/export';
@import 'views/index';
@import 'views/import';
@import 'views/outline';
@import 'views/settings';
@import 'views/static-pages';
@import 'views/subsection';
@import 'views/unit';
@import 'views/container';
@import 'views/users';
@import 'views/checklists';
@import 'views/textbooks';
<<<<<<< HEAD
@import 'views/export-git';
=======
@import 'views/syllabuses';
>>>>>>> 37de36a3

// base - contexts
@import 'contexts/ie'; // ie-specific rules (mostly for known/older bugs)

// temp - inherited
@import 'assets/content-types';

@import 'developer'; // used for any developer-created scss that needs further polish/refactoring
@import 'shame';     // used for any bad-form/orphaned scss<|MERGE_RESOLUTION|>--- conflicted
+++ resolved
@@ -46,11 +46,8 @@
 @import 'views/users';
 @import 'views/checklists';
 @import 'views/textbooks';
-<<<<<<< HEAD
 @import 'views/export-git';
-=======
 @import 'views/syllabuses';
->>>>>>> 37de36a3
 
 // base - contexts
 @import 'contexts/ie'; // ie-specific rules (mostly for known/older bugs)
