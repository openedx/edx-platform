--- conflicted
+++ resolved
@@ -65,7 +65,7 @@
         // invoke this plugin until we can upgrade karma-webpack.
         new webpack.optimize.CommonsChunkPlugin({
             // If the value below changes, update the render_bundle call in
-            // common/djangoapps/pipeline_mako/templates/static_content.html 
+            // common/djangoapps/pipeline_mako/templates/static_content.html
             name: 'commons',
             filename: 'commons.js',
             minChunks: 2
@@ -125,11 +125,7 @@
     },
 
     resolve: {
-<<<<<<< HEAD
-        extensions: ['.js','.jsx', '.json', '.coffee'],
-=======
         extensions: ['.js', '.jsx', '.json', '.coffee'],
->>>>>>> e149d203
         alias: {
             'edx-ui-toolkit': 'edx-ui-toolkit/src/',  // @TODO: some paths in toolkit are not valid relative paths
             'jquery.ui': 'jQuery-File-Upload/js/vendor/jquery.ui.widget.js',
