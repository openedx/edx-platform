## mako
<%namespace name='static' file='static_content.html'/>
<%!
from django.urls import reverse
from django.utils.translation import ugettext as _
from django.conf import settings

from datetime import datetime
import pytz
from openedx.core.djangoapps.lang_pref.api import footer_language_selector_is_enabled
from openedx.features.enterprise_support.utils import remind_users_to_bind_phones
%>
<%
binding = remind_users_to_bind_phones(request)
%>
<div class="my-footer">
  <div class="footer-content clearfix">
    <div class="footer-app">
      <img class="logo" src="${static.url('images/logo_footer.png')}" />
      <p class="slogan">${_(u"Reform·Innovation·Future")}</p>
      <div class="footer-btn">
        <i class="footer-icon">
          <svg viewBox="64 64 896 896" class="" width="1em" height="1em" aria-hidden="true">
            <path d="M747.4 535.7c-.4-68.2 30.5-119.6 92.9-157.5-34.9-50-87.7-77.5-157.3-82.8-65.9-5.2-138 38.4-164.4 38.4-27.9 0-91.7-36.6-141.9-36.6C273.1 298.8 163 379.8 163 544.6c0 48.7 8.9 99 26.7 150.8 23.8 68.2 109.6 235.3 199.1 232.6 46.8-1.1 79.9-33.2 140.8-33.2 59.1 0 89.7 33.2 141.9 33.2 90.3-1.3 167.9-153.2 190.5-221.6-121.1-57.1-114.6-167.2-114.6-170.7zm-10.6 267c-14.3 19.9-28.7 35.6-41.9 45.7-10.5 8-18.6 11.4-24 11.6-9-.1-17.7-2.3-34.7-8.8-1.2-.5-2.5-1-4.2-1.6l-4.4-1.7c-17.4-6.7-27.8-10.3-41.1-13.8-18.6-4.8-37.1-7.4-56.9-7.4-20.2 0-39.2 2.5-58.1 7.2-13.9 3.5-25.6 7.4-42.7 13.8-.7.3-8.1 3.1-10.2 3.9-3.5 1.3-6.2 2.3-8.7 3.2-10.4 3.6-17 5.1-22.9 5.2-.7 0-1.3-.1-1.8-.2-1.1-.2-2.5-.6-4.1-1.3-4.5-1.8-9.9-5.1-16-9.8-14-10.9-29.4-28-45.1-49.9-27.5-38.6-53.5-89.8-66-125.7-15.4-44.8-23-87.7-23-128.6 0-60.2 17.8-106 48.4-137.1 26.3-26.6 61.7-41.5 97.8-42.3 5.9.1 14.5 1.5 25.4 4.5 8.6 2.3 18 5.4 30.7 9.9 3.8 1.4 16.9 6.1 18.5 6.7 7.7 2.8 13.5 4.8 19.2 6.6 18.2 5.8 32.3 9 47.6 9 15.5 0 28.8-3.3 47.7-9.8 7.1-2.4 32.9-12 37.5-13.6 25.6-9.1 44.5-14 60.8-15.2 4.8-.4 9.1-.4 13.2-.1 22.7 1.8 42.1 6.3 58.6 13.8-37.6 43.4-57 96.5-56.9 158.4-.3 14.7.9 31.7 5.1 51.8 6.4 30.5 18.6 60.7 37.9 89 14.7 21.5 32.9 40.9 54.7 57.8-11.5 23.7-25.6 48.2-40.4 68.8zm-94.5-572c50.7-60.2 46.1-115 44.6-134.7-44.8 2.6-96.6 30.5-126.1 64.8-32.5 36.8-51.6 82.3-47.5 133.6 48.4 3.7 92.6-21.2 129-63.7z"></path>
          </svg>
        </i>
        iOS
        <div class="footer-qr-block">
          <img src="${static.url('images/qrcode-ios.png')}"/>
          <svg viewBox="0 0 1024 1024" class="qrcode-icon" data-icon="caret-down" width="1em" height="1em" fill="#fff" aria-hidden="true"><path d="M840.4 300H183.6c-19.7 0-30.7 20.8-18.5 35l328.4 380.8c9.4 10.9 27.5 10.9 37 0L858.9 335c12.2-14.2 1.2-35-18.5-35z"></path></svg>
        </div>
      </div>
      <div class="footer-btn">
        <i class="footer-icon">
          <svg width="17px"height="17px"viewBox="0 0 32 40"version="1.1"xmlns="http://www.w3.org/2000/svg"xmlns:xlink="http://www.w3.org/1999/xlink" style="position:relative;top:1px" fill="#4788C7"><g class="fa-android"stroke="none"stroke-width="1"fill-rule="evenodd"><g transform="translate(-565.000000, -200.000000)"fill-rule="nonzero"><g transform="translate(565.000000, 200.000000)"><path d="M21.2630975,6.29828843 C21.098438,6.62760743 20.6979893,6.76109033 20.3686703,6.59643083 C20.0393513,6.43177133 19.9058684,6.03132264 20.0705279,5.70200364 L22.7371946,0.368670307 C22.9018541,0.0393513091 23.3023028,-0.0941315888 23.6316218,0.0705279104 C23.9609408,0.23518741 24.0944237,0.635636103 23.9297642,0.964955101 L21.2630975,6.29828843 Z"id="Shape"></path><path d="M11.9297642,5.70200364 C12.0944237,6.03132264 11.9609408,6.43177133 11.6316218,6.59643083 C11.3023028,6.76109033 10.9018541,6.62760743 10.7371946,6.29828843 L8.07052791,0.964955101 C7.90586841,0.635636103 8.03935131,0.23518741 8.36867031,0.0705279104 C8.69798931,-0.0941315888 9.098438,0.0393513091 9.2630975,0.368670307 L11.9297642,5.70200364 Z"id="Shape"></path><path d="M10.6666667,38.9582045 C10.6666667,39.5335722 10.069713,40 9.33333333,40 C8.59695367,40 8,39.5335722 8,38.9582045 L8,30.4759052 C8,29.9005374 8.59695367,29.4341096 9.33333333,29.4341096 C10.069713,29.4341096 10.6666667,29.9005374 10.6666667,30.4759052 L10.6666667,38.9582045 Z"id="Shape"></path><path d="M24,38.9582045 C24,39.5335722 23.4030463,40 22.6666667,40 C21.930287,40 21.3333333,39.5335722 21.3333333,38.9582045 L21.3333333,30.4759052 C21.3333333,29.9005374 21.930287,29.4341096 22.6666667,29.4341096 C23.4030463,29.4341096 24,29.9005374 24,30.4759052 L24,38.9582045 Z"id="Shape"></path><g id="Group"transform="translate(5.333333, 2.666667)"><path d="M10.6666667,2.66666667 C15.0773333,2.66666667 18.6666667,6.256 18.6666667,10.6666667 L18.6666667,26.6666667 L2.66666667,26.6666667 L2.66666667,10.6666667 C2.66666667,6.256 6.256,2.66666667 10.6666667,2.66666667 Z M10.6666667,0 C4.776,0 0,4.776 0,10.6666667 L0,29.3333333 L21.3333333,29.3333333 L21.3333333,10.6666667 C21.3333333,4.776 16.5573333,0 10.6666667,0 Z"id="Shape"></path></g><path d="M32,25.0826667 C32,25.8190463 31.4030463,26.416 30.6666667,26.416 C29.930287,26.416 29.3333333,25.8190463 29.3333333,25.0826667 L29.3333333,14.6666667 C29.3333333,13.930287 29.930287,13.3333333 30.6666667,13.3333333 C31.4030463,13.3333333 32,13.930287 32,14.6666667 L32,25.0826667 Z"id="Shape"></path><path d="M2.66666667,25.0826667 C2.66666667,25.8190463 2.069713,26.416 1.33333333,26.416 C0.596953667,26.416 0,25.8190463 0,25.0826667 L0,14.6666667 C0,13.930287 0.596953667,13.3333333 1.33333333,13.3333333 C2.069713,13.3333333 2.66666667,13.930287 2.66666667,14.6666667 L2.66666667,25.0826667 Z"id="Shape"></path><path d="M6.952,13.3333333 C6.21562033,13.3333333 5.61866667,12.7363797 5.61866667,12 C5.61866667,11.2636203 6.21562033,10.6666667 6.952,10.6666667 L25.048,10.6666667 C25.7843797,10.6666667 26.3813333,11.2636203 26.3813333,12 C26.3813333,12.7363797 25.7843797,13.3333333 25.048,13.3333333 L6.952,13.3333333 Z"id="Shape"></path><circle id="Oval"cx="18.6666667"cy="8"r="1.33333333"></circle><circle id="Oval"cx="13.3333333"cy="8"r="1.33333333"></circle></g></g></g></svg>
        </i>
        Android
        <div class="footer-qr-block" style="left:-10px;">
          <img src="${static.url('images/qrcode-android.png')}"/>
          <svg viewBox="0 0 1024 1024" class="qrcode-icon" data-icon="caret-down" width="1em" height="1em" fill="#fff" aria-hidden="true"><path d="M840.4 300H183.6c-19.7 0-30.7 20.8-18.5 35l328.4 380.8c9.4 10.9 27.5 10.9 37 0L858.9 335c12.2-14.2 1.2-35-18.5-35z"></path></svg>
        </div>
      </div>
    </div>
    
    <div class="footer-line"></div>
    <div class="footer-links">
      <div class="footer-list">
        <h3>${_(u"Elite Education")}</h3>
        <ul>
<<<<<<< HEAD
          <li><a href="/about/">${_(u"About Us")}</a></li>
=======
          <li><a href="/about">${_(u"About Us")}</a></li>
>>>>>>> eb568f86
          <li><a href="${reverse('contact')}">${_(u"Contact Us")}</a></li>
          <li><a href="${reverse('join_us')}">${_(u"Join Us")}</a></li>
        </ul>
      </div>

      <div class="footer-list">
        <h3>${_(u"About Platform")}</h3>
        <ul>
          <li><a href="${reverse('manual')}">${_(u"Manual")}</a></li>
          <!--<li><a href="">充值与支付</a></li>-->
          <li><a href="${reverse('help_edx')}">${_(u"Help and Complaint")}</a></li>
        </ul>
      </div>

      <div class="footer-list">
        <h3>${_(u"Terms Description")}</h3>
        <ul>
          <li><a href="${reverse('user_agreement')}">${_(u"User Agreement")}</a></li>
          <li><a href="${reverse('privacy_policy')}">${_(u"Privacy Policy")}</a></li>
          <li><a href="${reverse('disclaimer')}">${_(u"Disclaimer")}</a></li>
        </ul>
      </div>

      <div class="footer-list">
        <h3>${_(u"Partners")}</h3>
        <ul>
          <li><a href="https://study.163.com/provider/1024795882/index.htm?_trace_c_p_k2_=494e8df7049f4426bf94a0e1fe587c12">${_(u"Cloud classroom of Netease")}</a></li>
          <li><a href="https://eliteu.ke.qq.com/#tab=1&category=-1">${_(u"Tencent Classroom")}</a></li>
        </ul>
      </div>
    </div>

    <div class="footer-wechat">
      <h3>${_(u"Elite MBA")}</h3>
      <img src="${static.url('images/qrcode.png')}" class="footer-qrcode" />
      <div>${_(u"WeChat Scan Code")}<br />${_(u"Get the Coupon")}</div>
    </div>
  </div>
  <div class="footer-text">© 2018 ${_(u"Guangzhou Elite Education & Technology Co., Ltd.    All Rights Reserved")} <a href="http://www.miitbeian.gov.cn" target="_blank">粤ICP备13044168号-5</a></div>
</div>
<div class="phone-dialog" style="display:none;">
  <div class="dialog-mask">
    <div class="dialog-container">
      <div class="dialog-title">${_(u"bind your account to your cellphone number")}</div>
      <div class="row phone-number clearfix"><span class="phone-code">+86</span><input class="phone-input-box" type="text" /></div>
      <div class="row clearfix">
<<<<<<< HEAD
        <input class="qrcode-input-box" type="text" /><span class="get-qrcode-btn active">${_(u"get verification code")}</span>
      </div>
      <div class="errot-text">${_(u"incorrect cellphone number format")}</div>
=======
        <input class="qrcode-input-box" type="text" /><span class="get-qrcode-btn">${_(u"get verification code")}</span>
      </div>
      <div class="error-text">${_(u"incorrect cellphone number format")}</div>
>>>>>>> eb568f86
      <div class="submit-btn">${_(u"Submit")}</div>
      <span class="fa-dialog-close fa-close-newicon"></span>
    </div>
  </div>
</div>
<input id="phone-binding" type="hidden" value="${binding}"/>
<div class="eliteu-message-box" style="display:none;">
  <div class="mesassge-mask">
    <div class="meassage-container">
      <div class="message-title">${_(u"Reminder")}</div>
      <p class="message-content">${_(u"To meet the requirements of national policies and regulations of using a real legal name，please bind your account to your cellphone number before proceeding.")}</p>
      <div class="meassage-op">
        <span class="binding-btn">${_(u"bind your account to your cellphone number now")}</span> <a class="more" href="http://www.cac.gov.cn/2017-08/25/c_1121541842.htm">${_(u"Learn More")}</a>
      </div>
      <span class="fa-message-close fa-close-newicon"></span>
    </div>
  </div>
</div>

<script src="/static/normal-theme/js/binding.js"></script>
<script type="text/javascript">
  window.onload = function(){
    var checkPhone = $('#phone-binding').val();
    if (checkPhone == 'True'){
      var device = getQueryString('device');
      // not in app 
      if(device == undefined){
        $('.eliteu-message-box').show();
        $('.fa-message-close').click(function(){
          $('.eliteu-message-box').hide();
        });
        
        $('.binding-btn').click(function(){
          $('.eliteu-message-box').hide();
          $('.phone-dialog').show();
          phoneDialog();
    
        });
      }
    }
  }
</script><|MERGE_RESOLUTION|>--- conflicted
+++ resolved
@@ -47,11 +47,7 @@
       <div class="footer-list">
         <h3>${_(u"Elite Education")}</h3>
         <ul>
-<<<<<<< HEAD
-          <li><a href="/about/">${_(u"About Us")}</a></li>
-=======
           <li><a href="/about">${_(u"About Us")}</a></li>
->>>>>>> eb568f86
           <li><a href="${reverse('contact')}">${_(u"Contact Us")}</a></li>
           <li><a href="${reverse('join_us')}">${_(u"Join Us")}</a></li>
         </ul>
@@ -98,15 +94,9 @@
       <div class="dialog-title">${_(u"bind your account to your cellphone number")}</div>
       <div class="row phone-number clearfix"><span class="phone-code">+86</span><input class="phone-input-box" type="text" /></div>
       <div class="row clearfix">
-<<<<<<< HEAD
-        <input class="qrcode-input-box" type="text" /><span class="get-qrcode-btn active">${_(u"get verification code")}</span>
-      </div>
-      <div class="errot-text">${_(u"incorrect cellphone number format")}</div>
-=======
         <input class="qrcode-input-box" type="text" /><span class="get-qrcode-btn">${_(u"get verification code")}</span>
       </div>
       <div class="error-text">${_(u"incorrect cellphone number format")}</div>
->>>>>>> eb568f86
       <div class="submit-btn">${_(u"Submit")}</div>
       <span class="fa-dialog-close fa-close-newicon"></span>
     </div>
