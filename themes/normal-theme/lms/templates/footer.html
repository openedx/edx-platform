## mako
<%namespace name='static' file='static_content.html'/>
<%!
from django.urls import reverse
from django.utils.translation import ugettext as _
from django.conf import settings

from datetime import datetime
import pytz
from openedx.core.djangoapps.lang_pref.api import footer_language_selector_is_enabled
from openedx.features.enterprise_support.utils import remind_users_to_bind_phones
%>
<%
binding = remind_users_to_bind_phones(request)
%>
<div class="my-footer">
  <div class="footer-content clearfix">
    <div class="footer-app">
      <img class="logo" src="${static.url('images/logo_footer.png')}" />
      <p class="slogan">${_(u"Reform·Innovation·Future")}</p>
      <div class="footer-btn">
        <i class="footer-icon">
          <svg viewBox="64 64 896 896" class="" width="1em" height="1em" aria-hidden="true">
            <path d="M747.4 535.7c-.4-68.2 30.5-119.6 92.9-157.5-34.9-50-87.7-77.5-157.3-82.8-65.9-5.2-138 38.4-164.4 38.4-27.9 0-91.7-36.6-141.9-36.6C273.1 298.8 163 379.8 163 544.6c0 48.7 8.9 99 26.7 150.8 23.8 68.2 109.6 235.3 199.1 232.6 46.8-1.1 79.9-33.2 140.8-33.2 59.1 0 89.7 33.2 141.9 33.2 90.3-1.3 167.9-153.2 190.5-221.6-121.1-57.1-114.6-167.2-114.6-170.7zm-10.6 267c-14.3 19.9-28.7 35.6-41.9 45.7-10.5 8-18.6 11.4-24 11.6-9-.1-17.7-2.3-34.7-8.8-1.2-.5-2.5-1-4.2-1.6l-4.4-1.7c-17.4-6.7-27.8-10.3-41.1-13.8-18.6-4.8-37.1-7.4-56.9-7.4-20.2 0-39.2 2.5-58.1 7.2-13.9 3.5-25.6 7.4-42.7 13.8-.7.3-8.1 3.1-10.2 3.9-3.5 1.3-6.2 2.3-8.7 3.2-10.4 3.6-17 5.1-22.9 5.2-.7 0-1.3-.1-1.8-.2-1.1-.2-2.5-.6-4.1-1.3-4.5-1.8-9.9-5.1-16-9.8-14-10.9-29.4-28-45.1-49.9-27.5-38.6-53.5-89.8-66-125.7-15.4-44.8-23-87.7-23-128.6 0-60.2 17.8-106 48.4-137.1 26.3-26.6 61.7-41.5 97.8-42.3 5.9.1 14.5 1.5 25.4 4.5 8.6 2.3 18 5.4 30.7 9.9 3.8 1.4 16.9 6.1 18.5 6.7 7.7 2.8 13.5 4.8 19.2 6.6 18.2 5.8 32.3 9 47.6 9 15.5 0 28.8-3.3 47.7-9.8 7.1-2.4 32.9-12 37.5-13.6 25.6-9.1 44.5-14 60.8-15.2 4.8-.4 9.1-.4 13.2-.1 22.7 1.8 42.1 6.3 58.6 13.8-37.6 43.4-57 96.5-56.9 158.4-.3 14.7.9 31.7 5.1 51.8 6.4 30.5 18.6 60.7 37.9 89 14.7 21.5 32.9 40.9 54.7 57.8-11.5 23.7-25.6 48.2-40.4 68.8zm-94.5-572c50.7-60.2 46.1-115 44.6-134.7-44.8 2.6-96.6 30.5-126.1 64.8-32.5 36.8-51.6 82.3-47.5 133.6 48.4 3.7 92.6-21.2 129-63.7z"></path>
          </svg>
        </i>
        iOS
      </div>
      <div class="footer-btn">
        <i class="footer-icon">
          <svg width="17px"height="17px"viewBox="0 0 32 40"version="1.1"xmlns="http://www.w3.org/2000/svg"xmlns:xlink="http://www.w3.org/1999/xlink" style="position:relative;top:1px" fill="#4788C7"><g class="fa-android"stroke="none"stroke-width="1"fill-rule="evenodd"><g transform="translate(-565.000000, -200.000000)"fill-rule="nonzero"><g transform="translate(565.000000, 200.000000)"><path d="M21.2630975,6.29828843 C21.098438,6.62760743 20.6979893,6.76109033 20.3686703,6.59643083 C20.0393513,6.43177133 19.9058684,6.03132264 20.0705279,5.70200364 L22.7371946,0.368670307 C22.9018541,0.0393513091 23.3023028,-0.0941315888 23.6316218,0.0705279104 C23.9609408,0.23518741 24.0944237,0.635636103 23.9297642,0.964955101 L21.2630975,6.29828843 Z"id="Shape"></path><path d="M11.9297642,5.70200364 C12.0944237,6.03132264 11.9609408,6.43177133 11.6316218,6.59643083 C11.3023028,6.76109033 10.9018541,6.62760743 10.7371946,6.29828843 L8.07052791,0.964955101 C7.90586841,0.635636103 8.03935131,0.23518741 8.36867031,0.0705279104 C8.69798931,-0.0941315888 9.098438,0.0393513091 9.2630975,0.368670307 L11.9297642,5.70200364 Z"id="Shape"></path><path d="M10.6666667,38.9582045 C10.6666667,39.5335722 10.069713,40 9.33333333,40 C8.59695367,40 8,39.5335722 8,38.9582045 L8,30.4759052 C8,29.9005374 8.59695367,29.4341096 9.33333333,29.4341096 C10.069713,29.4341096 10.6666667,29.9005374 10.6666667,30.4759052 L10.6666667,38.9582045 Z"id="Shape"></path><path d="M24,38.9582045 C24,39.5335722 23.4030463,40 22.6666667,40 C21.930287,40 21.3333333,39.5335722 21.3333333,38.9582045 L21.3333333,30.4759052 C21.3333333,29.9005374 21.930287,29.4341096 22.6666667,29.4341096 C23.4030463,29.4341096 24,29.9005374 24,30.4759052 L24,38.9582045 Z"id="Shape"></path><g id="Group"transform="translate(5.333333, 2.666667)"><path d="M10.6666667,2.66666667 C15.0773333,2.66666667 18.6666667,6.256 18.6666667,10.6666667 L18.6666667,26.6666667 L2.66666667,26.6666667 L2.66666667,10.6666667 C2.66666667,6.256 6.256,2.66666667 10.6666667,2.66666667 Z M10.6666667,0 C4.776,0 0,4.776 0,10.6666667 L0,29.3333333 L21.3333333,29.3333333 L21.3333333,10.6666667 C21.3333333,4.776 16.5573333,0 10.6666667,0 Z"id="Shape"></path></g><path d="M32,25.0826667 C32,25.8190463 31.4030463,26.416 30.6666667,26.416 C29.930287,26.416 29.3333333,25.8190463 29.3333333,25.0826667 L29.3333333,14.6666667 C29.3333333,13.930287 29.930287,13.3333333 30.6666667,13.3333333 C31.4030463,13.3333333 32,13.930287 32,14.6666667 L32,25.0826667 Z"id="Shape"></path><path d="M2.66666667,25.0826667 C2.66666667,25.8190463 2.069713,26.416 1.33333333,26.416 C0.596953667,26.416 0,25.8190463 0,25.0826667 L0,14.6666667 C0,13.930287 0.596953667,13.3333333 1.33333333,13.3333333 C2.069713,13.3333333 2.66666667,13.930287 2.66666667,14.6666667 L2.66666667,25.0826667 Z"id="Shape"></path><path d="M6.952,13.3333333 C6.21562033,13.3333333 5.61866667,12.7363797 5.61866667,12 C5.61866667,11.2636203 6.21562033,10.6666667 6.952,10.6666667 L25.048,10.6666667 C25.7843797,10.6666667 26.3813333,11.2636203 26.3813333,12 C26.3813333,12.7363797 25.7843797,13.3333333 25.048,13.3333333 L6.952,13.3333333 Z"id="Shape"></path><circle id="Oval"cx="18.6666667"cy="8"r="1.33333333"></circle><circle id="Oval"cx="13.3333333"cy="8"r="1.33333333"></circle></g></g></g></svg>
        </i>
        Android
      </div>
    </div>
    
    <div class="footer-line"></div>
    <div class="footer-links">
      <div class="footer-list">
        <h3>${_(u"Elite Education")}</h3>
        <ul>
<<<<<<< HEAD
          <li><a href="/about/">${_(u"About Us")}</a></li>
          <li><a href="${reverse('contact')}">${_(u"Contact Us")}</a></li>
          <li><a href="${reverse('join_us')}">${_(u"Join Us")}</a></li>
=======
          <li><a href="/about">${_(u"关于我们")}</a></li>
          <li><a href="${reverse('contact')}">${_(u"联系我们")}</a></li>
          <li><a href="${reverse('join_us')}">${_(u"加入我们")}</a></li>
>>>>>>> e086f707
        </ul>
      </div>

      <div class="footer-list">
        <h3>${_(u"About Platform")}</h3>
        <ul>
          <li><a href="${reverse('manual')}">${_(u"Manual")}</a></li>
          <!--<li><a href="">充值与支付</a></li>-->
          <li><a href="${reverse('help_edx')}">${_(u"Help and Complaint")}</a></li>
        </ul>
      </div>

      <div class="footer-list">
        <h3>${_(u"Terms Description")}</h3>
        <ul>
          <li><a href="${reverse('user_agreement')}">${_(u"User Agreement")}</a></li>
          <li><a href="${reverse('privacy_policy')}">${_(u"Privacy Policy")}</a></li>
          <li><a href="${reverse('disclaimer')}">${_(u"Disclaimer")}</a></li>
        </ul>
      </div>

      <div class="footer-list">
        <h3>${_(u"Partners")}</h3>
        <ul>
<<<<<<< HEAD
          <li><a href="">${_(u"Cloud classroom of Netease")}</a></li>
          <li><a href="">${_(u"Tencent Classroom")}</a></li>
=======
          <li><a href="https://study.163.com/provider/1024795882/index.htm?_trace_c_p_k2_=494e8df7049f4426bf94a0e1fe587c12">${_(u"网易云课堂")}</a></li>
          <li><a href="https://eliteu.ke.qq.com/#tab=1&category=-1">${_(u"腾讯课堂")}</a></li>
>>>>>>> e086f707
        </ul>
      </div>
    </div>

    <div class="footer-wechat">
      <h3>${_(u"Elite MBA")}</h3>
      <img src="${static.url('images/qrcode.png')}" class="footer-qrcode" />
      <div>${_(u"WeChat Scan Code")}<br />${_(u"Get the Coupon")}</div>
    </div>
  </div>
  <div class="footer-text">© 2018 ${_(u"Guangzhou Elite Education & Technology Co., Ltd.    All Rights Reserved")} <a href="http://www.miitbeian.gov.cn" target="_blank">粤ICP备13044168号-5</a></div>
</div>
<div class="phone-dialog" style="display:none;">
  <div class="dialog-mask">
    <div class="dialog-container">
      <div class="dialog-title">${_(u"bind your account to your cellphone number")}</div>
      <div class="row phone-number clearfix"><span class="phone-code">+86</span><input class="phone-input-box" type="text" /></div>
      <div class="row clearfix">
        <input class="qrcode-input-box" type="text" /><span class="get-qrcode-btn active">${_(u"get verification code")}</span>
      </div>
<<<<<<< HEAD
      <div class="errot-text">${_(u"incorrect cellphone number format")}</div>
      <div class="submit-btn">${_(u"Submit")}</div>
=======
      <div class="error-text">${_(u"手机号码格式不正确")}</div>
      <div class="submit-btn">${_(u"提交")}</div>
>>>>>>> e086f707
      <span class="fa-dialog-close fa-close-newicon"></span>
    </div>
  </div>
</div>
<input id="phone-binding" type="hidden" value="${binding}"/>
<div class="eliteu-message-box" style="display:none;">
  <div class="mesassge-mask">
    <div class="meassage-container">
      <div class="message-title">${_(u"Reminder")}</div>
      <p class="message-content">${_(u"To meet the requirements of national policies and regulations of using a real legal name，please bind your account to your cellphone number before proceeding.")}</p>
      <div class="meassage-op">
        <span class="binding-btn">${_(u"bind your account to your cellphone number now")}</span> <a class="more" href="http://www.cac.gov.cn/2017-08/25/c_1121541842.htm">${_(u"Learn More")}</a>
      </div>
      <span class="fa-message-close fa-close-newicon"></span>
    </div>
  </div>
</div>

<script src="/static/normal-theme/js/binding.js"></script>
<script type="text/javascript">
  window.onload = function(){
    var checkPhone = $('#phone-binding').val();
    if (checkPhone == 'True'){
      $('.eliteu-message-box').show();
      $('.fa-message-close').click(function(){
        $('.eliteu-message-box').hide();
      });
      
      $('.binding-btn').click(function(){
        $('.eliteu-message-box').hide();
        $('.phone-dialog').show();
        phoneDialog();
  
      });
    }
  }
</script><|MERGE_RESOLUTION|>--- conflicted
+++ resolved
@@ -39,15 +39,9 @@
       <div class="footer-list">
         <h3>${_(u"Elite Education")}</h3>
         <ul>
-<<<<<<< HEAD
           <li><a href="/about/">${_(u"About Us")}</a></li>
           <li><a href="${reverse('contact')}">${_(u"Contact Us")}</a></li>
           <li><a href="${reverse('join_us')}">${_(u"Join Us")}</a></li>
-=======
-          <li><a href="/about">${_(u"关于我们")}</a></li>
-          <li><a href="${reverse('contact')}">${_(u"联系我们")}</a></li>
-          <li><a href="${reverse('join_us')}">${_(u"加入我们")}</a></li>
->>>>>>> e086f707
         </ul>
       </div>
 
@@ -72,13 +66,8 @@
       <div class="footer-list">
         <h3>${_(u"Partners")}</h3>
         <ul>
-<<<<<<< HEAD
-          <li><a href="">${_(u"Cloud classroom of Netease")}</a></li>
-          <li><a href="">${_(u"Tencent Classroom")}</a></li>
-=======
-          <li><a href="https://study.163.com/provider/1024795882/index.htm?_trace_c_p_k2_=494e8df7049f4426bf94a0e1fe587c12">${_(u"网易云课堂")}</a></li>
-          <li><a href="https://eliteu.ke.qq.com/#tab=1&category=-1">${_(u"腾讯课堂")}</a></li>
->>>>>>> e086f707
+          <li><a href="https://study.163.com/provider/1024795882/index.htm?_trace_c_p_k2_=494e8df7049f4426bf94a0e1fe587c12">${_(u"Cloud classroom of Netease")}</a></li>
+          <li><a href="https://eliteu.ke.qq.com/#tab=1&category=-1">${_(u"Tencent Classroom")}</a></li>
         </ul>
       </div>
     </div>
@@ -99,13 +88,8 @@
       <div class="row clearfix">
         <input class="qrcode-input-box" type="text" /><span class="get-qrcode-btn active">${_(u"get verification code")}</span>
       </div>
-<<<<<<< HEAD
       <div class="errot-text">${_(u"incorrect cellphone number format")}</div>
       <div class="submit-btn">${_(u"Submit")}</div>
-=======
-      <div class="error-text">${_(u"手机号码格式不正确")}</div>
-      <div class="submit-btn">${_(u"提交")}</div>
->>>>>>> e086f707
       <span class="fa-dialog-close fa-close-newicon"></span>
     </div>
   </div>
