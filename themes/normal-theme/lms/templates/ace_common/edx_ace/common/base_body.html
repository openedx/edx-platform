{% load i18n %}
{% load ace %}
{% load staticfiles %}

{% get_current_language as LANGUAGE_CODE %}
{% get_current_language_bidi as LANGUAGE_BIDI %}

{# This is preview text that is visible in the inbox view of many email clients but not visible in the actual #}
{# email itself. #}

<div lang="{{ LANGUAGE_CODE|default:"en" }}" style="
    display:none;
    font-size:1px;
    line-height:1px;
    max-height:0px;
    max-width:0px;
    opacity:0;
    overflow:hidden;
    visibility:hidden;
">
    {% block preview_text %}{% endblock %}
</div>

<!-- TEST RED THEME MARKER: Do not remove this comment, it is used by the tests to tell if this theme was used -->

{% for image_src in channel.tracker_image_sources %}
    <img src="{image_src}" alt="" role="presentation" aria-hidden="true" />
{% endfor %}

{% google_analytics_tracking_pixel %}

<div bgcolor="#f5f5f5" lang="{{ LANGUAGE_CODE|default:"en" }}" dir="{{ LANGUAGE_BIDI|yesno:"rtl,ltr" }}" style="
    margin: 0;
    padding: 0;
    min-width: 100%;
">
    <!-- Hack for outlook 2010, which wants to render everything in Times New Roman -->
    <!--[if mso]>
    <style type="text/css">
    body, table, td {font-family: 'Open Sans', 'Helvetica Neue', Helvetica, Arial, sans-serif !important;}
    </style>
    <![endif]-->

    <!--[if (gte mso 9)|(IE)]>
    <table role="presentation" width="600" align="center" cellpadding="0" cellspacing="0" border="0">
    <tr>
    <td>
    <![endif]-->

    <!-- CONTENT -->
    <table class="content" role="presentation" align="center" cellpadding="0" cellspacing="0" border="0" bgcolor="#ffd1d1" width="100%" style="
        font-family: 'Open Sans', 'Helvetica Neue', Helvetica, Arial, sans-serif;
        font-size: 1em;
        line-height: 1.5;
        max-width: 600px;
        padding: 0 20px 0 20px;
    ">
        <tr>
            <!-- HEADER -->
            <td class="header" style="
                padding: 20px;
            ">
                <table role="presentation" width="100%" align="left" border="0" cellpadding="0" cellspacing="0">
                    <tr>
                        <td width="70">
                            <a href="{% with_link_tracking homepage_url %}"><img
                                    src="http://{% firstof request.get_host "www.elitemba.cn" %}/{% static 'images/logo.png' %}"
                                    alt="{% blocktrans %}Go to {{ platform_name }} Home Page{% endblocktrans %}"/></a>
                        </td>
                        <td align="right" style="text-align: {{ LANGUAGE_BIDI|yesno:"left,right" }};">
                            <a class="login" href="{% with_link_tracking dashboard_url %}" style="color: #960909;">{%  trans "Sign In" %}</a>
                        </td>
                    </tr>
                </table>
            </td>
        </tr>

        <tr>
            <!-- MAIN -->
            <td class="main" bgcolor="#ffffff" style="
                padding: 30px 20px;
                box-shadow: 0 1px 5px rgba(0,0,0,0.25);
            ">
                {% block content %}{% endblock %}
            </td>
        </tr>

        <tr>
            <!-- FOOTER -->
            <td class="footer" style="padding: 20px;">
                <table role="presentation" width="100%" align="left" border="0" cellpadding="0" cellspacing="0">
                    <tr>
                        <td style="padding-bottom: 20px;">
                            <!-- SOCIAL -->
                            <table role="presentation" align="{{ LANGUAGE_BIDI|yesno:"right,left" }}" border="0" border="0" cellpadding="0" cellspacing="0" width="210">
                                <tr>
                                    {% if social_media_urls.linkedin %}
                                        <td height="32" width="42">
                                            <a href="{{ social_media_urls.linkedin|safe }}">
                                                <img src="https://media.sailthru.com/595/1k1/8/o/599f354ec70cb.png"
                                                     width="32" height="32" alt="{% blocktrans %}{{ platform_name }} on LinkedIn{% endblocktrans %}"/>
                                            </a>
                                        </td>
                                    {% endif %}
                                    {% if social_media_urls.twitter %}
                                        <td height="32" width="42">
                                            <a href="{{ social_media_urls.twitter|safe }}">
                                                <img src="https://media.sailthru.com/595/1k1/8/o/599f354d9c26e.png"
                                                     width="32" height="32" alt="{% blocktrans %}{{ platform_name }} on Twitter{% endblocktrans %}"/>
                                            </a>
                                        </td>
                                    {% endif %}
                                    {% if social_media_urls.facebook %}
                                        <td height="32" width="42">
                                            <a href="{{ social_media_urls.facebook|safe }}">
                                                <img src="https://media.sailthru.com/595/1k1/8/o/599f355052c8e.png"
                                                     width="32" height="32" alt="{% blocktrans %}{{ platform_name }} on Facebook{% endblocktrans %}"/>
                                            </a>
                                        </td>
                                    {% endif %}
                                    {% if social_media_urls.google_plus %}
                                        <td height="32" width="42">
                                            <a href="{{ social_media_urls.google_plus|safe }}">
                                                <img src="https://media.sailthru.com/595/1k1/8/o/599f354fc554a.png"
                                                     width="32" height="32" alt="{% blocktrans %}{{ platform_name }} on Google Plus{% endblocktrans %}"/>
                                            </a>
                                        </td>
                                    {% endif %}
                                    {% if social_media_urls.reddit %}
                                        <td height="32" width="42">
                                            <a href="{{ social_media_urls.reddit|safe }}">
                                                <img src="https://media.sailthru.com/595/1k1/8/o/599f354e326b9.png"
                                                     width="32" height="32" alt="{% blocktrans %}{{ platform_name }} on Reddit{% endblocktrans %}"/>
                                            </a>
                                        </td>
                                    {% endif %}
                                </tr>
                            </table>
                        </td>
                    </tr>
                    <tr>
                        <!-- APP BUTTONS -->
                        <td style="padding-bottom: 20px;">
                            {% if mobile_store_urls.apple %}
                                <a href="{{ mobile_store_urls.apple|safe }}" style="text-decoration: none">
                                    <img src="https://media.sailthru.com/595/1k1/6/2/5931cfbba391b.png"
                                         alt="{% trans "Download the iOS app on the Apple Store" %}"
                                         width="136" height="50" style="margin-{{ LANGUAGE_BIDI|yesno:"left,right" }}: 10px"/>
                                </a>
                            {% endif %}
                            {% if mobile_store_urls.google %}
                                <a href="{{ mobile_store_urls.google|safe }}" style="text-decoration: none">
                                    <img src="https://media.sailthru.com/595/1k1/6/2/5931cf879a033.png"
                                         alt="{% trans "Download the Android app on the Google Play Store" %}"
                                         width="136" height="50"/>
                                </a>
                            {% endif %}
                        </td>
                    </tr>
                    <tr>
                        <!-- Actions -->
                        <td style="padding-bottom: 20px;">
                            {% for action_link_url, action_link_text in channel.action_links %}
                                <p>
                                    <a href="{{ action_link_url }}" style="color: #960909">
                                        <font color="#960909"><b>{{ action_link_text }}</b></font>
                                    </a>
                                </p>
                            {% endfor %}
                        </td>
                    </tr>
                    <tr>
                        <!-- COPYRIGHT -->
                        <td>
<<<<<<< HEAD
                            &copy; {% now "Y" %} {{ platform_name }}{% trans "," %} {% trans "All rights reserved." %}<br/>
=======
                            &copy; {% now "Y" %} {{ platform_name }}{% trans "," %}{% trans "All rights reserved." %}<br/>
>>>>>>> 842f1ad6
                            <br/>
                            {% trans "Our mailing address is" %}:<br/>
                            {{ contact_mailing_address }}
                        </td>
                    </tr>
                </table>
            </td>
        </tr>
    </table>

    <!--[if (gte mso 9)|(IE)]>
    </td>
    </tr>
    </table>
    <![endif]-->

</div>

{# Debug info that is not user-visible #}
<span id="ace-message-id" style="display:none;">{{ message.log_id }}</span>
<span id="template-revision" style="display:none;">{{ template_revision }}</span><|MERGE_RESOLUTION|>--- conflicted
+++ resolved
@@ -172,11 +172,7 @@
                     <tr>
                         <!-- COPYRIGHT -->
                         <td>
-<<<<<<< HEAD
-                            &copy; {% now "Y" %} {{ platform_name }}{% trans "," %} {% trans "All rights reserved." %}<br/>
-=======
                             &copy; {% now "Y" %} {{ platform_name }}{% trans "," %}{% trans "All rights reserved." %}<br/>
->>>>>>> 842f1ad6
                             <br/>
                             {% trans "Our mailing address is" %}:<br/>
                             {{ contact_mailing_address }}
