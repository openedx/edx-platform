<%page expression_filter="h"/>

<%!
from django.utils.translation import ugettext as _
from openedx.core.djangolib.markup import HTML, Text
%>

## Translators: 'Open edX' is a registered trademark, please keep this untranslated. See http://open.edx.org for more information.
<<<<<<< HEAD
<h1>${_(u"Learn to Change · Change to Improve —— EliteMBA")}</h1>
## Translators: 'Open edX' is a registered trademark, please keep this untranslated. See http://open.edx.org for more information.
<p>${_(u"Enjoy high-value MBA curriculum with ￥99.8 monthly payment!")}</p>
=======
<h1>${_(u"Learn and Change · Change and Progress - Elite MBA.")}</h1>
## Translators: 'Open edX' is a registered trademark, please keep this untranslated. See http://open.edx.org for more information.
<p>${_(u"Worth hundreds of thousands of MBA curriculum system. Minimum ￥99.9 per month for the whole year.")}</p>
>>>>>>> 25ccaafb
<|MERGE_RESOLUTION|>--- conflicted
+++ resolved
@@ -6,12 +6,6 @@
 %>
 
 ## Translators: 'Open edX' is a registered trademark, please keep this untranslated. See http://open.edx.org for more information.
-<<<<<<< HEAD
 <h1>${_(u"Learn to Change · Change to Improve —— EliteMBA")}</h1>
 ## Translators: 'Open edX' is a registered trademark, please keep this untranslated. See http://open.edx.org for more information.
-<p>${_(u"Enjoy high-value MBA curriculum with ￥99.8 monthly payment!")}</p>
-=======
-<h1>${_(u"Learn and Change · Change and Progress - Elite MBA.")}</h1>
-## Translators: 'Open edX' is a registered trademark, please keep this untranslated. See http://open.edx.org for more information.
-<p>${_(u"Worth hundreds of thousands of MBA curriculum system. Minimum ￥99.9 per month for the whole year.")}</p>
->>>>>>> 25ccaafb
+<p>${_(u"Enjoy high-value MBA curriculum with ￥99.8 monthly payment!")}</p>