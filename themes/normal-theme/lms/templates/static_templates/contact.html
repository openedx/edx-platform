--- conflicted
+++ resolved
@@ -22,11 +22,7 @@
             <p>${_(u"Telephone: 400-931-8118 (Monday to Friday at 9:00-18:00)")}</p>
         </li>
         <li class="first">
-<<<<<<< HEAD
-            <div><strong>${_(u"Human Resources and Recruitment")}</strong></div>
-=======
-            <div><strong style="position:relative; top:2px">${_(u"人力资源及招聘")}</strong></div>
->>>>>>> c82b33d5
+            <div><strong style="position:relative; top:2px">${_(u"Human Resources and Recruitment")}</strong></div>
             <p>hr@eliteu.cn</p>
         </li>
         <li>
