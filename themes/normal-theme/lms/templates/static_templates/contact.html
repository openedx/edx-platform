<%page expression_filter="h"/>
<%! from django.utils.translation import ugettext as _ %>
<%inherit file="../main.html" />

<%block name="pagetitle">${_("About")}</%block>
<style>
.window-wrap .content-wrapper{
    padding: 0;
    padding-bottom: 10px;
}
</style>
<div class="eliteu-contact">
    <div class="eliteu-contact-img"></div>
</div>

<div class="contact-dec">

    <ul>
        <li class="first">
<<<<<<< HEAD
            <div><strong>英荔教育</strong></div>
            <p>地址：广州市天河区天河北路233号中信广场写字楼1005室</p>
            <p>电话：400-931-8118（周一至周五9：00 - 18：00）</p>
        </li>
        <li class="first">
            <div><strong>人力资源及招聘</strong></div>
=======
            <div><strong>${_(u"英荔教育")}</strong></div>
            <p>${_(u"地址：广州市天河区天河北路233号中信广场写字楼1005室")}</p>
            <p>${_(u"电话：400-931-8118（周一至周五9：00 - 18：00）")}</p>
        </li>
        <li class="first">
            <div><strong>${_(u"人力资源及招聘")}</strong></div>
>>>>>>> eb568f86
            <p>hr@eliteu.cn</p>
            
        </li>
        <li>
            <div><strong>${_(u"建议及技术支持")}</strong></div>
            <p>support@eliteu.cn</p>
        </li>
        <li>
            <div><strong>${_(u"课程相关")}</strong></div>
            <p>course@eliteu.cn</p>
        </li>
        <li>
            <div><strong>${_(u"媒体交流")}</strong></div>
            <p>media@eliteu.cn</p>
        </li>
        <li>
            <div><strong>${_(u"商务合作")}</strong></div>
            <p>partner@eliteu.cn</p>
        </li>
        <li>
            <div><strong>${_(u"综合资讯")}</strong></div>
            <p>info@eliteu.cn</p>
        </li>
        <li>
            <div><strong>${_(u"系统漏洞")}</strong></div>
            <p>bug@eliteu.cn</p>
        </li>
    </ul>
    
</div><|MERGE_RESOLUTION|>--- conflicted
+++ resolved
@@ -17,21 +17,12 @@
 
     <ul>
         <li class="first">
-<<<<<<< HEAD
-            <div><strong>英荔教育</strong></div>
-            <p>地址：广州市天河区天河北路233号中信广场写字楼1005室</p>
-            <p>电话：400-931-8118（周一至周五9：00 - 18：00）</p>
-        </li>
-        <li class="first">
-            <div><strong>人力资源及招聘</strong></div>
-=======
             <div><strong>${_(u"英荔教育")}</strong></div>
             <p>${_(u"地址：广州市天河区天河北路233号中信广场写字楼1005室")}</p>
             <p>${_(u"电话：400-931-8118（周一至周五9：00 - 18：00）")}</p>
         </li>
         <li class="first">
             <div><strong>${_(u"人力资源及招聘")}</strong></div>
->>>>>>> eb568f86
             <p>hr@eliteu.cn</p>
             
         </li>
