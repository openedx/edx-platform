
//头部
.window-wrap .global-header{
  border-bottom: none;
  overflow: inherit;
  z-index: 100;
  height: 60px;

  .main-header{
    max-width: 1200px;
    margin: 0 auto;
  }
  .header-logo a{ 
    margin-left: 0px;
  }
  .header-logo a .logo{
    height: 34px;
  }
}


@media (max-width: 991px){  
  .window-wrap .global-header .header-logo a{ 
    margin-left: 50%;
  }
  .global-header .nav-links .secondary .dropdown-user-menu{
    border: 1px solid #eeeeee;
  }
  .global-header .hamburger-menu .line{
    height: 3px;
  }
}



@media screen and (min-width: 992px){ 
  .window-wrap .global-header .nav-links .secondary{ 
    margin: 8px 0 0;

    .user-image-frame{
      border: none;
    }
<<<<<<< HEAD
    .nav-item{
      padding: 5px 0 0 0;
    }

    .nav-item.nav-item-dropdown {
      position: relative;
    }

    a.register-btn{
      @extend %btn-my-white;
    }
    a.register-btn:hover{
      @extend %btn-my-white;
    }
    a.sign-in-btn{
      @extend %btn-my-primary;
    }
    a.sign-in-btn:hover{
      @extend %btn-my-primary-hover;
    }
=======
>>>>>>> f9881d4f
  } 

  .global-header .nav-links .main .nav-tab{
    a{
      padding: 0 25px;
      border: none;
    }
    a:active, a:hover, a.active{
      border-bottom: none;
      color: $blue;
    }
  } 
  .global-header .nav-links .secondary .dropdown-user-menu{
    border: 1px solid #e7e7e7;
  }
  .wrapper-messages-primary .message.message-upsell .action-upgrade{
    background: $green;
    box-shadow: none;
  }

  .global-header .nav-links .secondary .toggle-user-dropdown{
    outline: none;
  }

}

//查看课程的导航
.content-wrapper .course-tabs{  
  max-width: 1200px;
  margin: 0 auto;
}
//内容
.page-content-container{  
  max-width: 1200px;
}


//头像样式
@media screen and (min-width: 768px){ 
  .global-header .nav-links .secondary .dropdown-user-menu{ 
    right:8px;
    top: 49px;
  }
}

.global-header .nav-links .secondary{ 
  position: relative; 
}<|MERGE_RESOLUTION|>--- conflicted
+++ resolved
@@ -40,7 +40,6 @@
     .user-image-frame{
       border: none;
     }
-<<<<<<< HEAD
     .nav-item{
       padding: 5px 0 0 0;
     }
@@ -61,8 +60,6 @@
     a.sign-in-btn:hover{
       @extend %btn-my-primary-hover;
     }
-=======
->>>>>>> f9881d4f
   } 
 
   .global-header .nav-links .main .nav-tab{
