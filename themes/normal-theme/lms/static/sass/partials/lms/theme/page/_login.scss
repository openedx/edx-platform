// login
.login-register-content{
  background: none;
}
.login-register{
  background: none;

  .form-wrapper{
    padding-bottom: 100px;
  }
  .form-type{
    width: 460px;
  }
  .toggle-form{
    font-size: 14px;
    color: $font;
  }
  .login-provider.button-oa2-google-oauth2 .icon{
    background: none;
  }


  h2{
    font-size: 18px;
    color: $title;
    margin: 5px 0 0;
  }
  .action-label{
    font-size: 14px;
    color: $font;
    line-height: 1.8;
  }

  .form-field{
    margin: 20px 0 0 0;
    
    label{
      font-size: 14px;
      color: $title;
      margin: 5px 0;
      &.focus-out{
        padding-top: 1px;
        padding-left: 12px;
        columns: $note;
      }
    }
    .focus-out .label-text, .focus-out .label-optional{
      color: #ccd1d9;
    }
    .error .label-text{
      color: #D8353E;
    }
    input, select, textarea{
      font-size: 14px;
      border: 1px solid #e6e9ed;
      background-color: #fff;
      outline: none;
      box-shadow: none;
      border-radius: 2px;
      &:focus{
        border: 1px solid $blue;
        box-shadow: 0px 1px 2px 0px $border;
        outline: none;
      }
    }
    select{
      background: url("/static/normal-theme/images/select.png") no-repeat scroll right center #fff;
      background-size: 15px;
    }
    textarea{
      padding: 10px;
    }
    .fa-check{
      position: relative;
      top: 4px;
    }
    &.checkbox-remember{
      margin: 0;
    }
    &.select-gender{
      width: 49.5%;
      padding-right: 10px;
      box-sizing: border-box;
    }
    &.select-year_of_birth{
      width: 49.5%;
      margin: 0;
    }
    .tip, .plaintext-field{
      color: $font;
      font-weight: normal;
    }

    .field-link{
      font-size: 14px;
      &:hover{
        opacity: 0.95;
      }
    }
  }

  .action-primary{
    @extend %btn-my-primary;
    margin-top: 20px;
    &:disabled{
      @extend %btn-my-disable;
    }
  }

  // notification
  .status{
    margin: 0 0 20px;
    padding: 15px;
    background-color: #f6fffc;
    box-shadow: 0px 1px 4px 0px	#d4f8af;
    border: 0;
    .message-title{
      font-size: 14px;
      margin: 0;
      padding: 0;
    }
    .message-copy{
      padding: 0;
      list-style: disc;
      font-size: 14px;
      li{
        margin: 0;
        font-size: 14px;
        margin-left: 20px;
      }
      p{
        font-size: 14px;
      }
    }
  }
  .submission-error{
    background-color: #fff6f6;
    box-shadow: 0px 1px 4px 0px	#ffd2d1;
    border-bottom: none;
  }
  .submission-success{
    background: #f6fffc;
    box-shadow: 0px 1px 4px 0px #d4f8af;
    border: none;
  }

  // sign in other ways
  .section-title.lines{
    margin: 30px 0 0;
    .text{
      font-size: 16px;
      color: $title;
    }
    &::after{
      background: none;
      height: 0;
      border-bottom: 1px dashed $blue;
    }
  } 

  .login-provider{
    width: 50px;
    height: 50px;
    border: none;
    padding: 0;
    margin: 20px 10px 0;

    &:focus{
      outline: none;
    }
    .icon{
      background: none;
      .icon-image{
        width: 50px;
        height: 50px;
        max-width: 50px;
        max-height: 50px;
    
      }
    }
    span{
      display: none;
    }
    &:hover, &:focus, &:active{
      background: none;
      border: none;
      opacity: 0.8;
      box-shadow: none;
    }
  }
}

@media screen and (max-width:768px){
<<<<<<< HEAD
  .button-oa2-wechat{
=======
  .login-register .button-oa2-weixin{
>>>>>>> eb568f86
    display: none;
  }
}
@media screen and (max-width:576px){
  .login-register{
    width: 100%;

    .form-type{
      width: 95%;
    }
    .form-field{
      &.select-year_of_birth, &.select-gender{
        width: 100%;
        padding-right: 0;
        margin: 20px 0 0;
      }
    }
  } 
}<|MERGE_RESOLUTION|>--- conflicted
+++ resolved
@@ -191,11 +191,7 @@
 }
 
 @media screen and (max-width:768px){
-<<<<<<< HEAD
-  .button-oa2-wechat{
-=======
   .login-register .button-oa2-weixin{
->>>>>>> eb568f86
     display: none;
   }
 }
