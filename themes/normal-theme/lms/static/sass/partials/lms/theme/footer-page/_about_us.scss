.about-banner{  
    width: 100%;
    height: 322px;
    background: url('/static/images/abouts/about_us.png') no-repeat center center;
    background-size: cover;
    overflow: hidden;
}

.about-banner-title{ 
    width: 238px;
    height: 238px;
    margin: 0 auto;
    border-radius: 50%;
    margin-top: 42px;
    background:url('/static/images/abouts/about_us_title.png') no-repeat center center;
    background-size: cover;
}

.about-dec{  
    overflow: hidden;
    padding: 0 20px;
}

.about-dec-box{  
    max-width: 884px;
    height: auto;
    overflow: hidden;
    margin: 0 auto;

    >div{   
        margin-top: 70px;
    }
    h2{
        font-size: 16px;
        color: $title;
        margin-bottom: 10px;
        font-weight: bold;
    }
    p{    
        color: $font;
        font-size: 14px;
        line-height: 20px;
        margin-top: 8px;
    }
    img{
        width: 360px;
    }
}

.about-dec-write{
    display: inline-block;
    width: 50%;
    margin-top: 10px;
}
.about-dec-write01{ 
    display: inline-block;
    width: 50%;
    margin-top: 40px;
}


.about-dec-img{ 
    float: left;
    display: inline-block;
    width: 50%;
}
.about-dec-img01{    
    float: right;
    display: inline-block;
    width: 50%;
    text-align: right;
}


.about-footer{  
    margin-top: 70px;
    width: 100%;
    height: 292px;
    background: url('/static/images/abouts/about_footer.png') no-repeat center center;
    background-size: cover;
    overflow: hidden;
}
.about-footer-message{   
    max-width: 884px;
    width: 80%;
    height: auto;
    background: #fff;
    margin: 0 auto;
    margin-top: 48px;
    padding: 30px 220px;
    text-align: center;
    box-sizing: border-box;
    h3{   
        color: $title;  
        line-height: 2;
        font-size: 16px;
        font-weight: bold;
        &:not(:first-child){
            margin-top: 15px;
        }
    }
    p{    
        line-height: 1.5;
        font-size: 14px;
        color: $font;
        margin-top:0;
    } 
}

<<<<<<< HEAD
} 
.about-footer-message .message01{   
    color:#222;  
    line-height: 26px;
    margin-bottom: 10px;
}
@media screen and (max-width:576px){
    .about-dec-box{
        margin-top: 0;
    }
    .about-dec-box>div:nth-of-type(2){
        margin-top: 30px;
    }
    .about-dec-img01,.about-dec-img02{
        float: none;
=======
@media screen and (max-width:1200px){
    .about-footer-message{
        padding: 30px 20px;
    }
}
@media screen and (max-width:787px){
    .about-dec-write, 
    .about-dec-write01,
    .about-dec-img,
    .about-dec-img01{
        display: block;
        float: unset;
        margin: 0 0 20px;
>>>>>>> eb568f86
        width: 100%;
        background-size: 100%;
    }
    .about-dec-img02{
        margin-left: 0;
    }
    .about-dec-img,
    .about-dec-img01{
        margin-top: 20px;
        img{
            width: 100%;
        }
    }
    .about-dec-box > div{
        margin-top: 40px;
    }
<<<<<<< HEAD
    .about-dec{
        padding: 10px;
    }
    .about-footer{
        padding: 10px;
        box-sizing: border-box;
    }
=======
>>>>>>> eb568f86
}<|MERGE_RESOLUTION|>--- conflicted
+++ resolved
@@ -107,23 +107,6 @@
     } 
 }
 
-<<<<<<< HEAD
-} 
-.about-footer-message .message01{   
-    color:#222;  
-    line-height: 26px;
-    margin-bottom: 10px;
-}
-@media screen and (max-width:576px){
-    .about-dec-box{
-        margin-top: 0;
-    }
-    .about-dec-box>div:nth-of-type(2){
-        margin-top: 30px;
-    }
-    .about-dec-img01,.about-dec-img02{
-        float: none;
-=======
 @media screen and (max-width:1200px){
     .about-footer-message{
         padding: 30px 20px;
@@ -137,12 +120,7 @@
         display: block;
         float: unset;
         margin: 0 0 20px;
->>>>>>> eb568f86
         width: 100%;
-        background-size: 100%;
-    }
-    .about-dec-img02{
-        margin-left: 0;
     }
     .about-dec-img,
     .about-dec-img01{
@@ -154,14 +132,4 @@
     .about-dec-box > div{
         margin-top: 40px;
     }
-<<<<<<< HEAD
-    .about-dec{
-        padding: 10px;
-    }
-    .about-footer{
-        padding: 10px;
-        box-sizing: border-box;
-    }
-=======
->>>>>>> eb568f86
 }