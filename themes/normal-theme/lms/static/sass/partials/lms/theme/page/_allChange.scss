--- conflicted
+++ resolved
@@ -14,13 +14,9 @@
 
 @import './register';
 @import './programs';
-<<<<<<< HEAD
 @import './profile';
 
 @import '../course/course';
 
 @import '../course/courseVideo';
 
-=======
-@import './profile';
->>>>>>> 7cf9cc91
