// http://0.0.0.0:18000/u/edx profile页
.profile.profile-self{ 
  max-width: 1220px;
  margin: 0 auto;
  box-sizing: border-box;
  padding: 0 20px;
}
.view-profile .content-wrapper{
  margin-bottom: 0;
}
.view-profile .wrapper-profile{
  background: none;
  padding-bottom: 40px;
  min-height: 0;
}
.u-field.editable-toggle.mode-display:hover{
  background: rgba(182,220,254,0.1);
}

// profile visibility
.view-profile .profile-self .wrapper-profile-field-account-privacy{
  border: 1px solid $border;
  background: rgba(182, 220, 254, 0.1);
  margin-top: 20px;
  box-sizing: border-box;
  padding: 8px 20px;
  display: block;
  border-radius: 3px;

  .u-field-account_privacy{
    min-width: 0;
  }
  .wrapper-profile-records button,.u-field-account_privacy .btn-change-privacy{
    @extend %btn-my-primary;
    vertical-align: inherit;
    margin-left: 5px;
  }
  .u-field-title{
    color: $blue;
    font-weight: normal;
    vertical-align: inherit;
  }
  .u-field-value{
    vertical-align: inherit;
    select{
      width: 230px;
<<<<<<< HEAD
      appearance:none;
      -moz-appearance:none;
      -webkit-appearance:none;
      background: url("http://ourjs.github.io/static/2015/arrow.png") no-repeat scroll right center #fff;
    }
  }
  .u-field-message{
    margin-top: 8px;
=======
    }
>>>>>>> eb568f86
  }
}


// profile header
.view-profile .profile-header{
  max-width: 1200px;
  padding: 30px 0 15px;

  .header{
    color: $title;
    font-size: 16px;
    margin: 0;
    font-weight: normal;
  }
  .subheader{
    color: $font;
    font-size: 14px;
  }
}


// profile container
.view-profile{
  .wrapper-profile-sections{
    padding: 0;
  }

  .wrapper-profile-section-container-one .wrapper-profile-section-one{
    border: 1px solid $border;
    text-align: center;
    border-radius: 3px;

    .profile-section-one-fields>.u-field{
      padding: 10px 0;

      .u-field-title{
        text-align: center;
        color: $title;
      }
      &:first-child{
        padding: 0;
        font-size: 16px;
        color: $title;
        font-weight: bold;
      }
      &:not(.u-field-readonly):not(:last-child){
        padding-bottom: 15px;
      }
      .u-field-dropdown:not(.editable-never){
        margin-top: 0;
      }
      .u-field-value-readonly{
        color: $font;
        font-weight: normal;
      }
    } 


    // image
    .profile-image-field .image-wrapper{
      width: 80px;
      .image-frame{
        width: 80px;
        height: 80px;
        margin-top: 15px;
      }
      .u-field-upload-button{
        width: 80px;
        height: 80px;
        top: 1px;
        left: 1px;
      }
      .upload-button-title{
        font-size: 12px;
        transform: translateY(15px);
      }
      .upload-button-icon{
        transform: translateY(15px)
      }
    }
  }


  .wrapper-profile-section-container-two{
    padding-left: 30px;

    .wrapper-u-field .u-field-header .u-field-title,.u-field-title{
      font-size: 16px;
      color: $title;
      font-weight: normal;
    }
    .u-field-value{
      color: $font;
      font-size: 14px;
    }
    .u-field-textarea{
      padding-left: 0;
      margin-top: 15px;
    }
    .learner-achievements .learner-message{
      border: 1px solid #e6e9ed;
      background: #fff;
      box-shadow: none;

      .message-header{
        font-size: 16px;
        color: $font;
      }

      .message-actions .btn-brand{
        @extend %btn-my-primary;
        vertical-align: sub;
      }
    }

    .u-field-value textarea{
      border: 1px solid #e6e9ed;
      background: #fff;
      padding: 10px;
      border-radius: 0;
      padding: 0;
    }
    .wrapper-u-field {
      color: $font;
      font-size: 14px;
    }
    .u-field.mode-placeholder{
      border: 1px solid #e6e9ed;
      margin: 0 0 25px 0;
    }
    .u-field.mode-placeholder span{
      margin-right: 8px;
    }
    .u-field.mode-placeholder:hover{
      border: 1px solid $border;
    }
    
  }
}


@media screen and (max-width:768px){
  .profile.profile-self{
    padding: 0;
  }
  .view-profile .wrapper-profile-section-container-two{
    padding-left: 0;
  }
}

@media screen and (max-width:576px){
  .view-profile .profile-self .wrapper-profile-field-account-privacy {
    padding: 5px;

    .wrapper-profile-records button{
      margin-top: 5px;
      margin-left: 0;
    }
    .u-field-account_privacy .btn-change-privacy{
      margin-top: 0;
      margin-left: 0;
    }
  }
}<|MERGE_RESOLUTION|>--- conflicted
+++ resolved
@@ -44,18 +44,7 @@
     vertical-align: inherit;
     select{
       width: 230px;
-<<<<<<< HEAD
-      appearance:none;
-      -moz-appearance:none;
-      -webkit-appearance:none;
-      background: url("http://ourjs.github.io/static/2015/arrow.png") no-repeat scroll right center #fff;
-    }
-  }
-  .u-field-message{
-    margin-top: 8px;
-=======
-    }
->>>>>>> eb568f86
+    }
   }
 }
 
