*{  
  box-sizing: content-box;
  font-family: $font-family;
  -webkit-font-smoothing: unset;
}
p, h1, h2, h3, h4, h5, h6, label{
  font-family: $font-family !important;
  -webkit-font-smoothing: unset !important;
}

// 页面padding-left & padding-right只在.window-wrap .content-wrapper添加
.window-wrap{  
  display: -webkit-flex;
  display: flex;
  flex-direction: column;
  min-height: 100vh;

  .content-wrapper{ 
    margin: 0 auto;
    max-width: none;
    width: 100%;
    flex: 1 0 auto;
    padding: 0;
    box-sizing: border-box;
    background-image: linear-gradient(to bottom, #fff 0%, #fff 45%, #f2f9ff 100%);
    font-size: 14px;
    padding: 0 0 40px;
    position: relative;
    
    
    .courses-container,
    .dashboard,
    .course-view,
    .container,
    .course-updates
    {
      max-width: 1200px;
      margin: 0 auto;
      width: 96%;
      box-sizing: border-box;
      padding: 0;
      margin: 0 auto;
    }
  }
}
.wrapper-preview-menu{
  max-width: 1200px;
  margin: 0 auto;
  width: 96%;
  box-sizing: border-box;

}
.settings-language-form{
  display: none;
}

// a
a:not(.btn):hover, a:not(.btn):focus, a:visited:not(.btn):hover, a:visited:not(.btn):focus{
  color: $primary;
  opacity: 0.95;
  outline: none;
}

// select
select{
  width: 230px;
	height: 36px;
	border-radius: 2px;
  border: solid 1px #eeeeee;
  font-size: 14px;
  color: $font;
  padding: 0 10px;
  box-sizing: border-box;
  outline: none;
  appearance:none;
  -moz-appearance:none;
  -webkit-appearance:none;
  background: url("/static/normal-theme/images/select.png") no-repeat scroll right center #fff;
  background-size: 15px;
}

select::-ms-expand { display: none; }
<<<<<<< HEAD
/*
select::-ms-value{
  background-color: #fff;
  color: $font;
}
*/
=======
select::-ms-value{
  background: transparent;
  color: $font;
}
>>>>>>> d6771541

// input
input::-webkit-input-placeholder, .form-control::-webkit-input-placeholder{
  color:#ccd1d9;
}
input::-moz-placeholder, .form-control::-moz-placeholder{
  color:#ccd1d9;
}
input:-moz-placeholder, .form-control:-moz-placeholder{
  color:#ccd1d9;
}
input:-ms-input-placeholder, .form-control:-ms-input-placeholder{
  color:#ccd1d9;
}
input::-ms-clear{
  width: 0;
  height: 0;
}
.form-control:focus{
  box-shadow: none;
}

// ul
ol, ul, dl{
  list-style: none;
  padding: 0;
}

// input
%input-my{
  height: 34px;
  border: 1px solid #eeeeee;
  border-radius: 3px;
  padding: 0 10px;
  font-size: 14px;
  width: 230px;
  box-sizing: border-box;
}
textarea:focus, input[type="text"]:focus, input[type="url"]:focus, input[type="email"]:focus, input[type="password"]:focus, input[type="tel"]:focus{  
  box-shadow: none;
  border: 1px solid $primary;
  outline: none;
  @media screen and (max-width:1200px){
    &{
      box-shadow: none;
      border: 1px solid $primary;
    }
  }
}

// button
// button样式
// 底色蓝，字体白按钮
input[type="submit"], input[type="button"], button, .button{
  -webkit-font-smoothing: unset;
  box-shadow: none;
  text-shadow: none;
  &:hover, &:focus{
    box-shadow: none;
  }
}
button{
  border: none;
}
button:focus:not(:disabled), button:hover:not(:disabled), .btn-default{
  outline: none;
  border: none;
  background-image: none;
  background-color: transparent;
}
%btn-my-primary{
  display: inline-block;
  width: auto;
  padding: 0 20px !important;
  font-size: 14px;
  letter-spacing: 0.3px;
  height: 36px;
  line-height: 36px;
  border-radius: 3px;
  font-weight: normal;
  cursor: pointer;
  border: none;
  background: $primary;
  border: 1px solid $primary;
  color: #fff;
  text-shadow: none;
  box-shadow: none;
  font-family: $font-family;
  outline: none;

  &:hover,&:focus, &:active, &:visited{
    background: $primary;
    text-decoration: none;
    opacity: 0.95;
    box-shadow: none;
    color: #fff;
    border: 1px solid $primary;
  }
}


// 底色白，字体蓝
%btn-my-white{
  display: inline-block;
  width: auto;
  padding: 0 20px !important;
  font-size: 14px;
  letter-spacing: 0.3px;
  height: 36px;
  line-height: 36px;
  border-radius: 3px;
  cursor: pointer;
  background: #fff;
  color: $primary;
  border: 1px solid $primary;
  text-shadow: none;
  font-family: $font-family;
  outline: none;

  &:hover, &:focus &:active, &:visited{
    background: #f7fbfe;
    color: $primary;
    text-decoration: none;
  }
}


// 底色灰，字体深灰，不可点击按钮
%btn-my-disable{
  display: inline-block;
  width: auto;
  padding: 0 20px;
  font-size: 14px;
  letter-spacing: 0.3px;
  height: 36px;
  line-height: 36px;
  border-radius: 3px;

  border: none;
  background: #f5f7fa;
  color: #aab2bd;
  border: 1px solid #e6e9ed;
  cursor: not-allowed;
  text-decoration: none;
  text-shadow: none;
  font-family: $font-family;

  &:hover,&:focus, &:active, &:visited{
    background: #f5f7fa;
    color: #aab2bd;
  }
}

// alert-warning
.page-banner{
  padding: 0 10px;
}
.alert-warning, .page-banner .alert.alert-warning{
  background: #fffaf6;
  border: 1px solid #ffe4d1;
  box-shadow: 0px 1px 4px 0px	#ffe4d1;
  font-size: 14px;
  color: $font;
  
  .icon-alert{
    margin-top: 5px;
    margin-right: 10px;
    color: #ffe4d1;
  }
  .btn-link{
    border: 0;
    cursor: pointer;
  }
}


.eliteu-message-tips{
  background-color: #ffffff;
  box-shadow: 0px 4px 12px 0px 
    rgba(0, 0, 0, 0.15);
  border-radius: 4px;
  border: solid 1px #e6e9ed;
  padding: 9px 16px;
  position: absolute;
  left: 50%;
  top: 20%;
  display: block;
  font-size: 14px;
  color: #2e313c;
  transform: translate(-50%,0);
  .fa{
      &:before{
          vertical-align: middle;
      }
  }
  span{
      vertical-align: middle;
  }
}<|MERGE_RESOLUTION|>--- conflicted
+++ resolved
@@ -80,19 +80,10 @@
 }
 
 select::-ms-expand { display: none; }
-<<<<<<< HEAD
-/*
-select::-ms-value{
-  background-color: #fff;
-  color: $font;
-}
-*/
-=======
 select::-ms-value{
   background: transparent;
   color: $font;
 }
->>>>>>> d6771541
 
 // input
 input::-webkit-input-placeholder, .form-control::-webkit-input-placeholder{
