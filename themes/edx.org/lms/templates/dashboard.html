<%page expression_filter="h"/>
<%inherit file="main.html" />
<%def name="online_help_token()"><% return "learnerdashboard" %></%def>
<%namespace name='static' file='static_content.html'/>
<%!
import json
import pytz
import six
from lms.djangoapps.courseware.context_processor import user_timezone_locale_prefs
from datetime import datetime, timedelta
from django.utils import timezone
from django.utils.translation import ugettext as _
from django.template import RequestContext
from third_party_auth import pipeline
from django.urls import reverse
from util.date_utils import strftime_localized
from opaque_keys.edx.keys import CourseKey
from openedx.core.djangoapps.content.course_overviews.models import CourseOverview
from openedx.core.djangoapps.theming import helpers as theming_helpers
from openedx.core.djangolib.js_utils import dump_js_escaped_json, js_escaped_string
from openedx.core.djangolib.markup import HTML, Text

from entitlements.models import CourseEntitlement
from student.models import CourseEnrollment
%>

<%
  cert_name_short = settings.CERT_NAME_SHORT
  cert_name_long = settings.CERT_NAME_LONG
%>


<%block name="pagetitle">${_("Dashboard")}</%block>
<%block name="bodyclass">view-dashboard is-authenticated</%block>

<%block name="header_extras">
% for template_name in ["donation"]:
<script type="text/template" id="${template_name}-tpl">
  <%static:include path="dashboard/${template_name}.underscore" />
</script>
<link rel="stylesheet" type="text/css" href="${static.url('paragon/static/paragon.min.css')}" />
% endfor
</%block>

<%block name="js_extra">
  <script src="${static.url('js/commerce/credit.js')}"></script>
  <script src="${static.url('js/demographics-collection.js')}"></script>
  <%static:js group='dashboard'/>
  <script type="text/javascript">
    $(document).ready(function() {
      edx.dashboard.legacy.init({
        dashboard: "${reverse('dashboard') | n, js_escaped_string}",
        signInUser: "${reverse('signin_user') | n, js_escaped_string}",
        changeEmailSettings: "${reverse('change_email_settings') | n, js_escaped_string}"
      });
    });
  </script>
  <%static:webpack entry="UnenrollmentFactory">
    UnenrollmentFactory({
      urls: {
        dashboard: "${reverse('dashboard') | n, js_escaped_string}",
        signInUser: "${reverse('signin_user') | n, js_escaped_string}",
        changeEmailSettings: "${reverse('change_email_settings') | n, js_escaped_string}",
        browseCourses: "${marketing_link('COURSES') | n, js_escaped_string}"
      },
      isEdx: true
    });
  </%static:webpack>
  <%static:webpack entry="EntitlementUnenrollmentFactory">
    ## Wait until the document is fully loaded before initializing the EntitlementUnenrollmentView
    ## to ensure events are setup correctly.
    $(document).ready(function() {
      EntitlementUnenrollmentFactory({
        dashboardPath: "${reverse('dashboard') | n, js_escaped_string}",
        signInPath: "${reverse('signin_user') | n, js_escaped_string}",
        browseCourses: "${marketing_link('COURSES') | n, js_escaped_string}",
        isEdx: true
      });
    });
  </%static:webpack>
  % if settings.FEATURES.get('ENABLE_DASHBOARD_SEARCH'):
    <%static:require_module module_name="course_search/js/dashboard_search_factory" class_name="DashboardSearchFactory">
        DashboardSearchFactory();
    </%static:require_module>
  % endif
  % if redirect_message:
    <%static:require_module module_name="js/views/message_banner" class_name="MessageBannerView">
        var banner = new MessageBannerView({urgency: 'low', type: 'warning'});
        $('#content').prepend(banner.$el);
        banner.showMessage(${redirect_message | n, dump_js_escaped_json})
    </%static:require_module>
  % endif
  % if recovery_email_message:
      <%static:require_module module_name="js/views/message_banner" class_name="MessageBannerView">
        var banner = new MessageBannerView({urgency: 'low', type: 'warning', hideCloseBtn: false, isRecoveryEmailMsg: true});
        $('#content').prepend(banner.$el);
        banner.showMessage(${recovery_email_message | n, dump_js_escaped_json})
      </%static:require_module>
  % endif
  % if recovery_email_activation_message:
      <%static:require_module module_name="js/views/message_banner" class_name="MessageBannerView">
        var banner = new MessageBannerView({urgency: 'low', type: 'warning', isRecoveryEmailMsg: true});
        $('#content').prepend(banner.$el);
        banner.showMessage(${recovery_email_activation_message | n, dump_js_escaped_json})
      </%static:require_module>
  % endif
  % if enterprise_learner_portal_enabled_message:
      <%static:require_module module_name="js/views/message_banner" class_name="MessageBannerView">
        var banner = new MessageBannerView({urgency: 'low', type: 'warning', isLearnerPortalEnabled: true});
        $('#content').prepend(banner.$el);
        banner.showMessage(${enterprise_learner_portal_enabled_message | n, dump_js_escaped_json})
      </%static:require_module>
  % endif
</%block>

<div class="dashboard-notifications" tabindex="-1">

    %if banner_account_activation_message:
        <div class="dashboard-banner">
            ${banner_account_activation_message | n, decode.utf8}
        </div>
    %endif

    %if enrollment_message:
        <section class="dashboard-banner">
            ${enrollment_message | n, decode.utf8}
        </section>
    %endif

    %if enterprise_message:
        <div class="dashboard-banner">
            ${ enterprise_message | n, decode.utf8 }
        </div>
    %endif

    %if account_activation_messages:
      <div class="activation-message-container">
        % for account_activation_message in account_activation_messages:
          <div class="account-activation ${account_activation_message.tags}" role="alert" aria-label="Account Activation Message" tabindex="-1">
            <div class="message-copy" >
              ${ account_activation_message | n, decode.utf8 }
            </div>
          </div>
        % endfor
      </div>
    %endif
</div>

<section class="dashboard" id="dashboard-main">
<main class="main-container" id="main" aria-label="Content" tabindex="-1">
  <%
    from django.contrib.staticfiles.storage import staticfiles_storage
    from openedx.core.djangoapps.demographics.api.status import (
        show_user_demographics, show_call_to_action_for_user
    )
    from openedx.core.djangoapps.enrollments.api import serialize_enrollments
    serialized_course_enrollments = serialize_enrollments(course_enrollments)
    demographics_enabled = getattr(settings, 'ENABLE_DEMOGRAPHICS_COLLECTION', False)
    demographics_modal_enabled = getattr(settings, 'ENABLE_DEMOGRAPHICS_MODAL', False)

    show_user_demographics_fields = show_user_demographics(
        user,
        enrollments=serialized_course_enrollments,
        entitlements=course_entitlements
    )
    display_demographics_banner = (
        demographics_enabled and
        show_user_demographics_fields and
        show_call_to_action_for_user(user)
    )
    display_demographics_modal = (
        demographics_enabled and
        demographics_modal_enabled and
        show_user_demographics_fields
    )
    account_mfe_url = getattr(settings, 'ACCOUNT_MICROFRONTEND_URL', '') or ''
    bannerLogoPath = staticfiles_storage.url('edx.org/images/quote_prompt.png')
  %>
  % if display_demographics_banner and not display_demographics_modal:
    <a id="demographics-banner-link" class="btn" href="${account_mfe_url}#demographics-information">
      <div
        class="demographics-banner d-flex justify-content-lg-between flex-row py-1 px-2 mb-2 mb-lg-4"
        role="dialog"
        aria-modal="false"
        aria-label="demographics questionnaire pitch"
      >
        <div class="d-flex justify-content-left align-items-lg-center flex-column flex-lg-row  w-100">
          <img class="demographics-banner-icon d-none d-lg-inline-block" src="${static.url('edx.org/images/quote_prompt.png')}" alt="" aria-hidden="true">
          <div class="demographics-banner-prompt d-inline-block font-weight-bold text-white mr-4 py-3 px-2 px-lg-3">
            ${_("Want to make edX better for everyone?")}
          </div>
          <button class="demographics-banner-btn d-flex align-items-center bg-white font-weight-bold border-0 py-2 px-3 mx-2 mb-3 m-lg-0 shadow justify-content-center">
            <span class="fa fa-thumbs-up px-2" aria-hidden="true"></span>
            ${_("Get started")}
          </button>
        </div>
        <div class="demographics-dismiss-container md-flex justify-content-right align-self-start align-self-lg-center  ml-lg-auto">
          <button type="button" class="demographics-dismiss-btn btn btn-default px-0" id="demographics-dismiss" aria-label="close">
            <i class="fa fa-times-circle text-white px-2" aria-hidden="true"></i>
          </button>
        </div>
      </div>
    </a>
  % endif
  % if display_demographics_modal and display_demographics_banner:
      ${static.renderReact(
        component="DemographicsCollectionBanner",
        id="dashboard-demographics-collection-banner",
        props={
          "user": user.id,
          "lmsRootUrl": getattr(settings, 'LMS_ROOT_URL', ''),
          "demographicsBaseUrl": getattr(settings, 'DEMOGRAPHICS_BASE_URL', ''),
<<<<<<< HEAD
=======
          "marketingSiteBaseUrl": getattr(settings, 'MKTG_URLS', {}).get('ROOT', ''),
>>>>>>> 43a60b85
          "jwtAuthToken": getattr(settings, 'JWT_AUTH', {}).get('JWT_AUTH_COOKIE_HEADER_PAYLOAD', ''),
          "bannerLogo": bannerLogoPath
        },
      )}
  % endif
  <section class="my-courses" id="my-courses">
    <header class="wrapper-header-courses">
      <h2 class="header-courses">${_("My Courses")}</h2>
    </header>
    % if len(course_entitlements + course_enrollments) > 0:
        <ul class="listing-courses" data-programs='${json.dumps(programs_data)}'>
        <% share_settings = getattr(settings, 'SOCIAL_SHARING_SETTINGS', {}) %>
        % for dashboard_index, enrollment in enumerate(course_entitlements + course_enrollments):
          <%
            # Check if the course run is an entitlement and if it has an associated session
            entitlement = enrollment if isinstance(enrollment, CourseEntitlement) else None
            entitlement_session = entitlement.enrollment_course_run if entitlement else None
            entitlement_days_until_expiration = entitlement.get_days_until_expiration() if entitlement else None
            entitlement_expiration = datetime.now(tz=pytz.UTC) + timedelta(days=entitlement_days_until_expiration) if (entitlement and entitlement_days_until_expiration < settings.ENTITLEMENT_EXPIRED_ALERT_PERIOD) else None
            entitlement_expiration_date = strftime_localized(entitlement_expiration, 'SHORT_DATE') if entitlement and entitlement_expiration else None
            entitlement_expired_at = strftime_localized(entitlement.expired_at_datetime, 'SHORT_DATE') if entitlement and entitlement.expired_at_datetime else None

            is_fulfilled_entitlement = True if entitlement and entitlement_session else False
            is_unfulfilled_entitlement = True if entitlement and not entitlement_session else False

            entitlement_available_sessions = []
            if entitlement:
              # Grab the available, enrollable sessions for a given entitlement and scrape them for relevant attributes
              entitlement_available_sessions = [{
                'session_id': course['key'],
                'enrollment_end': course['enrollment_end'],
                'pacing_type': course['pacing_type'],
                'advertised_start': CourseOverview.get_from_id(CourseKey.from_string(course['key'])).advertised_start,
                'start': CourseOverview.get_from_id(CourseKey.from_string(course['key'])).start,
                'end': CourseOverview.get_from_id(CourseKey.from_string(course['key'])).end,
                } for course in course_entitlement_available_sessions[str(entitlement.uuid)]]
              if is_fulfilled_entitlement:
                # If the user has a fulfilled entitlement, pass through the entitlements CourseEnrollment object
                enrollment = entitlement_session
              else:
                # If the user has an unfulfilled entitlement, pass through a bare CourseEnrollment object to populate card with metadata
                pseudo_session = unfulfilled_entitlement_pseudo_sessions[str(entitlement.uuid)]
                if not pseudo_session:
                    continue
                pseudo_key = pseudo_session['key']
                if not isinstance(pseudo_key, CourseKey):
                  pseudo_key = CourseKey.from_string(pseudo_session['key'])
                enrollment = CourseEnrollment(user=user, course=CourseOverview.get_from_id(pseudo_key), mode=pseudo_session['type'])
              # We only show email settings for entitlement cards if the entitlement has an associated enrollment
              show_email_settings = is_fulfilled_entitlement and (entitlement_session.course_id in show_email_settings_for)
            else:
              show_email_settings = (enrollment.course_id in show_email_settings_for)

            session_id = enrollment.course_id
            show_courseware_link = show_courseware_links_for.get(session_id, False)
            cert_status = cert_statuses.get(session_id)
            can_refund_entitlement = entitlement and entitlement.is_entitlement_refundable()
            partner_managed_enrollment = enrollment.mode == 'masters'
            can_unenroll = False if partner_managed_enrollment else (not cert_status) or cert_status.get('can_unenroll') if not unfulfilled_entitlement else False
            credit_status = credit_statuses.get(session_id)
            course_mode_info = all_course_modes.get(session_id)
            is_paid_course = True if entitlement else (session_id in enrolled_courses_either_paid)
            course_verification_status = verification_status_by_course.get(session_id, {})
            course_requirements = courses_requirements_not_met.get(session_id)
            related_programs = inverted_programs.get(six.text_type(entitlement.course_uuid if is_unfulfilled_entitlement else session_id))
            show_consent_link = (session_id in consent_required_courses)
            course_overview = enrollment.course_overview
            resume_button_url = resume_button_urls[dashboard_index]
          %>
          <%include file='dashboard/_dashboard_course_listing.html' args='course_overview=course_overview, course_card_index=dashboard_index, enrollment=enrollment, is_unfulfilled_entitlement=is_unfulfilled_entitlement, is_fulfilled_entitlement=is_fulfilled_entitlement, entitlement=entitlement, entitlement_session=entitlement_session, entitlement_available_sessions=entitlement_available_sessions, entitlement_expiration_date=entitlement_expiration_date, entitlement_expired_at=entitlement_expired_at, show_courseware_link=show_courseware_link, cert_status=cert_status, can_refund_entitlement=can_refund_entitlement, can_unenroll=can_unenroll, credit_status=credit_status, show_email_settings=show_email_settings, course_mode_info=course_mode_info, is_paid_course=is_paid_course, verification_status=course_verification_status, course_requirements=course_requirements, dashboard_index=dashboard_index, share_settings=share_settings, user=user, related_programs=related_programs, display_course_modes_on_dashboard=display_course_modes_on_dashboard, show_consent_link=show_consent_link, enterprise_customer_name=enterprise_customer_name, resume_button_url=resume_button_url, partner_managed_enrollment=partner_managed_enrollment' />
        % endfor
        % if show_load_all_courses_link:
                <br/>
                 ${len(course_enrollments)} ${_("results successfully populated,")}
                 <a href="${reverse('dashboard')}?course_limit=None">
                     ${_("Click to load all enrolled courses")}
                </a>
            % endif
        </ul>
    % else:
      <section class="empty-dashboard-message">
        <p>${_("You are not enrolled in any courses yet.")}</p>

        % if settings.FEATURES.get('COURSES_ARE_BROWSABLE'):
          <a class="btn btn-primary" href="${marketing_link('COURSES')}">
            ${_("Explore courses")}
          </a>
        %endif
      </section>
    % endif

    % if staff_access and len(errored_courses) > 0:
      <div id="course-errors">
        <h2>${_("Course-loading errors")}</h2>

      % for course_dir, errors in errored_courses.items():
         <h3>${course_dir}</h3>
             <ul>
           % for (msg, err) in errors:
               <li>${msg}
                 <ul><li><pre>${err}</pre></li></ul>
               </li>
           % endfor
             </ul>
      % endfor
      </div>
    % endif
  </section>
</main>
<div class="side-container">
  %if sidebar_account_activation_message:
    <div class="sidebar-notification">
      ${sidebar_account_activation_message | n, decode.utf8}
    </div>
  %endif

  % if settings.FEATURES.get('ENABLE_DASHBOARD_SEARCH'):
    <div id="dashboard-search-bar" class="search-bar dashboard-search-bar" role="search" aria-label="Dashboard">
      <form class="search-form">
        <label for="dashboard-search-input">${_('Search Your Courses')}</label>
        <div class="search-field-wrapper">
          <input id="dashboard-search-input" type="text" class="search-field"/>
          <button type="submit" class="search-button" title="${_('Search')}">
            <span class="icon fa fa-search" aria-hidden="true"></span>
          </button>
          <button type="button" class="cancel-button" title="${_('Clear search')}">
            <span class="icon fa fa-remove" aria-hidden="true"></span>
          </button>
        </div>
      </form>
    </div>
    <section id="dashboard-search-results" class="search-results dashboard-search-results"></section>
  % endif

  % if settings.FEATURES.get('COURSES_ARE_BROWSABLE'):
      <div class="wrapper-find-courses">
          <div class="course-advertise">
              <div class="advertise-message">
                  ${_("Browse recently launched courses and see what's new in your favorite subjects.")}
              </div>
              <div class="marketing-link">
                  <a class="btn-neutral" href="${marketing_link('COURSES')}">
                      <span class="icon fa fa-search" aria-hidden="true"></span>
                      ${_("Explore New Courses")}
                  </a>
              </div>
          </div>
      </div>
  % endif

  <%
    account_mfe_url = getattr(settings, 'ACCOUNT_MICROFRONTEND_URL', '') or ''
    coaching_consent_url = "%s/coaching_consent?next=%s" % (account_mfe_url, getattr(settings, 'LMS_ROOT_URL', '') + reverse('dashboard'))
  %>
  % if plugins.get("coaching", {}).get("show_coaching_aside"):
    <div class="wrapper-coaching">
        <div class="coaching-signup">
            <div class="coaching-prompt">
                ${_("Take advantage of free coaching!")}
            </div>
            <div class="coaching-link">
                <a class="btn-neutral" href="${coaching_consent_url}">
                  ${_("Get Started")}
                </a>
            </div>
        </div>
    </div>
  % endif

  % if display_sidebar_on_dashboard:
    <section class="profile-sidebar" id="profile-sidebar" role="region" aria-label="Account Status Info">
      <header class="profile">
        <h2 class="account-status-title sr">${_("Account Status Info")}: </h2>
      </header>
      <section class="user-info">
        <ul>

          <%include file="${theming_helpers.get_template_path('dashboard/_dashboard_status_verification.html')}" />

        </ul>
      </section>
    </section>
  % endif
</div>
</section>

<section id="email-settings-modal" class="modal" aria-hidden="true">
  <div class="inner-wrapper" role="dialog" aria-labelledby="email-settings-title">
    <button class="close-modal">
      <span class="icon fa fa-remove" aria-hidden="true"></span>
      <span class="sr">
        ## Translators: this is a control to allow users to exit out of this modal interface (a menu or piece of UI that takes the full focus of the screen)
        ${_("Close")}
      </span>
    </button>

    <header>
      <h2 id="email-settings-title">
        ${Text(_("Email Settings for {course_number}")).format(course_number=HTML('<span id="email_settings_course_number"></span>'))}
        <span class="sr">,
          ## Translators: this text gives status on if the modal interface (a menu or piece of UI that takes the full focus of the screen) is open or not
          ${_("window open")}
        </span>
      </h2>
      <hr/>
    </header>

    <form id="email_settings_form" method="post">
      <input name="course_id" id="email_settings_course_id" type="hidden" />
      <label>${_("Receive course emails")} <input type="checkbox" id="receive_emails" name="receive_emails" /></label>
      <div class="submit">
        <input type="submit" id="submit" value="${_("Save Settings")}" />
      </div>
    </form>
  </div>
</section>

<section id="unenroll-modal" class="modal unenroll-modal" aria-hidden="true">
  <div class="inner-wrapper" role="dialog" aria-labelledby="unenrollment-modal-title" aria-live="polite">
    <button class="close-modal">
      <span class="icon fa fa-remove" aria-hidden="true"></span>
      <span class="sr">
        ## Translators: this is a control to allow users to exit out of this modal interface (a menu or piece of UI that takes the full focus of the screen)
        ${_("Close")}
      </span>
    </button>

    <header class="unenroll-header">
      <h2 id="unenrollment-modal-title">
        <span id='track-info'></span>
        <span id='refund-info'></span>
        <span class="sr">,
          ## Translators: this text gives status on if the modal interface (a menu or piece of UI that takes the full focus of the screen) is open or not
          ${_("window open")}
        </span>
      </h2>
      <hr/>
    </header>
    <div id="unenroll_error" class="modal-form-error"></div>
    <form id="unenroll_form" method="post" data-remote="true" action="${reverse('change_enrollment')}">
      <input name="course_id" id="unenroll_course_id" type="hidden" />
      <input name="enrollment_action" type="hidden" value="unenroll" />
      <div class="submit">
        <input class="submit-button" name="submit" type="submit" value="${_("Unenroll")}" />
      </div>
    </form>
    <%include file='dashboard/_reason_survey.html' />
  </div>
</section>

<%include file="dashboard/_dashboard_entitlement_unenrollment_modal.html"/>
<%include file="/experiments/dashboard_metadata.html" args='course_info=course_info'/><|MERGE_RESOLUTION|>--- conflicted
+++ resolved
@@ -210,10 +210,7 @@
           "user": user.id,
           "lmsRootUrl": getattr(settings, 'LMS_ROOT_URL', ''),
           "demographicsBaseUrl": getattr(settings, 'DEMOGRAPHICS_BASE_URL', ''),
-<<<<<<< HEAD
-=======
           "marketingSiteBaseUrl": getattr(settings, 'MKTG_URLS', {}).get('ROOT', ''),
->>>>>>> 43a60b85
           "jwtAuthToken": getattr(settings, 'JWT_AUTH', {}).get('JWT_AUTH_COOKIE_HEADER_PAYLOAD', ''),
           "bannerLogo": bannerLogoPath
         },
