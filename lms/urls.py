--- conflicted
+++ resolved
@@ -476,19 +476,17 @@
         url(r'^auto_auth$', 'student.views.auto_auth'),
     )
 
-<<<<<<< HEAD
 # Third-party auth.
 if settings.FEATURES.get('ENABLE_THIRD_PARTY_AUTH'):
     urlpatterns += (
         url(r'', include('third_party_auth.urls')),
     )
-=======
+
 # Extra ajax calls
 urlpatterns += (
     url(r'^city_lookup/$', 'cities.views.lookup_handler', name='lookup_handler'),
     url(r'^user_lookup/$', 'student.views.student_handler', name='student_handler')
 )
->>>>>>> 7e64f2ad
 
 urlpatterns = patterns(*urlpatterns)
 
