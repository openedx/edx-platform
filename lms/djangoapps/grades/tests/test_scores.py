"""
Tests for grades.scores module.
"""
import itertools
# pylint: disable=protected-access
from collections import namedtuple

import ddt
import unittest
from django.test import TestCase
<<<<<<< HEAD
import itertools
import unittest
=======
from django.utils.timezone import now
from opaque_keys.edx.locator import BlockUsageLocator, CourseLocator
>>>>>>> 75068967

import lms.djangoapps.grades.scores as scores
from lms.djangoapps.grades.models import BlockRecord
from lms.djangoapps.grades.transformer import GradesTransformer
from openedx.core.djangoapps.content.block_structure.block_structure import BlockData
from xmodule.graders import ProblemScore

NOW = now()


class TestScoredBlockTypes(TestCase):
    """
    Tests for the possibly_scored function.
    """
    possibly_scored_block_types = {
        'course', 'chapter', 'sequential', 'vertical',
        'library_content', 'split_test', 'conditional', 'library', 'randomize',
        'problem', 'drag-and-drop-v2', 'openassessment', 'lti', 'lti_consumer',
        'videosequence', 'problemset', 'acid_parent', 'done', 'wrapper', 'edx_sga',
    }

    # This test is failing because of the solutions's xblocks e.g. 'gp-v2-stage-completion', so this test is skipped.
    @unittest.skip
    def test_block_types_possibly_scored(self):
        self.assertSetEqual(
            self.possibly_scored_block_types,
            scores._block_types_possibly_scored()
        )

    def test_possibly_scored(self):
        course_key = CourseLocator(u'org', u'course', u'run')
        for block_type in self.possibly_scored_block_types:
            usage_key = BlockUsageLocator(course_key, block_type, 'mock_block_id')
            self.assertTrue(scores.possibly_scored(usage_key))


@ddt.ddt
class TestGetScore(TestCase):
    """
    Tests for get_score
    """
    display_name = 'test_name'
    location = 'test_location'

    SubmissionValue = namedtuple('SubmissionValue', 'exists, points_earned, points_possible, created_at')
    CSMValue = namedtuple('CSMValue', 'exists, raw_earned, raw_possible, created')
    PersistedBlockValue = namedtuple('PersistedBlockValue', 'exists, raw_possible, weight, graded')
    ContentBlockValue = namedtuple('ContentBlockValue', 'raw_possible, weight, explicit_graded')
    ExpectedResult = namedtuple(
        'ExpectedResult',
        'raw_earned, raw_possible, weighted_earned, weighted_possible, weight, graded, first_attempted'
    )

    def _create_submissions_scores(self, submission_value):
        """
        Creates a stub result from the submissions API for the given values.
        """
        if submission_value.exists:
            return {self.location: submission_value._asdict()}
        else:
            return {}

    def _create_csm_scores(self, csm_value):
        """
        Creates a stub result from courseware student module for the given values.
        """
        if csm_value.exists:
            stub_csm_record = namedtuple('stub_csm_record', 'correct, total, created')
            return {
                self.location: stub_csm_record(
                    correct=csm_value.raw_earned,
                    total=csm_value.raw_possible,
                    created=csm_value.created
                )
            }
        else:
            return {}

    def _create_persisted_block(self, persisted_block_value):
        """
        Creates and returns a minimal BlockRecord object with the give values.
        """
        if persisted_block_value.exists:
            return BlockRecord(
                self.location,
                persisted_block_value.weight,
                persisted_block_value.raw_possible,
                persisted_block_value.graded,
            )
        else:
            return None

    def _create_block(self, content_block_value):
        """
        Creates and returns a minimal BlockData object with the give values.
        """
        block = BlockData(self.location)
        block.display_name = self.display_name
        block.weight = content_block_value.weight

        block_grades_transformer_data = block.transformer_data.get_or_create(GradesTransformer)
        block_grades_transformer_data.max_score = content_block_value.raw_possible
        setattr(
            block_grades_transformer_data,
            GradesTransformer.EXPLICIT_GRADED_FIELD_NAME,
            content_block_value.explicit_graded,
        )
        return block

    @ddt.data(
        # The value from Submissions trumps other values; The persisted value
        # from persisted-block trumps latest content values
        (
            SubmissionValue(exists=True, points_earned=50, points_possible=100, created_at=NOW),
            CSMValue(exists=True, raw_earned=10, raw_possible=40, created=NOW),
            PersistedBlockValue(exists=True, raw_possible=5, weight=40, graded=True),
            ContentBlockValue(raw_possible=1, weight=20, explicit_graded=False),
            ExpectedResult(
                raw_earned=None, raw_possible=None,
                weighted_earned=50, weighted_possible=100,
                weight=40, graded=True, first_attempted=NOW
            ),
        ),
        # same as above, except Submissions doesn't exist; CSM values used
        (
            SubmissionValue(exists=False, points_earned=50, points_possible=100, created_at=NOW),
            CSMValue(exists=True, raw_earned=10, raw_possible=40, created=NOW),
            PersistedBlockValue(exists=True, raw_possible=5, weight=40, graded=True),
            ContentBlockValue(raw_possible=1, weight=20, explicit_graded=False),
            ExpectedResult(
                raw_earned=10, raw_possible=40,
                weighted_earned=10, weighted_possible=40,
                weight=40, graded=True, first_attempted=NOW,
            ),
        ),
        # CSM values exist, but with NULL earned score treated as not-attempted
        (
            SubmissionValue(exists=False, points_earned=50, points_possible=100, created_at=NOW),
            CSMValue(exists=True, raw_earned=None, raw_possible=40, created=NOW),
            PersistedBlockValue(exists=True, raw_possible=5, weight=40, graded=True),
            ContentBlockValue(raw_possible=1, weight=20, explicit_graded=False),
            ExpectedResult(
                raw_earned=0, raw_possible=40,
                weighted_earned=0, weighted_possible=40,
                weight=40, graded=True, first_attempted=None
            ),
        ),
        # neither submissions nor CSM exist; Persisted values used
        (
            SubmissionValue(exists=False, points_earned=50, points_possible=100, created_at=NOW),
            CSMValue(exists=False, raw_earned=10, raw_possible=40, created=NOW),
            PersistedBlockValue(exists=True, raw_possible=5, weight=40, graded=True),
            ContentBlockValue(raw_possible=1, weight=20, explicit_graded=False),
            ExpectedResult(
                raw_earned=0, raw_possible=5,
                weighted_earned=0, weighted_possible=40,
                weight=40, graded=True, first_attempted=None
            ),
        ),
        # none of submissions, CSM, or persisted exist; Latest content values used
        (
            SubmissionValue(exists=False, points_earned=50, points_possible=100, created_at=NOW),
            CSMValue(exists=False, raw_earned=10, raw_possible=40, created=NOW),
            PersistedBlockValue(exists=False, raw_possible=5, weight=40, graded=True),
            ContentBlockValue(raw_possible=1, weight=20, explicit_graded=False),
            ExpectedResult(
                raw_earned=0, raw_possible=1,
                weighted_earned=0, weighted_possible=20,
                weight=20, graded=False,
                first_attempted=None
            ),
        ),
    )
    @ddt.unpack
    def test_get_score(self, submission_value, csm_value, persisted_block_value, block_value, expected_result):
        score = scores.get_score(
            self._create_submissions_scores(submission_value),
            self._create_csm_scores(csm_value),
            self._create_persisted_block(persisted_block_value),
            self._create_block(block_value),
        )
        expected_score = ProblemScore(**expected_result._asdict())
        self.assertEquals(score, expected_score)


@ddt.ddt
class TestWeightedScore(TestCase):
    """
    Tests the helper method: weighted_score
    """
    @ddt.data(
        (0, 0, 1),
        (5, 0, 0),
        (10, 0, None),
        (0, 5, None),
        (5, 10, None),
        (10, 10, None),
    )
    @ddt.unpack
    def test_cannot_compute(self, raw_earned, raw_possible, weight):
        self.assertEquals(
            scores.weighted_score(raw_earned, raw_possible, weight),
            (raw_earned, raw_possible),
        )

    @ddt.data(
        (0, 5, 0, (0, 0)),
        (5, 5, 0, (0, 0)),
        (2, 5, 1, (.4, 1)),
        (5, 5, 1, (1, 1)),
        (5, 5, 3, (3, 3)),
        (2, 4, 6, (3, 6)),
    )
    @ddt.unpack
    def test_computed(self, raw_earned, raw_possible, weight, expected_score):
        self.assertEquals(
            scores.weighted_score(raw_earned, raw_possible, weight),
            expected_score,
        )

    def test_assert_on_invalid_r_possible(self):
        with self.assertRaises(AssertionError):
            scores.weighted_score(raw_earned=1, raw_possible=None, weight=1)


@ddt.ddt
class TestInternalGetGraded(TestCase):
    """
    Tests the internal helper method: _get_explicit_graded
    """
    def _create_block(self, explicit_graded_value):
        """
        Creates and returns a minimal BlockData object with the give value
        for explicit_graded.
        """
        block = BlockData('any_key')
        setattr(
            block.transformer_data.get_or_create(GradesTransformer),
            GradesTransformer.EXPLICIT_GRADED_FIELD_NAME,
            explicit_graded_value,
        )
        return block

    @ddt.data(None, True, False)
    def test_with_no_persisted_block(self, explicitly_graded_value):
        block = self._create_block(explicitly_graded_value)
        self.assertEquals(
            scores._get_graded_from_block(None, block),
            explicitly_graded_value is not False,  # defaults to True unless explicitly False
        )

    @ddt.data(
        *itertools.product((True, False), (True, False, None))
    )
    @ddt.unpack
    def test_with_persisted_block(self, persisted_block_value, block_value):
        block = self._create_block(block_value)
        block_record = BlockRecord(block.location, 0, 0, persisted_block_value)
        self.assertEquals(
            scores._get_graded_from_block(block_record, block),
            block_record.graded,  # persisted value takes precedence
        )


@ddt.ddt
class TestInternalGetScoreFromBlock(TestCase):
    """
    Tests the internal helper method: _get_score_from_persisted_or_latest_block
    """
    def _create_block(self, raw_possible):
        """
        Creates and returns a minimal BlockData object with the give value
        for raw_possible.
        """
        block = BlockData('any_key')
        block.transformer_data.get_or_create(GradesTransformer).max_score = raw_possible
        return block

    def _verify_score_result(self, persisted_block, block, weight, expected_r_possible):
        """
        Verifies the result of _get_score_from_persisted_or_latest_block is as expected.
        """
        # pylint: disable=unbalanced-tuple-unpacking
        (
            raw_earned, raw_possible, weighted_earned, weighted_possible, first_attempted
        ) = scores._get_score_from_persisted_or_latest_block(persisted_block, block, weight)

        self.assertEquals(raw_earned, 0.0)
        self.assertEquals(raw_possible, expected_r_possible)
        self.assertEquals(weighted_earned, 0.0)
        if weight is None or expected_r_possible == 0:
            self.assertEquals(weighted_possible, expected_r_possible)
        else:
            self.assertEquals(weighted_possible, weight)
        self.assertIsNone(first_attempted)

    @ddt.data(
        *itertools.product((0, 1, 5), (None, 0, 1, 5))
    )
    @ddt.unpack
    def test_with_no_persisted_block(self, block_r_possible, weight):
        block = self._create_block(block_r_possible)
        self._verify_score_result(None, block, weight, block_r_possible)

    @ddt.data(
        *itertools.product((0, 1, 5), (None, 0, 1, 5), (None, 0, 1, 5))
    )
    @ddt.unpack
    def test_with_persisted_block(self, persisted_block_r_possible, block_r_possible, weight):
        block = self._create_block(block_r_possible)
        block_record = BlockRecord(block.location, 0, persisted_block_r_possible, False)
        self._verify_score_result(block_record, block, weight, persisted_block_r_possible)<|MERGE_RESOLUTION|>--- conflicted
+++ resolved
@@ -8,13 +8,8 @@
 import ddt
 import unittest
 from django.test import TestCase
-<<<<<<< HEAD
-import itertools
-import unittest
-=======
 from django.utils.timezone import now
 from opaque_keys.edx.locator import BlockUsageLocator, CourseLocator
->>>>>>> 75068967
 
 import lms.djangoapps.grades.scores as scores
 from lms.djangoapps.grades.models import BlockRecord
