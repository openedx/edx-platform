"""
CourseGrade Class
"""
from abc import abstractmethod
from collections import OrderedDict, defaultdict

from django.conf import settings
from lazy import lazy

from xmodule import block_metadata_utils

from .subsection_grade import ZeroSubsectionGrade
from .subsection_grade_factory import SubsectionGradeFactory


def uniqueify(iterable):
    return OrderedDict([(item, None) for item in iterable]).keys()


class CourseGradeBase(object):
    """
    Base class for Course Grades.
    """
    def __init__(self, user, course_data, percent=0, letter_grade=None, passed=False, force_update_subsections=False):
        self.user = user
        self.course_data = course_data

        self.percent = percent
        self.passed = passed

        # Convert empty strings to None when reading from the table
        self.letter_grade = letter_grade or None
        self.force_update_subsections = force_update_subsections

    def __unicode__(self):
        return u'Course Grade: percent: {}, letter_grade: {}, passed: {}'.format(
            unicode(self.percent),
            self.letter_grade,
            self.passed,
        )

    @property
    def attempted(self):
        """
        Returns whether at least one problem was attempted
        by the user in the course.
        """
        return False

    @lazy
    def graded_subsections_by_format(self):
        """
        Returns grades for the subsections in the course in
        a dict keyed by subsection format types.
        """
        subsections_by_format = defaultdict(OrderedDict)
        for chapter in self.chapter_grades.itervalues():
            for subsection_grade in chapter['sections']:
                if subsection_grade.graded:
                    graded_total = subsection_grade.graded_total
                    if graded_total.possible > 0:
                        subsections_by_format[subsection_grade.format][subsection_grade.location] = subsection_grade
        return subsections_by_format

    @lazy
    def chapter_grades(self):
        """
        Returns a dictionary of dictionaries.
        The primary dictionary is keyed by the chapter's usage_key.
        The secondary dictionary contains the chapter's
        subsection grades, display name, and url name.
        """
<<<<<<< HEAD
        locations_to_scores = {}
        for chapter in self.chapter_grades:
            self._log_event(log.info, u"chapter grades has a chapter: {0}".format(chapter))
            for subsection_grade in chapter['sections']:
                self._log_event(log.info, u"subsection_grade: {0}, {1}".format(
                    subsection_grade, subsection_grade.locations_to_scores
                ))
                locations_to_scores.update(subsection_grade.locations_to_scores)
        return locations_to_scores
=======
        course_structure = self.course_data.structure
        grades = OrderedDict()
        for chapter_key in course_structure.get_children(self.course_data.location):
            grades[chapter_key] = self._get_chapter_grade_info(course_structure[chapter_key], course_structure)
        return grades
>>>>>>> 75068967

    @lazy
    def subsection_grades(self):
        """
        Returns an ordered dictionary of subsection grades,
        keyed by subsection location.
        """
        subsection_grades = defaultdict(OrderedDict)
        for chapter in self.chapter_grades.itervalues():
            for subsection_grade in chapter['sections']:
                subsection_grades[subsection_grade.location] = subsection_grade
        return subsection_grades

    @lazy
    def problem_scores(self):
        """
<<<<<<< HEAD
        Returns a list of chapters, each containing its subsection grades,
        display name, and url name.
        """
        chapter_grades = []
        for chapter_key in self.course_structure.get_children(self.course.location):
            self._log_event(log.info, u"chapter key in course struct: {0}".format(chapter_key))
            chapter = self.course_structure[chapter_key]
            chapter_subsection_grades = []
            children = self.course_structure.get_children(chapter_key)
            for subsection_key in children:
                self._log_event(log.info, u"subsection_key key in course struct: {0}".format(subsection_key))
                chapter_subsection_grades.append(
                    self._subsection_grade_factory.create(self.course_structure[subsection_key], read_only=True)
                )

            chapter_grades.append({
                'display_name': block_metadata_utils.display_name_with_default_escaped(chapter),
                'url_name': block_metadata_utils.url_name_for_block(chapter),
                'sections': chapter_subsection_grades
            })
        return chapter_grades

    @property
    def percent(self):
        """
        Returns a rounded percent from the overall grade.
        """
        if self._percent is None:
            self._percent = self._calc_percent(self.grade_value)
        return self._percent

    @property
    def letter_grade(self):
        """
        Returns a letter representing the grade.
        """
        if self._letter_grade is None:
            self._letter_grade = self._compute_letter_grade(self.percent)
        return self._letter_grade

    @property
    def passed(self):
        """
        Check user's course passing status. Return True if passed.
=======
        Returns a dict of problem scores keyed by their locations.
>>>>>>> 75068967
        """
        problem_scores = {}
        for chapter in self.chapter_grades.itervalues():
            for subsection_grade in chapter['sections']:
                problem_scores.update(subsection_grade.problem_scores)
        return problem_scores

    def score_for_chapter(self, chapter_key):
        """
        Returns the aggregate weighted score for the given chapter.
        Raises:
            KeyError if the chapter is not found.
        """
        earned, possible = 0.0, 0.0
        chapter_grade = self.chapter_grades[chapter_key]
        for section in chapter_grade['sections']:
            earned += section.graded_total.earned
            possible += section.graded_total.possible
        return earned, possible

    def score_for_module(self, location):
        """
        Calculate the aggregate weighted score for any location in the course.
        This method returns a tuple containing (earned_score, possible_score).
        If the location is of 'problem' type, this method will return the
        possible and earned scores for that problem. If the location refers to a
        composite module (a vertical or section ) the scores will be the sums of
        all scored problems that are children of the chosen location.
        """
        if location in self.problem_scores:
            score = self.problem_scores[location]
            return score.earned, score.possible
        children = self.course_data.structure.get_children(location)
        earned, possible = 0.0, 0.0
        for child in children:
            child_earned, child_possible = self.score_for_module(child)
            earned += child_earned
            possible += child_possible
        return earned, possible

    @lazy
    def grader_result(self):
        """
        Returns the result from the course grader.
        """
        course = self.course_data.course
        course.set_grading_policy(course.grading_policy)
        return course.grader.grade(
            self.graded_subsections_by_format,
            generate_random_scores=settings.GENERATE_PROFILE_SCORES,
        )

    @property
    def summary(self):
        """
        Returns the grade summary as calculated by the course's grader.
        DEPRECATED: To be removed as part of TNL-5291.
        """
        # TODO(TNL-5291) Remove usages of this deprecated property.
        grade_summary = self.grader_result
        grade_summary['percent'] = self.percent
        grade_summary['grade'] = self.letter_grade
        return grade_summary

    def _get_chapter_grade_info(self, chapter, course_structure):
        """
        Helper that returns a dictionary of chapter grade information.
        """
        chapter_subsection_grades = self._get_subsection_grades(course_structure, chapter.location)
        return {
            'display_name': block_metadata_utils.display_name_with_default_escaped(chapter),
            'url_name': block_metadata_utils.url_name_for_block(chapter),
            'sections': chapter_subsection_grades,
        }

    def _get_subsection_grades(self, course_structure, chapter_key):
        """
        Returns a list of subsection grades for the given chapter.
        """
        return [
            self._get_subsection_grade(course_structure[subsection_key])
            for subsection_key in uniqueify(course_structure.get_children(chapter_key))
        ]

    @abstractmethod
    def _get_subsection_grade(self, subsection):
        """
        Abstract method to be implemented by subclasses for returning
        the grade of the given subsection.
        """
        raise NotImplementedError


class ZeroCourseGrade(CourseGradeBase):
    """
    Course Grade class for Zero-value grades when no problems were
    attempted in the course.
    """
    def _get_subsection_grade(self, subsection):
        return ZeroSubsectionGrade(subsection, self.course_data)


class CourseGrade(CourseGradeBase):
    """
    Course Grade class when grades are updated or read from storage.
    """
    def __init__(self, user, course_data, *args, **kwargs):
        super(CourseGrade, self).__init__(user, course_data, *args, **kwargs)
        self._subsection_grade_factory = SubsectionGradeFactory(user, course_data=course_data)

    def update(self):
        """
        Updates the grade for the course. Also updates subsection grades
        if self.force_update_subsections is true, via the lazy call
        to self.grader_result.
        """
        grade_cutoffs = self.course_data.course.grade_cutoffs
        self.percent = self._compute_percent(self.grader_result)
        self.letter_grade = self._compute_letter_grade(grade_cutoffs, self.percent)
        self.passed = self._compute_passed(grade_cutoffs, self.percent)

    @lazy
    def attempted(self):
        """
        Returns whether any of the subsections in this course
        have been attempted by the student.
        """
        for chapter in self.chapter_grades.itervalues():
            for subsection_grade in chapter['sections']:
                if subsection_grade.all_total.first_attempted:
                    return True
        return False

    def _get_subsection_grade(self, subsection):
        # Pass read_only here so the subsection grades can be persisted in bulk at the end.
        if self.force_update_subsections:
            return self._subsection_grade_factory.update(subsection)
        else:
            return self._subsection_grade_factory.create(subsection, read_only=True)

    @staticmethod
    def _compute_percent(grader_result):
        """
        Computes and returns the grade percentage from the given
        result from the grader.
        """
        return round(grader_result['percent'] * 100 + 0.05) / 100

    @staticmethod
    def _compute_letter_grade(grade_cutoffs, percent):
        """
        Computes and returns the course letter grade given the
        inputs, as defined in the grading_policy (e.g. 'A' 'B' 'C')
        or None if not passed.
        """
        letter_grade = None

        # Possible grades, sorted in descending order of score
        descending_grades = sorted(grade_cutoffs, key=lambda x: grade_cutoffs[x], reverse=True)
        for possible_grade in descending_grades:
            if percent >= grade_cutoffs[possible_grade]:
                letter_grade = possible_grade
                break

        return letter_grade

    @staticmethod
    def _compute_passed(grade_cutoffs, percent):
        """
        Computes and returns whether the given percent value
        is a passing grade according to the given grade cutoffs.
        """
        nonzero_cutoffs = [cutoff for cutoff in grade_cutoffs.values() if cutoff > 0]
        success_cutoff = min(nonzero_cutoffs) if nonzero_cutoffs else None
        return success_cutoff and percent >= success_cutoff<|MERGE_RESOLUTION|>--- conflicted
+++ resolved
@@ -70,23 +70,11 @@
         The secondary dictionary contains the chapter's
         subsection grades, display name, and url name.
         """
-<<<<<<< HEAD
-        locations_to_scores = {}
-        for chapter in self.chapter_grades:
-            self._log_event(log.info, u"chapter grades has a chapter: {0}".format(chapter))
-            for subsection_grade in chapter['sections']:
-                self._log_event(log.info, u"subsection_grade: {0}, {1}".format(
-                    subsection_grade, subsection_grade.locations_to_scores
-                ))
-                locations_to_scores.update(subsection_grade.locations_to_scores)
-        return locations_to_scores
-=======
         course_structure = self.course_data.structure
         grades = OrderedDict()
         for chapter_key in course_structure.get_children(self.course_data.location):
             grades[chapter_key] = self._get_chapter_grade_info(course_structure[chapter_key], course_structure)
         return grades
->>>>>>> 75068967
 
     @lazy
     def subsection_grades(self):
@@ -103,54 +91,7 @@
     @lazy
     def problem_scores(self):
         """
-<<<<<<< HEAD
-        Returns a list of chapters, each containing its subsection grades,
-        display name, and url name.
-        """
-        chapter_grades = []
-        for chapter_key in self.course_structure.get_children(self.course.location):
-            self._log_event(log.info, u"chapter key in course struct: {0}".format(chapter_key))
-            chapter = self.course_structure[chapter_key]
-            chapter_subsection_grades = []
-            children = self.course_structure.get_children(chapter_key)
-            for subsection_key in children:
-                self._log_event(log.info, u"subsection_key key in course struct: {0}".format(subsection_key))
-                chapter_subsection_grades.append(
-                    self._subsection_grade_factory.create(self.course_structure[subsection_key], read_only=True)
-                )
-
-            chapter_grades.append({
-                'display_name': block_metadata_utils.display_name_with_default_escaped(chapter),
-                'url_name': block_metadata_utils.url_name_for_block(chapter),
-                'sections': chapter_subsection_grades
-            })
-        return chapter_grades
-
-    @property
-    def percent(self):
-        """
-        Returns a rounded percent from the overall grade.
-        """
-        if self._percent is None:
-            self._percent = self._calc_percent(self.grade_value)
-        return self._percent
-
-    @property
-    def letter_grade(self):
-        """
-        Returns a letter representing the grade.
-        """
-        if self._letter_grade is None:
-            self._letter_grade = self._compute_letter_grade(self.percent)
-        return self._letter_grade
-
-    @property
-    def passed(self):
-        """
-        Check user's course passing status. Return True if passed.
-=======
         Returns a dict of problem scores keyed by their locations.
->>>>>>> 75068967
         """
         problem_scores = {}
         for chapter in self.chapter_grades.itervalues():
