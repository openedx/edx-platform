"""
Course API Block Transformers
"""

from lms.djangoapps.course_blocks.transformers.visibility import VisibilityTransformer
from lms.djangoapps.course_blocks.transformers.start_date import StartDateFieldTransformer
from .student_view import StudentViewTransformer
from .block_counts import BlockCountsTransformer
from .navigation import BlockNavigationTransformer
from .milestones import MilestonesAndSpecialExamsTransformer


class SupportedFieldType(object):
    """
    Metadata about fields supported by different transformers
    """
    def __init__(
            self,
            block_field_name,
            transformer=None,
            requested_field_name=None,
            serializer_field_name=None,
            default_value=None
    ):
        self.transformer = transformer
        self.block_field_name = block_field_name
        self.requested_field_name = requested_field_name or block_field_name
        self.serializer_field_name = serializer_field_name or self.requested_field_name
        self.default_value = default_value


# A list of metadata for additional requested fields to be used by the
# BlockSerializer` class.  Each entry provides information on how that field can
# be requested (`requested_field_name`), can be found (`transformer` and
# `block_field_name`), and should be serialized (`serializer_field_name` and
# `default_value`).

SUPPORTED_FIELDS = [
    SupportedFieldType('category', requested_field_name='type'),
    SupportedFieldType('display_name', default_value=''),
    SupportedFieldType('graded'),
    SupportedFieldType('format'),
    SupportedFieldType('due'),
    SupportedFieldType('start', StartDateFieldTransformer),
<<<<<<< HEAD
=======
    SupportedFieldType('show_correctness'),
>>>>>>> 75068967
    # 'student_view_data'
    SupportedFieldType(StudentViewTransformer.STUDENT_VIEW_DATA, StudentViewTransformer),
    # 'student_view_multi_device'
    SupportedFieldType(StudentViewTransformer.STUDENT_VIEW_MULTI_DEVICE, StudentViewTransformer),

    SupportedFieldType('special_exam_info', MilestonesAndSpecialExamsTransformer),

    # set the block_field_name to None so the entire data for the transformer is serialized
    SupportedFieldType(None, BlockCountsTransformer, BlockCountsTransformer.BLOCK_COUNTS),

    SupportedFieldType(
        BlockNavigationTransformer.BLOCK_NAVIGATION,
        BlockNavigationTransformer,
        requested_field_name='nav_depth',
        serializer_field_name='descendants',
    ),

    # Provide the staff visibility info stored when VisibilityTransformer ran previously
    SupportedFieldType(
        'merged_visible_to_staff_only',
        VisibilityTransformer,
        requested_field_name='visible_to_staff_only',
    )
]<|MERGE_RESOLUTION|>--- conflicted
+++ resolved
@@ -42,10 +42,7 @@
     SupportedFieldType('format'),
     SupportedFieldType('due'),
     SupportedFieldType('start', StartDateFieldTransformer),
-<<<<<<< HEAD
-=======
     SupportedFieldType('show_correctness'),
->>>>>>> 75068967
     # 'student_view_data'
     SupportedFieldType(StudentViewTransformer.STUDENT_VIEW_DATA, StudentViewTransformer),
     # 'student_view_multi_device'
