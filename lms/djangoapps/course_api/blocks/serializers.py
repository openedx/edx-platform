--- conflicted
+++ resolved
@@ -1,14 +1,12 @@
 """
 Serializers for Course Blocks related return objects.
 """
-<<<<<<< HEAD
 import json
 from courseware.models import StudentFieldOverride
-=======
+
 from __future__ import absolute_import
 
 import six
->>>>>>> 69b86af1
 from django.conf import settings
 from rest_framework import serializers
 from rest_framework.reverse import reverse
@@ -16,9 +14,9 @@
 
 from .transformers import SUPPORTED_FIELDS
 
-<<<<<<< HEAD
+
 DATE_FIELD = Date()
-=======
+
 # This lists the names of all fields that are allowed
 # to be show to users who do not have access to a particular piece
 # of content
@@ -36,7 +34,6 @@
     "authorization_denial_reason",
     "authorization_denial_message",
 ]
->>>>>>> 69b86af1
 
 
 class BlockSerializer(serializers.Serializer):  # pylint: disable=abstract-method
