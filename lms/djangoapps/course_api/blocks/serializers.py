"""
Serializers for Course Blocks related return objects.
"""
<<<<<<< HEAD
import json
=======
from __future__ import absolute_import

import six
>>>>>>> b47f3680
from django.conf import settings
from courseware.models import StudentFieldOverride
from xmodule.fields import Date
from rest_framework import serializers
from rest_framework.reverse import reverse

from .transformers import SUPPORTED_FIELDS

<<<<<<< HEAD
DATE_FIELD = Date()
=======
# This lists the names of all fields that are allowed
# to be show to users who do not have access to a particular piece
# of content
FIELDS_ALLOWED_IN_AUTH_DENIED_CONTENT = [
    "display_name",
    "block_id",
    "student_view_url",
    "student_view_multi_device",
    "lms_web_url",
    "type",
    "id",
    "block_counts",
    "graded",
    "descendants",
    "authorization_denial_reason",
    "authorization_denial_message",
]
>>>>>>> b47f3680


class BlockSerializer(serializers.Serializer):  # pylint: disable=abstract-method
    """
    Serializer for single course block
    """
    def _get_field(self, block_key, transformer, field_name, default):
        """
        Get the field value requested.  The field may be an XBlock field, a
        transformer block field, or an entire tranformer block data dict.
        """
        value = None
        if transformer is None:
            value = self.context['block_structure'].get_xblock_field(block_key, field_name)
        elif field_name is None:
            try:
                value = self.context['block_structure'].get_transformer_block_data(block_key, transformer).fields
            except KeyError:
                pass
        else:
            value = self.context['block_structure'].get_transformer_block_field(block_key, transformer, field_name)

        return value if (value is not None) else default

    def to_representation(self, block_key):
        """
        Return a serializable representation of the requested block
        """
        # create response data dict for basic fields

        block_structure = self.context['block_structure']
        authorization_denial_reason = block_structure.get_xblock_field(block_key, 'authorization_denial_reason')
        authorization_denial_message = block_structure.get_xblock_field(block_key, 'authorization_denial_message')

        data = {
            'id': six.text_type(block_key),
            'block_id': six.text_type(block_key.block_id),
            'lms_web_url': reverse(
                'jump_to',
                kwargs={'course_id': six.text_type(block_key.course_key), 'location': six.text_type(block_key)},
                request=self.context['request'],
            ),
            'student_view_url': reverse(
                'render_xblock',
                kwargs={'usage_key_string': six.text_type(block_key)},
                request=self.context['request'],
            ),
        }

        if settings.FEATURES.get("ENABLE_LTI_PROVIDER") and 'lti_url' in self.context['requested_fields']:
            data['lti_url'] = reverse(
                'lti_provider_launch',
                kwargs={'course_id': six.text_type(block_key.course_key), 'usage_id': six.text_type(block_key)},
                request=self.context['request'],
            )

        # add additional requested fields that are supported by the various transformers
        for supported_field in SUPPORTED_FIELDS:
            if supported_field.requested_field_name in self.context['requested_fields']:
                field_value = self._get_field(
                    block_key,
                    supported_field.transformer,
                    supported_field.block_field_name,
                    supported_field.default_value,
                )
                if field_value is not None:
                    # override due date with student extension in unit added by instructor.
                    if supported_field.block_field_name == 'due':
                        value = None
                        override = StudentFieldOverride.objects.filter(
                            course_id=block_key.course_key,
                            student=self.context['request'].user,
                            location=block_key,
                            field='due'
                        ).first()
                        if override and override.value:
                            value = DATE_FIELD.from_json(json.loads(override.value))

                        if value:
                            field_value = value

                    # only return fields that have data
                    data[supported_field.serializer_field_name] = field_value

        if 'children' in self.context['requested_fields']:
            children = block_structure.get_children(block_key)
            if children:
                data['children'] = [six.text_type(child) for child in children]

        if authorization_denial_reason and authorization_denial_message:
            data['authorization_denial_reason'] = authorization_denial_reason
            data['authorization_denial_message'] = authorization_denial_message
            for field in data.keys():  # pylint: disable=consider-iterating-dictionary
                if field not in FIELDS_ALLOWED_IN_AUTH_DENIED_CONTENT:
                    del data[field]

        return data


class BlockDictSerializer(serializers.Serializer):  # pylint: disable=abstract-method
    """
    Serializer that formats a BlockStructure object to a dictionary, rather
    than a list, of blocks
    """
    root = serializers.CharField(source='root_block_usage_key')
    blocks = serializers.SerializerMethodField()

    def get_blocks(self, structure):
        """
        Serialize to a dictionary of blocks keyed by the block's usage_key.
        """
        return {
            six.text_type(block_key): BlockSerializer(block_key, context=self.context).data
            for block_key in structure
        }<|MERGE_RESOLUTION|>--- conflicted
+++ resolved
@@ -1,13 +1,11 @@
 """
 Serializers for Course Blocks related return objects.
 """
-<<<<<<< HEAD
-import json
-=======
 from __future__ import absolute_import
 
+import json
 import six
->>>>>>> b47f3680
+
 from django.conf import settings
 from courseware.models import StudentFieldOverride
 from xmodule.fields import Date
@@ -16,9 +14,9 @@
 
 from .transformers import SUPPORTED_FIELDS
 
-<<<<<<< HEAD
+
 DATE_FIELD = Date()
-=======
+
 # This lists the names of all fields that are allowed
 # to be show to users who do not have access to a particular piece
 # of content
@@ -36,7 +34,6 @@
     "authorization_denial_reason",
     "authorization_denial_message",
 ]
->>>>>>> b47f3680
 
 
 class BlockSerializer(serializers.Serializer):  # pylint: disable=abstract-method
