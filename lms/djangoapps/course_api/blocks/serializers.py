"""
Serializers for Course Blocks related return objects.
"""


import six
from django.conf import settings
from rest_framework import serializers
from rest_framework.reverse import reverse

from lms.djangoapps.course_blocks.transformers.visibility import VisibilityTransformer

from .transformers.block_completion import BlockCompletionTransformer
from .transformers.block_counts import BlockCountsTransformer
from .transformers.milestones import MilestonesAndSpecialExamsTransformer
from .transformers.navigation import BlockNavigationTransformer
from .transformers.student_view import StudentViewTransformer
from .transformers.extra_fields import ExtraFieldsTransformer


class SupportedFieldType(object):
    """
    Metadata about fields supported by different transformers
    """
    def __init__(
            self,
            block_field_name,
            transformer=None,
            requested_field_name=None,
            serializer_field_name=None,
            default_value=None
    ):
        self.transformer = transformer
        self.block_field_name = block_field_name
        self.requested_field_name = requested_field_name or block_field_name
        self.serializer_field_name = serializer_field_name or self.requested_field_name
        self.default_value = default_value


# A list of metadata for additional requested fields to be used by the
# BlockSerializer` class.  Each entry provides information on how that field can
# be requested (`requested_field_name`), can be found (`transformer` and
# `block_field_name`), and should be serialized (`serializer_field_name` and
# `default_value`).

SUPPORTED_FIELDS = [
    SupportedFieldType('category', requested_field_name='type'),
    SupportedFieldType('display_name', default_value=''),
    SupportedFieldType('graded'),
    SupportedFieldType('format'),
    SupportedFieldType('start'),
    SupportedFieldType('due'),
    SupportedFieldType('contains_gated_content'),
    SupportedFieldType('has_score'),
    SupportedFieldType('weight'),
    SupportedFieldType('show_correctness'),
    # 'student_view_data'
    SupportedFieldType(StudentViewTransformer.STUDENT_VIEW_DATA, StudentViewTransformer),
    # 'student_view_multi_device'
    SupportedFieldType(StudentViewTransformer.STUDENT_VIEW_MULTI_DEVICE, StudentViewTransformer),

    SupportedFieldType('special_exam_info', MilestonesAndSpecialExamsTransformer),

    # set the block_field_name to None so the entire data for the transformer is serialized
    SupportedFieldType(None, BlockCountsTransformer, BlockCountsTransformer.BLOCK_COUNTS),

    SupportedFieldType(
        BlockNavigationTransformer.BLOCK_NAVIGATION,
        BlockNavigationTransformer,
        requested_field_name='nav_depth',
        serializer_field_name='descendants',
    ),

    # Provide the staff visibility info stored when VisibilityTransformer ran previously
    SupportedFieldType(
        'merged_visible_to_staff_only',
        VisibilityTransformer,
        requested_field_name='visible_to_staff_only',
    ),
<<<<<<< HEAD
    SupportedFieldType(BlockCompletionTransformer.COMPLETION, BlockCompletionTransformer),
    SupportedFieldType(BlockCompletionTransformer.COMPLETE),
    SupportedFieldType(BlockCompletionTransformer.RESUME_BLOCK),
=======
    SupportedFieldType(
        BlockCompletionTransformer.COMPLETION,
        BlockCompletionTransformer,
        'completion'
    ),

    *[SupportedFieldType(field_name) for field_name in ExtraFieldsTransformer.get_requested_extra_fields()],
>>>>>>> f773f671
]

# This lists the names of all fields that are allowed
# to be show to users who do not have access to a particular piece
# of content
FIELDS_ALLOWED_IN_AUTH_DENIED_CONTENT = [
    "display_name",
    "block_id",
    "student_view_url",
    "student_view_multi_device",
    "lms_web_url",
    "type",
    "id",
    "block_counts",
    "graded",
    "descendants",
    "authorization_denial_reason",
    "authorization_denial_message",
]


class BlockSerializer(serializers.Serializer):  # pylint: disable=abstract-method
    """
    Serializer for single course block
    """
    def _get_field(self, block_key, transformer, field_name, default):
        """
        Get the field value requested.  The field may be an XBlock field, a
        transformer block field, or an entire tranformer block data dict.
        """
        value = None
        if transformer is None:
            value = self.context['block_structure'].get_xblock_field(block_key, field_name)
        elif field_name is None:
            try:
                value = self.context['block_structure'].get_transformer_block_data(block_key, transformer).fields
            except KeyError:
                pass
        else:
            value = self.context['block_structure'].get_transformer_block_field(block_key, transformer, field_name)

        return value if (value is not None) else default

    def to_representation(self, block_key):
        """
        Return a serializable representation of the requested block
        """
        # create response data dict for basic fields

        block_structure = self.context['block_structure']
        authorization_denial_reason = block_structure.get_xblock_field(block_key, 'authorization_denial_reason')
        authorization_denial_message = block_structure.get_xblock_field(block_key, 'authorization_denial_message')

        data = {
            'id': six.text_type(block_key),
            'block_id': six.text_type(block_key.block_id),
            'lms_web_url': reverse(
                'jump_to',
                kwargs={'course_id': six.text_type(block_key.course_key), 'location': six.text_type(block_key)},
                request=self.context['request'],
            ),
            'student_view_url': reverse(
                'render_xblock',
                kwargs={'usage_key_string': six.text_type(block_key)},
                request=self.context['request'],
            ),
        }

        if settings.FEATURES.get("ENABLE_LTI_PROVIDER") and 'lti_url' in self.context['requested_fields']:
            data['lti_url'] = reverse(
                'lti_provider_launch',
                kwargs={'course_id': six.text_type(block_key.course_key), 'usage_id': six.text_type(block_key)},
                request=self.context['request'],
            )

        # add additional requested fields that are supported by the various transformers
        for supported_field in SUPPORTED_FIELDS:
            if supported_field.requested_field_name in self.context['requested_fields']:
                field_value = self._get_field(
                    block_key,
                    supported_field.transformer,
                    supported_field.block_field_name,
                    supported_field.default_value,
                )
                if field_value is not None:
                    # only return fields that have data
                    data[supported_field.serializer_field_name] = field_value

        if 'children' in self.context['requested_fields']:
            children = block_structure.get_children(block_key)
            if children:
                data['children'] = [six.text_type(child) for child in children]

        if authorization_denial_reason and authorization_denial_message:
            data['authorization_denial_reason'] = authorization_denial_reason
            data['authorization_denial_message'] = authorization_denial_message
            cleaned_data = data.copy()
            for field in data.keys():  # pylint: disable=consider-iterating-dictionary
                if field not in FIELDS_ALLOWED_IN_AUTH_DENIED_CONTENT:
                    del cleaned_data[field]
            data = cleaned_data

        return data


class BlockDictSerializer(serializers.Serializer):  # pylint: disable=abstract-method
    """
    Serializer that formats a BlockStructure object to a dictionary, rather
    than a list, of blocks
    """
    root = serializers.CharField(source='root_block_usage_key')
    blocks = serializers.SerializerMethodField()

    def get_blocks(self, structure):
        """
        Serialize to a dictionary of blocks keyed by the block's usage_key.
        """
        return {
            six.text_type(block_key): BlockSerializer(block_key, context=self.context).data
            for block_key in structure
        }<|MERGE_RESOLUTION|>--- conflicted
+++ resolved
@@ -77,19 +77,11 @@
         VisibilityTransformer,
         requested_field_name='visible_to_staff_only',
     ),
-<<<<<<< HEAD
     SupportedFieldType(BlockCompletionTransformer.COMPLETION, BlockCompletionTransformer),
     SupportedFieldType(BlockCompletionTransformer.COMPLETE),
     SupportedFieldType(BlockCompletionTransformer.RESUME_BLOCK),
-=======
-    SupportedFieldType(
-        BlockCompletionTransformer.COMPLETION,
-        BlockCompletionTransformer,
-        'completion'
-    ),
 
     *[SupportedFieldType(field_name) for field_name in ExtraFieldsTransformer.get_requested_extra_fields()],
->>>>>>> f773f671
 ]
 
 # This lists the names of all fields that are allowed
