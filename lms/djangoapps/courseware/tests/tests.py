'''
Test for lms courseware app
'''
import random

from django.test import TestCase
from django.core.urlresolvers import reverse
from django.test.utils import override_settings

import xmodule.modulestore.django

from xmodule.error_module import ErrorDescriptor
from xmodule.modulestore.django import modulestore
from xmodule.modulestore import Location
from xmodule.modulestore.xml_importer import import_from_xml
from xmodule.modulestore.xml import XMLModuleStore
<<<<<<< HEAD
import datetime
from django.utils.timezone import UTC

from xmodule.modulestore.tests.factories import CourseFactory, ItemFactory
from xmodule.modulestore.tests.django_utils import ModuleStoreTestCase


log = logging.getLogger("mitx." + __name__)


def parse_json(response):
    """Parse response, which is assumed to be json"""
    return json.loads(response.content)


def get_user(email):
    '''look up a user by email'''
    return User.objects.get(email=email)


def get_registration(email):
    '''look up registration object by email'''
    return Registration.objects.get(user__email=email)


def mongo_store_config(data_dir):
    '''
    Defines default module store using MongoModuleStore

    Use of this config requires mongo to be running
    '''
    store = {
        'default': {
            'ENGINE': 'xmodule.modulestore.mongo.MongoModuleStore',
            'OPTIONS': {
                'default_class': 'xmodule.raw_module.RawDescriptor',
                'host': 'localhost',
                'db': 'test_xmodule',
                'collection': 'modulestore_%s' % uuid4().hex,
                'fs_root': data_dir,
                'render_template': 'mitxmako.shortcuts.render_to_string'
            }
        }
    }
    store['direct'] = store['default']
    return store


def draft_mongo_store_config(data_dir):
    '''Defines default module store using DraftMongoModuleStore'''
    return {
        'default': {
            'ENGINE': 'xmodule.modulestore.mongo.DraftMongoModuleStore',
            'OPTIONS': {
                'default_class': 'xmodule.raw_module.RawDescriptor',
                'host': 'localhost',
                'db': 'test_xmodule',
                'collection': 'modulestore_%s' % uuid4().hex,
                'fs_root': data_dir,
                'render_template': 'mitxmako.shortcuts.render_to_string',
            }
        },
        'direct': {
            'ENGINE': 'xmodule.modulestore.mongo.MongoModuleStore',
            'OPTIONS': {
                'default_class': 'xmodule.raw_module.RawDescriptor',
                'host': 'localhost',
                'db': 'test_xmodule',
                'collection': 'modulestore_%s' % uuid4().hex,
                'fs_root': data_dir,
                'render_template': 'mitxmako.shortcuts.render_to_string',
            }
        }
    }


def xml_store_config(data_dir):
    '''Defines default module store using XMLModuleStore'''
    return {
        'default': {
            'ENGINE': 'xmodule.modulestore.xml.XMLModuleStore',
            'OPTIONS': {
                'data_dir': data_dir,
                'default_class': 'xmodule.hidden_module.HiddenDescriptor',
            }
        }
    }

TEST_DATA_DIR = settings.COMMON_TEST_DATA_ROOT
TEST_DATA_XML_MODULESTORE = xml_store_config(TEST_DATA_DIR)
TEST_DATA_MONGO_MODULESTORE = mongo_store_config(TEST_DATA_DIR)
TEST_DATA_DRAFT_MONGO_MODULESTORE = draft_mongo_store_config(TEST_DATA_DIR)


class LoginEnrollmentTestCase(TestCase):

    '''
    Base TestCase providing support for user creation,
    activation, login, and course enrollment
    '''

    def assertRedirectsNoFollow(self, response, expected_url):
        """
        http://devblog.point2.com/2010/04/23/djangos-assertredirects-little-gotcha/

        Don't check that the redirected-to page loads--there should be other tests for that.

        Some of the code taken from django.test.testcases.py
        """
        self.assertEqual(response.status_code, 302,
                         'Response status code was %d instead of 302'
                         % (response.status_code))
        url = response['Location']

        e_scheme, e_netloc, e_path, e_query, e_fragment = urlsplit(expected_url)
        if not (e_scheme or e_netloc):
            expected_url = urlunsplit(('http', 'testserver',
                                       e_path, e_query, e_fragment))
=======
>>>>>>> c4c68f51

from helpers import LoginEnrollmentTestCase
from modulestore_config import TEST_DATA_DIR, TEST_DATA_XML_MODULESTORE, TEST_DATA_MONGO_MODULESTORE, TEST_DATA_DRAFT_MONGO_MODULESTORE


<<<<<<< HEAD
=======
class ActivateLoginTest(LoginEnrollmentTestCase):
    """
    Test logging in and logging out.
    """
    def setUp(self):
        self.setup_user()

    def test_activate_login(self):
        """
        Test login -- the setup function does all the work.
        """
        pass

    def test_logout(self):
        """
        Test logout -- setup function does login.
        """
        self.logout()


class PageLoaderTestCase(LoginEnrollmentTestCase):
    """
    Base class that adds a function to load all pages in a modulestore.
    """

    def check_random_page_loads(self, module_store):
        """
        Choose a page in the course randomly, and assert that it loads.
        """
       # enroll in the course before trying to access pages
        courses = module_store.get_courses()
        self.assertEqual(len(courses), 1)
        course = courses[0]
        self.enroll(course, True)
        course_id = course.id

        # Search for items in the course
        # None is treated as a wildcard
        course_loc = course.location
        location_query = Location(course_loc.tag, course_loc.org,
                                  course_loc.course, None, None, None)

        items = module_store.get_items(location_query)

        if len(items) < 1:
            self.fail('Could not retrieve any items from course')
        else:
            descriptor = random.choice(items)

        # We have ancillary course information now as modules
        # and we can't simply use 'jump_to' to view them
        if descriptor.location.category == 'about':
            self._assert_loads('about_course',
                               {'course_id': course_id},
                               descriptor)

        elif descriptor.location.category == 'static_tab':
            kwargs = {'course_id': course_id,
                      'tab_slug': descriptor.location.name}
            self._assert_loads('static_tab', kwargs, descriptor)

        elif descriptor.location.category == 'course_info':
            self._assert_loads('info', {'course_id': course_id},
                               descriptor)

        elif descriptor.location.category == 'custom_tag_template':
            pass

        else:

            kwargs = {'course_id': course_id,
                      'location': descriptor.location.url()}

            self._assert_loads('jump_to', kwargs, descriptor,
                               expect_redirect=True,
                               check_content=True)

    def _assert_loads(self, django_url, kwargs, descriptor,
                      expect_redirect=False,
                      check_content=False):
        """
        Assert that the url loads correctly.
        If expect_redirect, then also check that we were redirected.
        If check_content, then check that we don't get
        an error message about unavailable modules.
        """

        url = reverse(django_url, kwargs=kwargs)
        response = self.client.get(url, follow=True)

        if response.status_code != 200:
            self.fail('Status %d for page %s' %
                      (response.status_code, descriptor.location.url()))

        if expect_redirect:
            self.assertEqual(response.redirect_chain[0][1], 302)

        if check_content:
            unavailable_msg = "this module is temporarily unavailable"
            self.assertEqual(response.content.find(unavailable_msg), -1)
            self.assertFalse(isinstance(descriptor, ErrorDescriptor))


@override_settings(MODULESTORE=TEST_DATA_XML_MODULESTORE)
class TestCoursesLoadTestCase_XmlModulestore(PageLoaderTestCase):
    """
    Check that all pages in test courses load properly from XML.
    """

    def setUp(self):
        super(TestCoursesLoadTestCase_XmlModulestore, self).setUp()
        self.setup_user()
        xmodule.modulestore.django._MODULESTORES = {}

    def test_toy_course_loads(self):
        module_class = 'xmodule.hidden_module.HiddenDescriptor'
        module_store = XMLModuleStore(TEST_DATA_DIR,
                                      default_class=module_class,
                                      course_dirs=['toy'],
                                      load_error_modules=True)

        self.check_random_page_loads(module_store)


@override_settings(MODULESTORE=TEST_DATA_MONGO_MODULESTORE)
class TestCoursesLoadTestCase_MongoModulestore(PageLoaderTestCase):
    """
    Check that all pages in test courses load properly from Mongo.
    """

    def setUp(self):
        super(TestCoursesLoadTestCase_MongoModulestore, self).setUp()
        self.setup_user()
        xmodule.modulestore.django._MODULESTORES = {}
        modulestore().collection.drop()

    def test_toy_course_loads(self):
        module_store = modulestore()
        import_from_xml(module_store, TEST_DATA_DIR, ['toy'])
        self.check_random_page_loads(module_store)

    def test_full_textbooks_loads(self):
        module_store = modulestore()
        import_from_xml(module_store, TEST_DATA_DIR, ['full'])

        course = module_store.get_item(Location(['i4x', 'edX', 'full', 'course', '6.002_Spring_2012', None]))

        self.assertGreater(len(course.textbooks), 0)


>>>>>>> c4c68f51
@override_settings(MODULESTORE=TEST_DATA_DRAFT_MONGO_MODULESTORE)
class TestDraftModuleStore(TestCase):
    def test_get_items_with_course_items(self):
        store = modulestore()

        # fix was to allow get_items() to take the course_id parameter
        store.get_items(Location(None, None, 'vertical', None, None),
                        course_id='abc', depth=0)

        # test success is just getting through the above statement.
        # The bug was that 'course_id' argument was
<<<<<<< HEAD
        # not allowed to be passed in (i.e. was throwing exception)


@override_settings(MODULESTORE=TEST_DATA_XML_MODULESTORE)
class TestSubmittingProblems(LoginEnrollmentTestCase):
    """Check that a course gets graded properly"""

    # Subclasses should specify the course slug
    course_slug = "UNKNOWN"
    course_when = "UNKNOWN"

    def setUp(self):
        xmodule.modulestore.django._MODULESTORES = {}

        course_name = "edX/%s/%s" % (self.course_slug, self.course_when)
        self.course = modulestore().get_course(course_name)
        assert self.course, "Couldn't load course %r" % course_name

        # create a test student
        self.student = 'view@test.com'
        self.password = 'foo'
        self.create_account('u1', self.student, self.password)
        self.activate_user(self.student)
        self.enroll(self.course)

        self.student_user = get_user(self.student)

        self.factory = RequestFactory()

    def problem_location(self, problem_url_name):
        return "i4x://edX/{}/problem/{}".format(self.course_slug, problem_url_name)

    def modx_url(self, problem_location, dispatch):
        return reverse(
                    'modx_dispatch',
                    kwargs={
                        'course_id': self.course.id,
                        'location': problem_location,
                        'dispatch': dispatch,
                        }
                    )

    def submit_question_answer(self, problem_url_name, responses):
        """
        Submit answers to a question.

        Responses is a dict mapping problem ids (not sure of the right term)
        to answers:
            {'2_1': 'Correct', '2_2': 'Incorrect'}

        """
        problem_location = self.problem_location(problem_url_name)
        modx_url = self.modx_url(problem_location, 'problem_check')
        answer_key_prefix = 'input_i4x-edX-{}-problem-{}_'.format(self.course_slug, problem_url_name)
        resp = self.client.post(modx_url,
            { (answer_key_prefix + k): v for k, v in responses.items() }
            )

        return resp

    def reset_question_answer(self, problem_url_name):
        '''resets specified problem for current user'''
        problem_location = self.problem_location(problem_url_name)
        modx_url = self.modx_url(problem_location, 'problem_reset')
        resp = self.client.post(modx_url)
        return resp


@override_settings(MODULESTORE=TEST_DATA_XML_MODULESTORE)
class TestSchematicResponse(TestSubmittingProblems):
    """Check that we can submit a schematic response, and it answers properly."""

    course_slug = "embedded_python"
    course_when = "2013_Spring"

    def test_schematic(self):
        resp = self.submit_question_answer('schematic_problem',
            { '2_1': json.dumps(
                [['transient', {'Z': [
                [0.0000004, 2.8],
                [0.0000009, 2.8],
                [0.0000014, 2.8],
                [0.0000019, 2.8],
                [0.0000024, 2.8],
                [0.0000029, 0.2],
                [0.0000034, 0.2],
                [0.0000039, 0.2]
                ]}]]
                )
            })
        respdata = json.loads(resp.content)
        self.assertEqual(respdata['success'], 'correct')

        self.reset_question_answer('schematic_problem')
        resp = self.submit_question_answer('schematic_problem',
            { '2_1': json.dumps(
                [['transient', {'Z': [
                [0.0000004, 2.8],
                [0.0000009, 0.0],  # wrong.
                [0.0000014, 2.8],
                [0.0000019, 2.8],
                [0.0000024, 2.8],
                [0.0000029, 0.2],
                [0.0000034, 0.2],
                [0.0000039, 0.2]
                ]}]]
                )
            })
        respdata = json.loads(resp.content)
        self.assertEqual(respdata['success'], 'incorrect')

    def test_check_function(self):
        resp = self.submit_question_answer('cfn_problem', {'2_1': "0, 1, 2, 3, 4, 5, 'Outside of loop', 6"})
        respdata = json.loads(resp.content)
        self.assertEqual(respdata['success'], 'correct')

        self.reset_question_answer('cfn_problem')

        resp = self.submit_question_answer('cfn_problem', {'2_1': "xyzzy!"})
        respdata = json.loads(resp.content)
        self.assertEqual(respdata['success'], 'incorrect')

    def test_computed_answer(self):
        resp = self.submit_question_answer('computed_answer', {'2_1': "Xyzzy"})
        respdata = json.loads(resp.content)
        self.assertEqual(respdata['success'], 'correct')

        self.reset_question_answer('computed_answer')

        resp = self.submit_question_answer('computed_answer', {'2_1': "NO!"})
        respdata = json.loads(resp.content)
        self.assertEqual(respdata['success'], 'incorrect')
=======
        # not allowed to be passed in (i.e. was throwing exception)
>>>>>>> c4c68f51
<|MERGE_RESOLUTION|>--- conflicted
+++ resolved
@@ -14,134 +14,11 @@
 from xmodule.modulestore import Location
 from xmodule.modulestore.xml_importer import import_from_xml
 from xmodule.modulestore.xml import XMLModuleStore
-<<<<<<< HEAD
-import datetime
-from django.utils.timezone import UTC
-
-from xmodule.modulestore.tests.factories import CourseFactory, ItemFactory
-from xmodule.modulestore.tests.django_utils import ModuleStoreTestCase
-
-
-log = logging.getLogger("mitx." + __name__)
-
-
-def parse_json(response):
-    """Parse response, which is assumed to be json"""
-    return json.loads(response.content)
-
-
-def get_user(email):
-    '''look up a user by email'''
-    return User.objects.get(email=email)
-
-
-def get_registration(email):
-    '''look up registration object by email'''
-    return Registration.objects.get(user__email=email)
-
-
-def mongo_store_config(data_dir):
-    '''
-    Defines default module store using MongoModuleStore
-
-    Use of this config requires mongo to be running
-    '''
-    store = {
-        'default': {
-            'ENGINE': 'xmodule.modulestore.mongo.MongoModuleStore',
-            'OPTIONS': {
-                'default_class': 'xmodule.raw_module.RawDescriptor',
-                'host': 'localhost',
-                'db': 'test_xmodule',
-                'collection': 'modulestore_%s' % uuid4().hex,
-                'fs_root': data_dir,
-                'render_template': 'mitxmako.shortcuts.render_to_string'
-            }
-        }
-    }
-    store['direct'] = store['default']
-    return store
-
-
-def draft_mongo_store_config(data_dir):
-    '''Defines default module store using DraftMongoModuleStore'''
-    return {
-        'default': {
-            'ENGINE': 'xmodule.modulestore.mongo.DraftMongoModuleStore',
-            'OPTIONS': {
-                'default_class': 'xmodule.raw_module.RawDescriptor',
-                'host': 'localhost',
-                'db': 'test_xmodule',
-                'collection': 'modulestore_%s' % uuid4().hex,
-                'fs_root': data_dir,
-                'render_template': 'mitxmako.shortcuts.render_to_string',
-            }
-        },
-        'direct': {
-            'ENGINE': 'xmodule.modulestore.mongo.MongoModuleStore',
-            'OPTIONS': {
-                'default_class': 'xmodule.raw_module.RawDescriptor',
-                'host': 'localhost',
-                'db': 'test_xmodule',
-                'collection': 'modulestore_%s' % uuid4().hex,
-                'fs_root': data_dir,
-                'render_template': 'mitxmako.shortcuts.render_to_string',
-            }
-        }
-    }
-
-
-def xml_store_config(data_dir):
-    '''Defines default module store using XMLModuleStore'''
-    return {
-        'default': {
-            'ENGINE': 'xmodule.modulestore.xml.XMLModuleStore',
-            'OPTIONS': {
-                'data_dir': data_dir,
-                'default_class': 'xmodule.hidden_module.HiddenDescriptor',
-            }
-        }
-    }
-
-TEST_DATA_DIR = settings.COMMON_TEST_DATA_ROOT
-TEST_DATA_XML_MODULESTORE = xml_store_config(TEST_DATA_DIR)
-TEST_DATA_MONGO_MODULESTORE = mongo_store_config(TEST_DATA_DIR)
-TEST_DATA_DRAFT_MONGO_MODULESTORE = draft_mongo_store_config(TEST_DATA_DIR)
-
-
-class LoginEnrollmentTestCase(TestCase):
-
-    '''
-    Base TestCase providing support for user creation,
-    activation, login, and course enrollment
-    '''
-
-    def assertRedirectsNoFollow(self, response, expected_url):
-        """
-        http://devblog.point2.com/2010/04/23/djangos-assertredirects-little-gotcha/
-
-        Don't check that the redirected-to page loads--there should be other tests for that.
-
-        Some of the code taken from django.test.testcases.py
-        """
-        self.assertEqual(response.status_code, 302,
-                         'Response status code was %d instead of 302'
-                         % (response.status_code))
-        url = response['Location']
-
-        e_scheme, e_netloc, e_path, e_query, e_fragment = urlsplit(expected_url)
-        if not (e_scheme or e_netloc):
-            expected_url = urlunsplit(('http', 'testserver',
-                                       e_path, e_query, e_fragment))
-=======
->>>>>>> c4c68f51
 
 from helpers import LoginEnrollmentTestCase
 from modulestore_config import TEST_DATA_DIR, TEST_DATA_XML_MODULESTORE, TEST_DATA_MONGO_MODULESTORE, TEST_DATA_DRAFT_MONGO_MODULESTORE
 
 
-<<<<<<< HEAD
-=======
 class ActivateLoginTest(LoginEnrollmentTestCase):
     """
     Test logging in and logging out.
@@ -292,7 +169,6 @@
         self.assertGreater(len(course.textbooks), 0)
 
 
->>>>>>> c4c68f51
 @override_settings(MODULESTORE=TEST_DATA_DRAFT_MONGO_MODULESTORE)
 class TestDraftModuleStore(TestCase):
     def test_get_items_with_course_items(self):
@@ -304,139 +180,4 @@
 
         # test success is just getting through the above statement.
         # The bug was that 'course_id' argument was
-<<<<<<< HEAD
-        # not allowed to be passed in (i.e. was throwing exception)
-
-
-@override_settings(MODULESTORE=TEST_DATA_XML_MODULESTORE)
-class TestSubmittingProblems(LoginEnrollmentTestCase):
-    """Check that a course gets graded properly"""
-
-    # Subclasses should specify the course slug
-    course_slug = "UNKNOWN"
-    course_when = "UNKNOWN"
-
-    def setUp(self):
-        xmodule.modulestore.django._MODULESTORES = {}
-
-        course_name = "edX/%s/%s" % (self.course_slug, self.course_when)
-        self.course = modulestore().get_course(course_name)
-        assert self.course, "Couldn't load course %r" % course_name
-
-        # create a test student
-        self.student = 'view@test.com'
-        self.password = 'foo'
-        self.create_account('u1', self.student, self.password)
-        self.activate_user(self.student)
-        self.enroll(self.course)
-
-        self.student_user = get_user(self.student)
-
-        self.factory = RequestFactory()
-
-    def problem_location(self, problem_url_name):
-        return "i4x://edX/{}/problem/{}".format(self.course_slug, problem_url_name)
-
-    def modx_url(self, problem_location, dispatch):
-        return reverse(
-                    'modx_dispatch',
-                    kwargs={
-                        'course_id': self.course.id,
-                        'location': problem_location,
-                        'dispatch': dispatch,
-                        }
-                    )
-
-    def submit_question_answer(self, problem_url_name, responses):
-        """
-        Submit answers to a question.
-
-        Responses is a dict mapping problem ids (not sure of the right term)
-        to answers:
-            {'2_1': 'Correct', '2_2': 'Incorrect'}
-
-        """
-        problem_location = self.problem_location(problem_url_name)
-        modx_url = self.modx_url(problem_location, 'problem_check')
-        answer_key_prefix = 'input_i4x-edX-{}-problem-{}_'.format(self.course_slug, problem_url_name)
-        resp = self.client.post(modx_url,
-            { (answer_key_prefix + k): v for k, v in responses.items() }
-            )
-
-        return resp
-
-    def reset_question_answer(self, problem_url_name):
-        '''resets specified problem for current user'''
-        problem_location = self.problem_location(problem_url_name)
-        modx_url = self.modx_url(problem_location, 'problem_reset')
-        resp = self.client.post(modx_url)
-        return resp
-
-
-@override_settings(MODULESTORE=TEST_DATA_XML_MODULESTORE)
-class TestSchematicResponse(TestSubmittingProblems):
-    """Check that we can submit a schematic response, and it answers properly."""
-
-    course_slug = "embedded_python"
-    course_when = "2013_Spring"
-
-    def test_schematic(self):
-        resp = self.submit_question_answer('schematic_problem',
-            { '2_1': json.dumps(
-                [['transient', {'Z': [
-                [0.0000004, 2.8],
-                [0.0000009, 2.8],
-                [0.0000014, 2.8],
-                [0.0000019, 2.8],
-                [0.0000024, 2.8],
-                [0.0000029, 0.2],
-                [0.0000034, 0.2],
-                [0.0000039, 0.2]
-                ]}]]
-                )
-            })
-        respdata = json.loads(resp.content)
-        self.assertEqual(respdata['success'], 'correct')
-
-        self.reset_question_answer('schematic_problem')
-        resp = self.submit_question_answer('schematic_problem',
-            { '2_1': json.dumps(
-                [['transient', {'Z': [
-                [0.0000004, 2.8],
-                [0.0000009, 0.0],  # wrong.
-                [0.0000014, 2.8],
-                [0.0000019, 2.8],
-                [0.0000024, 2.8],
-                [0.0000029, 0.2],
-                [0.0000034, 0.2],
-                [0.0000039, 0.2]
-                ]}]]
-                )
-            })
-        respdata = json.loads(resp.content)
-        self.assertEqual(respdata['success'], 'incorrect')
-
-    def test_check_function(self):
-        resp = self.submit_question_answer('cfn_problem', {'2_1': "0, 1, 2, 3, 4, 5, 'Outside of loop', 6"})
-        respdata = json.loads(resp.content)
-        self.assertEqual(respdata['success'], 'correct')
-
-        self.reset_question_answer('cfn_problem')
-
-        resp = self.submit_question_answer('cfn_problem', {'2_1': "xyzzy!"})
-        respdata = json.loads(resp.content)
-        self.assertEqual(respdata['success'], 'incorrect')
-
-    def test_computed_answer(self):
-        resp = self.submit_question_answer('computed_answer', {'2_1': "Xyzzy"})
-        respdata = json.loads(resp.content)
-        self.assertEqual(respdata['success'], 'correct')
-
-        self.reset_question_answer('computed_answer')
-
-        resp = self.submit_question_answer('computed_answer', {'2_1': "NO!"})
-        respdata = json.loads(resp.content)
-        self.assertEqual(respdata['success'], 'incorrect')
-=======
-        # not allowed to be passed in (i.e. was throwing exception)
->>>>>>> c4c68f51
+        # not allowed to be passed in (i.e. was throwing exception)