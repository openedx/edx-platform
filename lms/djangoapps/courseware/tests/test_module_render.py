--- conflicted
+++ resolved
@@ -18,12 +18,9 @@
 from django.test.utils import override_settings
 from django.contrib.auth.models import AnonymousUser
 from rest_framework.test import APIRequestFactory
-<<<<<<< HEAD
-=======
 from edx_proctoring.api import create_exam, create_exam_attempt, update_attempt_status
 from edx_proctoring.runtime import set_runtime_service
 from edx_proctoring.tests.test_services import MockCreditService
->>>>>>> 75068967
 from freezegun import freeze_time
 from milestones.tests.utils import MilestonesTestCaseMixin
 from mock import MagicMock, Mock, patch
@@ -447,21 +444,12 @@
         request.user = self.mock_user
         view = XblockCallbackView.as_view()
         resp = view(
-<<<<<<< HEAD
-            request,
-            self.course_key.to_deprecated_string(),
-            'invalid Location',
-            'dummy_handler'
-            'dummy_dispatch'
-        )
-=======
                 request,
                 self.course_key.to_deprecated_string(),
                 'invalid Location',
                 'dummy_handler'
                 'dummy_dispatch'
             )
->>>>>>> 75068967
         self.assertEquals(resp.status_code, 404)
 
     def test_too_many_files(self):
@@ -543,31 +531,19 @@
             'goto_position',
         )
         self.assertEquals(resp.status_code, 404)
-<<<<<<< HEAD
-=======
-
->>>>>>> 75068967
+
 
     def test_bad_xmodule_dispatch(self):
         request = self.drf_request_factory.post('dummy_url')
         request.user = self.mock_user
         view = XblockCallbackView.as_view()
         resp = view(
-<<<<<<< HEAD
-            request,
-            self.course_key.to_deprecated_string(),
-            quote_slashes(self.location.to_deprecated_string()),
-            'xmodule_handler',
-            'bad_dispatch',
-        )
-=======
                 request,
                 self.course_key.to_deprecated_string(),
                 quote_slashes(self.location.to_deprecated_string()),
                 'xmodule_handler',
                 'bad_dispatch',
             )
->>>>>>> 75068967
         self.assertEquals(resp.status_code, 404)
 
     def test_missing_handler(self):
@@ -575,37 +551,6 @@
         request.user = self.mock_user
         view = XblockCallbackView.as_view()
         resp = view(
-<<<<<<< HEAD
-            request,
-            self.course_key.to_deprecated_string(),
-            quote_slashes(self.location.to_deprecated_string()),
-            'bad_handler',
-            'bad_dispatch',
-        )
-        self.assertEquals(resp.status_code, 404)
-
-    def test_xblock_view_handler(self):
-        args = [
-            'edX/toy/2012_Fall',
-            quote_slashes('i4x://edX/toy/videosequence/Toy_Videos'),
-            'student_view'
-        ]
-        xblock_view_url = reverse(
-            'xblock_view',
-            args=args
-        )
-
-        request = self.request_factory.get(xblock_view_url)
-        request.user = self.mock_user
-        response = render.xblock_view(request, *args)
-        self.assertEquals(200, response.status_code)
-
-        expected = ['csrf_token', 'html', 'resources']
-        content = json.loads(response.content)
-        for section in expected:
-            self.assertIn(section, content)
-        self.assertIn('<div class="xblock xblock-student_view xmodule_display', content['html'])
-=======
                 request,
                 self.course_key.to_deprecated_string(),
                 quote_slashes(self.location.to_deprecated_string()),
@@ -613,7 +558,6 @@
                 'bad_dispatch',
             )
         self.assertEquals(resp.status_code, 404)
->>>>>>> 75068967
 
     @XBlock.register_temp_plugin(GradedStatelessXBlock, identifier='stateless_scorer')
     def test_score_without_student_state(self):
@@ -1894,7 +1838,6 @@
         self.assertIsNone(student_module.max_grade)
 
     @patch('lms.djangoapps.grades.signals.handlers.PROBLEM_RAW_SCORE_CHANGED.send')
-    @patch.dict(settings.FEATURES, {'MARK_PROGRESS_ON_GRADING_EVENT': True})
     def test_score_change_signal(self, send_mock):
         """Test that a Django signal is generated when a score changes"""
         with freeze_time(datetime.now().replace(tzinfo=pytz.UTC)):
