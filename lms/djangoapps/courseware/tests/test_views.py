# coding=UTF-8
"""
Tests courseware views.py
"""


import itertools
import json
import unittest
from datetime import datetime, timedelta
from pytz import utc
from uuid import uuid4

import crum
import ddt
import six
from completion.test_utils import CompletionWaffleTestMixin
from crum import set_current_request
from django.conf import settings
from django.contrib.auth.models import AnonymousUser
from django.http import Http404, HttpResponseBadRequest
from django.test import RequestFactory, TestCase
from django.test.client import Client
from django.test.utils import override_settings
from django.urls import reverse, reverse_lazy
from freezegun import freeze_time
from markupsafe import escape
from milestones.tests.utils import MilestonesTestCaseMixin
from mock import MagicMock, PropertyMock, call, create_autospec, patch
from opaque_keys.edx.locator import BlockUsageLocator, CourseLocator
from pytz import UTC
from six import text_type
from six.moves import range
from six.moves.html_parser import HTMLParser
from six.moves.urllib.parse import quote, urlencode
from web_fragments.fragment import Fragment
from xblock.core import XBlock
from xblock.fields import Scope, String

import lms.djangoapps.courseware.views.views as views

from capa.tests.response_xml_factory import MultipleChoiceResponseXMLFactory
from course_modes.models import CourseMode
from course_modes.tests.factories import CourseModeFactory
from lms.djangoapps.courseware.access_utils import check_course_open_for_learner
from lms.djangoapps.courseware.model_data import FieldDataCache, set_score
from lms.djangoapps.courseware.module_render import get_module, handle_xblock_callback
from lms.djangoapps.courseware.tests.factories import GlobalStaffFactory, RequestFactoryNoCsrf, StudentModuleFactory
from lms.djangoapps.courseware.tests.helpers import get_expiration_banner_text
from lms.djangoapps.courseware.testutils import RenderXBlockTestMixin
from lms.djangoapps.courseware.url_helpers import get_redirect_url
from lms.djangoapps.courseware.user_state_client import DjangoXBlockUserStateClient
from lms.djangoapps.certificates import api as certs_api
from lms.djangoapps.certificates.models import (
    CertificateGenerationConfiguration,
    CertificateStatuses,
    CertificateWhitelist
)
from lms.djangoapps.certificates.tests.factories import CertificateInvalidationFactory, GeneratedCertificateFactory
from lms.djangoapps.commerce.models import CommerceConfiguration
from lms.djangoapps.commerce.utils import EcommerceService
from lms.djangoapps.courseware.views.index import show_courseware_mfe_link
from lms.djangoapps.courseware.toggles import (
    COURSEWARE_MICROFRONTEND_COURSE_TEAM_PREVIEW,
    REDIRECT_TO_COURSEWARE_MICROFRONTEND,
)
from lms.djangoapps.courseware.url_helpers import get_microfrontend_url
from lms.djangoapps.grades.config.waffle import ASSUME_ZERO_GRADE_IF_ABSENT
from lms.djangoapps.grades.config.waffle import waffle as grades_waffle
from lms.djangoapps.verify_student.models import VerificationDeadline
from lms.djangoapps.verify_student.services import IDVerificationService
from opaque_keys.edx.keys import CourseKey, UsageKey
from openedx.core.djangoapps.catalog.tests.factories import CourseFactory as CatalogCourseFactory
from openedx.core.djangoapps.catalog.tests.factories import CourseRunFactory, ProgramFactory
from openedx.core.djangoapps.content.course_overviews.models import CourseOverview
from openedx.core.djangoapps.crawlers.models import CrawlersConfig
from openedx.core.djangoapps.credit.api import set_credit_requirements
from openedx.core.djangoapps.credit.models import CreditCourse, CreditProvider
from openedx.core.djangoapps.waffle_utils.testutils import WAFFLE_TABLES, override_waffle_flag
from openedx.core.djangolib.testing.utils import get_mock_request
from openedx.core.lib.gating import api as gating_api
from openedx.core.lib.url_utils import quote_slashes
from openedx.features.content_type_gating.models import ContentTypeGatingConfig
from openedx.features.course_duration_limits.models import CourseDurationLimitConfig
from openedx.features.course_experience import (
    COURSE_ENABLE_UNENROLLED_ACCESS_FLAG,
    COURSE_OUTLINE_PAGE_FLAG,
    RELATIVE_DATES_FLAG,
    UNIFIED_COURSE_TAB_FLAG
)
from openedx.features.course_experience.tests.views.helpers import add_course_mode
from openedx.features.enterprise_support.tests.mixins.enterprise import EnterpriseTestConsentRequired
from student.models import CourseEnrollment
from student.roles import CourseStaffRole
from student.tests.factories import TEST_PASSWORD, AdminFactory, CourseEnrollmentFactory, UserFactory
from util.tests.test_date_utils import fake_pgettext, fake_ugettext
from util.url import reload_django_url_config
from util.views import ensure_valid_course_key
from xmodule.course_module import COURSE_VISIBILITY_PRIVATE, COURSE_VISIBILITY_PUBLIC, COURSE_VISIBILITY_PUBLIC_OUTLINE
from xmodule.graders import ShowCorrectness
from xmodule.modulestore import ModuleStoreEnum
from xmodule.modulestore.django import modulestore

from xmodule.modulestore.tests.django_utils import (
    TEST_DATA_MIXED_MODULESTORE,
    TEST_DATA_SPLIT_MODULESTORE,
    CourseUserType,
    ModuleStoreTestCase,
    SharedModuleStoreTestCase
)
from xmodule.modulestore.tests.factories import CourseFactory, ItemFactory, check_mongo_calls

QUERY_COUNT_TABLE_BLACKLIST = WAFFLE_TABLES

FEATURES_WITH_DISABLE_HONOR_CERTIFICATE = settings.FEATURES.copy()
FEATURES_WITH_DISABLE_HONOR_CERTIFICATE['DISABLE_HONOR_CERTIFICATES'] = True


@ddt.ddt
class TestJumpTo(ModuleStoreTestCase):
    """
    Check the jumpto link for a course.
    """
    MODULESTORE = TEST_DATA_MIXED_MODULESTORE

    def setUp(self):
        super(TestJumpTo, self).setUp()
        # Use toy course from XML
        self.course_key = CourseKey.from_string('edX/toy/2012_Fall')

    def test_jumpto_invalid_location(self):
        location = self.course_key.make_usage_key(None, 'NoSuchPlace')
        # This is fragile, but unfortunately the problem is that within the LMS we
        # can't use the reverse calls from the CMS
        jumpto_url = '{0}/{1}/jump_to/{2}'.format('/courses', six.text_type(self.course_key), six.text_type(location))
        response = self.client.get(jumpto_url)
        self.assertEqual(response.status_code, 404)

    def test_jumpto_from_section(self):
        course = CourseFactory.create()
        chapter = ItemFactory.create(category='chapter', parent_location=course.location)
        section = ItemFactory.create(category='sequential', parent_location=chapter.location)
        expected = '/courses/{course_id}/courseware/{chapter_id}/{section_id}/?{activate_block_id}'.format(
            course_id=six.text_type(course.id),
            chapter_id=chapter.url_name,
            section_id=section.url_name,
            activate_block_id=urlencode({'activate_block_id': six.text_type(section.location)})
        )
        jumpto_url = '{0}/{1}/jump_to/{2}'.format(
            '/courses',
            six.text_type(course.id),
            six.text_type(section.location),
        )
        response = self.client.get(jumpto_url)
        self.assertRedirects(response, expected, status_code=302, target_status_code=302)

    def test_jumpto_from_module(self):
        course = CourseFactory.create()
        chapter = ItemFactory.create(category='chapter', parent_location=course.location)
        section = ItemFactory.create(category='sequential', parent_location=chapter.location)
        vertical1 = ItemFactory.create(category='vertical', parent_location=section.location)
        vertical2 = ItemFactory.create(category='vertical', parent_location=section.location)
        module1 = ItemFactory.create(category='html', parent_location=vertical1.location)
        module2 = ItemFactory.create(category='html', parent_location=vertical2.location)

        expected = '/courses/{course_id}/courseware/{chapter_id}/{section_id}/1?{activate_block_id}'.format(
            course_id=six.text_type(course.id),
            chapter_id=chapter.url_name,
            section_id=section.url_name,
            activate_block_id=urlencode({'activate_block_id': six.text_type(module1.location)})
        )
        jumpto_url = '{0}/{1}/jump_to/{2}'.format(
            '/courses',
            six.text_type(course.id),
            six.text_type(module1.location),
        )
        response = self.client.get(jumpto_url)
        self.assertRedirects(response, expected, status_code=302, target_status_code=302)

        expected = '/courses/{course_id}/courseware/{chapter_id}/{section_id}/2?{activate_block_id}'.format(
            course_id=six.text_type(course.id),
            chapter_id=chapter.url_name,
            section_id=section.url_name,
            activate_block_id=urlencode({'activate_block_id': six.text_type(module2.location)})
        )
        jumpto_url = '{0}/{1}/jump_to/{2}'.format(
            '/courses',
            six.text_type(course.id),
            six.text_type(module2.location),
        )
        response = self.client.get(jumpto_url)
        self.assertRedirects(response, expected, status_code=302, target_status_code=302)

    def test_jumpto_from_nested_module(self):
        course = CourseFactory.create()
        chapter = ItemFactory.create(category='chapter', parent_location=course.location)
        section = ItemFactory.create(category='sequential', parent_location=chapter.location)
        vertical = ItemFactory.create(category='vertical', parent_location=section.location)
        nested_section = ItemFactory.create(category='sequential', parent_location=vertical.location)
        nested_vertical1 = ItemFactory.create(category='vertical', parent_location=nested_section.location)
        # put a module into nested_vertical1 for completeness
        ItemFactory.create(category='html', parent_location=nested_vertical1.location)
        nested_vertical2 = ItemFactory.create(category='vertical', parent_location=nested_section.location)
        module2 = ItemFactory.create(category='html', parent_location=nested_vertical2.location)

        # internal position of module2 will be 1_2 (2nd item withing 1st item)
        expected = '/courses/{course_id}/courseware/{chapter_id}/{section_id}/1?{activate_block_id}'.format(
            course_id=six.text_type(course.id),
            chapter_id=chapter.url_name,
            section_id=section.url_name,
            activate_block_id=urlencode({'activate_block_id': six.text_type(module2.location)})
        )
        jumpto_url = '{0}/{1}/jump_to/{2}'.format(
            '/courses',
            six.text_type(course.id),
            six.text_type(module2.location),
        )
        response = self.client.get(jumpto_url)
        self.assertRedirects(response, expected, status_code=302, target_status_code=302)

    def test_jumpto_id_invalid_location(self):
        location = BlockUsageLocator(CourseLocator('edX', 'toy', 'NoSuchPlace', deprecated=True),
                                     None, None, deprecated=True)
        jumpto_url = '{0}/{1}/jump_to_id/{2}'.format('/courses',
                                                     six.text_type(self.course_key),
                                                     six.text_type(location))
        response = self.client.get(jumpto_url)
        self.assertEqual(response.status_code, 404)

    @ddt.data(
        (False, '1'),
        (True, '2')
    )
    @ddt.unpack
    def test_jump_to_for_learner_with_staff_only_content(self, is_staff_user, position):
        """
        Test for checking correct position in redirect_url for learner when a course has staff-only units.
        """
        course = CourseFactory.create()
        request = RequestFactory().get('/')
        request.user = UserFactory(is_staff=is_staff_user, username="staff")
        request.session = {}
        course_key = CourseKey.from_string(six.text_type(course.id))
        chapter = ItemFactory.create(category='chapter', parent_location=course.location)
        section = ItemFactory.create(category='sequential', parent_location=chapter.location)
        __ = ItemFactory.create(category='vertical', parent_location=section.location)
        staff_only_vertical = ItemFactory.create(category='vertical', parent_location=section.location,
                                                 metadata=dict(visible_to_staff_only=True))
        __ = ItemFactory.create(category='vertical', parent_location=section.location)

        usage_key = UsageKey.from_string(six.text_type(staff_only_vertical.location)).replace(course_key=course_key)
        expected_url = reverse(
            'courseware_position',
            kwargs={
                'course_id': six.text_type(course.id),
                'chapter': chapter.url_name,
                'section': section.url_name,
                'position': position,
            }
        )
        expected_url += "?{}".format(urlencode({'activate_block_id': six.text_type(staff_only_vertical.location)}))

        self.assertEqual(expected_url, get_redirect_url(course_key, usage_key, request))


@ddt.ddt
class IndexQueryTestCase(ModuleStoreTestCase):
    """
    Tests for query count.
    """
    CREATE_USER = False
    NUM_PROBLEMS = 20

    @ddt.data(
        (ModuleStoreEnum.Type.mongo, 10, 167),
        (ModuleStoreEnum.Type.split, 4, 165),
    )
    @ddt.unpack
    def test_index_query_counts(self, store_type, expected_mongo_query_count, expected_mysql_query_count):
        # TODO: decrease query count as part of REVO-28
        ContentTypeGatingConfig.objects.create(enabled=True, enabled_as_of=datetime(2018, 1, 1))
        with self.store.default_store(store_type):
            course = CourseFactory.create()
            with self.store.bulk_operations(course.id):
                chapter = ItemFactory.create(category='chapter', parent_location=course.location)
                section = ItemFactory.create(category='sequential', parent_location=chapter.location)
                vertical = ItemFactory.create(category='vertical', parent_location=section.location)
                for _ in range(self.NUM_PROBLEMS):
                    ItemFactory.create(category='problem', parent_location=vertical.location)

        self.user = UserFactory()
        self.client.login(username=self.user.username, password=TEST_PASSWORD)
        CourseEnrollment.enroll(self.user, course.id)

        with self.assertNumQueries(expected_mysql_query_count, table_blacklist=QUERY_COUNT_TABLE_BLACKLIST):
            with check_mongo_calls(expected_mongo_query_count):
                url = reverse(
                    'courseware_section',
                    kwargs={
                        'course_id': six.text_type(course.id),
                        'chapter': six.text_type(chapter.location.block_id),
                        'section': six.text_type(section.location.block_id),
                    }
                )
                response = self.client.get(url)
                self.assertEqual(response.status_code, 200)


class BaseViewsTestCase(ModuleStoreTestCase):
    def setUp(self):
        super(BaseViewsTestCase, self).setUp()
        self.course = CourseFactory.create(display_name=u'teꜱᴛ course', run="Testing_course")
        with self.store.bulk_operations(self.course.id):
            self.chapter = ItemFactory.create(
                category='chapter',
                parent_location=self.course.location,
                display_name="Chapter 1",
            )
            self.section = ItemFactory.create(
                category='sequential',
                parent_location=self.chapter.location,
                due=datetime(2013, 9, 18, 11, 30, 00),
                display_name='Sequential 1',
                format='Homework'
            )
            self.vertical = ItemFactory.create(
                category='vertical',
                parent_location=self.section.location,
                display_name='Vertical 1',
            )
            self.problem = ItemFactory.create(
                category='problem',
                parent_location=self.vertical.location,
                display_name='Problem 1',
            )

            self.section2 = ItemFactory.create(
                category='sequential',
                parent_location=self.chapter.location,
                display_name='Sequential 2',
            )
            self.vertical2 = ItemFactory.create(
                category='vertical',
                parent_location=self.section2.location,
                display_name='Vertical 2',
            )
            self.problem2 = ItemFactory.create(
                category='problem',
                parent_location=self.vertical2.location,
                display_name='Problem 2',
            )

        self.course_key = self.course.id
        # Set profile country to Åland Islands to check Unicode characters does not raise error
        self.user = UserFactory(username='dummy', profile__country='AX')
        self.date = datetime(2013, 1, 22, tzinfo=UTC)
        self.enrollment = CourseEnrollment.enroll(self.user, self.course_key)
        self.enrollment.created = self.date
        self.enrollment.save()
        chapter = 'Overview'
        self.chapter_url = '%s/%s/%s' % ('/courses', self.course_key, chapter)

        self.org = u"ꜱᴛᴀʀᴋ ɪɴᴅᴜꜱᴛʀɪᴇꜱ"
        self.org_html = "<p>'+Stark/Industries+'</p>"

        self.assertTrue(self.client.login(username=self.user.username, password=TEST_PASSWORD))

        # refresh the course from the modulestore so that it has children
        self.course = modulestore().get_course(self.course.id)

    def _create_global_staff_user(self):
        """
        Create global staff user and log them in
        """
        self.global_staff = GlobalStaffFactory.create()  # pylint: disable=attribute-defined-outside-init
        self.assertTrue(self.client.login(username=self.global_staff.username, password=TEST_PASSWORD))


@ddt.ddt
class ViewsTestCase(BaseViewsTestCase):
    """
    Tests for views.py methods.
    """
    YESTERDAY = 'yesterday'
    DATES = {
        YESTERDAY: datetime.now(UTC) - timedelta(days=1),
        None: None,
    }

    def test_index_success(self):
        response = self._verify_index_response()
        self.assertContains(response, self.problem2.location)

        # re-access to the main course page redirects to last accessed view.
        url = reverse('courseware', kwargs={'course_id': six.text_type(self.course_key)})
        response = self.client.get(url)
        self.assertEqual(response.status_code, 302)
        response = self.client.get(response.url)
        self.assertNotContains(response, self.problem.location)
        self.assertContains(response, self.problem2.location)

    def test_index_nonexistent_chapter(self):
        self._verify_index_response(expected_response_code=404, chapter_name='non-existent')

    def test_index_nonexistent_chapter_masquerade(self):
        with patch('lms.djangoapps.courseware.views.index.setup_masquerade') as patch_masquerade:
            masquerade = MagicMock(role='student')
            patch_masquerade.return_value = (masquerade, self.user)
            self._verify_index_response(expected_response_code=302, chapter_name='non-existent')

    def test_index_nonexistent_section(self):
        self._verify_index_response(expected_response_code=404, section_name='non-existent')

    def test_index_nonexistent_section_masquerade(self):
        with patch('lms.djangoapps.courseware.views.index.setup_masquerade') as patch_masquerade:
            masquerade = MagicMock(role='student')
            patch_masquerade.return_value = (masquerade, self.user)
            self._verify_index_response(expected_response_code=302, section_name='non-existent')

    def _verify_index_response(self, expected_response_code=200, chapter_name=None, section_name=None):
        """
        Verifies the response when the courseware index page is accessed with
        the given chapter and section names.
        """
        url = reverse(
            'courseware_section',
            kwargs={
                'course_id': six.text_type(self.course_key),
                'chapter': six.text_type(self.chapter.location.block_id) if chapter_name is None else chapter_name,
                'section': six.text_type(self.section2.location.block_id) if section_name is None else section_name,
            }
        )
        response = self.client.get(url)
        self.assertEqual(response.status_code, expected_response_code)
        return response

    def test_index_no_visible_section_in_chapter(self):

        # reload the chapter from the store so its children information is updated
        self.chapter = self.store.get_item(self.chapter.location)

        # disable the visibility of the sections in the chapter
        for section in self.chapter.get_children():
            section.visible_to_staff_only = True
            self.store.update_item(section, ModuleStoreEnum.UserID.test)

        url = reverse(
            'courseware_chapter',
            kwargs={'course_id': six.text_type(self.course.id),
                    'chapter': six.text_type(self.chapter.location.block_id)},
        )
        response = self.client.get(url)
        self.assertEqual(response.status_code, 200)
        self.assertNotContains(response, 'Problem 1')
        self.assertNotContains(response, 'Problem 2')

    def _create_url_for_enroll_staff(self):
        """
        creates the courseware url and enroll staff url
        """
        # create the _next parameter
        courseware_url = reverse(
            'courseware_section',
            kwargs={
                'course_id': six.text_type(self.course_key),
                'chapter': six.text_type(self.chapter.location.block_id),
                'section': six.text_type(self.section.location.block_id),
            }
        )
        # create the url for enroll_staff view
        enroll_url = "{enroll_url}?next={courseware_url}".format(
            enroll_url=reverse('enroll_staff', kwargs={'course_id': six.text_type(self.course.id)}),
            courseware_url=courseware_url
        )
        return courseware_url, enroll_url

    @ddt.data(
        ({'enroll': "Enroll"}, True),
        ({'dont_enroll': "Don't enroll"}, False))
    @ddt.unpack
    def test_enroll_staff_redirection(self, data, enrollment):
        """
        Verify unenrolled staff is redirected to correct url.
        """
        self._create_global_staff_user()
        courseware_url, enroll_url = self._create_url_for_enroll_staff()
        response = self.client.post(enroll_url, data=data, follow=True)
        self.assertEqual(response.status_code, 200)

        # we were redirected to our current location
        self.assertIn(302, response.redirect_chain[0])
        self.assertEqual(len(response.redirect_chain), 1)
        if enrollment:
            self.assertRedirects(response, courseware_url)
        else:
            self.assertRedirects(response, '/courses/{}/about'.format(six.text_type(self.course_key)))

    def test_enroll_staff_with_invalid_data(self):
        """
        If we try to post with an invalid data pattern, then we'll redirected to
        course about page.
        """
        self._create_global_staff_user()
        __, enroll_url = self._create_url_for_enroll_staff()
        response = self.client.post(enroll_url, data={'test': "test"})
        self.assertEqual(response.status_code, 302)
        self.assertRedirects(response, '/courses/{}/about'.format(six.text_type(self.course_key)))

    def assert_enrollment_link_present(self, is_anonymous):
        """
        Prepare ecommerce checkout data and assert if the ecommerce link is contained in the response.
        Arguments:
            is_anonymous(bool): Tell the method to use an anonymous user or the logged in one.
            _id(bool): Tell the method to either expect an id in the href or not.
        """
        sku = 'TEST123'
        configuration = CommerceConfiguration.objects.create(checkout_on_ecommerce_service=True)
        course = CourseFactory.create()
        CourseModeFactory(mode_slug=CourseMode.PROFESSIONAL, course_id=course.id, sku=sku, min_price=1)

        if is_anonymous:
            self.client.logout()
        else:
            self.assertTrue(self.client.login(username=self.user.username, password=TEST_PASSWORD))

        # Construct the link according the following scenarios and verify its presence in the response:
        #      (1) shopping cart is enabled and the user is not logged in
        #      (2) shopping cart is enabled and the user is logged in
        href = u'<a href="{uri_stem}?sku={sku}" class="add-to-cart">'.format(
            uri_stem=configuration.basket_checkout_page,
            sku=sku,
        )

        # Generate the course about page content
        response = self.client.get(reverse('about_course', args=[six.text_type(course.id)]))
        self.assertContains(response, href)

    @ddt.data(True, False)
    def test_ecommerce_checkout(self, is_anonymous):
        if not is_anonymous:
            self.assert_enrollment_link_present(is_anonymous=is_anonymous)
        else:
            self.assertEqual(EcommerceService().is_enabled(AnonymousUser()), False)

    def test_user_groups(self):
        # deprecated function
        mock_user = MagicMock()
        type(mock_user).is_authenticated = PropertyMock(return_value=False)
        self.assertEqual(views.user_groups(mock_user), [])

    def test_get_redirect_url(self):
        # test the course location
        self.assertEqual(
            u'/courses/{course_key}/courseware?{activate_block_id}'.format(
                course_key=text_type(self.course_key),
                activate_block_id=urlencode({'activate_block_id': text_type(self.course.location)})
            ),
            get_redirect_url(self.course_key, self.course.location),
        )
        # test a section location
        self.assertEqual(
            u'/courses/{course_key}/courseware/Chapter_1/Sequential_1/?{activate_block_id}'.format(
                course_key=text_type(self.course_key),
                activate_block_id=urlencode({'activate_block_id': text_type(self.section.location)})
            ),
            get_redirect_url(self.course_key, self.section.location),
        )

    def test_invalid_course_id(self):
        response = self.client.get('/courses/MITx/3.091X/')
        self.assertEqual(response.status_code, 404)

    def test_incomplete_course_id(self):
        response = self.client.get('/courses/MITx/')
        self.assertEqual(response.status_code, 404)

    def test_index_invalid_position(self):
        request_url = '/'.join([
            '/courses',
            six.text_type(self.course.id),
            'courseware',
            self.chapter.location.block_id,
            self.section.location.block_id,
            'f'
        ])
        self.assertTrue(self.client.login(username=self.user.username, password=TEST_PASSWORD))
        response = self.client.get(request_url)
        self.assertEqual(response.status_code, 404)

    def test_unicode_handling_in_url(self):
        url_parts = [
            '/courses',
            six.text_type(self.course.id),
            'courseware',
            self.chapter.location.block_id,
            self.section.location.block_id,
            '1'
        ]
        self.assertTrue(self.client.login(username=self.user.username, password=TEST_PASSWORD))
        for idx, val in enumerate(url_parts):
            url_parts_copy = url_parts[:]
            url_parts_copy[idx] = val + u'χ'
            request_url = '/'.join(url_parts_copy)
            response = self.client.get(request_url)
            self.assertEqual(response.status_code, 404)

    def test_jump_to_invalid(self):
        # TODO add a test for invalid location
        # TODO add a test for no data *
        response = self.client.get(reverse('jump_to', args=['foo/bar/baz', 'baz']))
        self.assertEqual(response.status_code, 404)

    def verify_end_date(self, course_id, expected_end_text=None):
        """
        Visits the about page for `course_id` and tests that both the text "Classes End", as well
        as the specified `expected_end_text`, is present on the page.
        If `expected_end_text` is None, verifies that the about page *does not* contain the text
        "Classes End".
        """
        result = self.client.get(reverse('about_course', args=[six.text_type(course_id)]))
        if expected_end_text is not None:
            self.assertContains(result, "Classes End")
            self.assertContains(result, expected_end_text)
        else:
            self.assertNotContains(result, "Classes End")

    def test_submission_history_accepts_valid_ids(self):
        # log into a staff account
        admin = AdminFactory()

        self.assertTrue(self.client.login(username=admin.username, password='test'))

        url = reverse('submission_history', kwargs={
            'course_id': six.text_type(self.course_key),
            'student_username': 'dummy',
            'location': six.text_type(self.problem.location),
        })
        response = self.client.get(url)
        # Tests that we do not get an "Invalid x" response when passing correct arguments to view
        self.assertNotContains(response, 'Invalid')

    def test_submission_history_xss(self):
        # log into a staff account
        admin = AdminFactory()

        self.assertTrue(self.client.login(username=admin.username, password='test'))

        # try it with an existing user and a malicious location
        url = reverse('submission_history', kwargs={
            'course_id': six.text_type(self.course_key),
            'student_username': 'dummy',
            'location': '<script>alert("hello");</script>'
        })
        response = self.client.get(url)
        self.assertNotContains(response, '<script>')

        # try it with a malicious user and a non-existent location
        url = reverse('submission_history', kwargs={
            'course_id': six.text_type(self.course_key),
            'student_username': '<script>alert("hello");</script>',
            'location': 'dummy'
        })
        response = self.client.get(url)
        self.assertNotContains(response, '<script>')

    def test_submission_history_contents(self):
        # log into a staff account
        admin = AdminFactory.create()

        self.assertTrue(self.client.login(username=admin.username, password='test'))

        usage_key = self.course_key.make_usage_key('problem', 'test-history')
        state_client = DjangoXBlockUserStateClient(admin)

        # store state via the UserStateClient
        state_client.set(
            username=admin.username,
            block_key=usage_key,
            state={'field_a': 'x', 'field_b': 'y'}
        )

        set_score(admin.id, usage_key, 0, 3)

        state_client.set(
            username=admin.username,
            block_key=usage_key,
            state={'field_a': 'a', 'field_b': 'b'}
        )
        set_score(admin.id, usage_key, 3, 3)

        url = reverse('submission_history', kwargs={
            'course_id': six.text_type(self.course_key),
            'student_username': admin.username,
            'location': six.text_type(usage_key),
        })
        response = self.client.get(url)
        response_content = HTMLParser().unescape(response.content.decode('utf-8'))

        # We have update the state 4 times: twice to change content, and twice
        # to set the scores. We'll check that the identifying content from each is
        # displayed (but not the order), and also the indexes assigned in the output
        # #1 - #4

        self.assertIn('#1', response_content)
        self.assertIn(json.dumps({'field_a': 'a', 'field_b': 'b'}, sort_keys=True, indent=2), response_content)
        self.assertIn("Score: 0.0 / 3.0", response_content)
        self.assertIn(json.dumps({'field_a': 'x', 'field_b': 'y'}, sort_keys=True, indent=2), response_content)
        self.assertIn("Score: 3.0 / 3.0", response_content)
        self.assertIn('#4', response_content)

    @ddt.data(('America/New_York', -5),  # UTC - 5
              ('Asia/Pyongyang', 9),  # UTC + 9
              ('Europe/London', 0),  # UTC
              ('Canada/Yukon', -8),  # UTC - 8
              ('Europe/Moscow', 4))  # UTC + 3 + 1 for daylight savings
    @ddt.unpack
    def test_submission_history_timezone(self, timezone, hour_diff):
        with freeze_time('2012-01-01'):
            with (override_settings(TIME_ZONE=timezone)):
                course = CourseFactory.create()
                course_key = course.id
                client = Client()
                admin = AdminFactory.create()
                self.assertTrue(client.login(username=admin.username, password='test'))
                state_client = DjangoXBlockUserStateClient(admin)
                usage_key = course_key.make_usage_key('problem', 'test-history')
                state_client.set(
                    username=admin.username,
                    block_key=usage_key,
                    state={'field_a': 'x', 'field_b': 'y'}
                )
                url = reverse('submission_history', kwargs={
                    'course_id': six.text_type(course_key),
                    'student_username': admin.username,
                    'location': six.text_type(usage_key),
                })
                response = client.get(url)
                expected_time = datetime.now() + timedelta(hours=hour_diff)
                expected_tz = expected_time.strftime('%Z')
                self.assertContains(response, expected_tz)
                self.assertContains(response, str(expected_time))

    def _email_opt_in_checkbox(self, response, org_name_string=None):
        """Check if the email opt-in checkbox appears in the response content."""
        checkbox_html = '<input id="email-opt-in" type="checkbox" name="opt-in" class="email-opt-in" value="true" checked>'
        if org_name_string:
            # Verify that the email opt-in checkbox appears, and that the expected
            # organization name is displayed.
            self.assertContains(response, checkbox_html, html=True)
            self.assertContains(response, org_name_string)
        else:
            # Verify that the email opt-in checkbox does not appear
            self.assertNotContains(response, checkbox_html, html=True)

    def test_financial_assistance_page(self):
        url = reverse('financial_assistance')
        response = self.client.get(url)
        # This is a static page, so just assert that it is returned correctly
        self.assertEqual(response.status_code, 200)
        self.assertContains(response, 'Financial Assistance Application')

    @ddt.data(([CourseMode.AUDIT, CourseMode.VERIFIED], CourseMode.AUDIT, True, YESTERDAY),
              ([CourseMode.AUDIT, CourseMode.VERIFIED], CourseMode.VERIFIED, True, None),
              ([CourseMode.AUDIT, CourseMode.VERIFIED], CourseMode.AUDIT, False, None),
              ([CourseMode.AUDIT], CourseMode.AUDIT, False, None))
    @ddt.unpack
    def test_financial_assistance_form_course_exclusion(
            self, course_modes, enrollment_mode, eligible_for_aid, expiration):
        """Verify that learner cannot get the financial aid for the courses having one of the
        following attributes:
        1. User is enrolled in the verified mode.
        2. Course is expired.
        3. Course does not provide financial assistance.
        4. Course does not have verified mode.
        """
        # Create course
        course = CourseFactory.create()

        # Create Course Modes
        for mode in course_modes:
            CourseModeFactory.create(mode_slug=mode, course_id=course.id, expiration_datetime=self.DATES[expiration])

        # Enroll user in the course
        CourseEnrollmentFactory(course_id=course.id, user=self.user, mode=enrollment_mode)
        # load course into course overview
        CourseOverview.get_from_id(course.id)

        # add whether course is eligible for financial aid or not
        course_overview = CourseOverview.objects.get(id=course.id)
        course_overview.eligible_for_financial_aid = eligible_for_aid
        course_overview.save()

        url = reverse('financial_assistance_form')
        response = self.client.get(url)
        self.assertEqual(response.status_code, 200)

        self.assertNotContains(response, str(course.id))

    def test_financial_assistance_form(self):
        """Verify that learner can get the financial aid for the course in which
        he/she is enrolled in audit mode whereas the course provide verified mode.
        """
        # Create course
        course = CourseFactory.create().id

        # Create Course Modes
        CourseModeFactory.create(mode_slug=CourseMode.AUDIT, course_id=course)
        CourseModeFactory.create(mode_slug=CourseMode.VERIFIED, course_id=course)

        # Enroll user in the course
        CourseEnrollmentFactory(course_id=course, user=self.user, mode=CourseMode.AUDIT)
        # load course into course overview
        CourseOverview.get_from_id(course)

        url = reverse('financial_assistance_form')
        response = self.client.get(url)
        self.assertEqual(response.status_code, 200)

        self.assertContains(response, str(course))

    def _submit_financial_assistance_form(self, data):
        """Submit a financial assistance request."""
        url = reverse('submit_financial_assistance_request')
        return self.client.post(url, json.dumps(data), content_type='application/json')

    @patch.object(views, 'create_zendesk_ticket', return_value=200)
    def test_submit_financial_assistance_request(self, mock_create_zendesk_ticket):
        username = self.user.username
        course = six.text_type(self.course_key)
        legal_name = 'Jesse Pinkman'
        country = 'United States'
        income = '1234567890'
        reason_for_applying = "It's just basic chemistry, yo."
        goals = "I don't know if it even matters, but... work with my hands, I guess."
        effort = "I'm done, okay? You just give me my money, and you and I, we're done."
        data = {
            'username': username,
            'course': course,
            'name': legal_name,
            'email': self.user.email,
            'country': country,
            'income': income,
            'reason_for_applying': reason_for_applying,
            'goals': goals,
            'effort': effort,
            'mktg-permission': False,
        }
        response = self._submit_financial_assistance_form(data)
        self.assertEqual(response.status_code, 204)

        __, __, ticket_subject, __ = mock_create_zendesk_ticket.call_args[0]
        mocked_kwargs = mock_create_zendesk_ticket.call_args[1]
        group_name = mocked_kwargs['group']
        tags = mocked_kwargs['tags']
        additional_info = mocked_kwargs['additional_info']

        private_comment = '\n'.join(list(additional_info.values()))
        for info in (country, income, reason_for_applying, goals, effort, username, legal_name, course):
            self.assertIn(info, private_comment)

        self.assertEqual(additional_info['Allowed for marketing purposes'], 'No')

        self.assertEqual(
            ticket_subject,
            u'Financial assistance request for learner {username} in course {course}'.format(
                username=username,
                course=self.course.display_name
            )
        )
        self.assertDictContainsSubset({'course_id': course}, tags)
        self.assertIn('Client IP', additional_info)
        self.assertEqual(group_name, 'Financial Assistance')

    @patch.object(views, 'create_zendesk_ticket', return_value=500)
    def test_zendesk_submission_failed(self, _mock_create_zendesk_ticket):
        response = self._submit_financial_assistance_form({
            'username': self.user.username,
            'course': six.text_type(self.course.id),
            'name': '',
            'email': '',
            'country': '',
            'income': '',
            'reason_for_applying': '',
            'goals': '',
            'effort': '',
            'mktg-permission': False,
        })
        self.assertEqual(response.status_code, 500)

    @ddt.data(
        ({}, 400),
        ({'username': 'wwhite'}, 403),
        ({'username': 'dummy', 'course': 'bad course ID'}, 400)
    )
    @ddt.unpack
    def test_submit_financial_assistance_errors(self, data, status):
        response = self._submit_financial_assistance_form(data)
        self.assertEqual(response.status_code, status)

    def test_financial_assistance_login_required(self):
        for url in (
                reverse('financial_assistance'),
                reverse('financial_assistance_form'),
                reverse('submit_financial_assistance_request')
        ):
            self.client.logout()
            response = self.client.get(url)
            self.assertRedirects(response, reverse('signin_user') + '?next=' + url)

    @override_waffle_flag(UNIFIED_COURSE_TAB_FLAG, active=False)
    def test_bypass_course_info(self):
        course_id = six.text_type(self.course_key)

        self.assertFalse(self.course.bypass_home)

        response = self.client.get(reverse('info', args=[course_id]))
        self.assertEqual(response.status_code, 200)

        response = self.client.get(reverse('info', args=[course_id]), HTTP_REFERER=reverse('dashboard'))
        self.assertEqual(response.status_code, 200)

        self.course.bypass_home = True
        self.store.update_item(self.course, self.user.id)
        self.assertTrue(self.course.bypass_home)

        response = self.client.get(reverse('info', args=[course_id]), HTTP_REFERER=reverse('dashboard'))

        self.assertRedirects(response, reverse('courseware', args=[course_id]), fetch_redirect_response=False)

        response = self.client.get(reverse('info', args=[course_id]), HTTP_REFERER='foo')
        self.assertEqual(response.status_code, 200)

    # TODO: TNL-6387: Remove test
    @override_waffle_flag(COURSE_OUTLINE_PAGE_FLAG, active=False)
    def test_accordion(self):
        """
        This needs a response_context, which is not included in the render_accordion's main method
        returning a render_to_string, so we will render via the courseware URL in order to include
        the needed context
        """
        course_id = quote(six.text_type(self.course.id).encode("utf-8"))
        response = self.client.get(
            reverse('courseware', args=[six.text_type(course_id)]),
            follow=True
        )
        test_responses = [
            '<p class="accordion-display-name">Sequential 1 <span class="sr">current section</span></p>',
            '<p class="accordion-display-name">Sequential 2 </p>'
        ]
        for test in test_responses:
            self.assertContains(response, test)


# Patching 'lms.djangoapps.courseware.views.views.get_programs' would be ideal,
# but for some unknown reason that patch doesn't seem to be applied.
@patch('openedx.core.djangoapps.catalog.utils.cache')
class TestProgramMarketingView(SharedModuleStoreTestCase):
    """Unit tests for the program marketing page."""
    program_uuid = str(uuid4())
    url = reverse_lazy('program_marketing_view', kwargs={'program_uuid': program_uuid})

    @classmethod
    def setUpClass(cls):
        super(TestProgramMarketingView, cls).setUpClass()

        modulestore_course = CourseFactory()
        course_run = CourseRunFactory(key=six.text_type(modulestore_course.id))
        course = CatalogCourseFactory(course_runs=[course_run])

        cls.data = ProgramFactory(
            courses=[course],
            is_program_eligible_for_one_click_purchase=False,
            uuid=cls.program_uuid,
        )

    def test_404_if_no_data(self, mock_cache):
        """
        Verify that the page 404s if no program data is found.
        """
        mock_cache.get.return_value = None

        response = self.client.get(self.url)
        self.assertEqual(response.status_code, 404)

    def test_200(self, mock_cache):
        """
        Verify the view returns a 200.
        """
        mock_cache.get.return_value = self.data

        response = self.client.get(self.url)
        self.assertEqual(response.status_code, 200)


# setting TIME_ZONE_DISPLAYED_FOR_DEADLINES explicitly
@override_settings(TIME_ZONE_DISPLAYED_FOR_DEADLINES="UTC")
class BaseDueDateTests(ModuleStoreTestCase):
    """
    Base class that verifies that due dates are rendered correctly on a page
    """
    __test__ = False

    def get_response(self, course):
        """Return the rendered text for the page to be verified"""
        raise NotImplementedError

    def set_up_course(self, **course_kwargs):
        """
        Create a stock course with a specific due date.
        :param course_kwargs: All kwargs are passed to through to the :class:`CourseFactory`
        """
        course = CourseFactory.create(**course_kwargs)
        with self.store.bulk_operations(course.id):
            chapter = ItemFactory.create(category='chapter', parent_location=course.location)
            section = ItemFactory.create(
                category='sequential',
                parent_location=chapter.location,
                due=datetime(2013, 9, 18, 11, 30, 00),
                format='homework'
            )
            vertical = ItemFactory.create(category='vertical', parent_location=section.location)
            ItemFactory.create(category='problem', parent_location=vertical.location)

        course = modulestore().get_course(course.id)
        self.assertIsNotNone(course.get_children()[0].get_children()[0].due)
        CourseEnrollmentFactory(user=self.user, course_id=course.id)
        CourseOverview.load_from_module_store(course.id)
        return course

    def setUp(self):
        super(BaseDueDateTests, self).setUp()
        self.user = UserFactory.create()
        self.assertTrue(self.client.login(username=self.user.username, password='test'))

        self.time_with_tz = "2013-09-18 11:30:00+00:00"

    def test_backwards_compatibility(self):
        # The test course being used has show_timezone = False in the policy file
        # (and no due_date_display_format set). This is to test our backwards compatibility--
        # in course_module's init method, the date_display_format will be set accordingly to
        # remove the timezone.
        course = self.set_up_course(due_date_display_format=None, show_timezone=False)
        response = self.get_response(course)
        self.assertContains(response, self.time_with_tz)
        # Test that show_timezone has been cleared (which means you get the default value of True).
        self.assertTrue(course.show_timezone)

    def test_defaults(self):
        course = self.set_up_course()
        response = self.get_response(course)
        self.assertContains(response, self.time_with_tz)

    def test_format_none(self):
        # Same for setting the due date to None
        course = self.set_up_course(due_date_display_format=None)
        response = self.get_response(course)
        self.assertContains(response, self.time_with_tz)

    def test_format_date(self):
        # due date with no time
        course = self.set_up_course(due_date_display_format=u"%b %d %y")
        response = self.get_response(course)
        self.assertContains(response, self.time_with_tz)

    def test_format_invalid(self):
        # improperly formatted due_date_display_format falls through to default
        # (value of show_timezone does not matter-- setting to False to make that clear).
        course = self.set_up_course(due_date_display_format=u"%%%", show_timezone=False)
        response = self.get_response(course)
        self.assertNotContains(response, "%%%")
        self.assertContains(response, self.time_with_tz)


class TestProgressDueDate(BaseDueDateTests):
    """
    Test that the progress page displays due dates correctly
    """
    __test__ = True

    def get_response(self, course):
        """ Returns the HTML for the progress page """
        return self.client.get(reverse('progress', args=[six.text_type(course.id)]))


# TODO: LEARNER-71: Delete entire TestAccordionDueDate class
class TestAccordionDueDate(BaseDueDateTests):
    """
    Test that the accordion page displays due dates correctly
    """
    __test__ = True

    def get_response(self, course):
        """ Returns the HTML for the accordion """
        return self.client.get(
            reverse('courseware', args=[six.text_type(course.id)]),
            follow=True
        )

    # TODO: LEARNER-71: Delete entire TestAccordionDueDate class
    @override_waffle_flag(COURSE_OUTLINE_PAGE_FLAG, active=False)
    def test_backwards_compatibility(self):
        super(TestAccordionDueDate, self).test_backwards_compatibility()

    # TODO: LEARNER-71: Delete entire TestAccordionDueDate class
    @override_waffle_flag(COURSE_OUTLINE_PAGE_FLAG, active=False)
    def test_defaults(self):
        super(TestAccordionDueDate, self).test_defaults()

    # TODO: LEARNER-71: Delete entire TestAccordionDueDate class
    @override_waffle_flag(COURSE_OUTLINE_PAGE_FLAG, active=False)
    def test_format_date(self):
        super(TestAccordionDueDate, self).test_format_date()

    # TODO: LEARNER-71: Delete entire TestAccordionDueDate class
    @override_waffle_flag(COURSE_OUTLINE_PAGE_FLAG, active=False)
    def test_format_invalid(self):
        super(TestAccordionDueDate, self).test_format_invalid()

    # TODO: LEARNER-71: Delete entire TestAccordionDueDate class
    @override_waffle_flag(COURSE_OUTLINE_PAGE_FLAG, active=False)
    def test_format_none(self):
        super(TestAccordionDueDate, self).test_format_none()


class StartDateTests(ModuleStoreTestCase):
    """
    Test that start dates are properly localized and displayed on the student
    dashboard.
    """

    def setUp(self):
        super(StartDateTests, self).setUp()
        self.user = UserFactory.create()

    def set_up_course(self):
        """
        Create a stock course with a specific due date.
        :param course_kwargs: All kwargs are passed to through to the :class:`CourseFactory`
        """
        course = CourseFactory.create(start=datetime(2013, 9, 16, 7, 17, 28))
        course = modulestore().get_course(course.id)
        return course

    def get_about_response(self, course_key):
        """
        Get the text of the /about page for the course.
        """
        return self.client.get(reverse('about_course', args=[six.text_type(course_key)]))

    @patch('util.date_utils.pgettext', fake_pgettext(translations={
        ("abbreviated month name", "Sep"): "SEPTEMBER",
    }))
    @patch('util.date_utils.ugettext', fake_ugettext(translations={
        "SHORT_DATE_FORMAT": "%Y-%b-%d",
    }))
    def test_format_localized_in_studio_course(self):
        course = self.set_up_course()
        response = self.get_about_response(course.id)
        # The start date is set in the set_up_course function above.
        # This should return in the format '%Y-%m-%dT%H:%M:%S%z'
        self.assertContains(response, "2013-09-16T07:17:28+0000")


class ProgressPageBaseTests(ModuleStoreTestCase):
    """
    Base class for progress page tests.
    """

    ENABLED_CACHES = ['default', 'mongo_modulestore_inheritance', 'loc_cache']
    ENABLED_SIGNALS = ['course_published']

    def setUp(self):
        super(ProgressPageBaseTests, self).setUp()
        self.user = UserFactory.create()
        self.assertTrue(self.client.login(username=self.user.username, password='test'))

        self.setup_course()

    def create_course(self, **options):
        """Create the test course."""
        self.course = CourseFactory.create(
            start=datetime(2013, 9, 16, 7, 17, 28),
            grade_cutoffs={u'çü†øƒƒ': 0.75, 'Pass': 0.5},
            end=datetime.now(),
            certificate_available_date=datetime.now(UTC),
            **options
        )

    def setup_course(self, **course_options):
        """Create the test course and content, and enroll the user."""
        self.create_course(**course_options)
        with self.store.bulk_operations(self.course.id):
            self.chapter = ItemFactory.create(category='chapter', parent_location=self.course.location)
            self.section = ItemFactory.create(category='sequential', parent_location=self.chapter.location)
            self.vertical = ItemFactory.create(category='vertical', parent_location=self.section.location)

        CourseEnrollmentFactory(user=self.user, course_id=self.course.id, mode=CourseMode.HONOR)

    def _get_progress_page(self, expected_status_code=200):
        """
        Gets the progress page for the currently logged-in user.
        """
        resp = self.client.get(
            reverse('progress', args=[six.text_type(self.course.id)])
        )
        self.assertEqual(resp.status_code, expected_status_code)
        return resp

    def _get_student_progress_page(self, expected_status_code=200):
        """
        Gets the progress page for the user in the course.
        """
        resp = self.client.get(
            reverse('student_progress', args=[six.text_type(self.course.id), self.user.id])
        )
        self.assertEqual(resp.status_code, expected_status_code)
        return resp


# pylint: disable=protected-access
@patch('lms.djangoapps.certificates.api.get_active_web_certificate', PropertyMock(return_value=True))
@ddt.ddt
class ProgressPageTests(ProgressPageBaseTests):
    """
    Tests that verify that the progress page works correctly.
    """
    @ddt.data('"><script>alert(1)</script>', '<script>alert(1)</script>', '</script><script>alert(1)</script>')
    def test_progress_page_xss_prevent(self, malicious_code):
        """
        Test that XSS attack is prevented
        """
        resp = self._get_student_progress_page()
        # Test that malicious code does not appear in html
        self.assertNotContains(resp, malicious_code)

    def test_pure_ungraded_xblock(self):
        ItemFactory.create(category='acid', parent_location=self.vertical.location)
        self._get_progress_page()

    @ddt.data(ModuleStoreEnum.Type.mongo, ModuleStoreEnum.Type.split)
    def test_student_progress_with_valid_and_invalid_id(self, default_store):
        """
         Check that invalid 'student_id' raises Http404 for both old mongo and
         split mongo courses.
        """

        # Create new course with respect to 'default_store'
        # Enroll student into course
        self.course = CourseFactory.create(default_store=default_store)
        CourseEnrollmentFactory(user=self.user, course_id=self.course.id, mode=CourseMode.HONOR)

        # Invalid Student Ids (Integer and Non-int)
        invalid_student_ids = [
            991021,
            'azU3N_8$',
        ]
        for invalid_id in invalid_student_ids:

            resp = self.client.get(
                reverse('student_progress', args=[six.text_type(self.course.id), invalid_id])
            )
            self.assertEqual(resp.status_code, 404)

        # Assert that valid 'student_id' returns 200 status
        self._get_student_progress_page()

    @ddt.data(ModuleStoreEnum.Type.mongo, ModuleStoreEnum.Type.split)
    def test_unenrolled_student_progress_for_credit_course(self, default_store):
        """
         Test that student progress page does not break while checking for an unenrolled student.
         Scenario: When instructor checks the progress of a student who is not enrolled in credit course.
         It should return 200 response.
        """
        # Create a new course, a user which will not be enrolled in course, admin user for staff access
        course = CourseFactory.create(default_store=default_store)
        admin = AdminFactory.create()
        self.assertTrue(self.client.login(username=admin.username, password='test'))

        # Create and enable Credit course
        CreditCourse.objects.create(course_key=course.id, enabled=True)

        # Configure a credit provider for the course
        CreditProvider.objects.create(
            provider_id="ASU",
            enable_integration=True,
            provider_url="https://credit.example.com/request"
        )

        requirements = [{
            "namespace": "grade",
            "name": "grade",
            "display_name": "Grade",
            "criteria": {"min_grade": 0.52},
        }]
        # Add a single credit requirement (final grade)
        set_credit_requirements(course.id, requirements)

        self._get_student_progress_page()

    def test_non_ascii_grade_cutoffs(self):
        self._get_progress_page()

    def test_generate_cert_config(self):

        resp = self._get_progress_page()
        self.assertNotContains(resp, 'Request Certificate')

        # Enable the feature, but do not enable it for this course
        CertificateGenerationConfiguration(enabled=True).save()

        resp = self._get_progress_page()
        self.assertNotContains(resp, 'Request Certificate')

        # Enable certificate generation for this course
        certs_api.set_cert_generation_enabled(self.course.id, True)

        resp = self._get_progress_page()
        self.assertNotContains(resp, 'Request Certificate')

    @patch.dict('django.conf.settings.FEATURES', {'CERTIFICATES_HTML_VIEW': True})
    def test_view_certificate_for_unverified_student(self):
        """
        If user has already generated a certificate, it should be visible in case of user being
        unverified too.
        """
        GeneratedCertificateFactory.create(
            user=self.user,
            course_id=self.course.id,
            status=CertificateStatuses.downloadable,
            mode='verified'
        )

        # Enable the feature, but do not enable it for this course
        CertificateGenerationConfiguration(enabled=True).save()

        # Enable certificate generation for this course
        certs_api.set_cert_generation_enabled(self.course.id, True)
        CourseEnrollment.enroll(self.user, self.course.id, mode="verified")

        # Check that the user is unverified
        self.assertFalse(IDVerificationService.user_is_verified(self.user))
        with patch('lms.djangoapps.grades.course_grade_factory.CourseGradeFactory.read') as mock_create:
            course_grade = mock_create.return_value
            course_grade.passed = True
            course_grade.summary = {'grade': 'Pass', 'percent': 0.75, 'section_breakdown': [],
                                    'grade_breakdown': {}}
            resp = self._get_progress_page()
            self.assertNotContains(resp, u"Certificate unavailable")
            self.assertContains(resp, u"Your certificate is available")

    @patch.dict('django.conf.settings.FEATURES', {'CERTIFICATES_HTML_VIEW': True})
    def test_view_certificate_link(self):
        """
        If certificate web view is enabled then certificate web view button should appear for user who certificate is
        available/generated
        """
        certificate = GeneratedCertificateFactory.create(
            user=self.user,
            course_id=self.course.id,
            status=CertificateStatuses.downloadable,
            download_url="http://www.example.com/certificate.pdf",
            mode='honor'
        )

        # Enable the feature, but do not enable it for this course
        CertificateGenerationConfiguration(enabled=True).save()

        # Enable certificate generation for this course
        certs_api.set_cert_generation_enabled(self.course.id, True)

        # Course certificate configurations
        certificates = [
            {
                'id': 1,
                'name': 'Name 1',
                'description': 'Description 1',
                'course_title': 'course_title_1',
                'signatories': [],
                'version': 1,
                'is_active': True
            }
        ]

        self.course.certificates = {'certificates': certificates}
        self.course.cert_html_view_enabled = True
        self.course.save()
        self.store.update_item(self.course, self.user.id)

        with patch('lms.djangoapps.grades.course_grade_factory.CourseGradeFactory.read') as mock_create:
            course_grade = mock_create.return_value
            course_grade.passed = True
            course_grade.summary = {'grade': 'Pass', 'percent': 0.75, 'section_breakdown': [], 'grade_breakdown': {}}

            resp = self._get_progress_page()

            self.assertContains(resp, u"View Certificate")

            self.assertContains(resp, u"earned a certificate for this course")
            cert_url = certs_api.get_certificate_url(course_id=self.course.id, uuid=certificate.verify_uuid)
            self.assertContains(resp, cert_url)

            # when course certificate is not active
            certificates[0]['is_active'] = False
            self.store.update_item(self.course, self.user.id)

            resp = self._get_progress_page()
            self.assertNotContains(resp, u"View Your Certificate")
            self.assertNotContains(resp, u"You can now view your certificate")
            self.assertContains(resp, "Your certificate is available")
            self.assertContains(resp, "earned a certificate for this course.")

    @patch.dict('django.conf.settings.FEATURES', {'CERTIFICATES_HTML_VIEW': False})
    def test_view_certificate_link_hidden(self):
        """
        If certificate web view is disabled then certificate web view button should not appear for user who certificate
        is available/generated
        """
        GeneratedCertificateFactory.create(
            user=self.user,
            course_id=self.course.id,
            status=CertificateStatuses.downloadable,
            download_url="http://www.example.com/certificate.pdf",
            mode='honor'
        )

        # Enable the feature, but do not enable it for this course
        CertificateGenerationConfiguration(enabled=True).save()

        # Enable certificate generation for this course
        certs_api.set_cert_generation_enabled(self.course.id, True)

        with patch('lms.djangoapps.grades.course_grade_factory.CourseGradeFactory.read') as mock_create:
            course_grade = mock_create.return_value
            course_grade.passed = True
            course_grade.summary = {'grade': 'Pass', 'percent': 0.75, 'section_breakdown': [], 'grade_breakdown': {}}

            resp = self._get_progress_page()
            self.assertContains(resp, u"Download Your Certificate")

    @ddt.data(
        (True, 54),
        (False, 53),
    )
    @ddt.unpack
    def test_progress_queries_paced_courses(self, self_paced, query_count):
        """Test that query counts remain the same for self-paced and instructor-paced courses."""
        # TODO: decrease query count as part of REVO-28
        ContentTypeGatingConfig.objects.create(enabled=True, enabled_as_of=datetime(2018, 1, 1))
        self.setup_course(self_paced=self_paced)
        with self.assertNumQueries(query_count, table_blacklist=QUERY_COUNT_TABLE_BLACKLIST), check_mongo_calls(1):
            self._get_progress_page()

    @patch.dict(settings.FEATURES, {'ASSUME_ZERO_GRADE_IF_ABSENT_FOR_ALL_TESTS': False})
    @ddt.data(
        (False, 62, 40),
        (True, 53, 35)
    )
    @ddt.unpack
    def test_progress_queries(self, enable_waffle, initial, subsequent):
        ContentTypeGatingConfig.objects.create(enabled=True, enabled_as_of=datetime(2018, 1, 1))
        self.setup_course()
        with grades_waffle().override(ASSUME_ZERO_GRADE_IF_ABSENT, active=enable_waffle):
            with self.assertNumQueries(
                initial, table_blacklist=QUERY_COUNT_TABLE_BLACKLIST
            ), check_mongo_calls(1):
                self._get_progress_page()

            # subsequent accesses to the progress page require fewer queries.
            for _ in range(2):
                with self.assertNumQueries(
                    subsequent, table_blacklist=QUERY_COUNT_TABLE_BLACKLIST
                ), check_mongo_calls(1):
                    self._get_progress_page()

    @ddt.data(
        *itertools.product(
            (
                CourseMode.AUDIT,
                CourseMode.HONOR,
                CourseMode.VERIFIED,
                CourseMode.PROFESSIONAL,
                CourseMode.NO_ID_PROFESSIONAL_MODE,
                CourseMode.CREDIT_MODE
            ),
            (True, False)
        )
    )
    @ddt.unpack
    def test_show_certificate_request_button(self, course_mode, user_verified):
        """Verify that the Request Certificate is not displayed in audit mode."""
        CertificateGenerationConfiguration(enabled=True).save()
        certs_api.set_cert_generation_enabled(self.course.id, True)
        CourseEnrollment.enroll(self.user, self.course.id, mode=course_mode)
        with patch(
            'lms.djangoapps.verify_student.services.IDVerificationService.user_is_verified'
        ) as user_verify:
            user_verify.return_value = user_verified
            with patch('lms.djangoapps.grades.course_grade_factory.CourseGradeFactory.read') as mock_create:
                course_grade = mock_create.return_value
                course_grade.passed = True
                course_grade.summary = {
                    'grade': 'Pass', 'percent': 0.75, 'section_breakdown': [], 'grade_breakdown': {}
                }

                resp = self._get_progress_page()

                cert_button_hidden = course_mode is CourseMode.AUDIT or \
                    course_mode in CourseMode.VERIFIED_MODES and not user_verified

                self.assertEqual(
                    cert_button_hidden,
                    'Request Certificate' not in resp.content.decode('utf-8')
                )

    @patch.dict('django.conf.settings.FEATURES', {'CERTIFICATES_HTML_VIEW': True})
    def test_page_with_invalidated_certificate_with_html_view(self):
        """
        Verify that for html certs if certificate is marked as invalidated than
        re-generate button should not appear on progress page.
        """
        generated_certificate = self.generate_certificate(
            "http://www.example.com/certificate.pdf", "honor"
        )

        # Course certificate configurations
        certificates = [
            {
                'id': 1,
                'name': 'dummy',
                'description': 'dummy description',
                'course_title': 'dummy title',
                'signatories': [],
                'version': 1,
                'is_active': True
            }
        ]
        self.course.certificates = {'certificates': certificates}
        self.course.cert_html_view_enabled = True
        self.course.save()
        self.store.update_item(self.course, self.user.id)

        with patch('lms.djangoapps.grades.course_grade_factory.CourseGradeFactory.read') as mock_create:
            course_grade = mock_create.return_value
            course_grade.passed = True
            course_grade.summary = {
                'grade': 'Pass', 'percent': 0.75, 'section_breakdown': [], 'grade_breakdown': {}
            }

            resp = self._get_progress_page()
            self.assertContains(resp, u"View Certificate")
            self.assert_invalidate_certificate(generated_certificate)

    @patch.dict('django.conf.settings.FEATURES', {'CERTIFICATES_HTML_VIEW': True})
    def test_page_with_whitelisted_certificate_with_html_view(self):
        """
        Verify that for white listed user the view certificate is
        appearing on dashboard
        """
        generated_certificate = self.generate_certificate(
            "http://www.example.com/certificate.pdf", "honor"
        )

        # Course certificate configurations
        certificates = [
            {
                'id': 1,
                'name': 'dummy',
                'description': 'dummy description',
                'course_title': 'dummy title',
                'signatories': [],
                'version': 1,
                'is_active': True
            }
        ]
        self.course.certificates = {'certificates': certificates}
        self.course.cert_html_view_enabled = True
        self.course.save()
        self.store.update_item(self.course, self.user.id)
        CertificateWhitelist.objects.create(
            user=self.user,
            course_id=self.course.id,
            whitelist=True
        )

        with patch('lms.djangoapps.grades.course_grade_factory.CourseGradeFactory.read') as mock_create:
            course_grade = mock_create.return_value
            course_grade.passed = False
            course_grade.summary = {
                'grade': 'Fail', 'percent': 0.75, 'section_breakdown': [], 'grade_breakdown': {}
            }

            resp = self._get_progress_page()
            self.assertContains(resp, u"View Certificate")
            self.assert_invalidate_certificate(generated_certificate)

    def test_page_with_invalidated_certificate_with_pdf(self):
        """
        Verify that for pdf certs if certificate is marked as invalidated than
        re-generate button should not appear on progress page.
        """
        generated_certificate = self.generate_certificate(
            "http://www.example.com/certificate.pdf", "honor"
        )

        with patch('lms.djangoapps.grades.course_grade_factory.CourseGradeFactory.read') as mock_create:
            course_grade = mock_create.return_value
            course_grade.passed = True
            course_grade.summary = {'grade': 'Pass', 'percent': 0.75, 'section_breakdown': [], 'grade_breakdown': {}}

            resp = self._get_progress_page()
            self.assertContains(resp, u'Download Your Certificate')
            self.assert_invalidate_certificate(generated_certificate)

    @ddt.data(
        *itertools.product(
            (
                CourseMode.AUDIT,
                CourseMode.HONOR,
                CourseMode.VERIFIED,
                CourseMode.PROFESSIONAL,
                CourseMode.NO_ID_PROFESSIONAL_MODE,
                CourseMode.CREDIT_MODE
            )
        )
    )
    @ddt.unpack
    def test_progress_with_course_duration_limits(self, course_mode):
        """
        Verify that expired banner message appears on progress page, if learner is enrolled
        in audit mode.
        """
        CourseDurationLimitConfig.objects.create(enabled=True, enabled_as_of=datetime(2018, 1, 1))
        user = UserFactory.create()
        self.assertTrue(self.client.login(username=user.username, password='test'))
        add_course_mode(self.course, upgrade_deadline_expired=False)
        CourseEnrollmentFactory(user=user, course_id=self.course.id, mode=course_mode)

        response = self._get_progress_page()
        bannerText = get_expiration_banner_text(user, self.course)

        if course_mode == CourseMode.AUDIT:
            self.assertContains(response, bannerText, html=True)
        else:
            self.assertNotContains(response, bannerText, html=True)

    @ddt.data(
        *itertools.product(
            (
                CourseMode.AUDIT,
                CourseMode.HONOR,
                CourseMode.VERIFIED,
                CourseMode.PROFESSIONAL,
                CourseMode.NO_ID_PROFESSIONAL_MODE,
                CourseMode.CREDIT_MODE
            )
        )
    )
    @ddt.unpack
    def test_progress_without_course_duration_limits(self, course_mode):
        """
        Verify that expired banner message never appears on progress page, regardless
        of course_mode
        """
        CourseDurationLimitConfig.objects.create(enabled=False)
        user = UserFactory.create()
        self.assertTrue(self.client.login(username=user.username, password='test'))
        CourseModeFactory.create(
            course_id=self.course.id,
            mode_slug=course_mode
        )
        CourseEnrollmentFactory(user=user, course_id=self.course.id, mode=course_mode)

        response = self._get_progress_page()
        bannerText = get_expiration_banner_text(user, self.course)
        self.assertNotContains(response, bannerText, html=True)

<<<<<<< HEAD
    @patch('courseware.views.views.is_course_passed', PropertyMock(return_value=True))
    @patch('lms.djangoapps.certificates.api.get_active_web_certificate', PropertyMock(return_value=True))
=======
    @patch('lms.djangoapps.courseware.views.views.is_course_passed', PropertyMock(return_value=True))
>>>>>>> d9a072af
    @override_settings(FEATURES=FEATURES_WITH_DISABLE_HONOR_CERTIFICATE)
    @ddt.data(CourseMode.AUDIT, CourseMode.HONOR)
    def test_message_for_ineligible_mode(self, course_mode):
        """ Verify that message appears on progress page, if learner is enrolled
         in an ineligible mode.
        """
        user = UserFactory.create()
        self.assertTrue(self.client.login(username=user.username, password='test'))
        CourseEnrollmentFactory(user=user, course_id=self.course.id, mode=course_mode)

        with patch('lms.djangoapps.grades.course_grade_factory.CourseGradeFactory.read') as mock_create:
            course_grade = mock_create.return_value
            course_grade.passed = True
            course_grade.summary = {'grade': 'Pass', 'percent': 0.75, 'section_breakdown': [], 'grade_breakdown': {}}

            response = self._get_progress_page()

            expected_message = (u'You are enrolled in the {mode} track for this course. '
                                u'The {mode} track does not include a certificate.').format(mode=course_mode)
            self.assertContains(response, expected_message)

    def test_invalidated_cert_data(self):
        """
        Verify that invalidated cert data is returned if cert is invalidated.
        """
        generated_certificate = self.generate_certificate(
            "http://www.example.com/certificate.pdf", "honor"
        )

        CertificateInvalidationFactory.create(
            generated_certificate=generated_certificate,
            invalidated_by=self.user
        )
        # Invalidate user certificate
        generated_certificate.invalidate()
        response = views._get_cert_data(self.user, self.course, CourseMode.HONOR, MagicMock(passed=True))
        self.assertEqual(response.cert_status, 'invalidated')
        self.assertEqual(response.title, 'Your certificate has been invalidated')

    @override_settings(FEATURES=FEATURES_WITH_DISABLE_HONOR_CERTIFICATE)
    def test_downloadable_get_cert_data(self):
        """
        Verify that downloadable cert data is returned if cert is downloadable even
        when DISABLE_HONOR_CERTIFICATES feature flag is turned ON.
        """
        self.generate_certificate(
            "http://www.example.com/certificate.pdf", "honor"
<<<<<<< HEAD
        )
        with patch('lms.djangoapps.certificates.api.certificate_downloadable_status',
                   return_value=self.mock_certificate_downloadable_status(is_downloadable=True)):
            response = views._get_cert_data(self.user, self.course, CourseMode.HONOR, MagicMock(passed=True))
=======
        )
        response = views._get_cert_data(
            self.user, self.course, CourseMode.HONOR, MagicMock(passed=True)
        )
>>>>>>> d9a072af

        self.assertEqual(response.cert_status, 'downloadable')
        self.assertEqual(response.title, 'Your certificate is available')

    def test_generating_get_cert_data(self):
        """
        Verify that generating cert data is returned if cert is generating.
        """
        self.generate_certificate(
            "http://www.example.com/certificate.pdf", "honor"
        )
        with patch('lms.djangoapps.certificates.api.certificate_downloadable_status',
                   return_value=self.mock_certificate_downloadable_status(is_generating=True)):
            response = views._get_cert_data(self.user, self.course, CourseMode.HONOR, MagicMock(passed=True))

        self.assertEqual(response.cert_status, 'generating')
        self.assertEqual(response.title, "We're working on it...")

    def test_unverified_get_cert_data(self):
        """
        Verify that unverified cert data is returned if cert is unverified.
        """
        self.generate_certificate(
            "http://www.example.com/certificate.pdf", "honor"
        )
        with patch('lms.djangoapps.certificates.api.certificate_downloadable_status',
                   return_value=self.mock_certificate_downloadable_status(is_unverified=True)):
            response = views._get_cert_data(self.user, self.course, CourseMode.HONOR, MagicMock(passed=True))

        self.assertEqual(response.cert_status, 'unverified')
        self.assertEqual(response.title, "Certificate unavailable")

    def test_request_get_cert_data(self):
        """
        Verify that requested cert data is returned if cert is to be requested.
        """
        self.generate_certificate(
            "http://www.example.com/certificate.pdf", "honor"
        )
        with patch('lms.djangoapps.certificates.api.certificate_downloadable_status',
                   return_value=self.mock_certificate_downloadable_status()):
            response = views._get_cert_data(self.user, self.course, CourseMode.HONOR, MagicMock(passed=True))

        self.assertEqual(response.cert_status, 'requesting')
        self.assertEqual(response.title, "Congratulations, you qualified for a certificate!")

    def assert_invalidate_certificate(self, certificate):
        """ Dry method to mark certificate as invalid. And assert the response. """
        CertificateInvalidationFactory.create(
            generated_certificate=certificate,
            invalidated_by=self.user
        )
        # Invalidate user certificate
        certificate.invalidate()
        resp = self._get_progress_page()

        self.assertNotContains(resp, u'Request Certificate')
        self.assertContains(resp, u'Your certificate has been invalidated')
        self.assertContains(resp, u'Please contact your course team if you have any questions.')
        self.assertNotContains(resp, u'View Your Certificate')
        self.assertNotContains(resp, u'Download Your Certificate')

    def generate_certificate(self, url, mode):
        """ Dry method to generate certificate. """

        generated_certificate = GeneratedCertificateFactory.create(
            user=self.user,
            course_id=self.course.id,
            status=CertificateStatuses.downloadable,
            download_url=url,
            mode=mode
        )
        CertificateGenerationConfiguration(enabled=True).save()
        certs_api.set_cert_generation_enabled(self.course.id, True)
        return generated_certificate

    def mock_certificate_downloadable_status(
            self, is_downloadable=False, is_generating=False, is_unverified=False, uuid=None, download_url=None
    ):
        """Dry method to mock certificate downloadable status response."""
        return {
            'is_downloadable': is_downloadable,
            'is_generating': is_generating,
            'is_unverified': is_unverified,
            'download_url': uuid,
            'uuid': download_url,
        }


@ddt.ddt
class ProgressPageShowCorrectnessTests(ProgressPageBaseTests):
    """
    Tests that verify that the progress page works correctly when displaying subsections where correctness is hidden.
    """
    # Constants used in the test data
    NOW = datetime.now(UTC)
    DAY_DELTA = timedelta(days=1)
    YESTERDAY = 'yesterday'
    TODAY = 'today'
    TOMORROW = 'tomorrow'
    GRADER_TYPE = 'Homework'
    DATES = {
        YESTERDAY: NOW - DAY_DELTA,
        TODAY: NOW,
        TOMORROW: NOW + DAY_DELTA,
        None: None,
    }

    def setUp(self):
        super(ProgressPageShowCorrectnessTests, self).setUp()
        self.staff_user = UserFactory.create(is_staff=True)

    def setup_course(self, show_correctness='', due_date=None, graded=False, **course_options):
        """
        Set up course with a subsection with the given show_correctness, due_date, and graded settings.
        """
        # Use a simple grading policy
        course_options['grading_policy'] = {
            "GRADER": [{
                "type": self.GRADER_TYPE,
                "min_count": 2,
                "drop_count": 0,
                "short_label": "HW",
                "weight": 1.0
            }],
            "GRADE_CUTOFFS": {
                'A': .9,
                'B': .33
            }
        }
        self.create_course(**course_options)

        metadata = dict(
            show_correctness=show_correctness,
        )
        if due_date is not None:
            metadata['due'] = due_date
        if graded:
            metadata['graded'] = True
            metadata['format'] = self.GRADER_TYPE

        with self.store.bulk_operations(self.course.id):
            self.chapter = ItemFactory.create(category='chapter', parent_location=self.course.location,
                                              display_name="Section 1")
            self.section = ItemFactory.create(category='sequential', parent_location=self.chapter.location,
                                              display_name="Subsection 1", metadata=metadata)
            self.vertical = ItemFactory.create(category='vertical', parent_location=self.section.location)

        CourseEnrollmentFactory(user=self.user, course_id=self.course.id, mode=CourseMode.HONOR)

    def add_problem(self):
        """
        Add a problem to the subsection
        """
        problem_xml = MultipleChoiceResponseXMLFactory().build_xml(
            question_text='The correct answer is Choice 1',
            choices=[True, False],
            choice_names=['choice_0', 'choice_1']
        )
        self.problem = ItemFactory.create(category='problem', parent_location=self.vertical.location,
                                          data=problem_xml, display_name='Problem 1')
        # Re-fetch the course from the database
        self.course = self.store.get_course(self.course.id)

    def answer_problem(self, value=1, max_value=1):
        """
        Submit the given score to the problem on behalf of the user
        """
        # Get the module for the problem, as viewed by the user
        field_data_cache = FieldDataCache.cache_for_descriptor_descendents(
            self.course.id,
            self.user,
            self.course,
            depth=2
        )
        self.addCleanup(set_current_request, None)
        module = get_module(
            self.user,
            get_mock_request(self.user),
            self.problem.scope_ids.usage_id,
            field_data_cache,
        )

        # Submit the given score/max_score to the problem xmodule
        grade_dict = {'value': value, 'max_value': max_value, 'user_id': self.user.id}
        module.system.publish(self.problem, 'grade', grade_dict)

    def assert_progress_page_show_grades(self, response, show_correctness, due_date, graded,
                                         show_grades, score, max_score, avg):
        """
        Ensures that grades and scores are shown or not shown on the progress page as required.
        """

        expected_score = u"<dd>{score}/{max_score}</dd>".format(score=score, max_score=max_score)
        percent = score / float(max_score)

        # Test individual problem scores
        if show_grades:
            # If grades are shown, we should be able to see the current problem scores.
            self.assertContains(response, expected_score)

            if graded:
                expected_summary_text = u"Problem Scores:"
            else:
                expected_summary_text = u"Practice Scores:"

        else:
            # If grades are hidden, we should not be able to see the current problem scores.
            self.assertNotContains(response, expected_score)

            if graded:
                expected_summary_text = u"Problem scores are hidden"
            else:
                expected_summary_text = u"Practice scores are hidden"

            if show_correctness == ShowCorrectness.PAST_DUE and due_date:
                expected_summary_text += u' until the due date.'
            else:
                expected_summary_text += u'.'

        # Ensure that expected text is present
        self.assertContains(response, expected_summary_text)

        # Test overall sequential score
        if graded and max_score > 0:
            percentageString = "{0:.0%}".format(percent) if max_score > 0 else ""
            template = u'<span> ({0:.3n}/{1:.3n}) {2}</span>'
            expected_grade_summary = template.format(float(score),
                                                     float(max_score),
                                                     percentageString)

            if show_grades:
                self.assertContains(response, expected_grade_summary)
            else:
                self.assertNotContains(response, expected_grade_summary)

    @ddt.data(
        ('', None, False),
        ('', None, True),
        (ShowCorrectness.ALWAYS, None, False),
        (ShowCorrectness.ALWAYS, None, True),
        (ShowCorrectness.ALWAYS, YESTERDAY, False),
        (ShowCorrectness.ALWAYS, YESTERDAY, True),
        (ShowCorrectness.ALWAYS, TODAY, False),
        (ShowCorrectness.ALWAYS, TODAY, True),
        (ShowCorrectness.ALWAYS, TOMORROW, False),
        (ShowCorrectness.ALWAYS, TOMORROW, True),
        (ShowCorrectness.NEVER, None, False),
        (ShowCorrectness.NEVER, None, True),
        (ShowCorrectness.NEVER, YESTERDAY, False),
        (ShowCorrectness.NEVER, YESTERDAY, True),
        (ShowCorrectness.NEVER, TODAY, False),
        (ShowCorrectness.NEVER, TODAY, True),
        (ShowCorrectness.NEVER, TOMORROW, False),
        (ShowCorrectness.NEVER, TOMORROW, True),
        (ShowCorrectness.PAST_DUE, None, False),
        (ShowCorrectness.PAST_DUE, None, True),
        (ShowCorrectness.PAST_DUE, YESTERDAY, False),
        (ShowCorrectness.PAST_DUE, YESTERDAY, True),
        (ShowCorrectness.PAST_DUE, TODAY, False),
        (ShowCorrectness.PAST_DUE, TODAY, True),
        (ShowCorrectness.PAST_DUE, TOMORROW, False),
        (ShowCorrectness.PAST_DUE, TOMORROW, True),
    )
    @ddt.unpack
    def test_progress_page_no_problem_scores(self, show_correctness, due_date_name, graded):
        """
        Test that "no problem scores are present" for a course with no problems,
        regardless of the various show correctness settings.
        """
        self.setup_course(show_correctness=show_correctness, due_date=self.DATES[due_date_name], graded=graded)
        resp = self._get_progress_page()

        # Test that no problem scores are present
        self.assertContains(resp, 'No problem scores in this section')

    @ddt.data(
        ('', None, False, True),
        ('', None, True, True),
        (ShowCorrectness.ALWAYS, None, False, True),
        (ShowCorrectness.ALWAYS, None, True, True),
        (ShowCorrectness.ALWAYS, YESTERDAY, False, True),
        (ShowCorrectness.ALWAYS, YESTERDAY, True, True),
        (ShowCorrectness.ALWAYS, TODAY, False, True),
        (ShowCorrectness.ALWAYS, TODAY, True, True),
        (ShowCorrectness.ALWAYS, TOMORROW, False, True),
        (ShowCorrectness.ALWAYS, TOMORROW, True, True),
        (ShowCorrectness.NEVER, None, False, False),
        (ShowCorrectness.NEVER, None, True, False),
        (ShowCorrectness.NEVER, YESTERDAY, False, False),
        (ShowCorrectness.NEVER, YESTERDAY, True, False),
        (ShowCorrectness.NEVER, TODAY, False, False),
        (ShowCorrectness.NEVER, TODAY, True, False),
        (ShowCorrectness.NEVER, TOMORROW, False, False),
        (ShowCorrectness.NEVER, TOMORROW, True, False),
        (ShowCorrectness.PAST_DUE, None, False, True),
        (ShowCorrectness.PAST_DUE, None, True, True),
        (ShowCorrectness.PAST_DUE, YESTERDAY, False, True),
        (ShowCorrectness.PAST_DUE, YESTERDAY, True, True),
        (ShowCorrectness.PAST_DUE, TODAY, False, True),
        (ShowCorrectness.PAST_DUE, TODAY, True, True),
        (ShowCorrectness.PAST_DUE, TOMORROW, False, False),
        (ShowCorrectness.PAST_DUE, TOMORROW, True, False),
    )
    @ddt.unpack
    def test_progress_page_hide_scores_from_learner(self, show_correctness, due_date_name, graded, show_grades):
        """
        Test that problem scores are hidden on progress page when correctness is not available to the learner, and that
        they are visible when it is.
        """
        due_date = self.DATES[due_date_name]
        self.setup_course(show_correctness=show_correctness, due_date=due_date, graded=graded)
        self.add_problem()

        self.client.login(username=self.user.username, password='test')
        resp = self._get_progress_page()

        # Ensure that expected text is present
        self.assert_progress_page_show_grades(resp, show_correctness, due_date, graded, show_grades, 0, 1, 0)

        # Submit answers to the problem, and re-fetch the progress page
        self.answer_problem()

        resp = self._get_progress_page()

        # Test that the expected text is still present.
        self.assert_progress_page_show_grades(resp, show_correctness, due_date, graded, show_grades, 1, 1, .5)

    @ddt.data(
        ('', None, False, True),
        ('', None, True, True),
        (ShowCorrectness.ALWAYS, None, False, True),
        (ShowCorrectness.ALWAYS, None, True, True),
        (ShowCorrectness.ALWAYS, YESTERDAY, False, True),
        (ShowCorrectness.ALWAYS, YESTERDAY, True, True),
        (ShowCorrectness.ALWAYS, TODAY, False, True),
        (ShowCorrectness.ALWAYS, TODAY, True, True),
        (ShowCorrectness.ALWAYS, TOMORROW, False, True),
        (ShowCorrectness.ALWAYS, TOMORROW, True, True),
        (ShowCorrectness.NEVER, None, False, False),
        (ShowCorrectness.NEVER, None, True, False),
        (ShowCorrectness.NEVER, YESTERDAY, False, False),
        (ShowCorrectness.NEVER, YESTERDAY, True, False),
        (ShowCorrectness.NEVER, TODAY, False, False),
        (ShowCorrectness.NEVER, TODAY, True, False),
        (ShowCorrectness.NEVER, TOMORROW, False, False),
        (ShowCorrectness.NEVER, TOMORROW, True, False),
        (ShowCorrectness.PAST_DUE, None, False, True),
        (ShowCorrectness.PAST_DUE, None, True, True),
        (ShowCorrectness.PAST_DUE, YESTERDAY, False, True),
        (ShowCorrectness.PAST_DUE, YESTERDAY, True, True),
        (ShowCorrectness.PAST_DUE, TODAY, False, True),
        (ShowCorrectness.PAST_DUE, TODAY, True, True),
        (ShowCorrectness.PAST_DUE, TOMORROW, False, True),
        (ShowCorrectness.PAST_DUE, TOMORROW, True, True),
    )
    @ddt.unpack
    def test_progress_page_hide_scores_from_staff(self, show_correctness, due_date_name, graded, show_grades):
        """
        Test that problem scores are hidden from staff viewing a learner's progress page only if show_correctness=never.
        """
        due_date = self.DATES[due_date_name]
        self.setup_course(show_correctness=show_correctness, due_date=due_date, graded=graded)
        self.add_problem()

        # Login as a course staff user to view the student progress page.
        self.client.login(username=self.staff_user.username, password='test')

        resp = self._get_student_progress_page()

        # Ensure that expected text is present
        self.assert_progress_page_show_grades(resp, show_correctness, due_date, graded, show_grades, 0, 1, 0)

        # Submit answers to the problem, and re-fetch the progress page
        self.answer_problem()
        resp = self._get_student_progress_page()

        # Test that the expected text is still present.
        self.assert_progress_page_show_grades(resp, show_correctness, due_date, graded, show_grades, 1, 1, .5)


class VerifyCourseKeyDecoratorTests(TestCase):
    """
    Tests for the ensure_valid_course_key decorator.
    """

    def setUp(self):
        super(VerifyCourseKeyDecoratorTests, self).setUp()

        self.request = RequestFactoryNoCsrf().get("foo")
        self.valid_course_id = "edX/test/1"
        self.invalid_course_id = "edX/"

    def test_decorator_with_valid_course_id(self):
        mocked_view = create_autospec(views.course_about)
        view_function = ensure_valid_course_key(mocked_view)
        view_function(self.request, course_id=self.valid_course_id)
        self.assertTrue(mocked_view.called)

    def test_decorator_with_invalid_course_id(self):
        mocked_view = create_autospec(views.course_about)
        view_function = ensure_valid_course_key(mocked_view)
        self.assertRaises(Http404, view_function, self.request, course_id=self.invalid_course_id)
        self.assertFalse(mocked_view.called)


class GenerateUserCertTests(ModuleStoreTestCase):
    """
    Tests for the view function Generated User Certs
    """

    def setUp(self):
        super(GenerateUserCertTests, self).setUp()

        self.student = UserFactory()
        self.course = CourseFactory.create(
            org='edx',
            number='verified',
            end=datetime.now(),
            display_name='Verified Course',
            grade_cutoffs={'cutoff': 0.75, 'Pass': 0.5},
            self_paced=True
        )
        self.enrollment = CourseEnrollment.enroll(self.student, self.course.id, mode='honor')
        self.assertTrue(self.client.login(username=self.student, password=TEST_PASSWORD))
        self.url = reverse('generate_user_cert', kwargs={'course_id': six.text_type(self.course.id)})

    def test_user_with_out_passing_grades(self):
        # If user has no grading then json will return failed message and badrequest code
        resp = self.client.post(self.url)
        self.assertContains(
            resp,
            "Your certificate will be available when you pass the course.",
            status_code=HttpResponseBadRequest.status_code,
        )

    @patch('lms.djangoapps.courseware.views.views.is_course_passed', return_value=True)
    @override_settings(CERT_QUEUE='certificates', LMS_SEGMENT_KEY="foobar")
    def test_user_with_passing_grade(self, mock_is_course_passed):
        # If user has above passing grading then json will return cert generating message and
        # status valid code
        # mocking xqueue and Segment analytics

        analytics_patcher = patch('lms.djangoapps.courseware.views.views.segment')
        mock_tracker = analytics_patcher.start()
        self.addCleanup(analytics_patcher.stop)

        with patch('capa.xqueue_interface.XQueueInterface.send_to_queue') as mock_send_to_queue:
            mock_send_to_queue.return_value = (0, "Successfully queued")

            resp = self.client.post(self.url)
            self.assertEqual(resp.status_code, 200)

            # Verify Google Analytics event fired after generating certificate
            mock_tracker.track.assert_called_once_with(
                self.student.id,
                'edx.bi.user.certificate.generate',
                {
                    'category': 'certificates',
                    'label': six.text_type(self.course.id)
                },
            )
            mock_tracker.reset_mock()

    def test_user_with_passing_existing_generating_cert(self):
        # If user has passing grade but also has existing generating cert
        # then json will return cert generating message with bad request code
        GeneratedCertificateFactory.create(
            user=self.student,
            course_id=self.course.id,
            status=CertificateStatuses.generating,
            mode='verified'
        )
        with patch('lms.djangoapps.grades.course_grade_factory.CourseGradeFactory.read') as mock_create:
            course_grade = mock_create.return_value
            course_grade.passed = True
            course_grade.summary = {'grade': 'Pass', 'percent': 0.75}

            resp = self.client.post(self.url)
            self.assertContains(resp, "Certificate is being created.", status_code=HttpResponseBadRequest.status_code)

    @override_settings(CERT_QUEUE='certificates', LMS_SEGMENT_KEY="foobar")
    def test_user_with_passing_existing_downloadable_cert(self):
        # If user has already downloadable certificate
        # then json will return cert generating message with bad request code

        GeneratedCertificateFactory.create(
            user=self.student,
            course_id=self.course.id,
            status=CertificateStatuses.downloadable,
            mode='verified'
        )

        with patch('lms.djangoapps.grades.course_grade_factory.CourseGradeFactory.read') as mock_create:
            course_grade = mock_create.return_value
            course_grade.passed = True
            course_grade.summay = {'grade': 'Pass', 'percent': 0.75}

            resp = self.client.post(self.url)
            self.assertContains(
                resp,
                "Certificate has already been created.",
                status_code=HttpResponseBadRequest.status_code,
            )

    def test_user_with_non_existing_course(self):
        # If try to access a course with valid key pattern then it will return
        # bad request code with course is not valid message
        resp = self.client.post('/courses/def/abc/in_valid/generate_user_cert')
        self.assertContains(resp, "Course is not valid", status_code=HttpResponseBadRequest.status_code)

    def test_user_with_invalid_course_id(self):
        # If try to access a course with invalid key pattern then 404 will return
        resp = self.client.post('/courses/def/generate_user_cert')
        self.assertEqual(resp.status_code, 404)

    def test_user_without_login_return_error(self):
        # If user try to access without login should see a bad request status code with message
        self.client.logout()
        resp = self.client.post(self.url)
        self.assertContains(
            resp,
            u"You must be signed in to {platform_name} to create a certificate.".format(
                platform_name=settings.PLATFORM_NAME
            ),
            status_code=HttpResponseBadRequest.status_code,
        )


class ActivateIDCheckerBlock(XBlock):
    """
    XBlock for checking for an activate_block_id entry in the render context.
    """
    # We don't need actual children to test this.
    has_children = False

    def student_view(self, context):
        """
        A student view that displays the activate_block_id context variable.
        """
        result = Fragment()
        if 'activate_block_id' in context:
            result.add_content(u"Activate Block ID: {block_id}</p>".format(block_id=context['activate_block_id']))
        return result


class ViewCheckerBlock(XBlock):
    """
    XBlock for testing user state in views.
    """
    has_children = True
    state = String(scope=Scope.user_state)
    position = 0

    def student_view(self, context):  # pylint: disable=unused-argument
        """
        A student_view that asserts that the ``state`` field for this block
        matches the block's usage_id.
        """
        msg = u"{} != {}".format(self.state, self.scope_ids.usage_id)
        assert self.state == six.text_type(self.scope_ids.usage_id), msg
        fragments = self.runtime.render_children(self)
        result = Fragment(
            content=u"<p>ViewCheckerPassed: {}</p>\n{}".format(
                six.text_type(self.scope_ids.usage_id),
                "\n".join(fragment.content for fragment in fragments),
            )
        )
        return result


@ddt.ddt
class TestIndexView(ModuleStoreTestCase):
    """
    Tests of the courseware.views.index view.
    """

    @XBlock.register_temp_plugin(ViewCheckerBlock, 'view_checker')
    @ddt.data(ModuleStoreEnum.Type.mongo, ModuleStoreEnum.Type.split)
    def test_student_state(self, default_store):
        """
        Verify that saved student state is loaded for xblocks rendered in the index view.
        """
        user = UserFactory()

        with modulestore().default_store(default_store):
            course = CourseFactory.create()
            chapter = ItemFactory.create(parent=course, category='chapter')
            section = ItemFactory.create(parent=chapter, category='view_checker', display_name="Sequence Checker")
            vertical = ItemFactory.create(parent=section, category='view_checker', display_name="Vertical Checker")
            block = ItemFactory.create(parent=vertical, category='view_checker', display_name="Block Checker")

        for item in (section, vertical, block):
            StudentModuleFactory.create(
                student=user,
                course_id=course.id,
                module_state_key=item.scope_ids.usage_id,
                state=json.dumps({'state': six.text_type(item.scope_ids.usage_id)})
            )

        CourseOverview.load_from_module_store(course.id)
        CourseEnrollmentFactory(user=user, course_id=course.id)

        self.assertTrue(self.client.login(username=user.username, password='test'))
        response = self.client.get(
            reverse(
                'courseware_section',
                kwargs={
                    'course_id': six.text_type(course.id),
                    'chapter': chapter.url_name,
                    'section': section.url_name,
                }
            )
        )
        # Trigger the assertions embedded in the ViewCheckerBlocks
        self.assertContains(response, "ViewCheckerPassed", count=3)

    @XBlock.register_temp_plugin(ActivateIDCheckerBlock, 'id_checker')
    def test_activate_block_id(self):
        user = UserFactory()

        course = CourseFactory.create()
        with self.store.bulk_operations(course.id):
            chapter = ItemFactory.create(parent=course, category='chapter')
            section = ItemFactory.create(parent=chapter, category='sequential', display_name="Sequence")
            vertical = ItemFactory.create(parent=section, category='vertical', display_name="Vertical")
            ItemFactory.create(parent=vertical, category='id_checker', display_name="ID Checker")

        CourseOverview.load_from_module_store(course.id)
        CourseEnrollmentFactory(user=user, course_id=course.id)

        self.assertTrue(self.client.login(username=user.username, password='test'))
        response = self.client.get(
            reverse(
                'courseware_section',
                kwargs={
                    'course_id': six.text_type(course.id),
                    'chapter': chapter.url_name,
                    'section': section.url_name,
                }
            ) + '?activate_block_id=test_block_id'
        )
        self.assertContains(response, "Activate Block ID: test_block_id")

    @ddt.data(
        [False, COURSE_VISIBILITY_PRIVATE, CourseUserType.ANONYMOUS, False],
        [False, COURSE_VISIBILITY_PUBLIC_OUTLINE, CourseUserType.ANONYMOUS, False],
        [False, COURSE_VISIBILITY_PUBLIC, CourseUserType.ANONYMOUS, False],
        [True, COURSE_VISIBILITY_PRIVATE, CourseUserType.ANONYMOUS, False],
        [True, COURSE_VISIBILITY_PUBLIC_OUTLINE, CourseUserType.ANONYMOUS, False],
        [True, COURSE_VISIBILITY_PUBLIC, CourseUserType.ANONYMOUS, True],

        [False, COURSE_VISIBILITY_PRIVATE, CourseUserType.UNENROLLED, False],
        [False, COURSE_VISIBILITY_PUBLIC_OUTLINE, CourseUserType.UNENROLLED, False],
        [False, COURSE_VISIBILITY_PUBLIC, CourseUserType.UNENROLLED, False],
        [True, COURSE_VISIBILITY_PRIVATE, CourseUserType.UNENROLLED, False],
        [True, COURSE_VISIBILITY_PUBLIC_OUTLINE, CourseUserType.UNENROLLED, False],
        [True, COURSE_VISIBILITY_PUBLIC, CourseUserType.UNENROLLED, True],

        [False, COURSE_VISIBILITY_PRIVATE, CourseUserType.ENROLLED, True],
        [True, COURSE_VISIBILITY_PRIVATE, CourseUserType.ENROLLED, True],
        [True, COURSE_VISIBILITY_PUBLIC_OUTLINE, CourseUserType.ENROLLED, True],
        [True, COURSE_VISIBILITY_PUBLIC, CourseUserType.ENROLLED, True],

        [False, COURSE_VISIBILITY_PRIVATE, CourseUserType.UNENROLLED_STAFF, True],
        [True, COURSE_VISIBILITY_PRIVATE, CourseUserType.UNENROLLED_STAFF, True],
        [True, COURSE_VISIBILITY_PUBLIC_OUTLINE, CourseUserType.UNENROLLED_STAFF, True],
        [True, COURSE_VISIBILITY_PUBLIC, CourseUserType.UNENROLLED_STAFF, True],

        [False, COURSE_VISIBILITY_PRIVATE, CourseUserType.GLOBAL_STAFF, True],
        [True, COURSE_VISIBILITY_PRIVATE, CourseUserType.GLOBAL_STAFF, True],
        [True, COURSE_VISIBILITY_PUBLIC_OUTLINE, CourseUserType.GLOBAL_STAFF, True],
        [True, COURSE_VISIBILITY_PUBLIC, CourseUserType.GLOBAL_STAFF, True],
    )
    @ddt.unpack
    def test_courseware_access(self, waffle_override, course_visibility, user_type, expected_course_content):

        course = CourseFactory(course_visibility=course_visibility)
        with self.store.bulk_operations(course.id):
            chapter = ItemFactory(parent=course, category='chapter')
            section = ItemFactory(parent=chapter, category='sequential')
            vertical = ItemFactory.create(parent=section, category='vertical', display_name="Vertical")
            ItemFactory.create(parent=vertical, category='html', display_name='HTML block')
            ItemFactory.create(parent=vertical, category='video', display_name='Video')

        self.create_user_for_course(course, user_type)

        url = reverse(
            'courseware_section',
            kwargs={
                'course_id': str(course.id),
                'chapter': chapter.url_name,
                'section': section.url_name,
            }
        )

        with override_waffle_flag(COURSE_ENABLE_UNENROLLED_ACCESS_FLAG, active=waffle_override):

            response = self.client.get(url, follow=False)
            assert response.status_code == (200 if expected_course_content else 302)
            unicode_content = response.content.decode('utf-8')
            if expected_course_content:
                if user_type in (CourseUserType.ANONYMOUS, CourseUserType.UNENROLLED):
<<<<<<< HEAD
                    self.assertIn('data-save-position="false"', response.content)
                    self.assertIn('data-show-completion="false"', response.content)
                    self.assertIn('xblock-public_view-sequential', response.content)
                    self.assertIn('xblock-public_view-vertical', response.content)
                    self.assertIn('xblock-public_view-html', response.content)
                    self.assertIn('xblock-public_view-video', response.content)
                    if user_type == CourseUserType.ANONYMOUS and course_visibility == COURSE_VISIBILITY_PRIVATE:
                        self.assertIn('To see course content', response.content)
                    if user_type == CourseUserType.UNENROLLED and course_visibility == COURSE_VISIBILITY_PRIVATE:
                        self.assertIn('You must be enrolled', response.content)
=======
                    self.assertIn('data-save-position="false"', unicode_content)
                    self.assertIn('data-show-completion="false"', unicode_content)
                    self.assertIn('xblock-public_view-sequential', unicode_content)
                    self.assertIn('xblock-public_view-vertical', unicode_content)
                    self.assertIn('xblock-public_view-html', unicode_content)
                    self.assertIn('xblock-public_view-video', unicode_content)
                    if user_type == CourseUserType.ANONYMOUS and course_visibility == COURSE_VISIBILITY_PRIVATE:
                        self.assertIn('To see course content', unicode_content)
                    if user_type == CourseUserType.UNENROLLED and course_visibility == COURSE_VISIBILITY_PRIVATE:
                        self.assertIn('You must be enrolled', unicode_content)
>>>>>>> d9a072af
                else:
                    self.assertIn('data-save-position="true"', unicode_content)
                    self.assertIn('data-show-completion="true"', unicode_content)
                    self.assertIn('xblock-student_view-sequential', unicode_content)
                    self.assertIn('xblock-student_view-vertical', unicode_content)
                    self.assertIn('xblock-student_view-html', unicode_content)
                    self.assertIn('xblock-student_view-video', unicode_content)

    @patch('lms.djangoapps.courseware.views.views.CourseTabView.course_open_for_learner_enrollment')
    @patch('openedx.core.djangoapps.util.user_messages.PageLevelMessages.register_warning_message')
    def test_courseware_messages_differentiate_for_anonymous_users(
            self, patch_register_warning_message, patch_course_open_for_learner_enrollment
    ):
        """
        Tests that the anonymous user case for the
        register_user_access_warning_messages returns different
        messaging based on the possibility of enrollment
        """
        course = CourseFactory()

        user = self.create_user_for_course(course, CourseUserType.ANONYMOUS)
        request = RequestFactory().get('/')
        request.user = user

        patch_course_open_for_learner_enrollment.return_value = False
        views.CourseTabView.register_user_access_warning_messages(request, course)
        open_for_enrollment_message = patch_register_warning_message.mock_calls[0][1][1]

        patch_register_warning_message.reset_mock()

        patch_course_open_for_learner_enrollment.return_value = True
        views.CourseTabView.register_user_access_warning_messages(request, course)
        closed_to_enrollment_message = patch_register_warning_message.mock_calls[0][1][1]

        assert open_for_enrollment_message != closed_to_enrollment_message

    @patch('openedx.core.djangoapps.util.user_messages.PageLevelMessages.register_warning_message')
    def test_courseware_messages_masters_only(self, patch_register_warning_message):
        with patch(
                'lms.djangoapps.courseware.views.views.CourseTabView.course_open_for_learner_enrollment'
        ) as patch_course_open_for_learner_enrollment:
            course = CourseFactory()

            user = self.create_user_for_course(course, CourseUserType.UNENROLLED)
            request = RequestFactory().get('/')
            request.user = user

            button_html = '<button class="enroll-btn btn-link">Enroll now</button>'

            patch_course_open_for_learner_enrollment.return_value = False
            views.CourseTabView.register_user_access_warning_messages(request, course)
            # pull message out of the calls to the mock so that
            # we can make finer grained assertions than mock provides
            message = patch_register_warning_message.mock_calls[0][1][1]
            assert button_html not in message

            patch_register_warning_message.reset_mock()

            patch_course_open_for_learner_enrollment.return_value = True
            views.CourseTabView.register_user_access_warning_messages(request, course)
            # pull message out of the calls to the mock so that
            # we can make finer grained assertions than mock provides
            message = patch_register_warning_message.mock_calls[0][1][1]
            assert button_html in message

    @ddt.data(
        [True, True, True, False, ],
        [False, True, True, False, ],
        [True, False, True, False, ],
        [True, True, False, False, ],
        [False, False, True, False, ],
        [True, False, False, True, ],
        [False, True, False, False, ],
        [False, False, False, False, ],
    )
    @ddt.unpack
    def test_should_show_enroll_button(self, course_open_for_self_enrollment,
                                       invitation_only, is_masters_only, expected_should_show_enroll_button):
        with patch('lms.djangoapps.courseware.views.views.course_open_for_self_enrollment') \
                as patch_course_open_for_self_enrollment, \
                patch('course_modes.models.CourseMode.is_masters_only') as patch_is_masters_only:
            course = CourseFactory()

            patch_course_open_for_self_enrollment.return_value = course_open_for_self_enrollment
            patch_is_masters_only.return_value = is_masters_only
            course.invitation_only = invitation_only

            self.assertEqual(
                views.CourseTabView.course_open_for_learner_enrollment(course),
                expected_should_show_enroll_button
            )


@ddt.ddt
class TestIndexViewCompleteOnView(ModuleStoreTestCase, CompletionWaffleTestMixin):
    """
    Tests CompleteOnView is set up correctly in CoursewareIndex.
    """

    def setup_course(self, default_store):
        """
        Set up course content for modulestore.
        """
        # pylint:disable=attribute-defined-outside-init

        self.request_factory = RequestFactoryNoCsrf()
        self.user = UserFactory()

        with modulestore().default_store(default_store):
            self.course = CourseFactory.create()

            with self.store.bulk_operations(self.course.id):

                self.chapter = ItemFactory.create(
                    parent_location=self.course.location, category='chapter', display_name='Week 1'
                )
                self.section_1 = ItemFactory.create(
                    parent_location=self.chapter.location, category='sequential', display_name='Lesson 1'
                )
                self.vertical_1 = ItemFactory.create(
                    parent_location=self.section_1.location, category='vertical', display_name='Subsection 1'
                )
                self.html_1_1 = ItemFactory.create(
                    parent_location=self.vertical_1.location, category='html', display_name="HTML 1_1"
                )
                self.problem_1 = ItemFactory.create(
                    parent_location=self.vertical_1.location, category='problem', display_name="Problem 1"
                )
                self.html_1_2 = ItemFactory.create(
                    parent_location=self.vertical_1.location, category='html', display_name="HTML 1_2"
                )

                self.section_2 = ItemFactory.create(
                    parent_location=self.chapter.location, category='sequential', display_name='Lesson 2'
                )
                self.vertical_2 = ItemFactory.create(
                    parent_location=self.section_2.location, category='vertical', display_name='Subsection 2'
                )
                self.video_2 = ItemFactory.create(
                    parent_location=self.vertical_2.location, category='video', display_name="Video 2"
                )
                self.problem_2 = ItemFactory.create(
                    parent_location=self.vertical_2.location, category='problem', display_name="Problem 2"
                )

        self.section_1_url = reverse(
            'courseware_section',
            kwargs={
                'course_id': six.text_type(self.course.id),
                'chapter': self.chapter.url_name,
                'section': self.section_1.url_name,
            }
        )

        self.section_2_url = reverse(
            'courseware_section',
            kwargs={
                'course_id': six.text_type(self.course.id),
                'chapter': self.chapter.url_name,
                'section': self.section_2.url_name,
            }
        )

        CourseOverview.load_from_module_store(self.course.id)
        CourseEnrollmentFactory(user=self.user, course_id=self.course.id)

    @ddt.data(ModuleStoreEnum.Type.mongo, ModuleStoreEnum.Type.split)
    def test_completion_service_disabled(self, default_store):

        self.setup_course(default_store)
        self.assertTrue(self.client.login(username=self.user.username, password='test'))

        response = self.client.get(self.section_1_url)
        self.assertNotContains(response, 'data-mark-completed-on-view-after-delay')

        response = self.client.get(self.section_2_url)
        self.assertNotContains(response, 'data-mark-completed-on-view-after-delay')

    @ddt.data(ModuleStoreEnum.Type.mongo, ModuleStoreEnum.Type.split)
    def test_completion_service_enabled(self, default_store):

        self.override_waffle_switch(True)

        self.setup_course(default_store)
        self.assertTrue(self.client.login(username=self.user.username, password='test'))

        response = self.client.get(self.section_1_url)
        self.assertContains(response, 'data-mark-completed-on-view-after-delay')
        self.assertContains(response, 'data-mark-completed-on-view-after-delay', count=2)

        request = self.request_factory.post(
            '/',
            data=json.dumps({"completion": 1}),
            content_type='application/json',
        )
        request.user = self.user
        response = handle_xblock_callback(
            request,
            six.text_type(self.course.id),
            quote_slashes(six.text_type(self.html_1_1.scope_ids.usage_id)),
            'publish_completion',
        )
        self.assertEqual(json.loads(response.content.decode('utf-8')), {'result': "ok"})

        response = self.client.get(self.section_1_url)
        self.assertContains(response, 'data-mark-completed-on-view-after-delay')
        self.assertContains(response, 'data-mark-completed-on-view-after-delay', count=1)

        request = self.request_factory.post(
            '/',
            data=json.dumps({"completion": 1}),
            content_type='application/json',
        )
        request.user = self.user
        response = handle_xblock_callback(
            request,
            six.text_type(self.course.id),
            quote_slashes(six.text_type(self.html_1_2.scope_ids.usage_id)),
            'publish_completion',
        )
        self.assertEqual(json.loads(response.content.decode('utf-8')), {'result': "ok"})

        response = self.client.get(self.section_1_url)
        self.assertNotContains(response, 'data-mark-completed-on-view-after-delay')

        response = self.client.get(self.section_2_url)
        self.assertNotContains(response, 'data-mark-completed-on-view-after-delay')


@ddt.ddt
class TestIndexViewWithVerticalPositions(ModuleStoreTestCase):
    """
    Test the index view to handle vertical positions. Confirms that first position is loaded
    if input position is non-positive or greater than number of positions available.
    """

    def setUp(self):
        """
        Set up initial test data
        """
        super(TestIndexViewWithVerticalPositions, self).setUp()

        self.user = UserFactory()

        # create course with 3 positions
        self.course = CourseFactory.create()
        with self.store.bulk_operations(self.course.id):
            self.chapter = ItemFactory.create(parent=self.course, category='chapter')
            self.section = ItemFactory.create(parent=self.chapter, category='sequential', display_name="Sequence")
            ItemFactory.create(parent=self.section, category='vertical', display_name="Vertical1")
            ItemFactory.create(parent=self.section, category='vertical', display_name="Vertical2")
            ItemFactory.create(parent=self.section, category='vertical', display_name="Vertical3")

        CourseOverview.load_from_module_store(self.course.id)

        self.client.login(username=self.user, password='test')
        CourseEnrollmentFactory(user=self.user, course_id=self.course.id)

    def _get_course_vertical_by_position(self, input_position):
        """
        Returns client response to input position.
        """
        return self.client.get(
            reverse(
                'courseware_position',
                kwargs={
                    'course_id': six.text_type(self.course.id),
                    'chapter': self.chapter.url_name,
                    'section': self.section.url_name,
                    'position': input_position,
                }
            )
        )

    def _assert_correct_position(self, response, expected_position):
        """
        Asserts that the expected position and the position in the response are the same
        """
        self.assertContains(response, 'data-position="{}"'.format(expected_position))

    @ddt.data(("-1", 1), ("0", 1), ("-0", 1), ("2", 2), ("5", 1))
    @ddt.unpack
    def test_vertical_positions(self, input_position, expected_position):
        """
        Tests the following cases:
        * Load first position when negative position inputted.
        * Load first position when 0/-0 position inputted.
        * Load given position when 0 < input_position <= num_positions_available.
        * Load first position when positive position > num_positions_available.
        """
        resp = self._get_course_vertical_by_position(input_position)
        self._assert_correct_position(resp, expected_position)


class TestIndexViewWithGating(ModuleStoreTestCase, MilestonesTestCaseMixin):
    """
    Test the index view for a course with gated content
    """

    def setUp(self):
        """
        Set up the initial test data
        """
        super(TestIndexViewWithGating, self).setUp()

        self.user = UserFactory()
        self.course = CourseFactory.create()
        with self.store.bulk_operations(self.course.id):
            self.course.enable_subsection_gating = True
            self.course.save()
            self.store.update_item(self.course, 0)
            self.chapter = ItemFactory.create(parent=self.course, category="chapter", display_name="Chapter")
            self.open_seq = ItemFactory.create(
                parent=self.chapter, category='sequential', display_name="Open Sequential"
            )
            ItemFactory.create(parent=self.open_seq, category='problem', display_name="Problem 1")
            self.gated_seq = ItemFactory.create(
                parent=self.chapter, category='sequential', display_name="Gated Sequential"
            )
            ItemFactory.create(parent=self.gated_seq, category='problem', display_name="Problem 2")

        gating_api.add_prerequisite(self.course.id, self.open_seq.location)
        gating_api.set_required_content(self.course.id, self.gated_seq.location, self.open_seq.location, 100)

        CourseEnrollmentFactory(user=self.user, course_id=self.course.id)

    def test_index_with_gated_sequential(self):
        """
        Test index view with a gated sequential raises Http404
        """
        self.assertTrue(self.client.login(username=self.user.username, password='test'))
        response = self.client.get(
            reverse(
                'courseware_section',
                kwargs={
                    'course_id': six.text_type(self.course.id),
                    'chapter': self.chapter.url_name,
                    'section': self.gated_seq.url_name,
                }
            )
        )
        self.assertEqual(response.status_code, 200)
        self.assertContains(response, "Content Locked")


class TestIndexViewWithCourseDurationLimits(ModuleStoreTestCase):
    """
    Test the index view for a course with course duration limits enabled.
    """

    def setUp(self):
        """
        Set up the initial test data.
        """
        super(TestIndexViewWithCourseDurationLimits, self).setUp()

        self.user = UserFactory()
        self.course = CourseFactory.create(start=datetime.now() - timedelta(weeks=1))
        with self.store.bulk_operations(self.course.id):
            self.chapter = ItemFactory.create(parent=self.course, category="chapter")
            self.sequential = ItemFactory.create(parent=self.chapter, category='sequential')
            self.vertical = ItemFactory.create(parent=self.sequential, category="vertical")

        CourseEnrollmentFactory(user=self.user, course_id=self.course.id)

    def test_index_with_course_duration_limits(self):
        """
        Test that the courseware contains the course expiration banner
        when course_duration_limits are enabled.
        """
        CourseDurationLimitConfig.objects.create(enabled=True, enabled_as_of=datetime(2018, 1, 1))
        self.assertTrue(self.client.login(username=self.user.username, password='test'))
        add_course_mode(self.course, upgrade_deadline_expired=False)
        response = self.client.get(
            reverse(
                'courseware_section',
                kwargs={
                    'course_id': six.text_type(self.course.id),
                    'chapter': self.chapter.url_name,
                    'section': self.sequential.url_name,
                }
            )
        )
        bannerText = get_expiration_banner_text(self.user, self.course)
        # Banner is XBlock wrapper, so it is escaped in raw response. Since
        # it's escaped, ignoring the whitespace with assertContains doesn't
        # work. Instead we remove all whitespace to verify content is correct.
        bannerText_no_spaces = escape(bannerText).replace(' ', '')
        response_no_spaces = response.content.decode('utf-8').replace(' ', '')
        self.assertIn(bannerText_no_spaces, response_no_spaces)

    def test_index_without_course_duration_limits(self):
        """
        Test that the courseware does not contain the course expiration banner
        when course_duration_limits are disabled.
        """
        CourseDurationLimitConfig.objects.create(enabled=False)
        self.assertTrue(self.client.login(username=self.user.username, password='test'))
        add_course_mode(self.course, upgrade_deadline_expired=False)
        response = self.client.get(
            reverse(
                'courseware_section',
                kwargs={
                    'course_id': six.text_type(self.course.id),
                    'chapter': self.chapter.url_name,
                    'section': self.sequential.url_name,
                }
            )
        )
        bannerText = get_expiration_banner_text(self.user, self.course)
        self.assertNotContains(response, bannerText, html=True)


class TestRenderXBlock(RenderXBlockTestMixin, ModuleStoreTestCase, CompletionWaffleTestMixin):
    """
    Tests for the courseware.render_xblock endpoint.
    This class overrides the get_response method, which is used by
    the tests defined in RenderXBlockTestMixin.
    """
    def setUp(self):
        reload_django_url_config()
        super(TestRenderXBlock, self).setUp()

    def test_render_xblock_with_invalid_usage_key(self):
        """
        Test XBlockRendering with invalid usage key
        """
        response = self.get_response(usage_key='some_invalid_usage_key')
        self.assertContains(response, 'Page not found', status_code=404)

    def get_response(self, usage_key, url_encoded_params=None):
        """
        Overridable method to get the response from the endpoint that is being tested.
        """
        url = reverse('render_xblock', kwargs={'usage_key_string': six.text_type(usage_key)})
        if url_encoded_params:
            url += '?' + url_encoded_params
        return self.client.get(url)

    def test_render_xblock_with_completion_service_disabled(self):
        """
        Test that render_xblock does not set up the CompletionOnViewService.
        """
        self.setup_course(ModuleStoreEnum.Type.split)
        self.setup_user(admin=True, enroll=True, login=True)

        response = self.get_response(usage_key=self.html_block.location)
        self.assertEqual(response.status_code, 200)
        self.assertContains(response, 'data-enable-completion-on-view-service="false"')
        self.assertNotContains(response, 'data-mark-completed-on-view-after-delay')

    def test_render_xblock_with_completion_service_enabled(self):
        """
        Test that render_xblock sets up the CompletionOnViewService for relevant xblocks.
        """
        self.override_waffle_switch(True)

        self.setup_course(ModuleStoreEnum.Type.split)
        self.setup_user(admin=False, enroll=True, login=True)

        response = self.get_response(usage_key=self.html_block.location)
        self.assertEqual(response.status_code, 200)
        self.assertContains(response, 'data-enable-completion-on-view-service="true"')
        self.assertContains(response, 'data-mark-completed-on-view-after-delay')

        request = RequestFactoryNoCsrf().post(
            '/',
            data=json.dumps({"completion": 1}),
            content_type='application/json',
        )
        request.user = self.user
        response = handle_xblock_callback(
            request,
            six.text_type(self.course.id),
            quote_slashes(six.text_type(self.html_block.location)),
            'publish_completion',
        )
        self.assertEqual(response.status_code, 200)
        self.assertEqual(json.loads(response.content.decode('utf-8')), {'result': "ok"})

        response = self.get_response(usage_key=self.html_block.location)
        self.assertEqual(response.status_code, 200)
        self.assertContains(response, 'data-enable-completion-on-view-service="false"')
        self.assertNotContains(response, 'data-mark-completed-on-view-after-delay')

        response = self.get_response(usage_key=self.problem_block.location)
        self.assertEqual(response.status_code, 200)
        self.assertContains(response, 'data-enable-completion-on-view-service="false"')
        self.assertNotContains(response, 'data-mark-completed-on-view-after-delay')


class TestRenderXBlockSelfPaced(TestRenderXBlock):
    """
    Test rendering XBlocks for a self-paced course. Relies on the query
    count assertions in the tests defined by RenderXBlockMixin.
    """
    def setUp(self):
        super(TestRenderXBlockSelfPaced, self).setUp()

    def course_options(self):
        options = super(TestRenderXBlockSelfPaced, self).course_options()
        options['self_paced'] = True
        return options


class TestIndexViewCrawlerStudentStateWrites(SharedModuleStoreTestCase):
    """
    Ensure that courseware index requests do not trigger student state writes.
    This is to prevent locking issues that have caused latency spikes in the
    courseware_studentmodule table when concurrent requests each try to update
    the same rows for sequence, section, and course positions.
    """
    @classmethod
    def setUpClass(cls):
        """Set up the simplest course possible."""
        # setUpClassAndTestData() already calls setUpClass on SharedModuleStoreTestCase
        # pylint: disable=super-method-not-called
        with super(TestIndexViewCrawlerStudentStateWrites, cls).setUpClassAndTestData():
            cls.course = CourseFactory.create()
            with cls.store.bulk_operations(cls.course.id):
                cls.chapter = ItemFactory.create(category='chapter', parent_location=cls.course.location)
                cls.section = ItemFactory.create(category='sequential', parent_location=cls.chapter.location)
                cls.vertical = ItemFactory.create(category='vertical', parent_location=cls.section.location)

    @classmethod
    def setUpTestData(cls):
        """Set up and enroll our fake user in the course."""
        cls.user = UserFactory()
        CourseEnrollment.enroll(cls.user, cls.course.id)

    def setUp(self):
        """Do the client login."""
        super(TestIndexViewCrawlerStudentStateWrites, self).setUp()
        self.client.login(username=self.user.username, password=TEST_PASSWORD)

    def test_write_by_default(self):
        """By default, always write student state, regardless of user agent."""
        with patch('lms.djangoapps.courseware.model_data.UserStateCache.set_many') as patched_state_client_set_many:
            # Simulate someone using Chrome
            self._load_courseware('Mozilla/5.0 AppleWebKit/537.36')
            self.assertTrue(patched_state_client_set_many.called)
            patched_state_client_set_many.reset_mock()

            # Common crawler user agent
            self._load_courseware('edX-downloader/0.1')
            self.assertTrue(patched_state_client_set_many.called)

    def test_writes_with_config(self):
        """Test state writes (or lack thereof) based on config values."""
        CrawlersConfig.objects.create(known_user_agents='edX-downloader,crawler_foo', enabled=True)
        with patch('lms.djangoapps.courseware.model_data.UserStateCache.set_many') as patched_state_client_set_many:
            # Exact matching of crawler user agent
            self._load_courseware('crawler_foo')
            self.assertFalse(patched_state_client_set_many.called)

            # Partial matching of crawler user agent
            self._load_courseware('edX-downloader/0.1')
            self.assertFalse(patched_state_client_set_many.called)

            # Simulate an actual browser hitting it (we should write)
            self._load_courseware('Mozilla/5.0 AppleWebKit/537.36')
            self.assertTrue(patched_state_client_set_many.called)

        # Disabling the crawlers config should revert us to default behavior
        CrawlersConfig.objects.create(enabled=False)
        self.test_write_by_default()

    def _load_courseware(self, user_agent):
        """Helper to load the actual courseware page."""
        url = reverse(
            'courseware_section',
            kwargs={
                'course_id': six.text_type(self.course.id),
                'chapter': six.text_type(self.chapter.location.block_id),
                'section': six.text_type(self.section.location.block_id),
            }
        )
        response = self.client.get(url, HTTP_USER_AGENT=user_agent)
        # Make sure we get back an actual 200, and aren't redirected because we
        # messed up the setup somehow (e.g. didn't enroll properly)
        self.assertEqual(response.status_code, 200)


class EnterpriseConsentTestCase(EnterpriseTestConsentRequired, ModuleStoreTestCase):
    """
    Ensure that the Enterprise Data Consent redirects are in place only when consent is required.
    """
    def setUp(self):
        super(EnterpriseConsentTestCase, self).setUp()
        self.user = UserFactory.create()
        self.assertTrue(self.client.login(username=self.user.username, password='test'))
        self.course = CourseFactory.create()
        CourseOverview.load_from_module_store(self.course.id)
        CourseEnrollmentFactory(user=self.user, course_id=self.course.id)

    @patch('openedx.features.enterprise_support.api.enterprise_customer_for_request')
    def test_consent_required(self, mock_enterprise_customer_for_request):
        """
        Test that enterprise data sharing consent is required when enabled for the various courseware views.
        """
        # ENT-924: Temporary solution to replace sensitive SSO usernames.
        mock_enterprise_customer_for_request.return_value = None

        course_id = six.text_type(self.course.id)
        for url in (
                reverse("courseware", kwargs=dict(course_id=course_id)),
                reverse("progress", kwargs=dict(course_id=course_id)),
                reverse("student_progress", kwargs=dict(course_id=course_id, student_id=str(self.user.id))),
        ):
            self.verify_consent_required(self.client, url)


@ddt.ddt
class AccessUtilsTestCase(ModuleStoreTestCase):
    """
    Test access utilities
    """
    @ddt.data(
        (1, False),
        (-1, True)
    )
    @ddt.unpack
    @patch.dict('django.conf.settings.FEATURES', {'DISABLE_START_DATES': False})
    def test_is_course_open_for_learner(self, start_date_modifier, expected_value):
        staff_user = AdminFactory()
        start_date = datetime.now(UTC) + timedelta(days=start_date_modifier)
        course = CourseFactory.create(start=start_date)

        self.assertEqual(bool(check_course_open_for_learner(staff_user, course)), expected_value)


@ddt.ddt
class DatesTabTestCase(ModuleStoreTestCase):
    """
    Ensure that the dates page renders with the correct data for both a verified and audit learner
    """

    def setUp(self):
        super(DatesTabTestCase, self).setUp()

        now = datetime.now(utc)
        self.course = CourseFactory.create(start=now + timedelta(days=-1), self_paced=True)
        self.course.end = now + timedelta(days=3)

        CourseModeFactory(course_id=self.course.id, mode_slug=CourseMode.AUDIT)
        CourseModeFactory(
            course_id=self.course.id,
            mode_slug=CourseMode.VERIFIED,
            expiration_datetime=now + timedelta(days=1)
        )
        VerificationDeadline.objects.create(
            course_key=self.course.id,
            deadline=now + timedelta(days=2)
        )

        self.user = UserFactory()
        self.client.login(username=self.user.username, password=TEST_PASSWORD)

    def _get_response(self, course):
        """ Returns the HTML for the progress page """
        return self.client.get(reverse('dates', args=[six.text_type(course.id)]))

    @RELATIVE_DATES_FLAG.override(active=True)
    @patch('edx_django_utils.monitoring.set_custom_metric')
    def test_defaults(self, mock_set_custom_metric):
        enrollment = CourseEnrollmentFactory(course_id=self.course.id, user=self.user, mode=CourseMode.VERIFIED)
        now = datetime.now(utc)
        with self.store.bulk_operations(self.course.id):
            section = ItemFactory.create(category='chapter', parent_location=self.course.location)
            subsection = ItemFactory.create(
                category='sequential',
                display_name='Released',
                parent_location=section.location,
                start=now - timedelta(days=1),
                due=now + timedelta(days=1),  # Setting this to tomorrow so it'll show the 'Due Next' pill
                graded=True,
            )

        with patch('lms.djangoapps.courseware.views.views.get_enrollment') as mock_get_enrollment:
            mock_get_enrollment.return_value = {
                'mode': enrollment.mode
            }
            response = self._get_response(self.course)
            self.assertContains(response, subsection.display_name)
            # Show the Verification Deadline for everyone
            self.assertContains(response, 'Verification Deadline')
            # Make sure pill exists for today's date
            self.assertContains(response, '<div class="pill today">')
            # Make sure pill exists for next due assignment
            self.assertContains(response, '<div class="pill due-next">')
            # No pills for verified enrollments
            self.assertNotContains(response, '<div class="pill verified">')

            enrollment.delete()
            enrollment = CourseEnrollmentFactory(course_id=self.course.id, user=self.user, mode=CourseMode.AUDIT)
            mock_get_enrollment.return_value = {
                'mode': enrollment.mode
            }

            expected_calls = [
                call('course_id', text_type(self.course.id)),
                call('user_id', self.user.id),
                call('is_staff', self.user.is_staff),
            ]

            response = self._get_response(self.course)

            mock_set_custom_metric.assert_has_calls(expected_calls, any_order=True)
            self.assertContains(response, subsection.display_name)
            # Show the Verification Deadline for everyone
            self.assertContains(response, 'Verification Deadline')
            # Pill doesn't exist for assignment due tomorrow
            self.assertNotContains(response, '<div class="pill due-next">')
            # Should have verified pills for audit enrollments
            self.assertContains(response, '<div class="pill verified">')

    @RELATIVE_DATES_FLAG.override(active=True)
    def test_reset_deadlines_banner_displays(self):
        CourseEnrollmentFactory(course_id=self.course.id, user=self.user, mode=CourseMode.VERIFIED)
        now = datetime.now(utc)
        with self.store.bulk_operations(self.course.id):
            section = ItemFactory.create(category='chapter', parent_location=self.course.location)
            ItemFactory.create(
                category='sequential',
                display_name='Released',
                parent_location=section.location,
                start=now - timedelta(days=1),
                due=now - timedelta(days=1),  # Setting this to tomorrow so it'll show the 'Due Next' pill
                graded=True,
            )
        response = self._get_response(self.course)
        self.assertContains(response, 'div class="dates-banner-text"')


class TestShowCoursewareMFE(TestCase):
    """
    Make sure we're showing the Courseware MFE link when appropriate.

    There are an unfortunate number of state permutations here since we have
    the product of the following binary states:

    * the ENABLE_COURSEWARE_MICROFRONTEND Django setting
    * user is global staff member
    * user is member of the course team
    * whether the course_key is an old Mongo style of key
    * the COURSEWARE_MICROFRONTEND_COURSE_TEAM_PREVIEW CourseWaffleFlag
    * the REDIRECT_TO_COURSEWARE_MICROFRONTEND ExperimentWaffleFlag

    Giving us theoretically 2^6 = 64 states. >_<
    """
    @patch.dict(settings.FEATURES, {'ENABLE_COURSEWARE_MICROFRONTEND': False})
    def test_disabled_at_platform_level(self):
        """Test every permutation where the platform feature is disabled."""
        old_course_key = CourseKey.from_string("OpenEdX/Old/2020")
        new_course_key = CourseKey.from_string("course-v1:OpenEdX+New+2020")
        global_staff_user = UserFactory(username="global_staff", is_staff=True)
        regular_user = UserFactory(username="normal", is_staff=False)

        # We never show when the feature is entirely disabled, no matter what
        # the waffle flags are set to, who the user is, or what the course_key
        # type is.
        combos = itertools.product(
            [regular_user, global_staff_user],  # User (is global staff)
            [old_course_key, new_course_key],   # Course Key (old vs. new)
            [True, False],  # is_course_staff
            [True, False],  # preview_active (COURSEWARE_MICROFRONTEND_COURSE_TEAM_PREVIEW)
            [True, False],  # redirect_active (REDIRECT_TO_COURSEWARE_MICROFRONTEND)
        )
        for user, course_key, is_course_staff, preview_active, redirect_active in combos:
            with override_waffle_flag(COURSEWARE_MICROFRONTEND_COURSE_TEAM_PREVIEW, preview_active):
                with REDIRECT_TO_COURSEWARE_MICROFRONTEND.override(active=redirect_active):
                    assert show_courseware_mfe_link(user, is_course_staff, course_key) is False

    @patch.dict(settings.FEATURES, {'ENABLE_COURSEWARE_MICROFRONTEND': True})
    def test_enabled_at_platform_level(self):
        """Test every permutation where the platform feature is enabled."""
        old_course_key = CourseKey.from_string("OpenEdX/Old/2020")
        new_course_key = CourseKey.from_string("course-v1:OpenEdX+New+2020")
        global_staff_user = UserFactory(username="global_staff", is_staff=True)
        regular_user = UserFactory(username="normal", is_staff=False)

        # Old style course keys are never supported and should always return false...
        old_mongo_combos = itertools.product(
            [regular_user, global_staff_user],  # User (is global staff)
            [True, False],  # is_course_staff
            [True, False],  # preview_active (COURSEWARE_MICROFRONTEND_COURSE_TEAM_PREVIEW)
            [True, False],  # redirect_active (REDIRECT_TO_COURSEWARE_MICROFRONTEND)
        )
        for user, is_course_staff, preview_active, redirect_active in old_mongo_combos:
            with override_waffle_flag(COURSEWARE_MICROFRONTEND_COURSE_TEAM_PREVIEW, preview_active):
                with REDIRECT_TO_COURSEWARE_MICROFRONTEND.override(active=redirect_active):
                    assert show_courseware_mfe_link(user, is_course_staff, old_course_key) is False

        # We've checked all old-style course keys now, so we can test only the
        # new ones going forward. Now we check combinations of waffle flags and
        # user permissions...
        with override_waffle_flag(COURSEWARE_MICROFRONTEND_COURSE_TEAM_PREVIEW, True):
            with REDIRECT_TO_COURSEWARE_MICROFRONTEND.override(active=True):
                # (preview=on, redirect=on)
                # Global and Course Staff can see the link.
                self.assertTrue(show_courseware_mfe_link(global_staff_user, True, new_course_key))
                self.assertTrue(show_courseware_mfe_link(global_staff_user, False, new_course_key))
                self.assertTrue(show_courseware_mfe_link(regular_user, True, new_course_key))

                # Regular users don't see the link.
                self.assertFalse(show_courseware_mfe_link(regular_user, False, new_course_key))
            with REDIRECT_TO_COURSEWARE_MICROFRONTEND.override(active=False):
                # (preview=on, redirect=off)
                # Global and Course Staff can see the link.
                self.assertTrue(show_courseware_mfe_link(global_staff_user, True, new_course_key))
                self.assertTrue(show_courseware_mfe_link(global_staff_user, False, new_course_key))
                self.assertTrue(show_courseware_mfe_link(regular_user, True, new_course_key))

                # Regular users don't see the link.
                self.assertFalse(show_courseware_mfe_link(regular_user, False, new_course_key))

        with override_waffle_flag(COURSEWARE_MICROFRONTEND_COURSE_TEAM_PREVIEW, False):
            with REDIRECT_TO_COURSEWARE_MICROFRONTEND.override(active=True):
                # (preview=off, redirect=on)
                # Global staff see the link anyway
                self.assertTrue(show_courseware_mfe_link(global_staff_user, True, new_course_key))
                self.assertTrue(show_courseware_mfe_link(global_staff_user, False, new_course_key))

                # If redirect is active for their students, course staff see the link even
                # if preview=off.
                self.assertTrue(show_courseware_mfe_link(regular_user, True, new_course_key))

                # Regular users don't see the link.
                self.assertFalse(show_courseware_mfe_link(regular_user, False, new_course_key))
            with REDIRECT_TO_COURSEWARE_MICROFRONTEND.override(active=False):
                # (preview=off, redirect=off)
                # Global staff see the link anyway
                self.assertTrue(show_courseware_mfe_link(global_staff_user, True, new_course_key))
                self.assertTrue(show_courseware_mfe_link(global_staff_user, False, new_course_key))

                # Course teams can NOT see the link because both rollout waffle flags are false.
                self.assertFalse(show_courseware_mfe_link(regular_user, True, new_course_key))

                # Regular users don't see the link.
                self.assertFalse(show_courseware_mfe_link(regular_user, False, new_course_key))

    @override_settings(LEARNING_MICROFRONTEND_URL='https://learningmfe.openedx.org')
    def test_url_generation(self):
        course_key = CourseKey.from_string("course-v1:OpenEdX+MFE+2020")
        section_key = UsageKey.from_string("block-v1:OpenEdX+MFE+2020+type@sequential+block@Introduction")
        unit_id = "block-v1:OpenEdX+MFE+2020+type@vertical+block@Getting_To_Know_You"
        assert get_microfrontend_url(course_key) == (
            'https://learningmfe.openedx.org'
            '/course/course-v1:OpenEdX+MFE+2020'
        )
        assert get_microfrontend_url(course_key, section_key, '') == (
            'https://learningmfe.openedx.org'
            '/course/course-v1:OpenEdX+MFE+2020'
            '/block-v1:OpenEdX+MFE+2020+type@sequential+block@Introduction'
        )
        assert get_microfrontend_url(course_key, section_key, unit_id) == (
            'https://learningmfe.openedx.org'
            '/course/course-v1:OpenEdX+MFE+2020'
            '/block-v1:OpenEdX+MFE+2020+type@sequential+block@Introduction'
            '/block-v1:OpenEdX+MFE+2020+type@vertical+block@Getting_To_Know_You'
        )


@patch.dict('django.conf.settings.FEATURES', {'ENABLE_COURSEWARE_MICROFRONTEND': True})
@ddt.ddt
class MFERedirectTests(BaseViewsTestCase):
    MODULESTORE = TEST_DATA_SPLIT_MODULESTORE

    def _get_urls(self):
        lms_url = reverse(
            'courseware_section',
            kwargs={
                'course_id': str(self.course_key),
                'chapter': str(self.chapter.location.block_id),
                'section': str(self.section2.location.block_id),
            }
        )
        mfe_url = '{}/course/{}/{}'.format(
            settings.LEARNING_MICROFRONTEND_URL,
            self.course_key,
            self.section2.location
        )
        return lms_url, mfe_url

    def test_learner_redirect(self):
        # learners will be redirected when the waffle flag is set
        lms_url, mfe_url = self._get_urls()

        with REDIRECT_TO_COURSEWARE_MICROFRONTEND.override(active=True):
            assert self.client.get(lms_url).url == mfe_url

    def test_staff_no_redirect(self):
        lms_url, mfe_url = self._get_urls()

        # course staff will not redirect
        course_staff = UserFactory.create(is_staff=False)
        CourseStaffRole(self.course_key).add_users(course_staff)
        self.client.login(username=course_staff.username, password='test')

        assert self.client.get(lms_url).status_code == 200
        with REDIRECT_TO_COURSEWARE_MICROFRONTEND.override(active=True):
            assert self.client.get(lms_url).status_code == 200

        # global staff will never be redirected
        self._create_global_staff_user()
        assert self.client.get(lms_url).status_code == 200

        with REDIRECT_TO_COURSEWARE_MICROFRONTEND.override(active=True):
            assert self.client.get(lms_url).status_code == 200

    def test_exam_no_redirect(self):
        # exams will not redirect to the mfe, for the time being
        self.section2.is_time_limited = True
        self.store.update_item(self.section2, self.user.id)

        lms_url, mfe_url = self._get_urls()

        with REDIRECT_TO_COURSEWARE_MICROFRONTEND.override(active=True):
            assert self.client.get(lms_url).status_code == 200<|MERGE_RESOLUTION|>--- conflicted
+++ resolved
@@ -1674,12 +1674,7 @@
         bannerText = get_expiration_banner_text(user, self.course)
         self.assertNotContains(response, bannerText, html=True)
 
-<<<<<<< HEAD
-    @patch('courseware.views.views.is_course_passed', PropertyMock(return_value=True))
-    @patch('lms.djangoapps.certificates.api.get_active_web_certificate', PropertyMock(return_value=True))
-=======
     @patch('lms.djangoapps.courseware.views.views.is_course_passed', PropertyMock(return_value=True))
->>>>>>> d9a072af
     @override_settings(FEATURES=FEATURES_WITH_DISABLE_HONOR_CERTIFICATE)
     @ddt.data(CourseMode.AUDIT, CourseMode.HONOR)
     def test_message_for_ineligible_mode(self, course_mode):
@@ -1727,17 +1722,10 @@
         """
         self.generate_certificate(
             "http://www.example.com/certificate.pdf", "honor"
-<<<<<<< HEAD
-        )
-        with patch('lms.djangoapps.certificates.api.certificate_downloadable_status',
-                   return_value=self.mock_certificate_downloadable_status(is_downloadable=True)):
-            response = views._get_cert_data(self.user, self.course, CourseMode.HONOR, MagicMock(passed=True))
-=======
         )
         response = views._get_cert_data(
             self.user, self.course, CourseMode.HONOR, MagicMock(passed=True)
         )
->>>>>>> d9a072af
 
         self.assertEqual(response.cert_status, 'downloadable')
         self.assertEqual(response.title, 'Your certificate is available')
@@ -2441,18 +2429,6 @@
             unicode_content = response.content.decode('utf-8')
             if expected_course_content:
                 if user_type in (CourseUserType.ANONYMOUS, CourseUserType.UNENROLLED):
-<<<<<<< HEAD
-                    self.assertIn('data-save-position="false"', response.content)
-                    self.assertIn('data-show-completion="false"', response.content)
-                    self.assertIn('xblock-public_view-sequential', response.content)
-                    self.assertIn('xblock-public_view-vertical', response.content)
-                    self.assertIn('xblock-public_view-html', response.content)
-                    self.assertIn('xblock-public_view-video', response.content)
-                    if user_type == CourseUserType.ANONYMOUS and course_visibility == COURSE_VISIBILITY_PRIVATE:
-                        self.assertIn('To see course content', response.content)
-                    if user_type == CourseUserType.UNENROLLED and course_visibility == COURSE_VISIBILITY_PRIVATE:
-                        self.assertIn('You must be enrolled', response.content)
-=======
                     self.assertIn('data-save-position="false"', unicode_content)
                     self.assertIn('data-show-completion="false"', unicode_content)
                     self.assertIn('xblock-public_view-sequential', unicode_content)
@@ -2463,7 +2439,6 @@
                         self.assertIn('To see course content', unicode_content)
                     if user_type == CourseUserType.UNENROLLED and course_visibility == COURSE_VISIBILITY_PRIVATE:
                         self.assertIn('You must be enrolled', unicode_content)
->>>>>>> d9a072af
                 else:
                     self.assertIn('data-save-position="true"', unicode_content)
                     self.assertIn('data-show-completion="true"', unicode_content)
