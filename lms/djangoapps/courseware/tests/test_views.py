--- conflicted
+++ resolved
@@ -612,11 +612,8 @@
 
         url = reverse('submission_history', kwargs={
             'course_id': str(self.course_key),
-<<<<<<< HEAD
             'learner_identifier': 'dummy',
-=======
             'student_username': 'dummy',
->>>>>>> 0d714087
             'location': str(self.problem.location),
         })
         response = self.client.get(url)
@@ -632,11 +629,8 @@
         # try it with an existing user and a malicious location
         url = reverse('submission_history', kwargs={
             'course_id': str(self.course_key),
-<<<<<<< HEAD
             'learner_identifier': 'dummy',
-=======
             'student_username': 'dummy',
->>>>>>> 0d714087
             'location': '<script>alert("hello");</script>'
         })
         response = self.client.get(url)
@@ -645,11 +639,8 @@
         # try it with a malicious user and a non-existent location
         url = reverse('submission_history', kwargs={
             'course_id': str(self.course_key),
-<<<<<<< HEAD
             'learner_identifier': '<script>alert("hello");</script>',
-=======
             'student_username': '<script>alert("hello");</script>',
->>>>>>> 0d714087
             'location': 'dummy'
         })
         response = self.client.get(url)
@@ -682,11 +673,8 @@
 
         url = reverse('submission_history', kwargs={
             'course_id': str(self.course_key),
-<<<<<<< HEAD
             'learner_identifier': admin.email,
-=======
             'student_username': admin.username,
->>>>>>> 0d714087
             'location': str(usage_key),
         })
         response = self.client.get(url)
@@ -727,11 +715,8 @@
                 )
                 url = reverse('submission_history', kwargs={
                     'course_id': str(course_key),
-<<<<<<< HEAD
                     'learner_identifier': admin.username,
-=======
                     'student_username': admin.username,
->>>>>>> 0d714087
                     'location': str(usage_key),
                 })
                 response = client.get(url)
