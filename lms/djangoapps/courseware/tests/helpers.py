"""
Helpers for courseware tests.
"""


import ast
import json
from collections import OrderedDict
from datetime import timedelta

import six
from django.contrib import messages
from django.contrib.auth.models import User
from django.test import TestCase
from django.test.client import Client, RequestFactory
from django.urls import reverse
from django.utils.timezone import now
from six import text_type
from six.moves import range
from xblock.field_data import DictFieldData

from edxmako.shortcuts import render_to_string
from lms.djangoapps.courseware.access import has_access
from lms.djangoapps.courseware.utils import verified_upgrade_deadline_link
from lms.djangoapps.courseware.masquerade import MasqueradeView
from lms.djangoapps.courseware.masquerade import setup_masquerade
from lms.djangoapps.lms_xblock.field_data import LmsFieldData
from openedx.core.djangoapps.content.course_overviews.models import CourseOverview
from openedx.core.lib.url_utils import quote_slashes
from openedx.features.course_duration_limits.access import EXPIRATION_DATE_FORMAT_STR
from student.models import CourseEnrollment, Registration
from student.tests.factories import CourseEnrollmentFactory, UserFactory
from util.date_utils import strftime_localized
from xmodule.modulestore.django import modulestore
from xmodule.modulestore.tests.django_utils import TEST_DATA_MONGO_MODULESTORE, ModuleStoreTestCase
from xmodule.modulestore.tests.factories import CourseFactory, ItemFactory
from xmodule.tests import get_test_descriptor_system, get_test_system


class BaseTestXmodule(ModuleStoreTestCase):
    """Base class for testing Xmodules with mongo store.

    This class prepares course and users for tests:
        1. create test course;
        2. create, enroll and login users for this course;

    Any xmodule should overwrite only next parameters for test:
        1. CATEGORY
        2. DATA or METADATA
        3. MODEL_DATA
        4. COURSE_DATA and USER_COUNT if needed

    This class should not contain any tests, because CATEGORY
    should be defined in child class.
    """
    MODULESTORE = TEST_DATA_MONGO_MODULESTORE

    USER_COUNT = 2
    COURSE_DATA = {}

    # Data from YAML common/lib/xmodule/xmodule/templates/NAME/default.yaml
    CATEGORY = "vertical"
    DATA = ''
    # METADATA must be overwritten for every instance that uses it. Otherwise,
    # if we'll change it in the tests, it will be changed for all other instances
    # of parent class.
    METADATA = {}
    MODEL_DATA = {'data': '<some_module></some_module>'}

    def new_module_runtime(self):
        """
        Generate a new ModuleSystem that is minimally set up for testing
        """
        return get_test_system(course_id=self.course.id)

    def new_descriptor_runtime(self):
        runtime = get_test_descriptor_system()
        runtime.get_block = modulestore().get_item
        return runtime

    def initialize_module(self, **kwargs):
        kwargs.update({
            'parent_location': self.section.location,
            'category': self.CATEGORY
        })

        self.item_descriptor = ItemFactory.create(**kwargs)

        self.runtime = self.new_descriptor_runtime()

        field_data = {}
        field_data.update(self.MODEL_DATA)
        student_data = DictFieldData(field_data)
        self.item_descriptor._field_data = LmsFieldData(self.item_descriptor._field_data, student_data)

        self.item_descriptor.xmodule_runtime = self.new_module_runtime()

        self.item_url = six.text_type(self.item_descriptor.location)

    def setup_course(self):
        self.course = CourseFactory.create(data=self.COURSE_DATA)

        # Turn off cache.
        modulestore().request_cache = None
        modulestore().metadata_inheritance_cache_subsystem = None

        chapter = ItemFactory.create(
            parent_location=self.course.location,
            category="sequential",
        )
        self.section = ItemFactory.create(
            parent_location=chapter.location,
            category="sequential"
        )

        # username = robot{0}, password = 'test'
        self.users = [
            UserFactory.create()
            for dummy0 in range(self.USER_COUNT)
        ]

        for user in self.users:
            CourseEnrollmentFactory.create(user=user, course_id=self.course.id)

        # login all users for acces to Xmodule
        self.clients = {user.username: Client() for user in self.users}
        self.login_statuses = [
            self.clients[user.username].login(
                username=user.username, password='test')
            for user in self.users
        ]

        self.assertTrue(all(self.login_statuses))

    def setUp(self):
        super(BaseTestXmodule, self).setUp()
        self.setup_course()
        self.initialize_module(metadata=self.METADATA, data=self.DATA)

    def get_url(self, dispatch):
        """Return item url with dispatch."""
        return reverse(
            'xblock_handler',
            args=(six.text_type(self.course.id), quote_slashes(self.item_url), 'xmodule_handler', dispatch)
        )


class XModuleRenderingTestBase(BaseTestXmodule):

    def new_module_runtime(self):
        """
        Create a runtime that actually does html rendering
        """
        runtime = super(XModuleRenderingTestBase, self).new_module_runtime()
        runtime.render_template = render_to_string
        return runtime


class LoginEnrollmentTestCase(TestCase):
    """
    Provides support for user creation,
    activation, login, and course enrollment.
    """
    user = None

    def setup_user(self):
        """
        Create a user account, activate, and log in.
        """
        self.email = 'foo@test.com'
        self.password = 'bar'
        self.username = 'test'
        self.user = self.create_account(
            self.username,
            self.email,
            self.password,
        )
        # activate_user re-fetches and returns the activated user record
        self.user = self.activate_user(self.email)
        self.login(self.email, self.password)

    def assert_request_status_code(self, status_code, url, method="GET", **kwargs):
        """
        Make a request to the specified URL and verify that it returns the
        expected status code.
        """
        make_request = getattr(self.client, method.lower())
        response = make_request(url, **kwargs)
        self.assertEqual(
            response.status_code, status_code,
            u"{method} request to {url} returned status code {actual}, "
            u"expected status code {expected}".format(
                method=method, url=url,
                actual=response.status_code, expected=status_code
            )
        )
        return response

    def assert_account_activated(self, url, method="GET", **kwargs):
        make_request = getattr(self.client, method.lower())
        response = make_request(url, **kwargs)
        message_list = list(messages.get_messages(response.wsgi_request))
        self.assertEqual(len(message_list), 1)
        self.assertIn("success", message_list[0].tags)
        self.assertIn("You have activated your account.", message_list[0].message)

    # ============ User creation and login ==============

    def login(self, email, password):
        """
        Login, check that the corresponding view's response has a 200 status code.
        """
        resp = self.client.post(reverse('user_api_login_session'),
                                {'email': email, 'password': password})
        self.assertEqual(resp.status_code, 200)

    def logout(self):
        """
        Logout; check that the HTTP response code indicates redirection
        as expected.
        """
        self.assert_request_status_code(200, reverse('logout'))

    def create_account(self, username, email, password):
        """
        Create the account and check that it worked.
        """
        url = reverse('user_api_registration')
        request_data = {
            'username': username,
            'email': email,
            'password': password,
            'name': 'username',
            'terms_of_service': 'true',
            'honor_code': 'true',
        }
        self.assert_request_status_code(200, url, method="POST", data=request_data)
        # Check both that the user is created, and inactive
        user = User.objects.get(email=email)
        self.assertFalse(user.is_active)
        return user

    def activate_user(self, email):
        """
        Look up the activation key for the user, then hit the activate view.
        No error checking.
        """
        activation_key = Registration.objects.get(user__email=email).activation_key
        # and now we try to activate
        url = reverse('activate', kwargs={'key': activation_key})
        self.assert_account_activated(url)
        # Now make sure that the user is now actually activated
        user = User.objects.get(email=email)
        self.assertTrue(user.is_active)
        # And return the user we fetched.
        return user

    def enroll(self, course, verify=False):
        """
        Try to enroll and return boolean indicating result.
        `course` is an instance of CourseDescriptor.
        `verify` is an optional boolean parameter specifying whether we
        want to verify that the student was successfully enrolled
        in the course.
        """
        resp = self.client.post(reverse('change_enrollment'), {
            'enrollment_action': 'enroll',
            'course_id': text_type(course.id),
            'check_access': True,
        })
        result = resp.status_code == 200
        if verify:
            self.assertTrue(result)
        return result

    def unenroll(self, course):
        """
        Unenroll the currently logged-in user, and check that it worked.
        `course` is an instance of CourseDescriptor.
        """
        url = reverse('change_enrollment')
        request_data = {
            'enrollment_action': 'unenroll',
            'course_id': text_type(course.id),
        }
        self.assert_request_status_code(200, url, method="POST", data=request_data)


class CourseAccessTestMixin(TestCase):
    """
    Utility mixin for asserting access (or lack thereof) to courses.
    If relevant, also checks access for courses' corresponding CourseOverviews.
    """

    def assertCanAccessCourse(self, user, action, course):
        """
        Assert that a user has access to the given action for a given course.

        Test with both the given course and with a CourseOverview of the given
        course.

        Arguments:
            user (User): a user.
            action (str): type of access to test.
            course (CourseDescriptor): a course.
        """
        self.assertTrue(has_access(user, action, course))
        self.assertTrue(has_access(user, action, CourseOverview.get_from_id(course.id)))

    def assertCannotAccessCourse(self, user, action, course):
        """
        Assert that a user lacks access to the given action the given course.

        Test with both the given course and with a CourseOverview of the given
        course.

        Arguments:
            user (User): a user.
            action (str): type of access to test.
            course (CourseDescriptor): a course.

        Note:
            It may seem redundant to have one method for testing access
            and another method for testing lack thereof (why not just combine
            them into one method with a boolean flag?), but it makes reading
            stack traces of failed tests easier to understand at a glance.
        """
        self.assertFalse(has_access(user, action, course))
        self.assertFalse(has_access(user, action, CourseOverview.get_from_id(course.id)))


def masquerade_as_group_member(user, course, partition_id, group_id):
    """
    Installs a masquerade for the specified user and course, to enable
    the user to masquerade as belonging to the specific partition/group
    combination.

    Arguments:
        user (User): a user.
        course (CourseDescriptor): a course.
        partition_id (int): the integer partition id, referring to partitions already
           configured in the course.
        group_id (int); the integer group id, within the specified partition.

    Returns: the status code for the AJAX response to update the user's masquerade for
        the specified course.
    """
    request = _create_mock_json_request(
        user,
        data={"role": "student", "user_partition_id": partition_id, "group_id": group_id}
    )
    response = MasqueradeView.as_view()(request, six.text_type(course.id))
    setup_masquerade(request, course.id, True)
    return response.status_code


def _create_mock_json_request(user, data, method='POST'):
    """
    Returns a mock JSON request for the specified user.
    """
    factory = RequestFactory()
    request = factory.generic(method, '/', content_type='application/json', data=json.dumps(data))
    request.user = user
    request.session = {}
    return request


def get_expiration_banner_text(user, course, language='en-us'):
    """
    Get text for banner that messages user course expiration date
    for different tests that depend on it.
    """
    expiration_date = now() + timedelta(weeks=4)
    upgrade_link = verified_upgrade_deadline_link(user=user, course=course)
    enrollment = CourseEnrollment.get_enrollment(user, course.id)
    upgrade_deadline = enrollment.upgrade_deadline
    if upgrade_deadline is None or now() < upgrade_deadline:
        upgrade_deadline = enrollment.course_upgrade_deadline

<<<<<<< HEAD
    language_is_es = language and language.split('-')[0].lower() == 'es'
    if language_is_es:
        formatted_expiration_date = strftime_localized(expiration_date, '%-d de %b. de %Y').lower()
    else:
        formatted_expiration_date = strftime_localized(expiration_date, '%b. %-d, %Y')

    if upgrade_deadline:
        if language_is_es:
            formatted_upgrade_deadline = strftime_localized(upgrade_deadline, '%-d de %b. de %Y').lower()
        else:
            formatted_upgrade_deadline = strftime_localized(upgrade_deadline, '%b. %-d, %Y')
=======
    date_string = u'<span class="localized-datetime" data-format="shortDate" \
        data-datetime="{formatted_date}" data-language="{language}">{formatted_date_localized}</span>'
    formatted_expiration_date = date_string.format(
        language=language,
        formatted_date=expiration_date.strftime("%Y-%m-%d"),
        formatted_date_localized=strftime_localized(expiration_date, EXPIRATION_DATE_FORMAT_STR)
    )
    if upgrade_deadline:
        formatted_upgrade_deadline = date_string.format(
            language=language,
            formatted_date=upgrade_deadline.strftime("%Y-%m-%d"),
            formatted_date_localized=strftime_localized(upgrade_deadline, EXPIRATION_DATE_FORMAT_STR)
        )
>>>>>>> d9a072af

        bannerText = u'<strong>Audit Access Expires {expiration_date}</strong><br>\
                     You lose all access to this course, including your progress, on {expiration_date}.\
                     <br>Upgrade by {upgrade_deadline} to get unlimited access to the course as long as it exists\
                     on the site. <a href="{upgrade_link}">Upgrade now<span class="sr-only"> to retain access past\
                     {expiration_date}</span></a>'.format(
            expiration_date=formatted_expiration_date,
            upgrade_link=upgrade_link,
            upgrade_deadline=formatted_upgrade_deadline
        )
    else:
        bannerText = u'<strong>Audit Access Expires {expiration_date}</strong><br>\
                     You lose all access to this course, including your progress, on {expiration_date}.\
                     '.format(
            expiration_date=formatted_expiration_date
        )
    return bannerText


def get_context_dict_from_string(data):
    """
    Retrieve dictionary from string.
    """
    # Replace tuple and un-necessary info from inside string and get the dictionary.
    cleaned_data = ast.literal_eval(data.split('((\'video.html\',')[1].replace("),\n {})", '').strip())
    cleaned_data['metadata'] = OrderedDict(
        sorted(json.loads(cleaned_data['metadata']).items(), key=lambda t: t[0])
    )
    return cleaned_data<|MERGE_RESOLUTION|>--- conflicted
+++ resolved
@@ -377,19 +377,6 @@
     if upgrade_deadline is None or now() < upgrade_deadline:
         upgrade_deadline = enrollment.course_upgrade_deadline
 
-<<<<<<< HEAD
-    language_is_es = language and language.split('-')[0].lower() == 'es'
-    if language_is_es:
-        formatted_expiration_date = strftime_localized(expiration_date, '%-d de %b. de %Y').lower()
-    else:
-        formatted_expiration_date = strftime_localized(expiration_date, '%b. %-d, %Y')
-
-    if upgrade_deadline:
-        if language_is_es:
-            formatted_upgrade_deadline = strftime_localized(upgrade_deadline, '%-d de %b. de %Y').lower()
-        else:
-            formatted_upgrade_deadline = strftime_localized(upgrade_deadline, '%b. %-d, %Y')
-=======
     date_string = u'<span class="localized-datetime" data-format="shortDate" \
         data-datetime="{formatted_date}" data-language="{language}">{formatted_date_localized}</span>'
     formatted_expiration_date = date_string.format(
@@ -403,7 +390,6 @@
             formatted_date=upgrade_deadline.strftime("%Y-%m-%d"),
             formatted_date_localized=strftime_localized(upgrade_deadline, EXPIRATION_DATE_FORMAT_STR)
         )
->>>>>>> d9a072af
 
         bannerText = u'<strong>Audit Access Expires {expiration_date}</strong><br>\
                      You lose all access to this course, including your progress, on {expiration_date}.\
