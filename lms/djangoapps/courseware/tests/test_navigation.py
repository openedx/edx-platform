--- conflicted
+++ resolved
@@ -159,11 +159,7 @@
         time.sleep(2)  # then wait a bit and see if we get timed out
         # re-request, and we should get a redirect to login page
         resp = self.client.get(reverse('dashboard'))
-<<<<<<< HEAD
         self.assertRedirects(resp, settings.LOGIN_REDIRECT_URL + '?next=' + reverse('dashboard'))
-=======
-        self.assertEqual(resp.status_code, 200)
->>>>>>> 112a0c7a
 
     @override_settings(SESSION_INACTIVITY_TIMEOUT_IN_SECONDS=20)  # High timeout.
     @with_site_configuration(configuration={
