"""
Video xmodule tests in mongo.
"""


from contextlib import contextmanager
import json
import shutil
from collections import OrderedDict
from tempfile import mkdtemp
from unittest.mock import MagicMock, Mock, patch
from uuid import uuid4

import ddt
import pytest
from django.conf import settings
from django.core.files import File
from django.core.files.base import ContentFile
from django.http import Http404
from django.test import TestCase
from django.test.utils import override_settings
from edx_toggles.toggles.testutils import override_waffle_flag
from edxval.api import (
    ValCannotCreateError,
    ValVideoNotFoundError,
    create_or_update_video_transcript,
    create_profile,
    create_video,
    create_video_transcript,
    get_video_info,
    get_video_transcript,
    get_video_transcript_data,
)
from edxval.utils import create_file_in_fs
from fs.osfs import OSFS
from fs.path import combine
from lxml import etree
from path import Path as path
from xmodule.contentstore.content import StaticContent
from openedx.core.djangoapps.video_config.sharing import (
    COURSE_VIDEO_SHARING_ALL_VIDEOS,
    COURSE_VIDEO_SHARING_NONE,
    COURSE_VIDEO_SHARING_PER_VIDEO
)
from xmodule.exceptions import NotFoundError
from xmodule.modulestore.inheritance import own_metadata
from xmodule.modulestore.tests.django_utils import TEST_DATA_SPLIT_MODULESTORE
# noinspection PyUnresolvedReferences
from xmodule.tests.helpers import mock_render_template, override_descriptor_system  # pylint: disable=unused-import
from xmodule.tests.test_import import DummyModuleStoreRuntime
from xmodule.tests.test_video import VideoBlockTestBase
from xmodule.video_block import VideoBlock, bumper_utils, video_utils
from openedx.core.djangoapps.video_config.transcripts_utils import Transcript, save_to_store, subs_filename
from xmodule.video_block.video_block import EXPORT_IMPORT_COURSE_DIR, EXPORT_IMPORT_STATIC_DIR
from xmodule.x_module import PUBLIC_VIEW, STUDENT_VIEW

from common.djangoapps.xblock_django.constants import ATTR_KEY_REQUEST_COUNTRY_CODE
from lms.djangoapps.courseware.tests.helpers import get_context_from_dict
from openedx.core.djangoapps.video_config.toggles import PUBLIC_VIDEO_SHARE
from openedx.core.djangoapps.video_config import sharing
from openedx.core.djangoapps.video_pipeline.config.waffle import DEPRECATE_YOUTUBE
from openedx.core.djangoapps.waffle_utils.models import WaffleFlagCourseOverrideModel
from openedx.core.djangolib.testing.utils import CacheIsolationTestCase

from .test_video_handlers import BaseTestVideoXBlock, TestVideo
from .test_video_xml import SOURCE_XML, PUBLIC_SOURCE_XML
from common.test.utils import assert_dict_contains_subset

TRANSCRIPT_FILE_SRT_DATA = """
1
00:00:14,370 --> 00:00:16,530
I am overwatch.

2
00:00:16,500 --> 00:00:18,600
可以用“我不太懂艺术 但我知道我喜欢什么”做比喻.
"""

TRANSCRIPT_FILE_SJSON_DATA = """{\n   "start": [10],\n   "end": [100],\n   "text": ["Hi, welcome to edxval."]\n}"""


class TestVideoYouTube(TestVideo):  # lint-amnesty, pylint: disable=missing-class-docstring, test-inherits-tests
    METADATA = {}

    @patch('xblock.utils.resources.ResourceLoader.render_django_template', side_effect=mock_render_template)
    def test_video_constructor(self, mock_render_django_template):
        """Make sure that all parameters extracted correctly from xml"""
        self.block.student_view(None)
        sources = ['example.mp4', 'example.webm']

        expected_context = {
            'autoadvance_enabled': False,
            'license': None,
            'bumper_metadata': 'null',
            'block_id': str(self.block.location),
            'course_id': str(self.block.location.course_key),
            'cdn_eval': False,
            'cdn_exp_group': None,
            'display_name': 'A Name',
            'download_video_link': 'example.mp4',
            'is_video_from_same_origin': False,
            'handout': None,
            'hide_downloads': False,
            'id': self.block.location.html_id(),
            'is_embed': False,
            'metadata': json.dumps(OrderedDict({
                'autoAdvance': False,
                'saveStateEnabled': True,
                'saveStateUrl': self.block.ajax_url + '/save_user_state',
                'autoplay': False,
                'streams': '0.75:jNCf2gIqpeE,1.00:ZwkTiUPN0mg,1.25:rsq9auxASqI,1.50:kMyNdzVHHgg',
                'sources': sources,
                'duration': None,
                'poster': None,
                'captionDataDir': None,
                'showCaptions': 'true',
                'generalSpeed': 1.0,
                'speed': None,
                'savedVideoPosition': 0.0,
                'start': 3603.0,
                'end': 3610.0,
                'transcriptLanguage': 'en',
                'transcriptLanguages': OrderedDict({'en': 'English', 'uk': 'Українська'}),
                'ytMetadataEndpoint': '',
                'ytTestTimeout': 1500,
                'ytApiUrl': 'https://www.youtube.com/iframe_api',
                'lmsRootURL': settings.LMS_ROOT_URL,
                'transcriptTranslationUrl': self.get_handler_url('transcript', 'translation/__lang__'),
                'transcriptAvailableTranslationsUrl': self.get_handler_url('transcript', 'available_translations'),
                'aiTranslationsUrl': settings.AI_TRANSLATIONS_API_URL,
                'autohideHtml5': False,
                'recordedYoutubeIsAvailable': True,
                'completionEnabled': False,
                'completionPercentage': 0.95,
                'publishCompletionUrl': self.get_handler_url('publish_completion', ''),
                'prioritizeHls': False,
            })),
            'track': None,
            'transcript_download_format': 'srt',
            'transcript_download_formats_list': [
                {'display_name': 'SubRip (.srt) file', 'value': 'srt'},
                {'display_name': 'Text (.txt) file', 'value': 'txt'}
            ],
            'poster': 'null',
            'transcript_feedback_enabled': False,
            'video_id': '',
        }

        # Get the actual context that was passed to render_django_template
        actual_context = mock_render_django_template.call_args.args[1]

        # Validate and compare contexts
        assert get_context_from_dict(actual_context) == get_context_from_dict(expected_context)


class TestVideoNonYouTube(TestVideo):  # pylint: disable=test-inherits-tests
    """Integration tests: web client + mongo."""
    DATA = """
        <video show_captions="true"
        display_name="A Name"
        sub="a_sub_file.srt.sjson"
        download_video="true"
        start_time="3603.0" end_time="3610.0"
        >
            <source src="example.mp4"/>
            <source src="example.webm"/>
        </video>
    """
    MODEL_DATA = {
        'data': DATA,
    }
    METADATA = {}

    @patch('xblock.utils.resources.ResourceLoader.render_django_template', side_effect=mock_render_template)
    def test_video_constructor(self, mock_render_django_template):
        """Make sure that if the 'youtube' attribute is omitted in XML, then
            the template generates an empty string for the YouTube streams.
        """
        self.block.student_view(None)
        sources = ['example.mp4', 'example.webm']

        expected_context = {
            'autoadvance_enabled': False,
            'license': None,
            'bumper_metadata': 'null',
            'block_id': str(self.block.location),
            'course_id': str(self.block.location.course_key),
            'cdn_eval': False,
            'cdn_exp_group': None,
            'display_name': 'A Name',
            'download_video_link': 'example.mp4',
            'is_video_from_same_origin': False,
            'handout': None,
            'hide_downloads': False,
            'is_embed': False,
            'id': self.block.location.html_id(),
            'metadata': json.dumps(OrderedDict({
                'autoAdvance': False,
                'saveStateEnabled': True,
                'saveStateUrl': self.block.ajax_url + '/save_user_state',
                'autoplay': False,
                'streams': '1.00:3_yD_cEKoCk',
                'sources': sources,
                'duration': None,
                'poster': None,
                'captionDataDir': None,
                'showCaptions': 'true',
                'generalSpeed': 1.0,
                'speed': None,
                'savedVideoPosition': 0.0,
                'start': 3603.0,
                'end': 3610.0,
                'transcriptLanguage': 'en',
                'transcriptLanguages': OrderedDict({'en': 'English'}),
                'ytMetadataEndpoint': '',
                'ytTestTimeout': 1500,
                'ytApiUrl': 'https://www.youtube.com/iframe_api',
                'lmsRootURL': settings.LMS_ROOT_URL,
                'transcriptTranslationUrl': self.get_handler_url('transcript', 'translation/__lang__'),
                'transcriptAvailableTranslationsUrl': self.get_handler_url('transcript', 'available_translations'),
                'aiTranslationsUrl': settings.AI_TRANSLATIONS_API_URL,
                'autohideHtml5': False,
                'recordedYoutubeIsAvailable': True,
                'completionEnabled': False,
                'completionPercentage': 0.95,
                'publishCompletionUrl': self.get_handler_url('publish_completion', ''),
                'prioritizeHls': False,
            })),
            'track': None,
            'transcript_download_format': 'srt',
            'transcript_download_formats_list': [
                {'display_name': 'SubRip (.srt) file', 'value': 'srt'},
                {'display_name': 'Text (.txt) file', 'value': 'txt'}
            ],
            'poster': 'null',
            'transcript_feedback_enabled': False,
            'video_id': '',
        }

        # Get the actual context that was passed to render_django_template
        actual_context = mock_render_django_template.call_args.args[1]

        # Validate and compare contexts
        validated_actual = get_context_from_dict(actual_context)
        validated_expected = get_context_from_dict(expected_context)
        assert validated_actual == validated_expected

        # Verify specific fields
        assert validated_actual['download_video_link'] == 'example.mp4'
        assert validated_actual['display_name'] == 'A Name'


@ddt.ddt
class TestVideoPublicAccess(BaseTestVideoXBlock):
    """Test video public access."""
    DATA = PUBLIC_SOURCE_XML
    MODEL_DATA = {
        'data': DATA,
    }
    METADATA = {}

    @contextmanager
    def mock_feature_toggle(self, enabled=True):
        with patch.object(PUBLIC_VIDEO_SHARE, 'is_enabled', return_value=enabled):
            yield

    @ddt.data(True, False)
    def test_is_public_sharing_enabled(self, feature_enabled):
        """Test public video url."""
        assert self.block.public_access is True
        with self.mock_feature_toggle(enabled=feature_enabled):
            assert sharing.is_public_sharing_enabled(self.block.location, self.block.public_access) == feature_enabled

    def test_is_public_sharing_enabled__not_public(self):
        self.block.public_access = False
        with self.mock_feature_toggle():
            assert not sharing.is_public_sharing_enabled(self.block.location, self.block.public_access)

    @patch('openedx.core.djangoapps.video_config.sharing.get_course_video_sharing_override')
    def test_is_public_sharing_enabled_by_course_override(self, mock_course_sharing_override):

        # Given a course overrides all videos to be shared
        mock_course_sharing_override.return_value = COURSE_VIDEO_SHARING_ALL_VIDEOS
        self.block.public_access = 'some-arbitrary-value'

        # When I try to determine if public sharing is enabled
        with self.mock_feature_toggle():
            is_public_sharing_enabled = sharing.is_public_sharing_enabled(self.block.location, self.block.public_access)

        # Then I will get that course value
        self.assertTrue(is_public_sharing_enabled)

    @patch('openedx.core.djangoapps.video_config.sharing.get_course_video_sharing_override')
    def test_is_public_sharing_disabled_by_course_override(self, mock_course_sharing_override):
        # Given a course overrides no videos to be shared
        mock_course_sharing_override.return_value = COURSE_VIDEO_SHARING_NONE
        self.block.public_access = 'some-arbitrary-value'

        # When I try to determine if public sharing is enabled
        with self.mock_feature_toggle():
            is_public_sharing_enabled = sharing.is_public_sharing_enabled(self.block.location, self.block.public_access)

        # Then I will get that course value
        self.assertFalse(is_public_sharing_enabled)

    @ddt.data(COURSE_VIDEO_SHARING_PER_VIDEO, None)
    @patch('openedx.core.djangoapps.video_config.sharing.get_course_video_sharing_override')
    def test_is_public_sharing_enabled_per_video(self, mock_override_value, mock_course_sharing_override):
        # Given a course does not override per-video settings
        mock_course_sharing_override.return_value = mock_override_value
        self.block.public_access = 'some-arbitrary-value'

        # When I try to determine if public sharing is enabled
        with self.mock_feature_toggle():
            is_public_sharing_enabled = sharing.is_public_sharing_enabled(self.block.location, self.block.public_access)

        # I will get the per-video value
        self.assertEqual(self.block.public_access, is_public_sharing_enabled)

    @patch('openedx.core.lib.courses.get_course_by_id')
    def test_is_public_sharing_course_not_found(self, mock_get_course):
        # Given a course does not override per-video settings
        mock_get_course.side_effect = Http404()
        self.block.public_access = 'some-arbitrary-value'

        # When I try to determine if public sharing is enabled
        with self.mock_feature_toggle():
            is_public_sharing_enabled = sharing.is_public_sharing_enabled(self.block.location, self.block.public_access)

        # I will fall-back to per-video values
        self.assertEqual(self.block.public_access, is_public_sharing_enabled)

    @ddt.data(False, True)
    @patch('xblock.utils.resources.ResourceLoader.render_django_template', side_effect=mock_render_template)
    def test_context(self, is_public_sharing_enabled, mock_render_django_template):
        with self.mock_feature_toggle():
            with patch.object(
                sharing,
                'is_public_sharing_enabled',
                return_value=is_public_sharing_enabled
            ):
                self.block.student_view(None)

        # Get the actual context that was passed to render_django_template
        context = mock_render_django_template.call_args.args[1]

        assert ('public_sharing_enabled' in context) == is_public_sharing_enabled
        assert ('public_video_url' in context) == is_public_sharing_enabled


@ddt.ddt
class TestGetHtmlMethod(BaseTestVideoXBlock):
    '''
    Make sure that `get_html` works correctly.
    '''
    maxDiff = None
    CATEGORY = "video"
    DATA = SOURCE_XML
    METADATA = {}

    def setUp(self):
        super().setUp()
        self.setup_course()
        self.default_metadata_dict = OrderedDict({
            'autoAdvance': False,
            'saveStateEnabled': True,
            'saveStateUrl': '',
            'autoplay': settings.FEATURES.get('AUTOPLAY_VIDEOS', True),
            'streams': '1.00:3_yD_cEKoCk',
            'sources': '[]',
            'duration': 111.0,
            'poster': None,
            'captionDataDir': None,
            'showCaptions': 'true',
            'generalSpeed': 1.0,
            'speed': None,
            'savedVideoPosition': 0.0,
            'start': 3603.0,
            'end': 3610.0,
            'transcriptLanguage': 'en',
            'transcriptLanguages': OrderedDict({'en': 'English'}),
            'ytMetadataEndpoint': '',
            'ytTestTimeout': 1500,
            'ytApiUrl': 'https://www.youtube.com/iframe_api',
            'lmsRootURL': settings.LMS_ROOT_URL,
            'transcriptTranslationUrl': self.get_handler_url('transcript', 'translation/__lang__'),
            'transcriptAvailableTranslationsUrl': self.get_handler_url('transcript', 'available_translations'),
            'aiTranslationsUrl': settings.AI_TRANSLATIONS_API_URL,
            'autohideHtml5': False,
            'recordedYoutubeIsAvailable': True,
            'completionEnabled': False,
            'completionPercentage': 0.95,
            'publishCompletionUrl': self.get_handler_url('publish_completion', ''),
            'prioritizeHls': False,
        })

    def get_handler_url(self, handler, suffix):
        """
        Return the URL for the specified handler on the block represented by
        self.block.
        """
        return self.block.runtime.handler_url(
            self.block, handler, suffix
        ).rstrip('/?')

    @patch('xblock.utils.resources.ResourceLoader.render_django_template', side_effect=mock_render_template)
    def test_get_html_track(self, mock_render_django_template):
        # pylint: disable=invalid-name
        # lint-amnesty, pylint: disable=redefined-outer-name
        SOURCE_XML = """
            <video show_captions="true"
            display_name="{name}"
                sub="{sub}" download_track="{download_track}"
            start_time="3603.0" end_time="3610.0" download_video="true"
            >
                <source src="example.mp4"/>
                <source src="example.webm"/>
                {track}
                {transcripts}
            </video>
        """

        cases = [
            {
                'name': 'video 1',
                'download_track': 'true',
                'track': '<track src="http://www.example.com/track"/>',
                'sub': 'a_sub_file.srt.sjson',
                'expected_track_url': 'http://www.example.com/track',
                'transcripts': '',
            },
            {
                'name': 'video 2',
                'download_track': 'true',
                'track': '',
                'sub': 'a_sub_file.srt.sjson',
                'expected_track_url': 'a_sub_file.srt.sjson',
                'transcripts': '',
            },
            {
                'name': 'video 3',
                'download_track': 'true',
                'track': '',
                'sub': '',
                'expected_track_url': None,
                'transcripts': '',
            },
            {
                'name': 'video 4',
                'download_track': 'false',
                'track': '<track src="http://www.example.com/track"/>',
                'sub': 'a_sub_file.srt.sjson',
                'expected_track_url': None,
                'transcripts': '',
            },
            {
                'name': 'video 5',
                'download_track': 'true',
                'track': '',
                'sub': '',
                'expected_track_url': 'a_sub_file.srt.sjson',
                'transcripts': '<transcript language="uk" src="ukrainian.srt" />',
            },
        ]
        sources = ['example.mp4', 'example.webm']

        expected_context = {
            'autoadvance_enabled': False,
            'license': None,
            'bumper_metadata': 'null',
            'block_id': str(self.block.location),
            'course_id': str(self.block.location.course_key),
            'cdn_eval': False,
            'cdn_exp_group': None,
            'display_name': 'A Name',
            'download_video_link': 'example.mp4',
            'is_video_from_same_origin': False,
            'handout': None,
            'hide_downloads': False,
            'id': self.block.location.html_id(),
            'is_embed': False,
            'metadata': '',
            'track': None,
            'transcript_download_format': 'srt',
            'transcript_download_formats_list': [
                {'display_name': 'SubRip (.srt) file', 'value': 'srt'},
                {'display_name': 'Text (.txt) file', 'value': 'txt'}
            ],
            'poster': 'null',
            'transcript_feedback_enabled': False,
            'video_id': '',
        }

        for data in cases:
            metadata = self.default_metadata_dict
            metadata['sources'] = sources
            metadata['duration'] = None
            DATA = SOURCE_XML.format(
                download_track=data['download_track'],
                track=data['track'],
                sub=data['sub'],
                transcripts=data['transcripts'],
                name=data['name'],
            )

            self.initialize_block(data=DATA)
            track_url = self.get_handler_url('transcript', 'download')

            self.block.student_view(None)
            metadata.update({
                'transcriptLanguages': {"en": "English"} if not data['transcripts'] else {"uk": 'Українська'},
                'transcriptLanguage': 'en' if not data['transcripts'] or data.get('sub') else 'uk',
                'transcriptTranslationUrl': self.get_handler_url('transcript', 'translation/__lang__'),
                'transcriptAvailableTranslationsUrl': self.get_handler_url('transcript', 'available_translations'),
                'publishCompletionUrl': self.get_handler_url('publish_completion', ''),
                'saveStateUrl': self.block.ajax_url + '/save_user_state',
            })
            expected_context.update({
                'display_name': data['name'],
                'transcript_download_format': (
                    None if self.block.track and self.block.download_track else 'srt'
                ),
                'track': (
                    track_url if data['expected_track_url'] == 'a_sub_file.srt.sjson' else data['expected_track_url']
                ),
                'id': self.block.location.html_id(),
                'block_id': str(self.block.location),
                'course_id': str(self.block.location.course_key),
                'metadata': json.dumps(metadata)
            })

        # Get the actual context that was passed to render_django_template
        actual_context = mock_render_django_template.call_args.args[1]

        # Validate and compare contexts
        assert get_context_from_dict(actual_context) == get_context_from_dict(expected_context)

    @patch('xblock.utils.resources.ResourceLoader.render_django_template', side_effect=mock_render_template)
    def test_get_html_source(self, mock_render_django_template):
        # lint-amnesty, pylint: disable=invalid-name, redefined-outer-name
        SOURCE_XML = """
            <video show_captions="true"
            display_name="{name}"
            sub="a_sub_file.srt.sjson" source="{source}"
            download_video="{download_video}"
            start_time="3603.0" end_time="3610.0"
            >
                {sources}
            </video>
        """
        cases = [
            # self.download_video == True
            {
                'name': 'video 1',
                'download_video': 'true',
                'source': 'example_source.mp4',
                'sources': """
                    <source src="example.mp4"/>
                    <source src="example.webm"/>
                """,
                'result': {
                    'download_video_link': 'example.mp4',
                    'sources': ['example.mp4', 'example.webm'],
                },
            },
            {
                'name': 'video 2',
                'download_video': 'true',
                'source': '',
                'sources': """
                    <source src="example.mp4"/>
                    <source src="example.webm"/>
                """,
                'result': {
                    'download_video_link': 'example.mp4',
                    'sources': ['example.mp4', 'example.webm'],
                },
            },
            {
                'name': 'video 3',
                'download_video': 'true',
                'source': '',
                'sources': [],
                'result': {},
            },

            # self.download_video == False
            {
                'name': 'video 4',
                'download_video': 'false',
                'source': 'example_source.mp4',
                'sources': """
                    <source src="example.mp4"/>
                    <source src="example.webm"/>
                """,
                'result': {
                    'sources': ['example.mp4', 'example.webm'],
                },
            },
        ]

        initial_context = {
            'autoadvance_enabled': False,
            'license': None,
            'bumper_metadata': 'null',
            'block_id': str(self.block.location),
            'course_id': str(self.block.location.course_key),
            'cdn_eval': False,
            'cdn_exp_group': None,
            'display_name': 'A Name',
            'download_video_link': 'example.mp4',
            'is_video_from_same_origin': False,
            'handout': None,
            'hide_downloads': False,
            'id': self.block.location.html_id(),
            'is_embed': False,
            'metadata': self.default_metadata_dict,
            'track': None,
            'transcript_download_format': 'srt',
            'transcript_download_formats_list': [
                {'display_name': 'SubRip (.srt) file', 'value': 'srt'},
                {'display_name': 'Text (.txt) file', 'value': 'txt'}
            ],
            'poster': 'null',
            'transcript_feedback_enabled': False,
            'video_id': '',
        }
        initial_context['metadata']['duration'] = None

        for data in cases:
            DATA = SOURCE_XML.format(  # lint-amnesty, pylint: disable=invalid-name
                download_video=data['download_video'],
                source=data['source'],
                sources=data['sources'],
                name=data['name'],
            )
            self.initialize_block(data=DATA)
            self.block.student_view(None)

            expected_context = dict(initial_context)
            expected_context['metadata'].update({
                'transcriptTranslationUrl': self.get_handler_url('transcript', 'translation/__lang__'),
                'transcriptAvailableTranslationsUrl': self.get_handler_url('transcript', 'available_translations'),
                'publishCompletionUrl': self.get_handler_url('publish_completion', ''),
                'saveStateUrl': self.block.ajax_url + '/save_user_state',
                'sources': data['result'].get('sources', []),
            })
            expected_context.update({
                'display_name': data['name'],
                'id': self.block.location.html_id(),
                'block_id': str(self.block.location),
                'course_id': str(self.block.location.course_key),
                'download_video_link': data['result'].get('download_video_link'),
                'metadata': json.dumps(expected_context['metadata'])
            })

        # Get the actual context that was passed to render_django_template
        actual_context = mock_render_django_template.call_args.args[1]

        # Validate and compare contexts
        assert get_context_from_dict(actual_context) == get_context_from_dict(expected_context)

    @patch('xblock.utils.resources.ResourceLoader.render_django_template', side_effect=mock_render_template)
    def test_get_html_with_non_existent_edx_video_id(self, mock_render_django_template):
        """
        Tests the VideoBlock get_html where a edx_video_id is given but a video is not found
        """
        # pylint: disable=invalid-name
        # lint-amnesty, pylint: disable=redefined-outer-name
        SOURCE_XML = """
            <video show_captions="true"
            display_name="{name}"
            sub="a_sub_file.srt.sjson" source="{source}"
            download_video="{download_video}"
            start_time="3603.0" end_time="3610.0"
            edx_video_id="{edx_video_id}"
            >
                {sources}
            </video>
        """
        no_video_data = {
            'name': 'video 1',
            'download_video': 'true',
            'source': 'example_source.mp4',
            'sources': """
            <source src="example.mp4"/>
            <source src="example.webm"/>
            """,
            'edx_video_id': "meow",
            'result': {
                'download_video_link': 'example.mp4',
                'sources': ['example.mp4', 'example.webm'],
            }
        }
        DATA = SOURCE_XML.format(
            download_video=no_video_data['download_video'],
            source=no_video_data['source'],
            sources=no_video_data['sources'],
            edx_video_id=no_video_data['edx_video_id'],
            name=no_video_data['name'],
        )
        self.initialize_block(data=DATA)

        # Referencing a non-existent VAL ID in courseware won't cause an error --
        # it'll just fall back to the values in the VideoBlock.
        self.block.student_view(None)

        # Get the actual context that was passed to render_django_template
        actual_context = mock_render_django_template.call_args.args[1]

        # Verify it falls back to the sources defined in the VideoBlock XML
        assert actual_context['download_video_link'] == 'example.mp4'
        metadata_dict = json.loads(actual_context['metadata'])
        assert sorted(metadata_dict['sources']) == sorted(['example.mp4', 'example.webm'])

    @patch('xblock.utils.resources.ResourceLoader.render_django_template', side_effect=mock_render_template)
    def test_get_html_with_mocked_edx_video_id(self, mock_render_django_template):
        # lint-amnesty, pylint: disable=invalid-name, redefined-outer-name
        SOURCE_XML = """
            <video show_captions="true"
            display_name="A Name"
            sub="a_sub_file.srt.sjson" source="{source}"
            download_video="{download_video}"
            start_time="3603.0" end_time="3610.0"
            edx_video_id="{edx_video_id}"
            >
                {sources}
            </video>
        """

        data = {
            # test with download_video set to false and make sure download_video_link is not set (is None)
            'download_video': 'false',
            'source': 'example_source.mp4',
            'sources': """
                <source src="example.mp4"/>
                <source src="example.webm"/>
            """,
            'edx_video_id': "mock item",
            'result': {
                'download_video_link': None,
                # make sure the desktop_mp4 url is included as part of the alternative sources.
                'sources': ['example.mp4', 'example.webm', 'http://www.meowmix.com'],
            }
        }

        # Video found for edx_video_id
        metadata = self.default_metadata_dict
        metadata['autoplay'] = False
        metadata['sources'] = ""

        initial_context = {
            'autoadvance_enabled': False,
            'license': None,
            'bumper_metadata': 'null',
            'block_id': str(self.block.location),
            'course_id': str(self.block.location.course_key),
            'cdn_eval': False,
            'cdn_exp_group': None,
            'display_name': 'A Name',
            'download_video_link': 'example.mp4',
            'is_video_from_same_origin': False,
            'handout': None,
            'hide_downloads': False,
            'is_embed': False,
            'id': self.block.location.html_id(),
            'track': None,
            'transcript_download_format': 'srt',
            'transcript_download_formats_list': [
                {'display_name': 'SubRip (.srt) file', 'value': 'srt'},
                {'display_name': 'Text (.txt) file', 'value': 'txt'}
            ],
            'poster': 'null',
            'metadata': metadata,
            'transcript_feedback_enabled': False,
            'video_id': 'mock item',
        }

        DATA = SOURCE_XML.format(  # lint-amnesty, pylint: disable=invalid-name
            download_video=data['download_video'],
            source=data['source'],
            sources=data['sources'],
            edx_video_id=data['edx_video_id']
        )
        self.initialize_block(data=DATA)

        with patch('edxval.api.get_video_info') as mock_get_video_info:
            mock_get_video_info.return_value = {
                'url': '/edxval/video/example',
                'edx_video_id': 'example',
                'duration': 111.0,
                'client_video_id': 'The example video',
                'encoded_videos': [
                    {
                        'url': 'http://www.meowmix.com',
                        'file_size': 25556,
                        'bitrate': 9600,
                        'profile': 'desktop_mp4'
                    }
                ]
            }
            self.block.student_view(None)
            expected_context = dict(initial_context)
            expected_context['metadata'].update({
                'transcriptTranslationUrl': self.get_handler_url('transcript', 'translation/__lang__'),
                'transcriptAvailableTranslationsUrl': self.get_handler_url('transcript', 'available_translations'),
                'publishCompletionUrl': self.get_handler_url('publish_completion', ''),
                'saveStateUrl': self.block.ajax_url + '/save_user_state',
                'sources': data['result']['sources'],
            })
            expected_context.update({
                'id': self.block.location.html_id(),
                'block_id': str(self.block.location),
                'course_id': str(self.block.location.course_key),
                'download_video_link': data['result']['download_video_link'],
                'metadata': json.dumps(expected_context['metadata'])
            })

            # Get the actual context that was passed to render_django_template
            actual_context = mock_render_django_template.call_args.args[1]

            # Validate and compare contexts
            assert get_context_from_dict(actual_context) == get_context_from_dict(expected_context)

    def encode_and_create_video(self, edx_video_id):
        """
        Create and encode video to be used for tests
        """
        encoded_videos = []
        for profile, extension in [("desktop_webm", "webm"), ("desktop_mp4", "mp4")]:
            create_profile(profile)
            encoded_videos.append(
                dict(
                    url=f"http://fake-video.edx.org/{edx_video_id}.{extension}",
                    file_size=9000,
                    bitrate=42,
                    profile=profile,
                )
            )
        result = create_video(
            dict(
                client_video_id='A Client Video id',
                duration=111.0,
                edx_video_id=edx_video_id,
                status='test',
                encoded_videos=encoded_videos,
            )
        )
        assert result == edx_video_id
        return encoded_videos

    def helper_get_html_with_edx_video_id(self, data):
        """
        Create expected context and get actual context returned by `get_html` method.
        """
        # make sure the urls for the various encodings are included as part of the alternative sources.
        # lint-amnesty, pylint: disable=invalid-name, redefined-outer-name
        SOURCE_XML = """
            <video show_captions="true"
            display_name="A Name"
            sub="a_sub_file.srt.sjson" source="{source}"
            download_video="{download_video}"
            start_time="3603.0" end_time="3610.0"
            edx_video_id="{edx_video_id}"
            >
                {sources}
            </video>
        """

        # Video found for edx_video_id
        metadata = self.default_metadata_dict
        metadata['sources'] = ""

        initial_context = {
            'autoadvance_enabled': False,
            'license': None,
            'bumper_metadata': 'null',
            'block_id': str(self.block.location),
            'course_id': str(self.block.location.course_key),
            'cdn_eval': False,
            'cdn_exp_group': None,
            'display_name': 'A Name',
            'download_video_link': 'example.mp4',
            'is_video_from_same_origin': False,
            'handout': None,
            'hide_downloads': False,
            'is_embed': False,
            'id': self.block.location.html_id(),
            'track': None,
            'transcript_download_format': 'srt',
            'transcript_download_formats_list': [
                {'display_name': 'SubRip (.srt) file', 'value': 'srt'},
                {'display_name': 'Text (.txt) file', 'value': 'txt'}
            ],
            'poster': 'null',
            'metadata': metadata,
            'transcript_feedback_enabled': False,
            'video_id': data['edx_video_id'].replace('\t', ' '),
        }

        # pylint: disable=invalid-name
        DATA = SOURCE_XML.format(
            download_video=data['download_video'],
            source=data['source'],
            sources=data['sources'],
            edx_video_id=data['edx_video_id']
        )
        self.initialize_block(data=DATA)
        # context returned by get_html
        context = self.block.student_view(None).content

        # expected_context, expected context to be returned by get_html
        expected_context = dict(initial_context)
        expected_context['metadata'].update({
            'transcriptTranslationUrl': self.get_handler_url('transcript', 'translation/__lang__'),
            'transcriptAvailableTranslationsUrl': self.get_handler_url('transcript', 'available_translations'),
            'publishCompletionUrl': self.get_handler_url('publish_completion', ''),
            'saveStateUrl': self.block.ajax_url + '/save_user_state',
            'sources': data['result']['sources'],
        })
        expected_context.update({
            'id': self.block.location.html_id(),
            'block_id': str(self.block.location),
            'course_id': str(self.block.location.course_key),
            'download_video_link': data['result']['download_video_link'],
            'is_video_from_same_origin': data['result']['is_video_from_same_origin'],
            'metadata': json.dumps(expected_context['metadata'])
        })
        return context, expected_context

    # pylint: disable=invalid-name
    @patch('xblock.utils.resources.ResourceLoader.render_django_template', side_effect=mock_render_template)
    @patch('xmodule.video_block.video_block.rewrite_video_url')
    def test_get_html_cdn_source(self, mocked_get_video, mock_render_django_template):
        """
        Test if sources got from CDN
        """

        def side_effect(*args, **kwargs):  # lint-amnesty, pylint: disable=unused-argument
            cdn = {
                'http://example.com/example.mp4': 'http://cdn-example.com/example.mp4',
                'http://example.com/example.webm': 'http://cdn-example.com/example.webm',
            }
            return cdn.get(args[1])

        mocked_get_video.side_effect = side_effect

        source_xml = """
            <video show_captions="true"
            display_name="A Name"
            sub="a_sub_file.srt.sjson" source="{source}"
            download_video="{download_video}"
            edx_video_id="{edx_video_id}"
            start_time="3603.0" end_time="3610.0"
            >
                {sources}
            </video>
        """

        case_data = {
            'download_video': 'true',
            'source': 'example_source.mp4',
            'sources': """
                <source src="http://example.com/example.mp4"/>
                <source src="http://example.com/example.webm"/>
            """,
            'result': {
                'download_video_link': 'http://example.com/example.mp4',
                'sources': [
                    'http://cdn-example.com/example.mp4',
                    'http://cdn-example.com/example.webm'
                ],
            },
        }

        # Only videos with a video id should have their URLs rewritten
        # based on CDN settings
        cases = [
            dict(case_data, edx_video_id="vid-v1:12345"),
        ]

        initial_context = {
            'autoadvance_enabled': False,
            'license': None,
            'bumper_metadata': 'null',
            'block_id': str(self.block.location),
            'course_id': str(self.block.location.course_key),
            'cdn_eval': False,
            'cdn_exp_group': None,
            'display_name': 'A Name',
            'download_video_link': None,
            'is_video_from_same_origin': False,
            'handout': None,
            'hide_downloads': False,
            'is_embed': False,
            'id': None,
            'metadata': self.default_metadata_dict,
            'track': None,
            'transcript_download_format': 'srt',
            'transcript_download_formats_list': [
                {'display_name': 'SubRip (.srt) file', 'value': 'srt'},
                {'display_name': 'Text (.txt) file', 'value': 'txt'}
            ],
            'poster': 'null',
            'transcript_feedback_enabled': False,
            'video_id': 'vid-v1:12345',
        }
        initial_context['metadata']['duration'] = None

        for data in cases:
            DATA = source_xml.format(
                download_video=data['download_video'],
                source=data['source'],
                sources=data['sources'],
                edx_video_id=data['edx_video_id'],
            )
            self.initialize_block(data=DATA, runtime_kwargs={
                'user_location': 'CN',
            })
            user_service = self.block.runtime.service(self.block, 'user')
            user_location = user_service.get_current_user().opt_attrs[ATTR_KEY_REQUEST_COUNTRY_CODE]
            assert user_location == 'CN'
            self.block.student_view(None)
            expected_context = dict(initial_context)
            expected_context['metadata'].update({
                'transcriptTranslationUrl': self.get_handler_url('transcript', 'translation/__lang__'),
                'transcriptAvailableTranslationsUrl': self.get_handler_url('transcript', 'available_translations'),
                'publishCompletionUrl': self.get_handler_url('publish_completion', ''),
                'saveStateUrl': self.block.ajax_url + '/save_user_state',
                'sources': data['result'].get('sources', []),
            })
            expected_context.update({
                'id': self.block.location.html_id(),
                'block_id': str(self.block.location),
                'course_id': str(self.block.location.course_key),
                'download_video_link': data['result'].get('download_video_link'),
                'metadata': json.dumps(expected_context['metadata'])
            })

        # Get the actual context that was passed to render_django_template
        actual_context = mock_render_django_template.call_args.args[1]

        # Validate and compare contexts
        assert get_context_from_dict(actual_context) == get_context_from_dict(expected_context)

    # pylint: disable=invalid-name
    @patch('xblock.utils.resources.ResourceLoader.render_django_template', side_effect=mock_render_template)
    def test_get_html_cdn_source_external_video(self, mock_render_django_template):
        """
        Test that video from an external source loads successfully.

        For a video from a third part, which has 'external' status
        in the VAL, the url-rewrite will not happen and URL will
        remain unchanged in the get_html() method.
        """

        source_xml = """
                    <video show_captions="true"
                    display_name="A Name"
                    sub="a_sub_file.srt.sjson" source="{source}"
                    download_video="{download_video}"
                    edx_video_id="{edx_video_id}"
                    start_time="3603.0" end_time="3610.0"
                    >
                        {sources}
                    </video>
                """

        case_data = {
            'download_video': 'true',
            'source': 'example_source.mp4',
            'sources': """
                        <source src="http://example.com/example.mp4"/>
                    """,
            'result': {
                'download_video_link': 'http://example.com/example.mp4',
                'sources': [
                    'http://example.com/example.mp4',
                ],
            },
        }

        cases = [
            dict(case_data, edx_video_id="vid-v1:12345"),
        ]

        initial_context = {
            'autoadvance_enabled': False,
            'license': None,
            'bumper_metadata': 'null',
            'cdn_eval': False,
            'cdn_exp_group': None,
            'display_name': 'A Name',
            'download_video_link': None,
            'is_video_from_same_origin': False,
            'handout': None,
            'hide_downloads': False,
            'id': None,
            'is_embed': False,
            'metadata': self.default_metadata_dict,
            'track': None,
            'transcript_download_format': 'srt',
            'transcript_download_formats_list': [
                {'display_name': 'SubRip (.srt) file', 'value': 'srt'},
                {'display_name': 'Text (.txt) file', 'value': 'txt'}
            ],
            'poster': 'null',
            'transcript_feedback_enabled': False,
            'video_id': 'vid-v1:12345',
        }
        initial_context['metadata']['duration'] = None

        for data in cases:
            DATA = source_xml.format(
                download_video=data['download_video'],
                source=data['source'],
                sources=data['sources'],
                edx_video_id=data['edx_video_id'],
            )
            self.initialize_block(data=DATA)

            # Mocking the edxval API call because if not done,
            # the method throws exception as no VAL entry is found
            # for the corresponding edx-video-id
            with patch('edxval.api.get_video_info') as mock_get_video_info:
                mock_get_video_info.return_value = {
                    'url': 'http://example.com/example.mp4',
                    'edx_video_id': 'vid-v1:12345',
                    'status': 'external',
                    'duration': None,
                    'client_video_id': 'external video',
                    'encoded_videos': {}
                }
            self.block.student_view(None)
            expected_context = dict(initial_context)
            expected_context['metadata'].update({
                'transcriptTranslationUrl': self.get_handler_url('transcript', 'translation/__lang__'),
                'transcriptAvailableTranslationsUrl': self.get_handler_url('transcript', 'available_translations'),
                'publishCompletionUrl': self.get_handler_url('publish_completion', ''),
                'saveStateUrl': self.block.ajax_url + '/save_user_state',
                'sources': data['result'].get('sources', []),
            })
            expected_context.update({
                'id': self.block.location.html_id(),
                'block_id': str(self.block.location),
                'course_id': str(self.block.location.course_key),
                'download_video_link': data['result'].get('download_video_link'),
                'metadata': json.dumps(expected_context['metadata'])
            })

        # Get the actual context that was passed to render_django_template
        actual_context = mock_render_django_template.call_args.args[1]

        # Validate and compare contexts (handles user_id and metadata ordering)
        assert get_context_from_dict(actual_context) == get_context_from_dict(expected_context)

    @ddt.data(
        (True, ['youtube', 'desktop_webm', 'desktop_mp4', 'hls']),
        (False, ['youtube', 'desktop_webm', 'desktop_mp4'])
    )
    @ddt.unpack
    @patch('xblock.utils.resources.ResourceLoader.render_django_template', side_effect=mock_render_template)
    def test_get_html_on_toggling_hls_feature(self, hls_feature_enabled, expected_val_profiles, _):
        """
        Verify val profiles on toggling HLS Playback feature.
        """
        with patch('xmodule.video_block.video_block.edxval_api.get_urls_for_profiles') as get_urls_for_profiles:
            get_urls_for_profiles.return_value = {
                'desktop_webm': 'https://webm.com/dw.webm',
                'hls': 'https://hls.com/hls.m3u8',
                'youtube': 'https://yt.com/?v=v0TFmdO4ZP0',
                'desktop_mp4': 'https://mp4.com/dm.mp4'
            }
            with patch(
                'openedx.core.djangoapps.video_config.services.VideoConfigService.is_hls_playback_enabled'
            ) as feature_enabled:
                feature_enabled.return_value = hls_feature_enabled
                video_xml = '<video display_name="Video" download_video="true" edx_video_id="12345-67890">[]</video>'
                self.initialize_block(data=video_xml)
                self.block.render(STUDENT_VIEW)
                get_urls_for_profiles.assert_called_with(
                    self.block.edx_video_id,
                    expected_val_profiles,
                )

<<<<<<< HEAD
    @patch('xblock.utils.resources.ResourceLoader.render_django_template', side_effect=mock_render_template)
    @patch('xmodule.video_block.video_block.HLSPlaybackEnabledFlag.feature_enabled', Mock(return_value=True))
=======
    @patch(
        'openedx.core.djangoapps.video_config.services.VideoConfigService.is_hls_playback_enabled',
        Mock(return_value=True)
    )
>>>>>>> 93bb80bd
    @patch('xmodule.video_block.video_block.edxval_api.get_urls_for_profiles')
    def test_get_html_hls(self, get_urls_for_profiles, mock_render_django_template):
        """
        Verify that hls profile functionality works as expected.

        * HLS source should be added into list of available sources
        * HLS source should not be used for download URL If available from edxval
        """
        video_xml = '<video display_name="Video" download_video="true" edx_video_id="12345-67890">[]</video>'

        get_urls_for_profiles.return_value = {
            'desktop_webm': 'https://webm.com/dw.webm',
            'hls': 'https://hls.com/hls.m3u8',
            'youtube': 'https://yt.com/?v=v0TFmdO4ZP0',
            'desktop_mp4': 'https://mp4.com/dm.mp4'
        }

        self.initialize_block(data=video_xml)
        self.block.student_view(None)

        # Get the actual context that was passed to render_django_template
        actual_context = mock_render_django_template.call_args.args[1]

        metadata_dict = json.loads(actual_context['metadata'])

        assert actual_context['download_video_link'] == 'https://mp4.com/dm.mp4'
        assert metadata_dict['streams'] == '1.00:https://yt.com/?v=v0TFmdO4ZP0'
        assert sorted(metadata_dict['sources']) == sorted([
            'https://webm.com/dw.webm',
            'https://mp4.com/dm.mp4',
            'https://hls.com/hls.m3u8',
        ])

    @patch('xblock.utils.resources.ResourceLoader.render_django_template', side_effect=mock_render_template)
    def test_get_html_hls_no_video_id(self, mock_render_django_template):
        """
        Verify that `download_video_link` is set to None for HLS videos if no video id
        """
        video_xml = """
        <video display_name="Video" download_video="true" source="https://hls.com/hls.m3u8">
        ["https://hls.com/hls2.m3u8", "https://hls.com/hls3.m3u8"]
        </video>
        """

        self.initialize_block(data=video_xml)
        self.block.student_view(None)

        # Get the actual context that was passed to render_django_template
        actual_context = mock_render_django_template.call_args.args[1]

        assert actual_context['download_video_link'] is None

    @patch('xblock.utils.resources.ResourceLoader.render_django_template', side_effect=mock_render_template)
    def test_get_html_non_hls_video_download(self, _):
        """
        Verify that `download_video_link` is available if a non HLS videos is available
        """
        video_xml = """
        <video display_name="Video" download_video="true">
            <source src="http://example.com/example.m3u8"/>
            <source src="http://example.com/example.mp4"/>
            <source src="http://example.com/example.webm"/>
        </video>
        """

        self.initialize_block(data=video_xml)
        context = self.block.student_view(None).content
        assert "'download_video_link': 'http://example.com/example.mp4'" in context

    @patch('xblock.utils.resources.ResourceLoader.render_django_template', side_effect=mock_render_template)
    def test_html_student_public_view(self, _):
        """
        Test the student and public views
        """
        video_xml = """
        <video display_name="Video" download_video="true" source="https://hls.com/hls.m3u8">
        ["https://hls.com/hls2.m3u8", "https://hls.com/hls3.m3u8"]
        </video>
        """

        self.initialize_block(data=video_xml)
        context = self.block.student_view(None).content
        assert '"saveStateEnabled": true' in context
        context = self.block.render(PUBLIC_VIEW).content
        assert '"saveStateEnabled": false' in context

    @patch('xblock.utils.resources.ResourceLoader.render_django_template', side_effect=mock_render_template)
    @patch('xmodule.video_block.video_block.edxval_api.get_course_video_image_url')
    def test_poster_image(self, get_course_video_image_url, _):
        """
        Verify that poster image functionality works as expected.
        """
        video_xml = '<video display_name="Video" download_video="true" edx_video_id="12345-67890">[]</video>'
        get_course_video_image_url.return_value = '/media/video-images/poster.png'

        self.initialize_block(data=video_xml)
        context = self.block.student_view(None).content

        assert '"poster": "/media/video-images/poster.png"' in context

    @patch('xblock.utils.resources.ResourceLoader.render_django_template', side_effect=mock_render_template)
    @patch('xmodule.video_block.video_block.edxval_api.get_course_video_image_url')
    def test_poster_image_without_edx_video_id(self, get_course_video_image_url, _):
        """
        Verify that poster image is set to None and there is no crash when no edx_video_id.
        """
        video_xml = '<video display_name="Video" download_video="true" edx_video_id="null">[]</video>'
        get_course_video_image_url.return_value = '/media/video-images/poster.png'

        self.initialize_block(data=video_xml)
        context = self.block.student_view(None).content

        assert "'poster': 'null'" in context

<<<<<<< HEAD
    @patch('xblock.utils.resources.ResourceLoader.render_django_template', side_effect=mock_render_template)
    @patch('xmodule.video_block.video_block.HLSPlaybackEnabledFlag.feature_enabled', Mock(return_value=False))
    def test_hls_primary_playback_on_toggling_hls_feature(self, _):
=======
    @patch(
        'openedx.core.djangoapps.video_config.services.VideoConfigService.is_hls_playback_enabled',
        Mock(return_value=False)
    )
    def test_hls_primary_playback_on_toggling_hls_feature(self):
>>>>>>> 93bb80bd
        """
        Verify that `prioritize_hls` is set to `False` if `HLSPlaybackEnabledFlag` is disabled.
        """
        video_xml = '<video display_name="Video" download_video="true" edx_video_id="12345-67890">[]</video>'
        self.initialize_block(data=video_xml)
        context = self.block.student_view(None).content
        assert '"prioritizeHls": false' in context

    @ddt.data(
        {
            'course_override': WaffleFlagCourseOverrideModel.ALL_CHOICES.on,
            'waffle_enabled': False,
            'youtube': '3_yD_cEKoCk',
            'hls': ['https://hls.com/hls.m3u8'],
            'result': 'true'
        },
        {
            'course_override': WaffleFlagCourseOverrideModel.ALL_CHOICES.on,
            'waffle_enabled': False,
            'youtube': '',
            'hls': ['https://hls.com/hls.m3u8'],
            'result': 'false'
        },
        {
            'course_override': WaffleFlagCourseOverrideModel.ALL_CHOICES.on,
            'waffle_enabled': False,
            'youtube': '',
            'hls': [],
            'result': 'false'
        },
        {
            'course_override': WaffleFlagCourseOverrideModel.ALL_CHOICES.on,
            'waffle_enabled': False,
            'youtube': '3_yD_cEKoCk',
            'hls': [],
            'result': 'true'
        },
        {
            'course_override': WaffleFlagCourseOverrideModel.ALL_CHOICES.off,
            'waffle_enabled': True,
            'youtube': '3_yD_cEKoCk',
            'hls': ['https://hls.com/hls.m3u8'],
            'result': 'false'
        },
    )
<<<<<<< HEAD
    @patch('xblock.utils.resources.ResourceLoader.render_django_template', side_effect=mock_render_template)
    @patch('xmodule.video_block.video_block.HLSPlaybackEnabledFlag.feature_enabled', Mock(return_value=True))
    def test_deprecate_youtube_course_waffle_flag(self, data, mock_render_django_template):
=======
    @patch(
        'openedx.core.djangoapps.video_config.services.VideoConfigService.is_hls_playback_enabled',
        Mock(return_value=True)
    )
    def test_deprecate_youtube_course_waffle_flag(self, data):
>>>>>>> 93bb80bd
        """
        Tests various combinations of a `prioritize_hls` flag being set in waffle and overridden for a course.
        """
        metadata = {
            'html5_sources': ['http://youtu.be/3_yD_cEKoCk.mp4'] + data['hls'],
        }
        video_xml = '<video display_name="Video" edx_video_id="12345-67890" youtube_id_1_0="{}">[]</video>'.format(
            data['youtube']
        )
        with patch.object(WaffleFlagCourseOverrideModel, 'override_value', return_value=data['course_override']):
            with override_waffle_flag(DEPRECATE_YOUTUBE, active=data['waffle_enabled']):
                self.initialize_block(data=video_xml, metadata=metadata)
                self.block.student_view(None)
                context = mock_render_django_template.call_args.args[1]
                metadata_dict = json.loads(context['metadata'])
                assert metadata_dict['prioritizeHls'] == (data['result'] == 'true')


@ddt.ddt
class TestVideoBlockInitialization(BaseTestVideoXBlock):
    """
    Make sure that block initialization works correctly.
    """
    CATEGORY = "video"
    DATA = SOURCE_XML
    METADATA = {}

    def setUp(self):
        super().setUp()
        self.setup_course()

    @ddt.data(
        (
            {
                'youtube': 'v0TFmdO4ZP0',
                'hls': 'https://hls.com/hls.m3u8',
                'desktop_mp4': 'https://mp4.com/dm.mp4',
                'desktop_webm': 'https://webm.com/dw.webm',
            },
            ['https://www.youtube.com/watch?v=v0TFmdO4ZP0']
        ),
        (
            {
                'youtube': None,
                'hls': 'https://hls.com/hls.m3u8',
                'desktop_mp4': 'https://mp4.com/dm.mp4',
                'desktop_webm': 'https://webm.com/dw.webm',
            },
            ['https://www.youtube.com/watch?v=3_yD_cEKoCk']
        ),
        (
            {
                'youtube': None,
                'hls': None,
                'desktop_mp4': None,
                'desktop_webm': None,
            },
            ['https://www.youtube.com/watch?v=3_yD_cEKoCk']
        ),
    )
    @ddt.unpack
    @patch(
        'openedx.core.djangoapps.video_config.services.VideoConfigService.is_hls_playback_enabled',
        Mock(return_value=True)
    )
    def test_val_encoding_in_context(self, val_video_encodings, video_url):
        """
        Tests that the val encodings correctly override the video url when the edx video id is set and
        one or more encodings are present.
        Accepted order of source priority is:
            VAL's youtube source > external youtube source > hls > mp4 > webm.

        Note that `https://www.youtube.com/watch?v=3_yD_cEKoCk` is the default youtube source with which
        a video component is initialized. Current implementation considers this youtube source as a valid
        external youtube source.
        """
        with patch('xmodule.video_block.video_block.edxval_api.get_urls_for_profiles') as get_urls_for_profiles:
            get_urls_for_profiles.return_value = val_video_encodings
            self.initialize_block(
                data='<video display_name="Video" download_video="true" edx_video_id="12345-67890">[]</video>'
            )
            context = self.block.get_context()
        assert context['transcripts_basic_tab_metadata']['video_url']['value'] == video_url

    @ddt.data(
        (
            {
                'youtube': None,
                'hls': 'https://hls.com/hls.m3u8',
                'desktop_mp4': 'https://mp4.com/dm.mp4',
                'desktop_webm': 'https://webm.com/dw.webm',
            },
            ['https://hls.com/hls.m3u8']
        ),
        (
            {
                'youtube': 'v0TFmdO4ZP0',
                'hls': 'https://hls.com/hls.m3u8',
                'desktop_mp4': None,
                'desktop_webm': 'https://webm.com/dw.webm',
            },
            ['https://www.youtube.com/watch?v=v0TFmdO4ZP0']
        ),
    )
    @ddt.unpack
    @patch(
        'openedx.core.djangoapps.video_config.services.VideoConfigService.is_hls_playback_enabled',
        Mock(return_value=True)
    )
    def test_val_encoding_in_context_without_external_youtube_source(self, val_video_encodings, video_url):
        """
        Tests that the val encodings correctly override the video url when the edx video id is set and
        one or more encodings are present. In this scenerio no external youtube source is provided.
        Accepted order of source priority is:
            VAL's youtube source > external youtube source > hls > mp4 > webm.
        """
        with patch('xmodule.video_block.video_block.edxval_api.get_urls_for_profiles') as get_urls_for_profiles:
            get_urls_for_profiles.return_value = val_video_encodings
            # pylint: disable=line-too-long
            self.initialize_block(
                data='<video display_name="Video" youtube_id_1_0="" download_video="true" edx_video_id="12345-67890">[]</video>'
            )
            context = self.block.get_context()
        assert context['transcripts_basic_tab_metadata']['video_url']['value'] == video_url


@ddt.ddt
class TestEditorSavedMethod(BaseTestVideoXBlock):
    """
    Make sure that `editor_saved` method works correctly.
    """
    CATEGORY = "video"
    DATA = SOURCE_XML
    METADATA = {}
    MODULESTORE = TEST_DATA_SPLIT_MODULESTORE

    def setUp(self):
        super().setUp()
        self.setup_course()
        self.metadata = {
            'source': 'http://youtu.be/3_yD_cEKoCk',
            'html5_sources': ['http://example.org/video.mp4'],
        }
        # path to subs_3_yD_cEKoCk.srt.sjson file
        self.file_name = 'subs_3_yD_cEKoCk.srt.sjson'
        self.test_dir = path(__file__).abspath().dirname().dirname().dirname().dirname().dirname()
        self.file_path = self.test_dir + '/common/test/data/uploads/' + self.file_name

    def test_editor_saved_when_html5_sub_not_exist(self):
        """
        When there is youtube_sub exist but no html5_sub present for
        html5_sources, editor_saved function will generate new html5_sub
        for video.
        """
        self.initialize_block(metadata=self.metadata)
        item = self.store.get_item(self.block.location)
        with open(self.file_path, "rb") as myfile:  # lint-amnesty, pylint: disable=bad-option-value, open-builtin
            save_to_store(myfile.read(), self.file_name, 'text/sjson', item.location)
        item.sub = "3_yD_cEKoCk"
        # subs_video.srt.sjson does not exist before calling editor_saved function
        with pytest.raises(NotFoundError):
            Transcript.get_asset(item.location, 'subs_video.srt.sjson')
        old_metadata = own_metadata(item)
        # calling editor_saved will generate new file subs_video.srt.sjson for html5_sources
        item.editor_saved(self.user, old_metadata, None)
        assert isinstance(Transcript.get_asset(item.location, 'subs_3_yD_cEKoCk.srt.sjson'), StaticContent)

    def test_editor_saved_when_youtube_and_html5_subs_exist(self):
        """
        When both youtube_sub and html5_sub already exist then no new
        sub will be generated by editor_saved function.
        """
        self.initialize_block(metadata=self.metadata)
        item = self.store.get_item(self.block.location)
        with open(self.file_path, "rb") as myfile:  # lint-amnesty, pylint: disable=bad-option-value, open-builtin
            save_to_store(myfile.read(), self.file_name, 'text/sjson', item.location)
            save_to_store(myfile.read(), 'subs_video.srt.sjson', 'text/sjson', item.location)
        item.sub = "3_yD_cEKoCk"
        # subs_3_yD_cEKoCk.srt.sjson and subs_video.srt.sjson already exist
        assert isinstance(Transcript.get_asset(item.location, self.file_name), StaticContent)
        assert isinstance(Transcript.get_asset(item.location, 'subs_video.srt.sjson'), StaticContent)
        old_metadata = own_metadata(item)
        with patch('xmodule.video_block.video_block.manage_video_subtitles_save') as manage_video_subtitles_save:
            item.editor_saved(self.user, old_metadata, None)
            assert not manage_video_subtitles_save.called

    def test_editor_saved_with_unstripped_video_id(self):
        """
        Verify editor saved when video id contains spaces/tabs.
        """
        stripped_video_id = str(uuid4())
        unstripped_video_id = '{video_id}{tabs}'.format(video_id=stripped_video_id, tabs='\t\t\t')
        self.metadata.update({
            'edx_video_id': unstripped_video_id
        })
        self.initialize_block(metadata=self.metadata)
        item = self.store.get_item(self.block.location)
        assert item.edx_video_id == unstripped_video_id

        # Now, modifying and saving the video block should strip the video id.
        old_metadata = own_metadata(item)
        item.display_name = 'New display name'
        item.editor_saved(self.user, old_metadata, None)
        assert item.edx_video_id == stripped_video_id

    @patch('xmodule.video_block.video_block.edxval_api.get_url_for_profile', Mock(return_value='test_yt_id'))
    def test_editor_saved_with_yt_val_profile(self):
        """
        Verify editor saved overrides `youtube_id_1_0` when a youtube val profile is there
        for a given `edx_video_id`.
        """
        self.initialize_block(metadata=self.metadata)
        item = self.store.get_item(self.block.location)
        assert item.youtube_id_1_0 == '3_yD_cEKoCk'

        # Now, modify `edx_video_id` and save should override `youtube_id_1_0`.
        old_metadata = own_metadata(item)
        item.edx_video_id = str(uuid4())
        item.editor_saved(self.user, old_metadata, None)
        assert item.youtube_id_1_0 == 'test_yt_id'


@ddt.ddt
class TestVideoBlockStudentViewJson(BaseTestVideoXBlock, CacheIsolationTestCase):
    """
    Tests for the student_view_data method on VideoBlock.
    """
    TEST_DURATION = 111.0
    TEST_PROFILE = "mobile"
    TEST_SOURCE_URL = "http://www.example.com/source.mp4"
    TEST_LANGUAGE = "ge"
    TEST_ENCODED_VIDEO = {
        'profile': TEST_PROFILE,
        'bitrate': 333,
        'url': 'http://example.com/video',
        'file_size': 222,
    }
    TEST_EDX_VIDEO_ID = 'test_edx_video_id'
    TEST_YOUTUBE_ID = 'test_youtube_id'
    TEST_YOUTUBE_EXPECTED_URL = 'https://www.youtube.com/watch?v=test_youtube_id'

    def setUp(self):
        super().setUp()
        video_declaration = (
            "<video display_name='Test Video' edx_video_id='123' youtube_id_1_0=\'" + self.TEST_YOUTUBE_ID + "\'>"
        )
        sample_xml = ''.join([
            video_declaration,
            "<source src='", self.TEST_SOURCE_URL, "'/> ",
            "<transcript language='", self.TEST_LANGUAGE, "' src='german_translation.srt' /> ",
            "</video>"]
        )
        self.transcript_url = "transcript_url"
        self.initialize_block(data=sample_xml)
        self.video = self.block
        self.video.runtime.handler_url = Mock(return_value=self.transcript_url)

    def setup_val_video(self, associate_course_in_val=False):
        """
        Creates a video entry in VAL.
        Arguments:
            associate_course - If True, associates the test course with the video in VAL.
        """
        create_profile('mobile')
        create_video({
            'edx_video_id': self.TEST_EDX_VIDEO_ID,
            'client_video_id': 'test_client_video_id',
            'duration': self.TEST_DURATION,
            'status': 'dummy',
            'encoded_videos': [self.TEST_ENCODED_VIDEO],
            'courses': [str(self.video.location.course_key)] if associate_course_in_val else [],
        })
        self.val_video = get_video_info(self.TEST_EDX_VIDEO_ID)  # pylint: disable=attribute-defined-outside-init

    def get_result(self, allow_cache_miss=True):
        """
        Returns the result from calling the video's student_view_data method.
        Arguments:
            allow_cache_miss is passed in the context to the student_view_data method.
        """
        context = {
            "profiles": [self.TEST_PROFILE],
            "allow_cache_miss": "True" if allow_cache_miss else "False"
        }
        return self.video.student_view_data(context)

    def verify_result_with_fallback_and_youtube(self, result):
        """
        Verifies the result is as expected when returning "fallback" video data (not from VAL).
        """
        self.assertDictEqual(
            result,
            {
                "only_on_web": False,
                "duration": None,
                "transcripts": {self.TEST_LANGUAGE: self.transcript_url},
                "encoded_videos": {
                    "fallback": {"url": self.TEST_SOURCE_URL, "file_size": 0},
                    "youtube": {"url": self.TEST_YOUTUBE_EXPECTED_URL, "file_size": 0}
                },
                "all_sources": [self.TEST_SOURCE_URL],
            }
        )

    def verify_result_with_youtube_url(self, result):
        """
        Verifies the result is as expected when returning "fallback" video data (not from VAL).
        """
        self.assertDictEqual(
            result,
            {
                "only_on_web": False,
                "duration": None,
                "transcripts": {self.TEST_LANGUAGE: self.transcript_url},
                "encoded_videos": {"youtube": {"url": self.TEST_YOUTUBE_EXPECTED_URL, "file_size": 0}},
                "all_sources": [],
            }
        )

    def verify_result_with_val_profile(self, result):
        """
        Verifies the result is as expected when returning video data from VAL.
        """
        assert_dict_contains_subset(
            self,
            result.pop("encoded_videos")[self.TEST_PROFILE],
            self.TEST_ENCODED_VIDEO,
        )
        self.assertDictEqual(
            result,
            {
                "only_on_web": False,
                "duration": self.TEST_DURATION,
                "transcripts": {self.TEST_LANGUAGE: self.transcript_url},
                'all_sources': [self.TEST_SOURCE_URL],
            }
        )

    def test_only_on_web(self):
        self.video.only_on_web = True
        result = self.get_result()
        self.assertDictEqual(result, {"only_on_web": True})

    def test_no_edx_video_id(self):
        result = self.get_result()
        self.verify_result_with_fallback_and_youtube(result)

    def test_no_edx_video_id_and_no_fallback(self):
        video_declaration = f"<video display_name='Test Video 2' youtube_id_1_0=\'{self.TEST_YOUTUBE_ID}\'>"
        # the video has no source listed, only a youtube link, so no fallback url will be provided
        sample_xml = ''.join([
            video_declaration,
            "<transcript language='", self.TEST_LANGUAGE, "' src='german_translation.srt' /> ",
            "</video>"
        ])
        self.transcript_url = "transcript_url"
        self.initialize_block(data=sample_xml)
        self.video = self.block
        self.video.runtime.handler_url = Mock(return_value=self.transcript_url)
        result = self.get_result()
        self.verify_result_with_youtube_url(result)

    @ddt.data(True, False)
    def test_with_edx_video_id_video_associated_in_val(self, allow_cache_miss):
        """
        Tests retrieving a video that is stored in VAL and associated with a course in VAL.
        """
        self.video.edx_video_id = self.TEST_EDX_VIDEO_ID
        self.setup_val_video(associate_course_in_val=True)
        # the video is associated in VAL so no cache miss should ever happen but test retrieval in both contexts
        result = self.get_result(allow_cache_miss)
        self.verify_result_with_val_profile(result)

    @ddt.data(True, False)
    def test_with_edx_video_id_video_unassociated_in_val(self, allow_cache_miss):
        """
        Tests retrieving a video that is stored in VAL but not associated with a course in VAL.
        """
        self.video.edx_video_id = self.TEST_EDX_VIDEO_ID
        self.setup_val_video(associate_course_in_val=False)
        result = self.get_result(allow_cache_miss)
        if allow_cache_miss:
            self.verify_result_with_val_profile(result)
        else:
            self.verify_result_with_fallback_and_youtube(result)

    @ddt.data(True, False)
    def test_with_edx_video_id_video_not_in_val(self, allow_cache_miss):
        """
        Tests retrieving a video that is not stored in VAL.
        """
        self.video.edx_video_id = self.TEST_EDX_VIDEO_ID
        # The video is not in VAL so in contexts that do and don't allow cache misses we should always get a fallback
        result = self.get_result(allow_cache_miss)
        self.verify_result_with_fallback_and_youtube(result)

    @ddt.data(
        ({}, '', [], ['en']),
        ({}, '', ['de'], ['de']),
        ({}, '', ['en', 'de'], ['en', 'de']),
        ({}, 'en-subs', ['de'], ['en', 'de']),
        ({'uk': 1}, 'en-subs', ['de'], ['en', 'uk', 'de']),
        ({'uk': 1, 'de': 1}, 'en-subs', ['de', 'en'], ['en', 'uk', 'de']),
    )
    @ddt.unpack
    @patch('openedx.core.djangoapps.video_config.transcripts_utils.edxval_api.get_available_transcript_languages')
    def test_student_view_with_val_transcripts_enabled(self, transcripts, english_sub, val_transcripts,
                                                       expected_transcripts, mock_get_transcript_languages):
        """
        Test `student_view_data` with edx-val transcripts enabled.
        """
        mock_get_transcript_languages.return_value = val_transcripts
        self.video.transcripts = transcripts
        self.video.sub = english_sub
        student_view_response = self.get_result()
        self.assertCountEqual(list(student_view_response['transcripts'].keys()), expected_transcripts)


@ddt.ddt
class VideoBlockTest(TestCase, VideoBlockTestBase):
    """
    Tests for video block that requires access to django settings.
    """
    def setUp(self):
        super().setUp()
        self.block.runtime.handler_url = MagicMock()
        self.temp_dir = mkdtemp()
        file_system = OSFS(self.temp_dir)
        self.file_system = file_system.makedir(EXPORT_IMPORT_COURSE_DIR, recreate=True)
        self.addCleanup(shutil.rmtree, self.temp_dir)

    def get_video_transcript_data(self, video_id, language_code='en', file_format='srt', provider='Custom'):
        return dict(
            video_id=video_id,
            language_code=language_code,
            provider=provider,
            file_format=file_format,
        )

    def test_get_context(self):
        """"
        Test get_context.

        This test is located here and not in xmodule.tests because get_context calls editable_metadata_fields.
        Which, in turn, uses settings.LANGUAGES from django setttings.
        """
        correct_tabs = [
            {
                'name': "Basic",
                'template': "video/transcripts.html",
                'current': True
            },
            {
                'name': 'Advanced',
                'template': 'tabs/metadata-edit-tab.html'
            }
        ]
        rendered_context = self.block.get_context()
        self.assertListEqual(rendered_context['tabs'], correct_tabs)

        # Assert that the Video ID field is present in basic tab metadata context.
        assert rendered_context['transcripts_basic_tab_metadata']['edx_video_id'] ==\
               self.block.editable_metadata_fields['edx_video_id']

    def test_export_val_data_with_internal(self):
        """
        Tests that exported VAL videos are working as expected.
        """
        language_code = 'ar'
        transcript_file_name = 'test_edx_video_id-ar.srt'
        expected_transcript_path = combine(
            combine(self.temp_dir, EXPORT_IMPORT_COURSE_DIR),
            combine(EXPORT_IMPORT_STATIC_DIR, transcript_file_name)
        )
        self.block.edx_video_id = 'test_edx_video_id'

        create_profile('mobile')
        create_video({
            'edx_video_id': self.block.edx_video_id,
            'client_video_id': 'test_client_video_id',
            'duration': 111.0,
            'status': 'dummy',
            'encoded_videos': [{
                'profile': 'mobile',
                'url': 'http://example.com/video',
                'file_size': 222,
                'bitrate': 333,
            }],
        })
        create_or_update_video_transcript(
            video_id=self.block.edx_video_id,
            language_code=language_code,
            metadata={
                'provider': 'Cielo24',
                'file_format': 'srt'
            },
            file_data=ContentFile(TRANSCRIPT_FILE_SRT_DATA)
        )

        actual = self.block.definition_to_xml(resource_fs=self.file_system)
        expected_str = """
            <video youtube="1.00:3_yD_cEKoCk" url_name="SampleProblem" transcripts='{transcripts}'>
                <video_asset client_video_id="test_client_video_id" duration="111.0" image="">
                    <encoded_video profile="mobile" url="http://example.com/video" file_size="222" bitrate="333"/>
                    <transcripts>
                        <transcript file_format="srt" language_code="{language_code}" provider="Cielo24"/>
                    </transcripts>
                </video_asset>
                <transcript language="{language_code}" src="{transcript_file}"/>
            </video>
        """.format(
            language_code=language_code,
            transcript_file=transcript_file_name,
            transcripts=json.dumps({language_code: transcript_file_name})
        )
        parser = etree.XMLParser(remove_blank_text=True)
        expected = etree.XML(expected_str, parser=parser)
        self.assertXmlEqual(expected, actual)

        # Verify transcript file is created.
        assert [transcript_file_name] == self.file_system.listdir(EXPORT_IMPORT_STATIC_DIR)

        # Also verify the content of created transcript file.
        with open(expected_transcript_path) as transcript_path:
            expected_transcript_content = File(transcript_path).read()
            transcript = get_video_transcript_data(video_id=self.block.edx_video_id, language_code=language_code)
            assert transcript['content'].decode('utf-8') == expected_transcript_content

    @ddt.data(
        (['en', 'da'], 'test_sub', ''),
        (['da'], 'test_sub', 'test_sub')
    )
    @ddt.unpack
    def test_export_val_transcripts_backward_compatibility(self, languages, sub, expected_sub):
        """
        Tests new transcripts export for backward compatibility.
        """
        self.block.edx_video_id = 'test_video_id'
        self.block.sub = sub

        # Setup VAL encode profile, video and transcripts
        create_profile('mobile')
        create_video({
            'edx_video_id': self.block.edx_video_id,
            'client_video_id': 'test_client_video_id',
            'duration': 111.0,
            'status': 'dummy',
            'encoded_videos': [{
                'profile': 'mobile',
                'url': 'http://example.com/video',
                'file_size': 222,
                'bitrate': 333,
            }],
        })

        for language in languages:
            create_video_transcript(
                video_id=self.block.edx_video_id,
                language_code=language,
                file_format=Transcript.SRT,
                content=ContentFile(TRANSCRIPT_FILE_SRT_DATA)
            )

        # Export the video block into xml
        video_xml = self.block.definition_to_xml(resource_fs=self.file_system)

        # Assert `sub` and `transcripts` attribute in the xml
        assert video_xml.get('sub') == expected_sub

        expected_transcripts = {
            language: "{edx_video_id}-{language}.srt".format(
                edx_video_id=self.block.edx_video_id,
                language=language
            )
            for language in languages
        }
        self.assertDictEqual(json.loads(video_xml.get('transcripts')), expected_transcripts)

        # Assert transcript content from course OLX
        for language in languages:
            expected_transcript_path = combine(
                combine(self.temp_dir, EXPORT_IMPORT_COURSE_DIR),
                combine(EXPORT_IMPORT_STATIC_DIR, expected_transcripts[language])
            )
            with open(expected_transcript_path) as transcript_path:
                expected_transcript_content = File(transcript_path).read()
                transcript = get_video_transcript_data(video_id=self.block.edx_video_id, language_code=language)
                assert transcript['content'].decode('utf-8') == expected_transcript_content

    def test_export_val_data_not_found(self):
        """
        Tests that external video export works as expected.
        """
        self.block.edx_video_id = 'nonexistent'
        actual = self.block.definition_to_xml(resource_fs=self.file_system)
        expected_str = """<video youtube="1.00:3_yD_cEKoCk" url_name="SampleProblem"/>"""
        parser = etree.XMLParser(remove_blank_text=True)
        expected = etree.XML(expected_str, parser=parser)
        self.assertXmlEqual(expected, actual)

    @patch('openedx.core.djangoapps.video_config.transcripts_utils.get_video_ids_info')
    def test_export_no_video_ids(self, mock_get_video_ids_info):
        """
        Tests export when there is no video id. `export_to_xml` only works in case of video id.
        """
        mock_get_video_ids_info.return_value = True, []

        actual = self.block.definition_to_xml(resource_fs=self.file_system)
        expected_str = '<video youtube="1.00:3_yD_cEKoCk" url_name="SampleProblem"></video>'

        parser = etree.XMLParser(remove_blank_text=True)
        expected = etree.XML(expected_str, parser=parser)
        self.assertXmlEqual(expected, actual)

    def test_import_val_data_internal(self):
        """
        Test that import val data internal works as expected.
        """
        create_profile('mobile')
        module_system = DummyModuleStoreRuntime(load_error_blocks=True)

        edx_video_id = 'test_edx_video_id'
        sub_id = '0CzPOIIdUsA'
        external_transcript_name = 'The_Flash.srt'
        external_transcript_language_code = 'ur'
        val_transcript_language_code = 'ar'
        val_transcript_provider = 'Cielo24'
        external_transcripts = {
            external_transcript_language_code: external_transcript_name
        }

        # Create static directory in import file system and place transcript files inside it.
        module_system.resources_fs.makedirs(EXPORT_IMPORT_STATIC_DIR, recreate=True)

        # Create VAL transcript.
        create_file_in_fs(
            TRANSCRIPT_FILE_SRT_DATA,
            'test_edx_video_id-ar.srt',
            module_system.resources_fs,
            EXPORT_IMPORT_STATIC_DIR
        )

        # Create self.sub and self.transcripts transcript.
        create_file_in_fs(
            TRANSCRIPT_FILE_SRT_DATA,
            subs_filename(sub_id, self.block.transcript_language),
            module_system.resources_fs,
            EXPORT_IMPORT_STATIC_DIR
        )
        create_file_in_fs(
            TRANSCRIPT_FILE_SRT_DATA,
            external_transcript_name,
            module_system.resources_fs,
            EXPORT_IMPORT_STATIC_DIR
        )

        xml_data = """
            <video edx_video_id='{edx_video_id}' sub='{sub_id}' transcripts='{transcripts}'>
                <video_asset client_video_id="test_client_video_id" duration="111.0">
                    <encoded_video profile="mobile" url="http://example.com/video" file_size="222" bitrate="333"/>
                    <transcripts>
                        <transcript file_format="srt" language_code="{val_transcript_language_code}" provider="{val_transcript_provider}"/>
                    </transcripts>
                </video_asset>
            </video>
        """.format(
            edx_video_id=edx_video_id,
            sub_id=sub_id,
            transcripts=json.dumps(external_transcripts),
            val_transcript_language_code=val_transcript_language_code,
            val_transcript_provider=val_transcript_provider
        )
        xml_object = etree.fromstring(xml_data)
        module_system.id_generator.target_course_id = "test_course_id"

        video = self.block.parse_xml(xml_object, module_system, None)

        assert video.edx_video_id == 'test_edx_video_id'
        video_data = get_video_info(video.edx_video_id)
        assert video_data['client_video_id'] == 'test_client_video_id'
        assert video_data['duration'] == 111.0
        assert video_data['status'] == 'imported'
        assert video_data['courses'] == [{module_system.id_generator.target_course_id: None}]
        assert video_data['encoded_videos'][0]['profile'] == 'mobile'
        assert video_data['encoded_videos'][0]['url'] == 'http://example.com/video'
        assert video_data['encoded_videos'][0]['file_size'] == 222
        assert video_data['encoded_videos'][0]['bitrate'] == 333

        # Verify that VAL transcript is imported.
        assert_dict_contains_subset(
            self,
            self.get_video_transcript_data(
                edx_video_id,
                language_code=val_transcript_language_code,
                provider=val_transcript_provider
            ),
            get_video_transcript(video.edx_video_id, val_transcript_language_code),
        )

        # Verify that transcript from sub field is imported.
        assert_dict_contains_subset(
            self,
            self.get_video_transcript_data(
                edx_video_id,
                language_code=self.block.transcript_language
            ),
            get_video_transcript(video.edx_video_id, self.block.transcript_language),
        )

        # Verify that transcript from transcript field is imported.
        assert_dict_contains_subset(
            self,
            self.get_video_transcript_data(
                edx_video_id,
                language_code=external_transcript_language_code
            ),
            get_video_transcript(video.edx_video_id, external_transcript_language_code),
        )

    def test_import_no_video_id(self):
        """
        Test that importing a video with no video id, creates a new external video.
        """
        xml_data = """<video><video_asset></video_asset></video>"""
        xml_object = etree.fromstring(xml_data)
        module_system = DummyModuleStoreRuntime(load_error_blocks=True)

        # Verify edx_video_id is empty before.
        assert self.block.edx_video_id == ''

        video = self.block.parse_xml(xml_object, module_system, None)

        # Verify edx_video_id is populated after the import.
        assert video.edx_video_id != ''

        video_data = get_video_info(video.edx_video_id)
        assert video_data['client_video_id'] == 'External Video'
        assert video_data['duration'] == 0.0
        assert video_data['status'] == 'external'

    def test_import_val_transcript(self):
        """
        Test that importing a video with val transcript, creates a new transcript record.
        """
        edx_video_id = 'test_edx_video_id'
        val_transcript_language_code = 'es'
        val_transcript_provider = 'Cielo24'
        xml_data = """
        <video edx_video_id='{edx_video_id}'>
            <video_asset client_video_id="test_client_video_id" duration="111.0">
                <transcripts>
                    <transcript file_format="srt" language_code="{val_transcript_language_code}" provider="{val_transcript_provider}"/>
                </transcripts>
            </video_asset>
        </video>
        """.format(
            edx_video_id=edx_video_id,
            val_transcript_language_code=val_transcript_language_code,
            val_transcript_provider=val_transcript_provider
        )
        xml_object = etree.fromstring(xml_data)
        module_system = DummyModuleStoreRuntime(load_error_blocks=True)

        # Create static directory in import file system and place transcript files inside it.
        module_system.resources_fs.makedirs(EXPORT_IMPORT_STATIC_DIR, recreate=True)

        # Create VAL transcript.
        create_file_in_fs(
            TRANSCRIPT_FILE_SRT_DATA,
            'test_edx_video_id-es.srt',
            module_system.resources_fs,
            EXPORT_IMPORT_STATIC_DIR
        )

        # Verify edx_video_id is empty before.
        assert self.block.edx_video_id == ''

        video = self.block.parse_xml(xml_object, module_system, None)

        # Verify edx_video_id is populated after the import.
        assert video.edx_video_id != ''

        video_data = get_video_info(video.edx_video_id)
        assert video_data['status'] == 'external'

        # Verify that VAL transcript is imported.
        assert_dict_contains_subset(
            self,
            self.get_video_transcript_data(
                edx_video_id,
                language_code=val_transcript_language_code,
                provider=val_transcript_provider
            ),
            get_video_transcript(video.edx_video_id, val_transcript_language_code),
        )

    @ddt.data(
        (
            'test_sub_id',
            {'en': 'The_Flash.srt'},
            '<transcripts><transcript file_format="srt" language_code="en" provider="Cielo24"/></transcripts>',
            # VAL transcript takes priority
            {
                'video_id': 'test_edx_video_id',
                'language_code': 'en',
                'file_format': 'srt',
                'provider': 'Cielo24'
            }
        ),
        (
            '',
            {'en': 'The_Flash.srt'},
            '<transcripts><transcript file_format="srt" language_code="en" provider="Cielo24"/></transcripts>',
            # VAL transcript takes priority
            {
                'video_id': 'test_edx_video_id',
                'language_code': 'en',
                'file_format': 'srt',
                'provider': 'Cielo24'
            }
        ),
        (
            'test_sub_id',
            {},
            '<transcripts><transcript file_format="srt" language_code="en" provider="Cielo24"/></transcripts>',
            # VAL transcript takes priority
            {
                'video_id': 'test_edx_video_id',
                'language_code': 'en',
                'file_format': 'srt',
                'provider': 'Cielo24'
            }
        ),
        (
            'test_sub_id',
            {'en': 'The_Flash.srt'},
            '',
            # self.sub transcript takes priority
            {
                'video_id': 'test_edx_video_id',
                'language_code': 'en',
                'file_format': 'sjson',
                'provider': 'Custom'
            }
        ),
        (
            '',
            {'en': 'The_Flash.srt'},
            '',
            # self.transcripts would be saved.
            {
                'video_id': 'test_edx_video_id',
                'language_code': 'en',
                'file_format': 'srt',
                'provider': 'Custom'
            }
        )
    )
    @ddt.unpack
    def test_import_val_transcript_priority(self, sub_id, external_transcripts, val_transcripts, expected_transcript):
        """
        Test that importing a video with different type of transcripts for same language,
        creates expected transcript record.
        """
        edx_video_id = 'test_edx_video_id'
        language_code = 'en'

        module_system = DummyModuleStoreRuntime(load_error_blocks=True)

        # Create static directory in import file system and place transcript files inside it.
        module_system.resources_fs.makedirs(EXPORT_IMPORT_STATIC_DIR, recreate=True)

        xml_data = "<video edx_video_id='test_edx_video_id'"

        # Prepare self.sub transcript data.
        if sub_id:
            create_file_in_fs(
                TRANSCRIPT_FILE_SJSON_DATA,
                subs_filename(sub_id, language_code),
                module_system.resources_fs,
                EXPORT_IMPORT_STATIC_DIR
            )
            xml_data += " sub='{sub_id}'".format(
                sub_id=sub_id
            )

        # Prepare self.transcripts transcripts data.
        if external_transcripts:
            create_file_in_fs(
                TRANSCRIPT_FILE_SRT_DATA,
                external_transcripts['en'],
                module_system.resources_fs,
                EXPORT_IMPORT_STATIC_DIR
            )
            xml_data += " transcripts='{transcripts}'".format(
                transcripts=json.dumps(external_transcripts),
            )

        xml_data += '><video_asset client_video_id="test_client_video_id" duration="111.0">'

        # Prepare VAL transcripts data.
        if val_transcripts:
            create_file_in_fs(
                TRANSCRIPT_FILE_SRT_DATA,
                '{edx_video_id}-{language_code}.srt'.format(
                    edx_video_id=edx_video_id,
                    language_code=language_code
                ),
                module_system.resources_fs,
                EXPORT_IMPORT_STATIC_DIR
            )
            xml_data += val_transcripts

        xml_data += '</video_asset></video>'
        xml_object = etree.fromstring(xml_data)

        # Verify edx_video_id is empty before import.
        assert self.block.edx_video_id == ''

        video = self.block.parse_xml(xml_object, module_system, None)

        # Verify edx_video_id is not empty after import.
        assert video.edx_video_id != ''

        video_data = get_video_info(video.edx_video_id)
        assert video_data['status'] == 'external'

        # Verify that correct transcripts are imported.
        assert_dict_contains_subset(
            self,
            expected_transcript,
            get_video_transcript(video.edx_video_id, language_code),
        )

    def test_import_val_data_invalid(self):
        create_profile('mobile')
        module_system = DummyModuleStoreRuntime(load_error_blocks=True)

        # Negative file_size is invalid
        xml_data = """
            <video edx_video_id="test_edx_video_id">
                <video_asset client_video_id="test_client_video_id" duration="111.0">
                    <encoded_video profile="mobile" url="http://example.com/video" file_size="-222" bitrate="333"/>
                </video_asset>
            </video>
        """
        xml_object = etree.fromstring(xml_data)
        with pytest.raises(ValCannotCreateError):
            VideoBlock.parse_xml(xml_object, module_system, None)
        with pytest.raises(ValVideoNotFoundError):
            get_video_info("test_edx_video_id")


class TestVideoWithBumper(TestVideo):  # pylint: disable=test-inherits-tests
    """
    Tests rendered content in presence of video bumper.
    """
    CATEGORY = "video"
    METADATA = {}
    # Use temporary FEATURES in this test without affecting the original
    FEATURES = dict(settings.FEATURES)

    @patch('xmodule.video_block.bumper_utils.get_bumper_settings')
    def test_is_bumper_enabled(self, get_bumper_settings):
        """
        Check that bumper is (not)shown if ENABLE_VIDEO_BUMPER is (False)True

        Assume that bumper settings are correct.
        """
        self.FEATURES.update({
            "SHOW_BUMPER_PERIODICITY": 1,
            "ENABLE_VIDEO_BUMPER": True,
        })

        get_bumper_settings.return_value = {
            "video_id": "edx_video_id",
            "transcripts": {},
        }
        with override_settings(FEATURES=self.FEATURES):
            assert bumper_utils.is_bumper_enabled(self.block)

        self.FEATURES.update({"ENABLE_VIDEO_BUMPER": False})

        with override_settings(FEATURES=self.FEATURES):
            assert not bumper_utils.is_bumper_enabled(self.block)

    @patch('xblock.utils.resources.ResourceLoader.render_django_template', side_effect=mock_render_template)
    @patch('xmodule.video_block.bumper_utils.is_bumper_enabled')
    @patch('xmodule.video_block.bumper_utils.get_bumper_settings')
    @patch('edxval.api.get_urls_for_profiles')
    def test_bumper_metadata(
        self, get_url_for_profiles, get_bumper_settings, is_bumper_enabled, mock_render_django_template
    ):
        """
        Test content with rendered bumper metadata.
        """
        get_url_for_profiles.return_value = {
            'desktop_mp4': 'http://test_bumper.mp4',
            'desktop_webm': '',
        }

        get_bumper_settings.return_value = {
            'video_id': 'edx_video_id',
            'transcripts': {},
        }

        is_bumper_enabled.return_value = True

        self.block.student_view(None)
        sources = ['example.mp4', 'example.webm']

        expected_context = {
            'autoadvance_enabled': False,
            'license': None,
            'bumper_metadata': json.dumps(OrderedDict({
                'saveStateUrl': self.block.ajax_url + '/save_user_state',
                'showCaptions': 'true',
                'sources': ['http://test_bumper.mp4'],
                'streams': '',
                'transcriptLanguage': 'en',
                'transcriptLanguages': {'en': 'English'},
                'transcriptTranslationUrl': video_utils.set_query_parameter(
                    self.get_handler_url('transcript', 'translation/__lang__'), 'is_bumper', 1
                ),
                'transcriptAvailableTranslationsUrl': video_utils.set_query_parameter(
                    self.get_handler_url('transcript', 'available_translations'), 'is_bumper', 1
                ),
                "publishCompletionUrl": video_utils.set_query_parameter(
                    self.get_handler_url('publish_completion', ''), 'is_bumper', 1
                ),
            })),
            'block_id': str(self.block.location),
            'course_id': str(self.block.location.course_key),
            'cdn_eval': False,
            'cdn_exp_group': None,
            'display_name': 'A Name',
            'download_video_link': 'example.mp4',
            'is_video_from_same_origin': False,
            'handout': None,
            'hide_downloads': False,
            'is_embed': False,
            'id': self.block.location.html_id(),
            'metadata': json.dumps(OrderedDict({
                'autoAdvance': False,
                'saveStateEnabled': True,
                'saveStateUrl': self.block.ajax_url + '/save_user_state',
                'autoplay': False,
                'streams': '0.75:jNCf2gIqpeE,1.00:ZwkTiUPN0mg,1.25:rsq9auxASqI,1.50:kMyNdzVHHgg',
                'sources': sources,
                'poster': None,
                'duration': None,
                'captionDataDir': None,
                'showCaptions': 'true',
                'generalSpeed': 1.0,
                'speed': None,
                'savedVideoPosition': 0.0,
                'start': 3603.0,
                'end': 3610.0,
                'transcriptLanguage': 'en',
                'transcriptLanguages': OrderedDict({'en': 'English', 'uk': 'Українська'}),
                'ytMetadataEndpoint': '',
                'ytTestTimeout': 1500,
                'ytApiUrl': 'https://www.youtube.com/iframe_api',
                'lmsRootURL': settings.LMS_ROOT_URL,
                'transcriptTranslationUrl': self.get_handler_url('transcript', 'translation/__lang__'),
                'transcriptAvailableTranslationsUrl': self.get_handler_url('transcript', 'available_translations'),
                'aiTranslationsUrl': settings.AI_TRANSLATIONS_API_URL,
                'autohideHtml5': False,
                'recordedYoutubeIsAvailable': True,
                'completionEnabled': False,
                'completionPercentage': 0.95,
                'publishCompletionUrl': self.get_handler_url('publish_completion', ''),
                'prioritizeHls': False,
            })),
            'track': None,
            'transcript_download_format': 'srt',
            'transcript_download_formats_list': [
                {'display_name': 'SubRip (.srt) file', 'value': 'srt'},
                {'display_name': 'Text (.txt) file', 'value': 'txt'}
            ],
            'poster': json.dumps(OrderedDict({
                'url': 'http://img.youtube.com/vi/ZwkTiUPN0mg/0.jpg',
                'type': 'youtube'
            })),
            'transcript_feedback_enabled': False,
            'video_id': '',
        }

        # Get the actual context that was passed to render_django_template
        actual_context = mock_render_django_template.call_args.args[1]

        # Validate and compare contexts
        assert get_context_from_dict(actual_context) == get_context_from_dict(expected_context)


@ddt.ddt
class TestAutoAdvanceVideo(TestVideo):  # lint-amnesty, pylint: disable=test-inherits-tests
    """
    Tests the server side of video auto-advance.
    """
    maxDiff = None
    CATEGORY = "video"
    METADATA = {}
    # Use temporary FEATURES in this test without affecting the original
    FEATURES = dict(settings.FEATURES)

    def prepare_expected_context(self, autoadvanceenabled_flag, autoadvance_flag):
        """
        Build a dictionary with data expected by some operations in this test.
        Only parameters related to auto-advance are variable, rest is fixed.
        """

        context = {
            'autoadvance_enabled': autoadvanceenabled_flag,
            'block_id': str(self.block.location),
            'course_id': str(self.block.location.course_key),
            'license': None,
            'cdn_eval': False,
            'cdn_exp_group': None,
            'display_name': 'A Name',
            'download_video_link': 'example.mp4',
            'is_video_from_same_origin': False,
            'handout': None,
            'hide_downloads': False,
            'is_embed': False,
            'id': self.block.location.html_id(),
            'bumper_metadata': 'null',
            'metadata': json.dumps(OrderedDict({
                'autoAdvance': autoadvance_flag,
                'saveStateEnabled': True,
                'saveStateUrl': self.block.ajax_url + '/save_user_state',
                'autoplay': False,
                'streams': '0.75:jNCf2gIqpeE,1.00:ZwkTiUPN0mg,1.25:rsq9auxASqI,1.50:kMyNdzVHHgg',
                'sources': ['example.mp4', 'example.webm'],
                'duration': None,
                'poster': None,
                'captionDataDir': None,
                'showCaptions': 'true',
                'generalSpeed': 1.0,
                'speed': None,
                'savedVideoPosition': 0.0,
                'start': 3603.0,
                'end': 3610.0,
                'transcriptLanguage': 'en',
                'transcriptLanguages': OrderedDict({'en': 'English', 'uk': 'Українська'}),
                'ytMetadataEndpoint': '',
                'ytTestTimeout': 1500,
                'ytApiUrl': 'https://www.youtube.com/iframe_api',
                'lmsRootURL': settings.LMS_ROOT_URL,
                'transcriptTranslationUrl': self.block.runtime.handler_url(
                    self.block, 'transcript', 'translation/__lang__'
                ).rstrip('/?'),
                'transcriptAvailableTranslationsUrl': self.block.runtime.handler_url(
                    self.block, 'transcript', 'available_translations'
                ).rstrip('/?'),
                'aiTranslationsUrl': settings.AI_TRANSLATIONS_API_URL,
                'autohideHtml5': False,
                'recordedYoutubeIsAvailable': True,
                'completionEnabled': False,
                'completionPercentage': 0.95,
                'publishCompletionUrl': self.get_handler_url('publish_completion', ''),
                'prioritizeHls': False,
            })),
            'track': None,
            'transcript_download_format': 'srt',
            'transcript_download_formats_list': [
                {'display_name': 'SubRip (.srt) file', 'value': 'srt'},
                {'display_name': 'Text (.txt) file', 'value': 'txt'}
            ],
            'poster': 'null',
            'transcript_feedback_enabled': False,
            'video_id': '',
        }
        return context

    def assert_content_matches_expectations(
        self, autoadvanceenabled_must_be, autoadvance_must_be, mock_render_django_template
    ):
        """
        Check (assert) that loading video.html produces content that corresponds
        to the passed context.
        Helper function to avoid code repetition.
        """

        with override_settings(FEATURES=self.FEATURES):
            self.block.student_view(None)

        expected_context = self.prepare_expected_context(
            autoadvanceenabled_flag=autoadvanceenabled_must_be,
            autoadvance_flag=autoadvance_must_be,
        )

        # Get the actual context that was passed to render_django_template
        actual_context = mock_render_django_template.call_args.args[1]

        # Validate and compare contexts
        assert get_context_from_dict(actual_context) == get_context_from_dict(expected_context)

    def change_course_setting_autoadvance(self, new_value):
        """
        Change the .video_auto_advance course setting (a.k.a. advanced setting).
        This avoids doing .save(), and instead modifies the instance directly.
        Based on test code for video_bumper setting.
        """
        # This first render is done to initialize the instance
        self.block.render(STUDENT_VIEW)
        self.block.video_auto_advance = new_value
        self.block._reset_dirty_field(self.block.fields['video_auto_advance'])  # pylint: disable=protected-access
        # After this step, render() should see the new value
        # e.g. use self.block.student_view(None).content

    @ddt.data(
        (False, False),
        (False, True),
        (True, False),
        (True, True),
    )
    @ddt.unpack
    @patch('xblock.utils.resources.ResourceLoader.render_django_template', side_effect=mock_render_template)
    def test_is_autoadvance_available_and_enabled(self, global_setting, course_setting, mock_render_django_template):
        """
        Check that the autoadvance is not available when it is disabled via feature flag
        (ENABLE_AUTOADVANCE_VIDEOS set to False) or by the course setting.
        It checks that:
        - only when the feature flag and the course setting are True (at the same time)
          the controls are visible
        - in that case (when the controls are visible) the video will autoadvance
          (because that's the default), in other cases it won't
        """
        self.FEATURES.update({"ENABLE_AUTOADVANCE_VIDEOS": global_setting})
        self.change_course_setting_autoadvance(new_value=course_setting)

        self.assert_content_matches_expectations(
            autoadvanceenabled_must_be=(global_setting and course_setting),
            autoadvance_must_be=(global_setting and course_setting),
            mock_render_django_template=mock_render_django_template,
        )<|MERGE_RESOLUTION|>--- conflicted
+++ resolved
@@ -1183,15 +1183,11 @@
                     expected_val_profiles,
                 )
 
-<<<<<<< HEAD
     @patch('xblock.utils.resources.ResourceLoader.render_django_template', side_effect=mock_render_template)
-    @patch('xmodule.video_block.video_block.HLSPlaybackEnabledFlag.feature_enabled', Mock(return_value=True))
-=======
     @patch(
         'openedx.core.djangoapps.video_config.services.VideoConfigService.is_hls_playback_enabled',
         Mock(return_value=True)
     )
->>>>>>> 93bb80bd
     @patch('xmodule.video_block.video_block.edxval_api.get_urls_for_profiles')
     def test_get_html_hls(self, get_urls_for_profiles, mock_render_django_template):
         """
@@ -1306,17 +1302,12 @@
 
         assert "'poster': 'null'" in context
 
-<<<<<<< HEAD
     @patch('xblock.utils.resources.ResourceLoader.render_django_template', side_effect=mock_render_template)
-    @patch('xmodule.video_block.video_block.HLSPlaybackEnabledFlag.feature_enabled', Mock(return_value=False))
-    def test_hls_primary_playback_on_toggling_hls_feature(self, _):
-=======
     @patch(
         'openedx.core.djangoapps.video_config.services.VideoConfigService.is_hls_playback_enabled',
         Mock(return_value=False)
     )
-    def test_hls_primary_playback_on_toggling_hls_feature(self):
->>>>>>> 93bb80bd
+    def test_hls_primary_playback_on_toggling_hls_feature(self, _):
         """
         Verify that `prioritize_hls` is set to `False` if `HLSPlaybackEnabledFlag` is disabled.
         """
@@ -1362,17 +1353,12 @@
             'result': 'false'
         },
     )
-<<<<<<< HEAD
     @patch('xblock.utils.resources.ResourceLoader.render_django_template', side_effect=mock_render_template)
-    @patch('xmodule.video_block.video_block.HLSPlaybackEnabledFlag.feature_enabled', Mock(return_value=True))
-    def test_deprecate_youtube_course_waffle_flag(self, data, mock_render_django_template):
-=======
     @patch(
         'openedx.core.djangoapps.video_config.services.VideoConfigService.is_hls_playback_enabled',
         Mock(return_value=True)
     )
-    def test_deprecate_youtube_course_waffle_flag(self, data):
->>>>>>> 93bb80bd
+    def test_deprecate_youtube_course_waffle_flag(self, data, mock_render_django_template):
         """
         Tests various combinations of a `prioritize_hls` flag being set in waffle and overridden for a course.
         """
