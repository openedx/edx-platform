# Compute grades using real division, with no integer truncation
from __future__ import division

import random
import logging

from collections import defaultdict
from django.conf import settings
from django.contrib.auth.models import User

from courseware.model_data import FieldDataCache, DjangoKeyValueStore
from xblock.fields import Scope
from .module_render import get_module, get_module_for_descriptor
from xmodule import graders
from xmodule.capa_module import CapaModule
from xmodule.graders import Score
from xmodule.utils import get_extended_due_date
from .models import StudentModule

log = logging.getLogger("mitx.courseware")


def yield_module_descendents(module):
    stack = module.get_display_items()
    stack.reverse()

    while len(stack) > 0:
        next_module = stack.pop()
        stack.extend(next_module.get_display_items())
        yield next_module


def yield_dynamic_descriptor_descendents(descriptor, module_creator):
    """
    This returns all of the descendants of a descriptor. If the descriptor
    has dynamic children, the module will be created using module_creator
    and the children (as descriptors) of that module will be returned.
    """
    def get_dynamic_descriptor_children(descriptor):
        if descriptor.has_dynamic_children():
            module = module_creator(descriptor)
            if module is None:
                return []
            return module.get_child_descriptors()
        else:
            return descriptor.get_children()

    stack = [descriptor]

    while len(stack) > 0:
        next_descriptor = stack.pop()
        stack.extend(get_dynamic_descriptor_children(next_descriptor))
        yield next_descriptor


def yield_problems(request, course, student):
    """
    Return an iterator over capa_modules that this student has
    potentially answered.  (all that student has answered will definitely be in
    the list, but there may be others as well).
    """
    grading_context = course.grading_context

    descriptor_locations = (descriptor.location.url() for descriptor in grading_context['all_descriptors'])
    existing_student_modules = set(StudentModule.objects.filter(
        module_state_key__in=descriptor_locations
    ).values_list('module_state_key', flat=True))

    sections_to_list = []
    for _, sections in grading_context['graded_sections'].iteritems():
        for section in sections:

            section_descriptor = section['section_descriptor']

            # If the student hasn't seen a single problem in the section, skip it.
            for moduledescriptor in section['xmoduledescriptors']:
                if moduledescriptor.location.url() in existing_student_modules:
                    sections_to_list.append(section_descriptor)
                    break

    field_data_cache = FieldDataCache(sections_to_list, course.id, student)
    for section_descriptor in sections_to_list:
        section_module = get_module(student, request,
                                    section_descriptor.location, field_data_cache,
                                    course.id)
        if section_module is None:
            # student doesn't have access to this module, or something else
            # went wrong.
            # log.debug("couldn't get module for student {0} for section location {1}"
            #           .format(student.username, section_descriptor.location))
            continue

        for problem in yield_module_descendents(section_module):
            if isinstance(problem, CapaModule):
                yield problem


def answer_distributions(request, course):
    """
    Given a course_descriptor, compute frequencies of answers for each problem:

    Format is:

    dict: (problem url_name, problem display_name, problem_id) -> (dict : answer ->  count)

    TODO (vshnayder): this is currently doing a full linear pass through all
    students and all problems.  This will be just a little slow.
    """

    counts = defaultdict(lambda: defaultdict(int))

    enrolled_students = User.objects.filter(courseenrollment__course_id=course.id)

    for student in enrolled_students:
        for capa_module in yield_problems(request, course, student):
            for problem_id in capa_module.lcp.student_answers:
                # Answer can be a list or some other unhashable element.  Convert to string.
                answer = str(capa_module.lcp.student_answers[problem_id])
                key = (capa_module.url_name, capa_module.display_name_with_default, problem_id)
                counts[key][answer] += 1

    return counts


def grade(student, request, course, field_data_cache=None, keep_raw_scores=False):
    """
    This grades a student as quickly as possible. It returns the
    output from the course grader, augmented with the final letter
    grade. The keys in the output are:

    course: a CourseDescriptor

    - grade : A final letter grade.
    - percent : The final percent for the class (rounded up).
    - section_breakdown : A breakdown of each section that makes
        up the grade. (For display)
    - grade_breakdown : A breakdown of the major components that
        make up the final grade. (For display)
    - keep_raw_scores : if True, then value for key 'raw_scores' contains scores for every graded module

    More information on the format is in the docstring for CourseGrader.
    """

    grading_context = course.grading_context
    raw_scores = []

    if field_data_cache is None:
        field_data_cache = FieldDataCache(grading_context['all_descriptors'], course.id, student)

    totaled_scores = {}
    # This next complicated loop is just to collect the totaled_scores, which is
    # passed to the grader
    for section_format, sections in grading_context['graded_sections'].iteritems():
        format_scores = []
        for section in sections:
            section_descriptor = section['section_descriptor']
            section_name = section_descriptor.display_name_with_default

            should_grade_section = False
            # If we haven't seen a single problem in the section, we don't have to grade it at all! We can assume 0%
            for moduledescriptor in section['xmoduledescriptors']:
                # some problems have state that is updated independently of interaction
                # with the LMS, so they need to always be scored. (E.g. foldit.)
                if moduledescriptor.always_recalculate_grades:
                    should_grade_section = True
                    break

                # Create a fake key to pull out a StudentModule object from the FieldDataCache

                key = DjangoKeyValueStore.Key(
                    Scope.user_state,
                    student.id,
                    moduledescriptor.location,
                    None
                )
                if field_data_cache.find(key):
                    should_grade_section = True
                    break

            if should_grade_section:
                scores = []

                def create_module(descriptor):
                    '''creates an XModule instance given a descriptor'''
                    # TODO: We need the request to pass into here. If we could forego that, our arguments
                    # would be simpler
                    return get_module_for_descriptor(student, request, descriptor, field_data_cache, course.id)

                for module_descriptor in yield_dynamic_descriptor_descendents(section_descriptor, create_module):

                    (correct, total) = get_score(course.id, student, module_descriptor, create_module, field_data_cache)
                    if correct is None and total is None:
                        continue

                    if settings.GENERATE_PROFILE_SCORES:  	# for debugging!
                        if total > 1:
                            correct = random.randrange(max(total - 2, 1), total + 1)
                        else:
                            correct = total

                    graded = module_descriptor.graded
                    if not total > 0:
                        #We simply cannot grade a problem that is 12/0, because we might need it as a percentage
                        graded = False

                    scores.append(Score(correct, total, graded, module_descriptor.display_name_with_default))

                _, graded_total = graders.aggregate_scores(scores, section_name)
                if keep_raw_scores:
                    raw_scores += scores
            else:
                graded_total = Score(0.0, 1.0, True, section_name)

            #Add the graded total to totaled_scores
            if graded_total.possible > 0:
                format_scores.append(graded_total)
            else:
                log.exception("Unable to grade a section with a total possible score of zero. " +
                              str(section_descriptor.location))

        totaled_scores[section_format] = format_scores

    grade_summary = course.grader.grade(totaled_scores, generate_random_scores=settings.GENERATE_PROFILE_SCORES)

    # We round the grade here, to make sure that the grade is an whole percentage and
    # doesn't get displayed differently than it gets grades
    grade_summary['percent'] = round(grade_summary['percent'] * 100 + 0.05) / 100

    letter_grade = grade_for_percentage(course.grade_cutoffs, grade_summary['percent'])
    grade_summary['grade'] = letter_grade
    grade_summary['totaled_scores'] = totaled_scores  	# make this available, eg for instructor download & debugging
    if keep_raw_scores:
        grade_summary['raw_scores'] = raw_scores        # way to get all RAW scores out to instructor
                                                        # so grader can be double-checked
    return grade_summary


def grade_for_percentage(grade_cutoffs, percentage):
    """
    Returns a letter grade as defined in grading_policy (e.g. 'A' 'B' 'C' for 6.002x) or None.

    Arguments
    - grade_cutoffs is a dictionary mapping a grade to the lowest
        possible percentage to earn that grade.
    - percentage is the final percent across all problems in a course
    """

    letter_grade = None

    # Possible grades, sorted in descending order of score
    descending_grades = sorted(grade_cutoffs, key=lambda x: grade_cutoffs[x], reverse=True)
    for possible_grade in descending_grades:
        if percentage >= grade_cutoffs[possible_grade]:
            letter_grade = possible_grade
            break

    return letter_grade


# TODO: This method is not very good. It was written in the old course style and
# then converted over and performance is not good. Once the progress page is redesigned
# to not have the progress summary this method should be deleted (so it won't be copied).
def progress_summary(student, request, course, field_data_cache):
    """
    This pulls a summary of all problems in the course.

    Returns
    - courseware_summary is a summary of all sections with problems in the course.
    It is organized as an array of chapters, each containing an array of sections,
    each containing an array of scores. This contains information for graded and
    ungraded problems, and is good for displaying a course summary with due dates,
    etc.

    Arguments:
        student: A User object for the student to grade
        course: A Descriptor containing the course to grade
        field_data_cache: A FieldDataCache initialized with all
             instance_modules for the student

    If the student does not have access to load the course module, this function
    will return None.

    """

    # TODO: We need the request to pass into here. If we could forego that, our arguments
    # would be simpler
    course_module = get_module(student, request, course.location, field_data_cache, course.id, depth=None)
    if not course_module:
        # This student must not have access to the course.
        return None

    chapters = []
    # Don't include chapters that aren't displayable (e.g. due to error)
    for chapter_module in course_module.get_display_items():
        # Skip if the chapter is hidden
        if chapter_module.hide_from_toc:
            continue

        sections = []
        for section_module in chapter_module.get_display_items():
            # Skip if the section is hidden
            if section_module.hide_from_toc:
                continue

            # Same for sections
            graded = section_module.graded
            scores = []

            module_creator = section_module.xmodule_runtime.get_module

            for module_descriptor in yield_dynamic_descriptor_descendents(section_module, module_creator):

                course_id = course.id
                (correct, total) = get_score(course_id, student, module_descriptor, module_creator, field_data_cache)
                if correct is None and total is None:
                    continue

                scores.append(Score(correct, total, graded, module_descriptor.display_name_with_default))

            scores.reverse()
            section_total, _ = graders.aggregate_scores(
                scores, section_module.display_name_with_default)

            module_format = section_module.format if section_module.format is not None else ''
            sections.append({
                'display_name': section_module.display_name_with_default,
                'url_name': section_module.url_name,
                'scores': scores,
                'section_total': section_total,
                'format': module_format,
<<<<<<< HEAD
                'due': section_module.due,
=======
                'due': get_extended_due_date(section_module.lms),
>>>>>>> 94ea0f9e
                'graded': graded,
            })

        chapters.append({'course': course.display_name_with_default,
                         'display_name': chapter_module.display_name_with_default,
                         'url_name': chapter_module.url_name,
                         'sections': sections})

    return chapters


def get_score(course_id, user, problem_descriptor, module_creator, field_data_cache):
    """
    Return the score for a user on a problem, as a tuple (correct, total).
    e.g. (5,7) if you got 5 out of 7 points.

    If this problem doesn't have a score, or we couldn't load it, returns (None,
    None).

    user: a Student object
    problem_descriptor: an XModuleDescriptor
    module_creator: a function that takes a descriptor, and returns the corresponding XModule for this user.
           Can return None if user doesn't have access, or if something else went wrong.
    cache: A FieldDataCache
    """
    if not user.is_authenticated():
        return (None, None)

    # some problems have state that is updated independently of interaction
    # with the LMS, so they need to always be scored. (E.g. foldit.)
    if problem_descriptor.always_recalculate_grades:
        problem = module_creator(problem_descriptor)
        if problem is None:
            return (None, None)
        score = problem.get_score()
        if score is not None:
            return (score['score'], score['total'])
        else:
            return (None, None)

    if not problem_descriptor.has_score:
        # These are not problems, and do not have a score
        return (None, None)

    # Create a fake KeyValueStore key to pull out the StudentModule
    key = DjangoKeyValueStore.Key(
        Scope.user_state,
        user.id,
        problem_descriptor.location,
        None
    )

    student_module = field_data_cache.find(key)

    if student_module is not None and student_module.max_grade is not None:
        correct = student_module.grade if student_module.grade is not None else 0
        total = student_module.max_grade
    else:
        # If the problem was not in the cache, or hasn't been graded yet,
        # we need to instantiate the problem.
        # Otherwise, the max score (cached in student_module) won't be available
        problem = module_creator(problem_descriptor)
        if problem is None:
            return (None, None)

        correct = 0.0
        total = problem.max_score()

        # Problem may be an error module (if something in the problem builder failed)
        # In which case total might be None
        if total is None:
            return (None, None)

    # Now we re-weight the problem, if specified
    weight = problem_descriptor.weight
    if weight is not None:
        if total == 0:
            log.exception("Cannot reweight a problem with zero total points. Problem: " + str(student_module))
            return (correct, total)
        correct = correct * weight / total
        total = weight

    return (correct, total)<|MERGE_RESOLUTION|>--- conflicted
+++ resolved
@@ -328,11 +328,8 @@
                 'scores': scores,
                 'section_total': section_total,
                 'format': module_format,
-<<<<<<< HEAD
                 'due': section_module.due,
-=======
-                'due': get_extended_due_date(section_module.lms),
->>>>>>> 94ea0f9e
+                'due': get_extended_due_date(section_module),
                 'graded': graded,
             })
 
