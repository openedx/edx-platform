# Compute grades using real division, with no integer truncation
from __future__ import division
from collections import defaultdict
import json
import random
import logging

from contextlib import contextmanager
from collections import defaultdict
from django.conf import settings
from django.contrib.auth.models import User
from django.db import transaction
from django.test.client import RequestFactory

from dogapi import dog_stats_api

from courseware import courses
from courseware.model_data import FieldDataCache
from xblock.fields import Scope
from xmodule import graders
<<<<<<< HEAD
from xmodule.capa_module import CapaDescriptor
=======
>>>>>>> 9d0e9f67
from xmodule.graders import Score
from xmodule.modulestore.django import modulestore
from xmodule.modulestore.exceptions import ItemNotFoundError
from .models import StudentModule
from .module_render import get_module, get_module_for_descriptor

log = logging.getLogger("edx.courseware")


def yield_dynamic_descriptor_descendents(descriptor, module_creator):
    """
    This returns all of the descendants of a descriptor. If the descriptor
    has dynamic children, the module will be created using module_creator
    and the children (as descriptors) of that module will be returned.
    """
    def get_dynamic_descriptor_children(descriptor):
        if descriptor.has_dynamic_children():
            module = module_creator(descriptor)
            if module is None:
                return []
            return module.get_child_descriptors()
        else:
            return descriptor.get_children()

    stack = [descriptor]

    while len(stack) > 0:
        next_descriptor = stack.pop()
        stack.extend(get_dynamic_descriptor_children(next_descriptor))
        yield next_descriptor


def answer_distributions(course_id):
    """
    Given a course_id, return answer distributions in the form of a dictionary
    mapping:

      (problem url_name, problem display_name, problem_id) -> {dict: answer -> count}

    Answer distributions are found by iterating through all StudentModule
    entries for a given course with type="problem" and a grade that is not null.
    This means that we only count LoncapaProblems that people have submitted.
    Other types of items like ORA or sequences will not be collected. Empty
    Loncapa problem state that gets created from runnig the progress page is
    also not counted.

    This method accesses the StudentModule table directly instead of using the
    CapaModule abstraction. The main reason for this is so that we can generate
    the report without any side-effects -- we don't have to worry about answer
    distribution potentially causing re-evaluation of the student answer. This
    also allows us to use the read-replica database, which reduces risk of bad
    locking behavior. And quite frankly, it makes this a lot less confusing.

    Also, we're pulling all available records from the database for this course
    rather than crawling through a student's course-tree -- the latter could
    potentially cause us trouble with A/B testing. The distribution report may
    not be aware of problems that are not visible to the user being used to
    generate the report.

    This method will try to use a read-replica database if one is available.
    """
    # dict: { module.module_state_key : (url_name, display_name) }
    state_keys_to_problem_info = {}  # For caching, used by url_and_display_name

    def url_and_display_name(module_state_key):
        """
        For a given module_state_key, return the problem's url and display_name.
        Handle modulestore access and caching. This method ignores permissions.
        May throw an ItemNotFoundError if there is no content that corresponds
        to this module_state_key.
        """
        problem_store = modulestore()
        if module_state_key not in state_keys_to_problem_info:
            problems = problem_store.get_items(module_state_key, course_id=course_id, depth=1)
            if not problems:
                # Likely means that the problem was deleted from the course
                # after the student had answered. We log this suspicion where
                # this exception is caught.
                raise ItemNotFoundError(
                    "Answer Distribution: Module {} not found for course {}"
                    .format(module_state_key, course_id)
                )
            problem = problems[0]
            problem_info = (problem.url_name, problem.display_name_with_default)
            state_keys_to_problem_info[module_state_key] = problem_info

        return state_keys_to_problem_info[module_state_key]

    # Iterate through all problems submitted for this course in no particular
    # order, and build up our answer_counts dict that we will eventually return
    answer_counts = defaultdict(lambda: defaultdict(int))
    for module in StudentModule.all_submitted_problems_read_only(course_id):
        try:
            state_dict = json.loads(module.state) if module.state else {}
            raw_answers = state_dict.get("student_answers", {})
        except ValueError:
            log.error(
                "Answer Distribution: Could not parse module state for " +
                "StudentModule id={}, course={}".format(module.id, course_id)
            )
            continue

<<<<<<< HEAD
        for problem in yield_module_descendents(section_module):
            problem_desc = get_module(student, request, problem.location, field_data_cache, course.id)
            if isinstance(problem_desc, CapaDescriptor):
                yield problem_desc


def answer_distributions(request, course):
    """
    Given a course_descriptor, compute frequencies of answers for each problem:
=======
        # Each problem part has an ID that is derived from the
        # module.module_state_key (with some suffix appended)
        for problem_part_id, raw_answer in raw_answers.items():
            # Convert whatever raw answers we have (numbers, unicode, None, etc.)
            # to be unicode values. Note that if we get a string, it's always
            # unicode and not str -- state comes from the json decoder, and that
            # always returns unicode for strings.
            answer = unicode(raw_answer)

            try:
                url, display_name = url_and_display_name(module.module_state_key)
            except ItemNotFoundError:
                msg = "Answer Distribution: Item {} referenced in StudentModule {} " + \
                      "for user {} in course {} not found; " + \
                      "This can happen if a student answered a question that " + \
                      "was later deleted from the course. This answer will be " + \
                      "omitted from the answer distribution CSV."
                log.warning(
                    msg.format(module.module_state_key, module.id, module.student_id, course_id)
                )
                continue
>>>>>>> 9d0e9f67

            answer_counts[(url, display_name, problem_part_id)][answer] += 1

    return answer_counts

@transaction.commit_manually
def grade(student, request, course, keep_raw_scores=False):
    """
<<<<<<< HEAD

    counts = defaultdict(lambda: defaultdict(int))

    enrolled_students = User.objects.filter(courseenrollment__course_id=course.id)

    for student in enrolled_students:
        try:
            for capa_desc in yield_problems(request, course, student):
                for problem_id in capa_desc.lcp.student_answers:
                    # Answer can be a list or some other unhashable element.  Convert to string.
                    answer = str(capa_desc.lcp.student_answers[problem_id])
                    key = (capa_desc.url_name, capa_desc.display_name_with_default, problem_id)
                    counts[key][answer] += 1
        except AssertionError as e:
            log.exception(e)
            continue

    return counts
=======
    Wraps "_grade" with the manual_transaction context manager just in case
    there are unanticipated errors.
    """
    with manual_transaction():
        return _grade(student, request, course, keep_raw_scores)
>>>>>>> 9d0e9f67


def _grade(student, request, course, keep_raw_scores):
    """
    Unwrapped version of "grade"

    This grades a student as quickly as possible. It returns the
    output from the course grader, augmented with the final letter
    grade. The keys in the output are:

    course: a CourseDescriptor

    - grade : A final letter grade.
    - percent : The final percent for the class (rounded up).
    - section_breakdown : A breakdown of each section that makes
      up the grade. (For display)
    - grade_breakdown : A breakdown of the major components that
      make up the final grade. (For display)
    - keep_raw_scores : if True, then value for key 'raw_scores' contains scores
      for every graded module

    More information on the format is in the docstring for CourseGrader.
    """
    grading_context = course.grading_context
    raw_scores = []

    totaled_scores = {}
    # This next complicated loop is just to collect the totaled_scores, which is
    # passed to the grader
    for section_format, sections in grading_context['graded_sections'].iteritems():
        format_scores = []
        for section in sections:
            section_descriptor = section['section_descriptor']
            section_name = section_descriptor.display_name_with_default

            # some problems have state that is updated independently of interaction
            # with the LMS, so they need to always be scored. (E.g. foldit.,
            # combinedopenended)
            should_grade_section = any(
                descriptor.always_recalculate_grades for descriptor in section['xmoduledescriptors']
            )

            # If we haven't seen a single problem in the section, we don't have to grade it at all! We can assume 0%
            if not should_grade_section:
                with manual_transaction():
                    should_grade_section = StudentModule.objects.filter(
                        student=student,
                        module_state_key__in=[
                            descriptor.location for descriptor in section['xmoduledescriptors']
                        ]
                    ).exists()

            if should_grade_section:
                scores = []

                def create_module(descriptor):
                    '''creates an XModule instance given a descriptor'''
                    # TODO: We need the request to pass into here. If we could forego that, our arguments
                    # would be simpler
                    with manual_transaction():
                        field_data_cache = FieldDataCache([descriptor], course.id, student)
                    return get_module_for_descriptor(student, request, descriptor, field_data_cache, course.id)

                for module_descriptor in yield_dynamic_descriptor_descendents(section_descriptor, create_module):

                    (correct, total) = get_score(course.id, student, module_descriptor, create_module)
                    if correct is None and total is None:
                        continue

                    if settings.GENERATE_PROFILE_SCORES:  	# for debugging!
                        if total > 1:
                            correct = random.randrange(max(total - 2, 1), total + 1)
                        else:
                            correct = total

                    graded = module_descriptor.graded
                    if not total > 0:
                        #We simply cannot grade a problem that is 12/0, because we might need it as a percentage
                        graded = False

                    scores.append(Score(correct, total, graded, module_descriptor.display_name_with_default))

                _, graded_total = graders.aggregate_scores(scores, section_name)
                if keep_raw_scores:
                    raw_scores += scores
            else:
                graded_total = Score(0.0, 1.0, True, section_name)

            #Add the graded total to totaled_scores
            if graded_total.possible > 0:
                format_scores.append(graded_total)
            else:
                log.exception("Unable to grade a section with a total possible score of zero. " +
                              str(section_descriptor.location))

        totaled_scores[section_format] = format_scores

    grade_summary = course.grader.grade(totaled_scores, generate_random_scores=settings.GENERATE_PROFILE_SCORES)

    # We round the grade here, to make sure that the grade is an whole percentage and
    # doesn't get displayed differently than it gets grades
    grade_summary['percent'] = round(grade_summary['percent'] * 100 + 0.05) / 100

    letter_grade = grade_for_percentage(course.grade_cutoffs, grade_summary['percent'])
    grade_summary['grade'] = letter_grade
    grade_summary['totaled_scores'] = totaled_scores  	# make this available, eg for instructor download & debugging
    if keep_raw_scores:
        grade_summary['raw_scores'] = raw_scores        # way to get all RAW scores out to instructor
                                                        # so grader can be double-checked
    return grade_summary


def grade_for_percentage(grade_cutoffs, percentage):
    """
    Returns a letter grade as defined in grading_policy (e.g. 'A' 'B' 'C' for 6.002x) or None.

    Arguments
    - grade_cutoffs is a dictionary mapping a grade to the lowest
        possible percentage to earn that grade.
    - percentage is the final percent across all problems in a course
    """

    letter_grade = None

    # Possible grades, sorted in descending order of score
    descending_grades = sorted(grade_cutoffs, key=lambda x: grade_cutoffs[x], reverse=True)
    for possible_grade in descending_grades:
        if percentage >= grade_cutoffs[possible_grade]:
            letter_grade = possible_grade
            break

    return letter_grade


@transaction.commit_manually
def progress_summary(student, request, course):
    """
    Wraps "_progress_summary" with the manual_transaction context manager just
    in case there are unanticipated errors.
    """
    with manual_transaction():
        return _progress_summary(student, request, course)


# TODO: This method is not very good. It was written in the old course style and
# then converted over and performance is not good. Once the progress page is redesigned
# to not have the progress summary this method should be deleted (so it won't be copied).
def _progress_summary(student, request, course):
    """
    Unwrapped version of "progress_summary".

    This pulls a summary of all problems in the course.

    Returns
    - courseware_summary is a summary of all sections with problems in the course.
    It is organized as an array of chapters, each containing an array of sections,
    each containing an array of scores. This contains information for graded and
    ungraded problems, and is good for displaying a course summary with due dates,
    etc.

    Arguments:
        student: A User object for the student to grade
        course: A Descriptor containing the course to grade

    If the student does not have access to load the course module, this function
    will return None.

    """
    with manual_transaction():
        field_data_cache = FieldDataCache.cache_for_descriptor_descendents(
            course.id, student, course, depth=None
        )
        # TODO: We need the request to pass into here. If we could
        # forego that, our arguments would be simpler
        course_module = get_module_for_descriptor(student, request, course, field_data_cache, course.id)
        if not course_module:
            # This student must not have access to the course.
            return None

    chapters = []
    # Don't include chapters that aren't displayable (e.g. due to error)
    for chapter_module in course_module.get_display_items():
        # Skip if the chapter is hidden
        if chapter_module.hide_from_toc:
            continue

        sections = []

        for section_module in chapter_module.get_display_items():
            # Skip if the section is hidden
            with manual_transaction():
                if section_module.hide_from_toc:
                    continue

                graded = section_module.graded
                scores = []

                module_creator = section_module.xmodule_runtime.get_module

                for module_descriptor in yield_dynamic_descriptor_descendents(section_module, module_creator):
                    course_id = course.id
                    (correct, total) = get_score(course_id, student, module_descriptor, module_creator)
                    if correct is None and total is None:
                        continue

                    scores.append(Score(correct, total, graded, module_descriptor.display_name_with_default))

                scores.reverse()
                section_total, _ = graders.aggregate_scores(
                    scores, section_module.display_name_with_default)

                module_format = section_module.format if section_module.format is not None else ''
                sections.append({
                    'display_name': section_module.display_name_with_default,
                    'url_name': section_module.url_name,
                    'scores': scores,
                    'section_total': section_total,
                    'format': module_format,
                    'due': section_module.due,
                    'graded': graded,
                })

        chapters.append({
            'course': course.display_name_with_default,
            'display_name': chapter_module.display_name_with_default,
            'url_name': chapter_module.url_name,
            'sections': sections
        })

    return chapters

def get_score(course_id, user, problem_descriptor, module_creator):
    """
    Return the score for a user on a problem, as a tuple (correct, total).
    e.g. (5,7) if you got 5 out of 7 points.

    If this problem doesn't have a score, or we couldn't load it, returns (None,
    None).

    user: a Student object
    problem_descriptor: an XModuleDescriptor
    module_creator: a function that takes a descriptor, and returns the corresponding XModule for this user.
           Can return None if user doesn't have access, or if something else went wrong.
    cache: A FieldDataCache
    """
    if not user.is_authenticated():
        return (None, None)

    # some problems have state that is updated independently of interaction
    # with the LMS, so they need to always be scored. (E.g. foldit.)
    if problem_descriptor.always_recalculate_grades:
        problem = module_creator(problem_descriptor)
        if problem is None:
            return (None, None)
        score = problem.get_score()
        if score is not None:
            return (score['score'], score['total'])
        else:
            return (None, None)

    if not problem_descriptor.has_score:
        # These are not problems, and do not have a score
        return (None, None)

    try:
        student_module = StudentModule.objects.get(
            student=user,
            course_id=course_id,
            module_state_key=problem_descriptor.location
        )
    except StudentModule.DoesNotExist:
        student_module = None

    if student_module is not None and student_module.max_grade is not None:
        correct = student_module.grade if student_module.grade is not None else 0
        total = student_module.max_grade
    else:
        # If the problem was not in the cache, or hasn't been graded yet,
        # we need to instantiate the problem.
        # Otherwise, the max score (cached in student_module) won't be available
        problem = module_creator(problem_descriptor)
        if problem is None:
            return (None, None)

        correct = 0.0
        total = problem.max_score()

        # Problem may be an error module (if something in the problem builder failed)
        # In which case total might be None
        if total is None:
            return (None, None)

    # Now we re-weight the problem, if specified
    weight = problem_descriptor.weight
    if weight is not None:
        if total == 0:
            log.exception("Cannot reweight a problem with zero total points. Problem: " + str(student_module))
            return (correct, total)
        correct = correct * weight / total
        total = weight

    return (correct, total)


@contextmanager
def manual_transaction():
    """A context manager for managing manual transactions"""
    try:
        yield
    except Exception:
        transaction.rollback()
        log.exception('Due to an error, this transaction has been rolled back')
        raise
    else:
        transaction.commit()


def iterate_grades_for(course_id, students):
    """Given a course_id and an iterable of students (User), yield a tuple of:

    (student, gradeset, err_msg) for every student enrolled in the course.

    If an error occured, gradeset will be an empty dict and err_msg will be an
    exception message. If there was no error, err_msg is an empty string.

    The gradeset is a dictionary with the following fields:

    - grade : A final letter grade.
    - percent : The final percent for the class (rounded up).
    - section_breakdown : A breakdown of each section that makes
        up the grade. (For display)
    - grade_breakdown : A breakdown of the major components that
        make up the final grade. (For display)
    - raw_scores: contains scores for every graded module
    """
    course = courses.get_course_by_id(course_id)

    # We make a fake request because grading code expects to be able to look at
    # the request. We have to attach the correct user to the request before
    # grading that student.
    request = RequestFactory().get('/')

    for student in students:
        with dog_stats_api.timer('lms.grades.iterate_grades_for', tags=['action:{}'.format(course_id)]):
            try:
                request.user = student
                # Grading calls problem rendering, which calls masquerading,
                # which checks session vars -- thus the empty session dict below.
                # It's not pretty, but untangling that is currently beyond the
                # scope of this feature.
                request.session = {}
                gradeset = grade(student, request, course)
                yield student, gradeset, ""
            except Exception as exc:  # pylint: disable=broad-except
                # Keep marching on even if this student couldn't be graded for
                # some reason, but log it for future reference.
                log.exception(
                    'Cannot grade student %s (%s) in course %s because of exception: %s',
                    student.username,
                    student.id,
                    course_id,
                    exc.message
                )
                yield student, {}, exc.message<|MERGE_RESOLUTION|>--- conflicted
+++ resolved
@@ -18,10 +18,6 @@
 from courseware.model_data import FieldDataCache
 from xblock.fields import Scope
 from xmodule import graders
-<<<<<<< HEAD
-from xmodule.capa_module import CapaDescriptor
-=======
->>>>>>> 9d0e9f67
 from xmodule.graders import Score
 from xmodule.modulestore.django import modulestore
 from xmodule.modulestore.exceptions import ItemNotFoundError
@@ -124,17 +120,6 @@
             )
             continue
 
-<<<<<<< HEAD
-        for problem in yield_module_descendents(section_module):
-            problem_desc = get_module(student, request, problem.location, field_data_cache, course.id)
-            if isinstance(problem_desc, CapaDescriptor):
-                yield problem_desc
-
-
-def answer_distributions(request, course):
-    """
-    Given a course_descriptor, compute frequencies of answers for each problem:
-=======
         # Each problem part has an ID that is derived from the
         # module.module_state_key (with some suffix appended)
         for problem_part_id, raw_answer in raw_answers.items():
@@ -156,7 +141,6 @@
                     msg.format(module.module_state_key, module.id, module.student_id, course_id)
                 )
                 continue
->>>>>>> 9d0e9f67
 
             answer_counts[(url, display_name, problem_part_id)][answer] += 1
 
@@ -165,32 +149,11 @@
 @transaction.commit_manually
 def grade(student, request, course, keep_raw_scores=False):
     """
-<<<<<<< HEAD
-
-    counts = defaultdict(lambda: defaultdict(int))
-
-    enrolled_students = User.objects.filter(courseenrollment__course_id=course.id)
-
-    for student in enrolled_students:
-        try:
-            for capa_desc in yield_problems(request, course, student):
-                for problem_id in capa_desc.lcp.student_answers:
-                    # Answer can be a list or some other unhashable element.  Convert to string.
-                    answer = str(capa_desc.lcp.student_answers[problem_id])
-                    key = (capa_desc.url_name, capa_desc.display_name_with_default, problem_id)
-                    counts[key][answer] += 1
-        except AssertionError as e:
-            log.exception(e)
-            continue
-
-    return counts
-=======
     Wraps "_grade" with the manual_transaction context manager just in case
     there are unanticipated errors.
     """
     with manual_transaction():
         return _grade(student, request, course, keep_raw_scores)
->>>>>>> 9d0e9f67
 
 
 def _grade(student, request, course, keep_raw_scores):
