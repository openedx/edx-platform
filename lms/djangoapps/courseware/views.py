--- conflicted
+++ resolved
@@ -594,22 +594,11 @@
     # see if we have already filled up all allowed enrollments
     is_course_full = CourseEnrollment.is_course_full(course)
 
-<<<<<<< HEAD
-    return render_to_response('courseware/course_about.html',
-                              {'course': course,
-                               'style': 'full',
-                               'registered': registered,
-                               'course_target': course_target,
-                               'registration_price': registration_price,
-                               'in_cart': in_cart,
-                               'reg_then_add_to_cart_link': reg_then_add_to_cart_link,
-                               'show_courseware_link': show_courseware_link,
-                               'is_course_full': is_course_full})
-=======
     return render_to_response('courseware/course_about.html', {
         'course': course,
         'staff_access': staff_access,
         'studio_url': studio_url,
+        'style': 'full',
         'registered': registered,
         'course_target': course_target,
         'registration_price': registration_price,
@@ -618,7 +607,6 @@
         'show_courseware_link': show_courseware_link,
         'is_course_full': is_course_full
     })
->>>>>>> 5c94a3d1
 
 
 @ensure_csrf_cookie
