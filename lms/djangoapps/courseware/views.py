"""
Courseware views functions
"""

import json
import logging
import urllib
<<<<<<< HEAD
import urllib2
import json
from util.json_request import JsonResponse
from pytz import timezone

=======
from collections import OrderedDict
>>>>>>> a27c7025
from datetime import datetime

import analytics
import newrelic.agent
from django.conf import settings
from django.contrib.auth.decorators import login_required
from django.contrib.auth.models import User, AnonymousUser
from django.core.context_processors import csrf
from django.core.exceptions import PermissionDenied
from django.core.urlresolvers import reverse
from django.db import transaction
<<<<<<< HEAD
from django.utils.timezone import UTC
from django.http import HttpResponseNotFound, HttpResponseServerError
from django.views.decorators.http import require_GET, require_POST, require_http_methods
from django.http import Http404, HttpResponse, HttpResponseBadRequest
=======
from django.db.models import Q
from django.http import Http404, HttpResponse, HttpResponseBadRequest, HttpResponseForbidden
>>>>>>> a27c7025
from django.shortcuts import redirect
from django.utils.timezone import UTC
from django.utils.translation import ugettext as _
from django.views.decorators.cache import cache_control
from django.views.decorators.csrf import ensure_csrf_cookie
from django.views.decorators.http import require_GET, require_POST, require_http_methods
from eventtracking import tracker
from ipware.ip import get_ip
from markupsafe import escape
from opaque_keys import InvalidKeyError
from opaque_keys.edx.keys import CourseKey, UsageKey
from opaque_keys.edx.locations import SlashSeparatedCourseKey
from rest_framework import status
from xblock.fragment import Fragment

import shoppingcart
import survey.utils
import survey.views
from certificates import api as certs_api
from openedx.core.lib.gating import api as gating_api
from course_modes.models import CourseMode
from courseware import grades
from courseware.access import has_access, has_ccx_coach_role, _adjust_start_date_for_beta_testers
from courseware.access_response import StartDateError
from courseware.access_utils import in_preview_mode
from courseware.courses import (
    get_courses,
    get_course,
    get_course_by_id,
    get_permission_for_course_about,
    get_studio_url,
    get_course_overview_with_access,
    get_course_with_access,
    sort_by_announcement,
    sort_by_start_date,
    UserNotEnrolled
)
from courseware.masquerade import setup_masquerade
<<<<<<< HEAD
from courseware.models import CoursePreference
=======
from courseware.model_data import FieldDataCache, ScoresClient
from courseware.models import StudentModuleHistory
from courseware.url_helpers import get_redirect_url
from courseware.user_state_client import DjangoXBlockUserStateClient
from edxmako.shortcuts import render_to_response, render_to_string, marketing_link
from instructor.enrollment import uses_shib
from microsite_configuration import microsite
from openedx.core.djangoapps.content.course_overviews.models import CourseOverview
>>>>>>> a27c7025
from openedx.core.djangoapps.credit.api import (
    get_credit_requirement_status,
    is_user_eligible_for_credit,
    is_credit_course
)
<<<<<<< HEAD
from courseware.models import StudentModuleHistory
from courseware.model_data import FieldDataCache, ScoresClient
from .module_render import toc_for_course, get_module_for_descriptor, get_module, get_module_by_usage_id
from .entrance_exams import (
    course_has_entrance_exam,
    get_entrance_exam_content,
    get_entrance_exam_score,
    user_must_complete_entrance_exam,
    user_has_passed_entrance_exam
)
from courseware.user_state_client import DjangoXBlockUserStateClient
from course_modes.models import CourseMode

from open_ended_grading import open_ended_notifications
from student.models import UserProfile
from open_ended_grading.views import StaffGradingTab, PeerGradingTab, OpenEndedGradingTab
=======
from shoppingcart.models import CourseRegistrationCode
from shoppingcart.utils import is_shopping_cart_enabled
from openedx.core.djangoapps.self_paced.models import SelfPacedConfiguration
>>>>>>> a27c7025
from student.models import UserTestGroup, CourseEnrollment
from student.views import is_course_blocked
from util.cache import cache, cache_if_anonymous
from util.date_utils import strftime_localized
from util.db import outer_atomic
from util.milestones_helpers import get_prerequisite_courses_display
from util.views import _record_feedback_in_zendesk
from util.views import ensure_valid_course_key
from xmodule.modulestore.django import modulestore
from xmodule.modulestore.exceptions import ItemNotFoundError, NoPathToItem
from xmodule.tabs import CourseTabList
from xmodule.x_module import STUDENT_VIEW
<<<<<<< HEAD
import shoppingcart
from shoppingcart.models import CourseRegistrationCode
from shoppingcart.utils import is_shopping_cart_enabled
from opaque_keys import InvalidKeyError
from util.milestones_helpers import get_prerequisite_courses_display

from microsite_configuration import microsite
from opaque_keys.edx.locations import SlashSeparatedCourseKey
from opaque_keys.edx.keys import CourseKey, UsageKey
from instructor.enrollment import uses_shib
from util.date_utils import get_time_display

from analyticsclient.client import Client
from analyticsclient.exceptions import NotFoundError, InvalidRequestError, TimeoutError
=======
from lms.djangoapps.ccx.custom_exception import CCXLocatorValidationException
from .entrance_exams import (
    course_has_entrance_exam,
    get_entrance_exam_content,
    get_entrance_exam_score,
    user_must_complete_entrance_exam,
    user_has_passed_entrance_exam
)
from .module_render import toc_for_course, get_module_for_descriptor, get_module, get_module_by_usage_id
>>>>>>> a27c7025

from lang_pref import LANGUAGE_KEY
from openedx.core.djangoapps.user_api.preferences.api import get_user_preference


log = logging.getLogger("edx.courseware")

template_imports = {'urllib': urllib}

CONTENT_DEPTH = 2
# Only display the requirements on learner dashboard for
# credit and verified modes.
REQUIREMENTS_DISPLAY_MODES = CourseMode.CREDIT_MODES + [CourseMode.VERIFIED]


def user_groups(user):
    """
    TODO (vshnayder): This is not used. When we have a new plan for groups, adjust appropriately.
    """
    if not user.is_authenticated():
        return []

    # TODO: Rewrite in Django
    key = 'user_group_names_{user.id}'.format(user=user)
    cache_expiration = 60 * 60  # one hour

    # Kill caching on dev machines -- we switch groups a lot
    group_names = cache.get(key)
    if settings.DEBUG:
        group_names = None

    if group_names is None:
        group_names = [u.name for u in UserTestGroup.objects.filter(users=user)]
        cache.set(key, group_names, cache_expiration)

    return group_names


@ensure_csrf_cookie
@cache_if_anonymous()
def courses(request):
    """
    Render "find courses" page.  The course selection work is done in courseware.courses.
    """
    courses_list = []
    course_discovery_meanings = getattr(settings, 'COURSE_DISCOVERY_MEANINGS', {})
    if not settings.FEATURES.get('ENABLE_COURSE_DISCOVERY'):
        courses_list = get_courses(request.user)

        if microsite.get_value("ENABLE_COURSE_SORTING_BY_START_DATE",
                               settings.FEATURES["ENABLE_COURSE_SORTING_BY_START_DATE"]):
            courses_list = sort_by_start_date(courses_list)
        else:
            courses_list = sort_by_announcement(courses_list)

    return render_to_response(
        "courseware/courses.html",
        {'courses': courses_list, 'course_discovery_meanings': course_discovery_meanings}
    )


def render_accordion(user, request, course, chapter, section, field_data_cache):
    """
    Draws navigation bar. Takes current position in accordion as
    parameter.

    If chapter and section are '' or None, renders a default accordion.

    course, chapter, and section are the url_names.

    Returns the html string
    """
    # grab the table of contents
    toc = toc_for_course(user, request, course, chapter, section, field_data_cache)

    context = dict([
        ('toc', toc),
        ('course_id', course.id.to_deprecated_string()),
        ('csrf', csrf(request)['csrf_token']),
        ('due_date_display_format', course.due_date_display_format)
    ] + template_imports.items())
    return render_to_string('courseware/accordion.html', context)


def get_current_child(xmodule, min_depth=None):
    """
    Get the xmodule.position's display item of an xmodule that has a position and
    children.  If xmodule has no position or is out of bounds, return the first
    child with children extending down to content_depth.

    For example, if chapter_one has no position set, with two child sections,
    section-A having no children and section-B having a discussion unit,
    `get_current_child(chapter, min_depth=1)`  will return section-B.

    Returns None only if there are no children at all.
    """
    def _get_default_child_module(child_modules):
        """Returns the first child of xmodule, subject to min_depth."""
        if not child_modules:
            default_child = None
        elif not min_depth > 0:
            default_child = child_modules[0]
        else:
            content_children = [child for child in child_modules if
                                child.has_children_at_depth(min_depth - 1) and child.get_display_items()]
            default_child = content_children[0] if content_children else None

        return default_child

    if not hasattr(xmodule, 'position'):
        return None

    if xmodule.position is None:
        return _get_default_child_module(xmodule.get_display_items())
    else:
        # position is 1-indexed.
        pos = xmodule.position - 1

    children = xmodule.get_display_items()
    if 0 <= pos < len(children):
        child = children[pos]
    elif len(children) > 0:
        # module has a set position, but the position is out of range.
        # return default child.
        child = _get_default_child_module(children)
    else:
        child = None
    return child


def redirect_to_course_position(course_module, content_depth):
    """
    Return a redirect to the user's current place in the course.

    If this is the user's first time, redirects to COURSE/CHAPTER/SECTION.
    If this isn't the users's first time, redirects to COURSE/CHAPTER,
    and the view will find the current section and display a message
    about reusing the stored position.

    If there is no current position in the course or chapter, then selects
    the first child.

    """
    urlargs = {'course_id': course_module.id.to_deprecated_string()}
    chapter = get_current_child(course_module, min_depth=content_depth)
    if chapter is None:
        # oops.  Something bad has happened.
        raise Http404("No chapter found when loading current position in course")

    urlargs['chapter'] = chapter.url_name
    if course_module.position is not None:
        return redirect(reverse('courseware_chapter', kwargs=urlargs))

    # Relying on default of returning first child
    section = get_current_child(chapter, min_depth=content_depth - 1)
    if section is None:
        raise Http404("No section found when loading current position in course")

    urlargs['section'] = section.url_name
    return redirect(reverse('courseware_section', kwargs=urlargs))


def save_child_position(seq_module, child_name):
    """
    child_name: url_name of the child
    """
    for position, c in enumerate(seq_module.get_display_items(), start=1):
        if c.location.name == child_name:
            # Only save if position changed
            if position != seq_module.position:
                seq_module.position = position
    # Save this new position to the underlying KeyValueStore
    seq_module.save()


def save_positions_recursively_up(user, request, field_data_cache, xmodule, course=None):
    """
    Recurses up the course tree starting from a leaf
    Saving the position property based on the previous node as it goes
    """
    current_module = xmodule

    while current_module:
        parent_location = modulestore().get_parent_location(current_module.location)
        parent = None
        if parent_location:
            parent_descriptor = modulestore().get_item(parent_location)
            parent = get_module_for_descriptor(
                user,
                request,
                parent_descriptor,
                field_data_cache,
                current_module.location.course_key,
                course=course
            )

        if parent and hasattr(parent, 'position'):
            save_child_position(parent, current_module.location.name)

        current_module = parent


@transaction.non_atomic_requests
@login_required
@ensure_csrf_cookie
@cache_control(no_cache=True, no_store=True, must_revalidate=True)
@ensure_valid_course_key
@outer_atomic(read_committed=True)
def index(request, course_id, chapter=None, section=None,
          position=None):
    """
    Displays courseware accordion and associated content.  If course, chapter,
    and section are all specified, renders the page, or returns an error if they
    are invalid.

    If section is not specified, displays the accordion opened to the right chapter.

    If neither chapter or section are specified, redirects to user's most recent
    chapter, or the first chapter if this is the user's first visit.

    Arguments:

     - request    : HTTP request
     - course_id  : course id (str: ORG/course/URL_NAME)
     - chapter    : chapter url_name (str)
     - section    : section url_name (str)
     - position   : position in module, eg of <sequential> module (str)

    Returns:

     - HTTPresponse
    """

    course_key = CourseKey.from_string(course_id)

    # Gather metrics for New Relic so we can slice data in New Relic Insights
    newrelic.agent.add_custom_parameter('course_id', unicode(course_key))
    newrelic.agent.add_custom_parameter('org', unicode(course_key.org))

    user = User.objects.prefetch_related("groups").get(id=request.user.id)

    redeemed_registration_codes = CourseRegistrationCode.objects.filter(
        course_id=course_key,
        registrationcoderedemption__redeemed_by=request.user
    )

    # Redirect to dashboard if the course is blocked due to non-payment.
    if is_course_blocked(request, redeemed_registration_codes, course_key):
        # registration codes may be generated via Bulk Purchase Scenario
        # we have to check only for the invoice generated registration codes
        # that their invoice is valid or not
        log.warning(
            u'User %s cannot access the course %s because payment has not yet been received',
            user,
            course_key.to_deprecated_string()
        )
        return redirect(reverse('dashboard'))

    request.user = user  # keep just one instance of User
    with modulestore().bulk_operations(course_key):
        return _index_bulk_op(request, course_key, chapter, section, position)


# pylint: disable=too-many-statements
def _index_bulk_op(request, course_key, chapter, section, position):
    """
    Render the index page for the specified course.
    """
    # Verify that position a string is in fact an int
    if position is not None:
        try:
            int(position)
        except ValueError:
            raise Http404(u"Position {} is not an integer!".format(position))

    course = get_course_with_access(request.user, 'load', course_key, depth=2)
    staff_access = has_access(request.user, 'staff', course)
    masquerade, user = setup_masquerade(request, course_key, staff_access, reset_masquerade_data=True)

    registered = registered_for_course(course, user)
    if not registered:
        # TODO (vshnayder): do course instructors need to be registered to see course?
        log.debug(u'User %s tried to view course %s but is not enrolled', user, course.location.to_deprecated_string())
        return redirect(reverse('about_course', args=[course_key.to_deprecated_string()]))

    # see if all pre-requisites (as per the milestones app feature) have been fulfilled
    # Note that if the pre-requisite feature flag has been turned off (default) then this check will
    # always pass
    if not has_access(user, 'view_courseware_with_prerequisites', course):
        # prerequisites have not been fulfilled therefore redirect to the Dashboard
        log.info(
            u'User %d tried to view course %s '
            u'without fulfilling prerequisites',
            user.id, unicode(course.id))
        return redirect(reverse('dashboard'))

    # Entrance Exam Check
    # If the course has an entrance exam and the requested chapter is NOT the entrance exam, and
    # the user hasn't yet met the criteria to bypass the entrance exam, redirect them to the exam.
    if chapter and course_has_entrance_exam(course):
        chapter_descriptor = course.get_child_by(lambda m: m.location.name == chapter)
        if chapter_descriptor and not getattr(chapter_descriptor, 'is_entrance_exam', False) \
                and user_must_complete_entrance_exam(request, user, course):
            log.info(u'User %d tried to view course %s without passing entrance exam', user.id, unicode(course.id))
            return redirect(reverse('courseware', args=[unicode(course.id)]))

    # Gated Content Check
    gated_content = gating_api.get_gated_content(course, user)
    if section and gated_content:
        for usage_key in gated_content:
            if section in usage_key:
                raise Http404

    # check to see if there is a required survey that must be taken before
    # the user can access the course.
    if survey.utils.must_answer_survey(course, user):
        return redirect(reverse('course_survey', args=[unicode(course.id)]))

    bookmarks_api_url = reverse('bookmarks')

    try:
        field_data_cache = FieldDataCache.cache_for_descriptor_descendents(
            course_key, user, course, depth=2)

        course_module = get_module_for_descriptor(
            user, request, course, field_data_cache, course_key, course=course
        )
        if course_module is None:
            log.warning(u'If you see this, something went wrong: if we got this'
                        u' far, should have gotten a course module for this user')
            return redirect(reverse('about_course', args=[course_key.to_deprecated_string()]))

        studio_url = get_studio_url(course, 'course')

<<<<<<< HEAD
        analytics_url = getattr(settings, 'ANALYTICS_DATA_URL')
=======
        language_preference = get_user_preference(request.user, LANGUAGE_KEY)
        if not language_preference:
            language_preference = settings.LANGUAGE_CODE
>>>>>>> a27c7025

        context = {
            'csrf': csrf(request)['csrf_token'],
            'accordion': render_accordion(user, request, course, chapter, section, field_data_cache),
            'COURSE_TITLE': course.display_name_with_default_escaped,
            'course': course,
            'init': '',
            'fragment': Fragment(),
            'staff_access': staff_access,
            'studio_url': studio_url,
            'masquerade': masquerade,
            'analytics_url': analytics_url,
            'xqa_server': settings.FEATURES.get('XQA_SERVER', "http://your_xqa_server.com"),
            'bookmarks_api_url': bookmarks_api_url,
            'language_preference': language_preference,
            'disable_optimizely': True,
        }

        now = datetime.now(UTC())
        effective_start = _adjust_start_date_for_beta_testers(user, course, course_key)
        if not in_preview_mode() and staff_access and now < effective_start:
            # Disable student view button if user is staff and
            # course is not yet visible to students.
            context['disable_student_access'] = True

        has_content = course.has_children_at_depth(CONTENT_DEPTH)
        if not has_content:
            # Show empty courseware for a course with no units
            return render_to_response('courseware/courseware.html', context)
        elif chapter is None:
            # Check first to see if we should instead redirect the user to an Entrance Exam
            if course_has_entrance_exam(course):
                exam_chapter = get_entrance_exam_content(request, course)
                if exam_chapter:
                    exam_section = None
                    if exam_chapter.get_children():
                        exam_section = exam_chapter.get_children()[0]
                        if exam_section:
                            return redirect('courseware_section',
                                            course_id=unicode(course_key),
                                            chapter=exam_chapter.url_name,
                                            section=exam_section.url_name)

            # passing CONTENT_DEPTH avoids returning 404 for a course with an
            # empty first section and a second section with content
            return redirect_to_course_position(course_module, CONTENT_DEPTH)

        chapter_descriptor = course.get_child_by(lambda m: m.location.name == chapter)
        if chapter_descriptor is not None:
            save_child_position(course_module, chapter)
        else:
            raise Http404('No chapter descriptor found with name {}'.format(chapter))

        chapter_module = course_module.get_child_by(lambda m: m.location.name == chapter)
        if chapter_module is None:
            # User may be trying to access a chapter that isn't live yet
            if masquerade and masquerade.role == 'student':  # if staff is masquerading as student be kinder, don't 404
                log.debug('staff masquerading as student: no chapter %s', chapter)
                return redirect(reverse('courseware', args=[course.id.to_deprecated_string()]))
            raise Http404

        if course_has_entrance_exam(course):
            # Message should not appear outside the context of entrance exam subsection.
            # if section is none then we don't need to show message on welcome back screen also.
            if getattr(chapter_module, 'is_entrance_exam', False) and section is not None:
                context['entrance_exam_current_score'] = get_entrance_exam_score(request, course)
                context['entrance_exam_passed'] = user_has_passed_entrance_exam(request, course)

        if section is not None:
            section_descriptor = chapter_descriptor.get_child_by(lambda m: m.location.name == section)

            if section_descriptor is None:
                # Specifically asked-for section doesn't exist
                if masquerade and masquerade.role == 'student':  # don't 404 if staff is masquerading as student
                    log.debug('staff masquerading as student: no section %s', section)
                    return redirect(reverse('courseware', args=[course.id.to_deprecated_string()]))
                raise Http404

            ## Allow chromeless operation
            if section_descriptor.chrome:
                chrome = [s.strip() for s in section_descriptor.chrome.lower().split(",")]
                if 'accordion' not in chrome:
                    context['disable_accordion'] = True
                if 'tabs' not in chrome:
                    context['disable_tabs'] = True

            if section_descriptor.default_tab:
                context['default_tab'] = section_descriptor.default_tab

            # cdodge: this looks silly, but let's refetch the section_descriptor with depth=None
            # which will prefetch the children more efficiently than doing a recursive load
            section_descriptor = modulestore().get_item(section_descriptor.location, depth=None)

            # Load all descendants of the section, because we're going to display its
            # html, which in general will need all of its children
            field_data_cache.add_descriptor_descendents(
                section_descriptor, depth=None
            )

            section_module = get_module_for_descriptor(
                user,
                request,
                section_descriptor,
                field_data_cache,
                course_key,
                position,
                course=course
            )

            if section_module is None:
                # User may be trying to be clever and access something
                # they don't have access to.
                raise Http404

            # Save where we are in the chapter.
            save_child_position(chapter_module, section)
            section_render_context = {'activate_block_id': request.GET.get('activate_block_id')}
            context['fragment'] = section_module.render(STUDENT_VIEW, section_render_context)
            context['section_title'] = section_descriptor.display_name_with_default_escaped
        else:
            prev_section = get_current_child(chapter_module)
            if prev_section is None:
                # Something went wrong -- perhaps this chapter has no sections visible to the user.
                # Clearing out the last-visited state and showing "first-time" view by redirecting
                # to courseware.
                course_module.position = None
                course_module.save()
                return redirect(reverse('courseware', args=[course.id.to_deprecated_string()]))
        result = render_to_response('courseware/courseware.html', context)
    except Exception as e:

        # Doesn't bar Unicode characters from URL, but if Unicode characters do
        # cause an error it is a graceful failure.
        if isinstance(e, UnicodeEncodeError):
            raise Http404("URL contains Unicode characters")

        if isinstance(e, Http404):
            # let it propagate
            raise

        # In production, don't want to let a 500 out for any reason
        if settings.DEBUG:
            raise
        else:
            log.exception(
                u"Error in index view: user=%s, effective_user=%s, course=%s, chapter=%s section=%s position=%s",
                request.user, user, course, chapter, section, position
            )
            try:
                result = render_to_response('courseware/courseware-error.html', {
                    'staff_access': staff_access,
                    'course': course
                })
            except:
                # Let the exception propagate, relying on global config to at
                # at least return a nice error message
                log.exception("Error while rendering courseware-error page")
                raise

    return result


@ensure_csrf_cookie
@ensure_valid_course_key
def jump_to_id(request, course_id, module_id):
    """
    This entry point allows for a shorter version of a jump to where just the id of the element is
    passed in. This assumes that id is unique within the course_id namespace
    """
    course_key = SlashSeparatedCourseKey.from_deprecated_string(course_id)
    items = modulestore().get_items(course_key, qualifiers={'name': module_id})

    if len(items) == 0:
        raise Http404(
            u"Could not find id: {0} in course_id: {1}. Referer: {2}".format(
                module_id, course_id, request.META.get("HTTP_REFERER", "")
            ))
    if len(items) > 1:
        log.warning(
            u"Multiple items found with id: %s in course_id: %s. Referer: %s. Using first: %s",
            module_id,
            course_id,
            request.META.get("HTTP_REFERER", ""),
            items[0].location.to_deprecated_string()
        )

    return jump_to(request, course_id, items[0].location.to_deprecated_string())


@ensure_csrf_cookie
def jump_to(_request, course_id, location):
    """
    Show the page that contains a specific location.

    If the location is invalid or not in any class, return a 404.

    Otherwise, delegates to the index view to figure out whether this user
    has access, and what they should see.
    """
    try:
        course_key = CourseKey.from_string(course_id)
        usage_key = UsageKey.from_string(location).replace(course_key=course_key)
    except InvalidKeyError:
        raise Http404(u"Invalid course_key or usage_key")
    try:
        redirect_url = get_redirect_url(course_key, usage_key)
    except ItemNotFoundError:
        raise Http404(u"No data at this location: {0}".format(usage_key))
    except NoPathToItem:
        raise Http404(u"This location is not in any class: {0}".format(usage_key))

    return redirect(redirect_url)


@ensure_csrf_cookie
@ensure_valid_course_key
def course_info(request, course_id):
    """
    Display the course's info.html, or 404 if there is no such course.

    Assumes the course_id is in a valid format.
    """
    course_key = SlashSeparatedCourseKey.from_deprecated_string(course_id)
    with modulestore().bulk_operations(course_key):
        course = get_course_by_id(course_key, depth=2)
        access_response = has_access(request.user, 'load', course, course_key)

        if not access_response:

            # The user doesn't have access to the course. If they're
            # denied permission due to the course not being live yet,
            # redirect to the dashboard page.
            if isinstance(access_response, StartDateError):
                start_date = strftime_localized(course.start, 'SHORT_DATE')
                params = urllib.urlencode({'notlive': start_date})
                return redirect('{0}?{1}'.format(reverse('dashboard'), params))
            # Otherwise, give a 404 to avoid leaking info about access
            # control.
            raise Http404("Course not found.")

        staff_access = has_access(request.user, 'staff', course)
        masquerade, user = setup_masquerade(request, course_key, staff_access, reset_masquerade_data=True)

        # if user is not enrolled in a course then app will show enroll/get register link inside course info page.
        show_enroll_banner = request.user.is_authenticated() and not CourseEnrollment.is_enrolled(user, course.id)
        if show_enroll_banner and hasattr(course_key, 'ccx'):
            # if course is CCX and user is not enrolled/registered then do not let him open course direct via link for
            # self registration. Because only CCX coach can register/enroll a student. If un-enrolled user try
            # to access CCX redirect him to dashboard.
            return redirect(reverse('dashboard'))

        # If the user needs to take an entrance exam to access this course, then we'll need
        # to send them to that specific course module before allowing them into other areas
        if user_must_complete_entrance_exam(request, user, course):
            return redirect(reverse('courseware', args=[unicode(course.id)]))

        # check to see if there is a required survey that must be taken before
        # the user can access the course.
        if request.user.is_authenticated() and survey.utils.must_answer_survey(course, user):
            return redirect(reverse('course_survey', args=[unicode(course.id)]))

        studio_url = get_studio_url(course, 'course_info')

        # link to where the student should go to enroll in the course:
        # about page if there is not marketing site, SITE_NAME if there is
        url_to_enroll = reverse(course_about, args=[course_id])
        if settings.FEATURES.get('ENABLE_MKTG_SITE'):
            url_to_enroll = marketing_link('COURSES')

        context = {
            'request': request,
            'masquerade_user': user,
            'course_id': course_key.to_deprecated_string(),
            'cache': None,
            'course': course,
            'staff_access': staff_access,
            'masquerade': masquerade,
            'studio_url': studio_url,
            'show_enroll_banner': show_enroll_banner,
            'url_to_enroll': url_to_enroll,
        }

        # Get the URL of the user's last position in order to display the 'where you were last' message
        context['last_accessed_courseware_url'] = None
        if SelfPacedConfiguration.current().enable_course_home_improvements:
            context['last_accessed_courseware_url'] = get_last_accessed_courseware(course, request)

        now = datetime.now(UTC())
        effective_start = _adjust_start_date_for_beta_testers(user, course, course_key)
        if not in_preview_mode() and staff_access and now < effective_start:
            # Disable student view button if user is staff and
            # course is not yet visible to students.
            context['disable_student_access'] = True

        return render_to_response('courseware/info.html', context)


def get_last_accessed_courseware(course, request):
    """
    Return the URL the courseware module that this request's user last
    accessed, or None if it cannot be found.
    """
    field_data_cache = FieldDataCache.cache_for_descriptor_descendents(
        course.id, request.user, course, depth=2
    )
    course_module = get_module_for_descriptor(
        request.user, request, course, field_data_cache, course.id, course=course
    )
    chapter_module = get_current_child(course_module)
    if chapter_module is not None:
        section_module = get_current_child(chapter_module)
        if section_module is not None:
            url = reverse('courseware_section', kwargs={
                'course_id': unicode(course.id),
                'chapter': chapter_module.url_name,
                'section': section_module.url_name
            })
            return url
    return None


@ensure_csrf_cookie
@ensure_valid_course_key
def static_tab(request, course_id, tab_slug):
    """
    Display the courses tab with the given name.

    Assumes the course_id is in a valid format.
    """

    course_key = SlashSeparatedCourseKey.from_deprecated_string(course_id)

    course = get_course_with_access(request.user, 'load', course_key)

    tab = CourseTabList.get_tab_by_slug(course.tabs, tab_slug)
    if tab is None:
        raise Http404

    contents = get_static_tab_contents(
        request,
        course,
        tab
    )
    if contents is None:
        raise Http404

    return render_to_response('courseware/static_tab.html', {
        'course': course,
        'tab': tab,
        'tab_contents': contents,
    })


@ensure_csrf_cookie
@ensure_valid_course_key
def syllabus(request, course_id):
    """
    Display the course's syllabus.html, or 404 if there is no such course.

    Assumes the course_id is in a valid format.
    """

    course_key = SlashSeparatedCourseKey.from_deprecated_string(course_id)

    course = get_course_with_access(request.user, 'load', course_key)
    staff_access = bool(has_access(request.user, 'staff', course))

    return render_to_response('courseware/syllabus.html', {
        'course': course,
        'staff_access': staff_access,
    })


def registered_for_course(course, user):
    """
    Return True if user is registered for course, else False
    """
    if user is None:
        return False
    if user.is_authenticated():
        return CourseEnrollment.is_enrolled(user, course.id)
    else:
        return False


def get_cosmetic_display_price(course, registration_price):
    """
    Return Course Price as a string preceded by correct currency, or 'Free'
    """
    currency_symbol = settings.PAID_COURSE_REGISTRATION_CURRENCY[1]

    price = course.cosmetic_display_price
    if registration_price > 0:
        price = registration_price

    if price:
        # Translators: This will look like '$50', where {currency_symbol} is a symbol such as '$' and {price} is a
        # numerical amount in that currency. Adjust this display as needed for your language.
        return _("{currency_symbol}{price}").format(currency_symbol=currency_symbol, price=price)
    else:
        # Translators: This refers to the cost of the course. In this case, the course costs nothing so it is free.
        return _('Free')


@ensure_csrf_cookie
@cache_if_anonymous()
def course_about(request, course_id):
    """
    Display the course's about page.

    Assumes the course_id is in a valid format.
    """

    course_key = SlashSeparatedCourseKey.from_deprecated_string(course_id)

    if hasattr(course_key, 'ccx'):
        # if un-enrolled/non-registered user try to access CCX (direct for registration)
        # then do not show him about page to avoid self registration.
        # Note: About page will only be shown to user who is not register. So that he can register. But for
        # CCX only CCX coach can enroll students.
        return redirect(reverse('dashboard'))

    with modulestore().bulk_operations(course_key):
        permission = get_permission_for_course_about()
        course = get_course_with_access(request.user, permission, course_key)

        if microsite.get_value('ENABLE_MKTG_SITE', settings.FEATURES.get('ENABLE_MKTG_SITE', False)):
            return redirect(reverse('info', args=[course.id.to_deprecated_string()]))

        registered = registered_for_course(course, request.user)
        regularly_registered = (
            registered
            and
            UserProfile.has_registered(request.user)
        )

        staff_access = bool(has_access(request.user, 'staff', course))
        studio_url = get_studio_url(course, 'settings/details')

        if has_access(request.user, 'load', course):
            course_target = reverse('info', args=[course.id.to_deprecated_string()])
        else:
            course_target = reverse('about_course', args=[course.id.to_deprecated_string()])

        show_courseware_link = bool(
            (
                has_access(request.user, 'load', course)
                and has_access(request.user, 'view_courseware_with_prerequisites', course)
            )
            or settings.FEATURES.get('ENABLE_LMS_MIGRATION')
        )

        # Note: this is a flow for payment for course registration, not the Verified Certificate flow.
        registration_price = 0
        in_cart = False
        reg_then_add_to_cart_link = ""

        _is_shopping_cart_enabled = is_shopping_cart_enabled()
        if _is_shopping_cart_enabled:
            registration_price = CourseMode.min_course_price_for_currency(course_key,
                                                                          settings.PAID_COURSE_REGISTRATION_CURRENCY[0])
            if request.user.is_authenticated():
                cart = shoppingcart.models.Order.get_cart_for_user(request.user)
                in_cart = shoppingcart.models.PaidCourseRegistration.contained_in_order(cart, course_key) or \
                    shoppingcart.models.CourseRegCodeItem.contained_in_order(cart, course_key)

            reg_then_add_to_cart_link = "{reg_url}?course_id={course_id}&enrollment_action=add_to_cart".format(
                reg_url=reverse('register_user'), course_id=urllib.quote(str(course_id)))

        course_price = get_cosmetic_display_price(course, registration_price)
        can_add_course_to_cart = _is_shopping_cart_enabled and registration_price

        # only allow course sneak peek if
        # 1) within enrollment period
        # 2) course specifies it's okay
        # 3) request.user is not a registered user.
        sneakpeek_allowed = (has_access(request.user, 'within_enrollment_period', course) and
                             CoursePreference.course_allows_nonregistered_access(course_key) and
                             not UserProfile.has_registered(request.user))

        # Used to provide context to message to student if enrollment not allowed
        can_enroll = bool(has_access(request.user, 'enroll', course))
        invitation_only = course.invitation_only
        is_course_full = CourseEnrollment.objects.is_course_full(course)

        # Register button should be disabled if one of the following is true:
        # - Student is already registered for course
        # - Course is already full
        # - Student cannot enroll in course
        # active_reg_button = not(registered or is_course_full or not can_enroll)
        active_reg_button = not(regularly_registered or is_course_full or not can_enroll)

        is_shib_course = uses_shib(course)

        # get prerequisite courses display names
        pre_requisite_courses = get_prerequisite_courses_display(course)

        # Overview
        overview = CourseOverview.get_from_id(course.id)

        return render_to_response('courseware/course_about.html', {
            'course': course,
            'staff_access': staff_access,
            'studio_url': studio_url,
            'registered': registered,
            'course_target': course_target,
            'is_cosmetic_price_enabled': settings.FEATURES.get('ENABLE_COSMETIC_DISPLAY_PRICE'),
            'course_price': course_price,
            'in_cart': in_cart,
            'reg_then_add_to_cart_link': reg_then_add_to_cart_link,
            'show_courseware_link': show_courseware_link,
            'is_course_full': is_course_full,
            'can_enroll': can_enroll,
            'invitation_only': invitation_only,
            'active_reg_button': active_reg_button,
            'is_shib_course': is_shib_course,
            # We do not want to display the internal courseware header, which is used when the course is found in the
            # context. This value is therefor explicitly set to render the appropriate header.
            'disable_courseware_header': True,
            'can_add_course_to_cart': can_add_course_to_cart,
            'cart_link': reverse('shoppingcart.views.show_cart'),
            'pre_requisite_courses': pre_requisite_courses,
<<<<<<< HEAD
            'regularly_registered': regularly_registered,
            'sneakpeek_allowed': sneakpeek_allowed,
            'is_shopping_cart_enabled': _is_shopping_cart_enabled,
=======
            'course_image_urls': overview.image_urls,
>>>>>>> a27c7025
        })


@transaction.non_atomic_requests
@login_required
@cache_control(no_cache=True, no_store=True, must_revalidate=True)
@ensure_valid_course_key
def progress(request, course_id, student_id=None):
    """ Display the progress page. """

    course_key = CourseKey.from_string(course_id)

    with modulestore().bulk_operations(course_key):
        return _progress(request, course_key, student_id)


def _progress(request, course_key, student_id):
    """
    Unwrapped version of "progress".

    User progress. We show the grade bar and every problem score.

    Course staff are allowed to see the progress of students in their class.
    """
    course = get_course_with_access(request.user, 'load', course_key, depth=None, check_if_enrolled=True)

    # check to see if there is a required survey that must be taken before
    # the user can access the course.
    if survey.utils.must_answer_survey(course, request.user):
        return redirect(reverse('course_survey', args=[unicode(course.id)]))

    staff_access = bool(has_access(request.user, 'staff', course))
    try:
        coach_access = has_ccx_coach_role(request.user, course_key)
    except CCXLocatorValidationException:
        coach_access = False

    has_access_on_students_profiles = staff_access or coach_access

    if student_id is None or student_id == request.user.id:
        # always allowed to see your own profile
        student = request.user
    else:
        # Requesting access to a different student's profile
        if not has_access_on_students_profiles:
            raise Http404
        try:
            student = User.objects.get(id=student_id)
        # Check for ValueError if 'student_id' cannot be converted to integer.
        except (ValueError, User.DoesNotExist):
            raise Http404

    # NOTE: To make sure impersonation by instructor works, use
    # student instead of request.user in the rest of the function.

    # The pre-fetching of groups is done to make auth checks not require an
    # additional DB lookup (this kills the Progress page in particular).
    student = User.objects.prefetch_related("groups").get(id=student.id)

    with outer_atomic():
        field_data_cache = grades.field_data_cache_for_grading(course, student)
        scores_client = ScoresClient.from_field_data_cache(field_data_cache)

    courseware_summary = []
    if settings.FEATURES['ENABLE_PROGRESS_SUMMARY']:
        courseware_summary = grades.progress_summary(
            student, request, course, field_data_cache=field_data_cache, scores_client=scores_client
        )
    grade_summary = grades.grade(
        student, request, course, field_data_cache=field_data_cache, scores_client=scores_client
    )
    studio_url = get_studio_url(course, 'settings/grading')

    if courseware_summary is None:
        #This means the student didn't have access to the course (which the instructor requested)
        raise Http404

    # checking certificate generation configuration
    show_generate_cert_btn = certs_api.cert_generation_enabled(course_key)

    context = {
        'course': course,
        'courseware_summary': courseware_summary,
        'studio_url': studio_url,
        'grade_summary': grade_summary,
        'staff_access': staff_access,
        'student': student,
        'passed': is_course_passed(course, grade_summary),
        'show_generate_cert_btn': show_generate_cert_btn,
        'credit_course_requirements': _credit_course_requirements(course_key, student),
    }

    if show_generate_cert_btn:
        cert_status = certs_api.certificate_downloadable_status(student, course_key)
        context.update(cert_status)
        # showing the certificate web view button if feature flags are enabled.
        if certs_api.has_html_certificates_enabled(course_key, course):
            if certs_api.get_active_web_certificate(course) is not None:
                context.update({
                    'show_cert_web_view': True,
                    'cert_web_view_url': certs_api.get_certificate_url(course_id=course_key, uuid=cert_status['uuid']),
                })
            else:
                context.update({
                    'is_downloadable': False,
                    'is_generating': True,
                    'download_url': None
                })

    with outer_atomic():
        response = render_to_response('courseware/progress.html', context)

    return response


def _credit_course_requirements(course_key, student):
    """Return information about which credit requirements a user has satisfied.

    Arguments:
        course_key (CourseKey): Identifier for the course.
        student (User): Currently logged in user.

    Returns: dict if the credit eligibility enabled and it is a credit course
    and the user is enrolled in either verified or credit mode, and None otherwise.

    """
    # If credit eligibility is not enabled or this is not a credit course,
    # short-circuit and return `None`.  This indicates that credit requirements
    # should NOT be displayed on the progress page.
    if not (settings.FEATURES.get("ENABLE_CREDIT_ELIGIBILITY", False) and is_credit_course(course_key)):
        return None

    # If student is enrolled not enrolled in verified or credit mode,
    # short-circuit and return None. This indicates that
    # credit requirements should NOT be displayed on the progress page.
    enrollment = CourseEnrollment.get_enrollment(student, course_key)
    if enrollment.mode not in REQUIREMENTS_DISPLAY_MODES:
        return None

    # Credit requirement statuses for which user does not remain eligible to get credit.
    non_eligible_statuses = ['failed', 'declined']

    # Retrieve the status of the user for each eligibility requirement in the course.
    # For each requirement, the user's status is either "satisfied", "failed", or None.
    # In this context, `None` means that we don't know the user's status, either because
    # the user hasn't done something (for example, submitting photos for verification)
    # or we're waiting on more information (for example, a response from the photo
    # verification service).
    requirement_statuses = get_credit_requirement_status(course_key, student.username)

    # If the user has been marked as "eligible", then they are *always* eligible
    # unless someone manually intervenes.  This could lead to some strange behavior
    # if the requirements change post-launch.  For example, if the user was marked as eligible
    # for credit, then a new requirement was added, the user will see that they're eligible
    # AND that one of the requirements is still pending.
    # We're assuming here that (a) we can mitigate this by properly training course teams,
    # and (b) it's a better user experience to allow students who were at one time
    # marked as eligible to continue to be eligible.
    # If we need to, we can always manually move students back to ineligible by
    # deleting CreditEligibility records in the database.
    if is_user_eligible_for_credit(student.username, course_key):
        eligibility_status = "eligible"

    # If the user has *failed* any requirements (for example, if a photo verification is denied),
    # then the user is NOT eligible for credit.
    elif any(requirement['status'] in non_eligible_statuses for requirement in requirement_statuses):
        eligibility_status = "not_eligible"

    # Otherwise, the user may be eligible for credit, but the user has not
    # yet completed all the requirements.
    else:
        eligibility_status = "partial_eligible"

    return {
        'eligibility_status': eligibility_status,
        'requirements': requirement_statuses,
    }


@login_required
@ensure_valid_course_key
def submission_history(request, course_id, student_username, location):
    """Render an HTML fragment (meant for inclusion elsewhere) that renders a
    history of all state changes made by this user for this problem location.
    Right now this only works for problems because that's all
    StudentModuleHistory records.
    """

    course_key = SlashSeparatedCourseKey.from_deprecated_string(course_id)

    try:
        usage_key = course_key.make_usage_key_from_deprecated_string(location)
    except (InvalidKeyError, AssertionError):
        return HttpResponse(escape(_(u'Invalid location.')))

    course = get_course_overview_with_access(request.user, 'load', course_key)
    staff_access = bool(has_access(request.user, 'staff', course))

    # Permission Denied if they don't have staff access and are trying to see
    # somebody else's submission history.
    if (student_username != request.user.username) and (not staff_access):
        raise PermissionDenied

    user_state_client = DjangoXBlockUserStateClient()
    try:
        history_entries = list(user_state_client.get_history(student_username, usage_key))
    except DjangoXBlockUserStateClient.DoesNotExist:
        return HttpResponse(escape(_(u'User {username} has never accessed problem {location}').format(
            username=student_username,
            location=location
        )))

    # This is ugly, but until we have a proper submissions API that we can use to provide
    # the scores instead, it will have to do.
    scores = list(StudentModuleHistory.objects.filter(
        student_module__module_state_key=usage_key,
        student_module__student__username=student_username,
        student_module__course_id=course_key
    ).order_by('-id'))

    if len(scores) != len(history_entries):
        log.warning(
            "Mismatch when fetching scores for student "
            "history for course %s, user %s, xblock %s. "
            "%d scores were found, and %d history entries were found. "
            "Matching scores to history entries by date for display.",
            course_id,
            student_username,
            location,
            len(scores),
            len(history_entries),
        )
        scores_by_date = {
            score.created: score
            for score in scores
        }
        scores = [
            scores_by_date[history.updated]
            for history in history_entries
        ]

    context = {
        'history_entries': history_entries,
        'scores': scores,
        'username': student_username,
        'location': location,
        'course_id': course_key.to_deprecated_string()
    }

    return render_to_response('courseware/submission_history.html', context)


def get_static_tab_contents(request, course, tab):
    """
    Returns the contents for the given static tab
    """
    loc = course.id.make_usage_key(
        tab.type,
        tab.url_slug,
    )
    field_data_cache = FieldDataCache.cache_for_descriptor_descendents(
        course.id, request.user, modulestore().get_item(loc), depth=0
    )
    tab_module = get_module(
        request.user, request, loc, field_data_cache, static_asset_path=course.static_asset_path, course=course
    )

    logging.debug('course_module = %s', tab_module)

    html = ''
    if tab_module is not None:
        try:
            html = tab_module.render(STUDENT_VIEW).content
        except Exception:  # pylint: disable=broad-except
            html = render_to_string('courseware/error-message.html', None)
            log.exception(
                u"Error rendering course=%s, tab=%s", course, tab['url_slug']
            )

    return html


@require_GET
@ensure_valid_course_key
def get_course_lti_endpoints(request, course_id):
    """
    View that, given a course_id, returns the a JSON object that enumerates all of the LTI endpoints for that course.

    The LTI 2.0 result service spec at
    http://www.imsglobal.org/lti/ltiv2p0/uml/purl.imsglobal.org/vocab/lis/v2/outcomes/Result/service.html
    says "This specification document does not prescribe a method for discovering the endpoint URLs."  This view
    function implements one way of discovering these endpoints, returning a JSON array when accessed.

    Arguments:
        request (django request object):  the HTTP request object that triggered this view function
        course_id (unicode):  id associated with the course

    Returns:
        (django response object):  HTTP response.  404 if course is not found, otherwise 200 with JSON body.
    """

    course_key = SlashSeparatedCourseKey.from_deprecated_string(course_id)

    try:
        course = get_course(course_key, depth=2)
    except ValueError:
        return HttpResponse(status=404)

    anonymous_user = AnonymousUser()
    anonymous_user.known = False  # make these "noauth" requests like module_render.handle_xblock_callback_noauth
    lti_descriptors = modulestore().get_items(course.id, qualifiers={'category': 'lti'})

    lti_noauth_modules = [
        get_module_for_descriptor(
            anonymous_user,
            request,
            descriptor,
            FieldDataCache.cache_for_descriptor_descendents(
                course_key,
                anonymous_user,
                descriptor
            ),
            course_key,
            course=course
        )
        for descriptor in lti_descriptors
    ]

    endpoints = [
        {
            'display_name': module.display_name,
            'lti_2_0_result_service_json_endpoint': module.get_outcome_service_url(
                service_name='lti_2_0_result_rest_handler') + "/user/{anon_user_id}",
            'lti_1_1_result_service_xml_endpoint': module.get_outcome_service_url(
                service_name='grade_handler'),
        }
        for module in lti_noauth_modules
    ]

    return HttpResponse(json.dumps(endpoints), content_type='application/json')


def get_analytics_answer_dist(request):
    """
    Calls the the analytics answer distribution api client. Retrieves answer distribution data for the in-line
    analytics display.

    Arguments:
        request (django request object):  the HTTP request object that triggered this view function

    Returns:
        (django response object):  JSON response:
            500 if error occurred,
            404 if api client returns no data,
            otherwise 200 with JSON body.
    """
    all_data = json.loads(request.body)
    module_id = all_data['module_id']
    question_types_by_part = all_data['question_types_by_part']
    num_options_by_part = all_data['num_options_by_part']
    course_key = SlashSeparatedCourseKey.from_string(all_data['course_id'])

    # Construct an error message
    zendesk_url = getattr(settings, 'ZENDESK_URL')
    if zendesk_url:
        zendesk_url = '<a href=\"' + zendesk_url + '/hc/en-us/requests/new\">'
        error_message = _("A problem has occurred retrieving the data, to report the problem click "
                          "{zendesk_url}here{tag}").format(zendesk_url=zendesk_url, tag='</a>')
    else:
        error_message = _('A problem has occurred retrieving the data.')

    # Check user is enrolled as a staff member of this course
    try:
        course = get_course_with_access(request.user, 'staff', course_key, depth=None)
    except Http404:
        return HttpResponseServerError(error_message)

    having_access = has_access(request.user, 'staff', course)
    url = getattr(settings, 'ANALYTICS_DATA_URL')
    auth_token = getattr(settings, 'ANALYTICS_DATA_TOKEN')

    if not having_access or not url:
        return HttpResponseServerError(error_message)

    client = Client(base_url=url, auth_token=auth_token)
    module = client.modules(course.id, module_id)

    try:
        data = module.answer_distribution()
    except NotFoundError:
        return HttpResponseNotFound(_('There are no student answers for this problem yet; please try again later.'))
    except InvalidRequestError:
        return HttpResponseServerError(error_message)
    except TimeoutError:
        return HttpResponseServerError(error_message)

    return process_analytics_answer_dist(data, question_types_by_part, num_options_by_part)


def process_analytics_answer_dist(data, question_types_by_part, num_options_by_part):
    """
    Aggregates the analytics answer dist data.
    From the data, gets the date/time the data was last updated and reformats to the client TZ.

    Arguments:
        data: response from the analytics api
        question_types_by_part: dict of question types
        num_options_by_part: dict of number of options by question

    Returns:
        A json payload of:
          - data by part: an array of dicts of {value_id, correct, count} for each part_id
          - count by part: an array of dicts of {totalFirstAttemptCount,
                                                 totalFirstCorrectCount,
                                                 totalFirstIncorrectCount,
                                                 totalLastAttemptCount,
                                                 totalLastCorrectCount,
                                                 totalLastIncorrectCount} for each part_id
          - last updated: string
     """

    # Each element in count_by_part is a dict of totalAttemptCount, totalCorrectCount, totalIncorrectCount
    count_by_part = {}

    # Each element in data_by_part is an array of dicts of {value_id, correct, count}
    data_by_part = {}

    # For errors discovered during analytics data processing use message_by_part
    message_by_part = {}

    # Count rows returned for each part for integrity check
    num_rows_by_part = {}

    # List of part_ids to check for inconsistencies.
    part_id_set = set([])
    for data_dict in data:
        part_id_set.add(data_dict['part_id'])

    for item in data:
        part_id = item['part_id']

        num_rows_by_part[part_id] = num_rows_by_part.get(part_id, 0) + 1

        # If we detect an issue with the data, set error message and continue
        if _issue_with_data(item,
                            part_id,
                            message_by_part,
                            question_types_by_part,
                            num_options_by_part,
                            num_rows_by_part,
                            part_id_set):
            continue

        # Add count to appropriate aggregates
        count_dict = count_by_part.get(part_id, {
            'totalFirstAttemptCount': 0,
            'totalFirstCorrectCount': 0,
            'totalFirstIncorrectCount': 0,
            'totalLastAttemptCount': 0,
            'totalLastCorrectCount': 0,
            'totalLastIncorrectCount': 0,
        })
        count_dict['totalFirstAttemptCount'] = count_dict.get('totalFirstAttemptCount') + item['first_response_count']
        count_dict['totalLastAttemptCount'] = count_dict.get('totalLastAttemptCount') + item['last_response_count']
        if item['correct']:
            count_dict['totalFirstCorrectCount'] = count_dict.get('totalFirstCorrectCount') + item['first_response_count']
            count_dict['totalLastCorrectCount'] = count_dict.get('totalLastCorrectCount') + item['last_response_count']
        else:
            count_dict['totalFirstIncorrectCount'] = count_dict.get('totalFirstIncorrectCount') + item['first_response_count']
            count_dict['totalLastIncorrectCount'] = count_dict.get('totalLastIncorrectCount') + item['last_response_count']

        count_by_part[part_id] = count_dict

        # Add this item's data to the data for this part_id
        part_dict = {}
        part_dict['value_id'] = item['value_id']
        part_dict['correct'] = item['correct']
        part_dict['first_count'] = item['first_response_count']
        part_dict['last_count'] = item['last_response_count']

        data_by_part[part_id] = data_by_part.get(part_id, []) + [part_dict]

    # Determine the last updated date, convert to tz from settings and format
    created_date = data[0]['created']
    obj_date = datetime.strptime(created_date, '%Y-%m-%dT%H%M%S')
    obj_date = timezone('UTC').localize(obj_date)
    formatted_date_string = get_time_display(obj_date, None, coerce_tz=settings.TIME_ZONE_DISPLAYED_FOR_DEADLINES)

    response_payload = {
        'data_by_part': data_by_part,
        'count_by_part': count_by_part,
        'message_by_part': message_by_part,
        'last_update_date': formatted_date_string,
    }
    return JsonResponse(response_payload)


@login_required
def course_survey(request, course_id):
    """
    URL endpoint to present a survey that is associated with a course_id
    Note that the actual implementation of course survey is handled in the
    views.py file in the Survey Djangoapp
    """

    course_key = SlashSeparatedCourseKey.from_deprecated_string(course_id)
    course = get_course_with_access(request.user, 'load', course_key)

    redirect_url = reverse('info', args=[course_id])

    # if there is no Survey associated with this course,
    # then redirect to the course instead
    if not course.course_survey_name:
        return redirect(redirect_url)

    return survey.views.view_student_survey(
        request.user,
        course.course_survey_name,
        course=course,
        redirect_url=redirect_url,
        is_required=course.course_survey_required,
    )


def _issue_with_data(item, part_id, message_by_part, question_types_by_part, num_options_by_part, num_rows_by_part, part_id_set):
    """
    A function where issues with the data returned by the analytics API are detected
    and an appropriate message formulated.

    Arguments:
        item: current row returned by the analytics API
        part_id: the part_id of the current row
        message_by_part: dictionary for storing error messages for parts
        question_types_by_part: dict of question types
        num_options_by_part: dict of number of options by question
        num_rows_by_part: dict of count of rows returned by API
        part_id_set: set of part_ids

    Returns:
        True: if an error was detected
        False: if no error was detected
    """

    # Data sanity check: if there is a part_id that is not a key in question_types_by_part
    # then there's an inconsistency between the problem definition and the analytics data.
    for part in part_id_set:
        if part not in question_types_by_part:
            message = _('The analytics cannot be displayed as there is an inconsistency in the data.')
            message_by_part[part_id] = message
            return True

    # Check variant (randomization) and if set, generate an error message
    if item['variant']:
        message = _('The analytics cannot be displayed for this question as randomization was set at one time.')
        message_by_part[part_id] = message
        return True

    # Check number of rows returned for radio question is consistent with definition
    if question_types_by_part[part_id] == 'radio' and num_rows_by_part[part_id] > num_options_by_part[part_id]:
        message = _('The analytics cannot be displayed for this question as the number of rows returned did not match '
                    'the question definition.')
        message_by_part[part_id] = message
        return True

    # Check number of rows returned for checkbox question is consistent with definition
    if question_types_by_part[part_id] == 'checkbox' and num_rows_by_part[part_id] > pow(2,
                                                                                         num_options_by_part[part_id]):
        message = _('The analytics cannot be displayed for this question as the number of rows returned did not match '
                    'the question definition.')
        message_by_part[part_id] = message
        return True

    return False


def is_course_passed(course, grade_summary=None, student=None, request=None):
    """
    check user's course passing status. return True if passed

    Arguments:
        course : course object
        grade_summary (dict) : contains student grade details.
        student : user object
        request (HttpRequest)

    Returns:
        returns bool value
    """
    nonzero_cutoffs = [cutoff for cutoff in course.grade_cutoffs.values() if cutoff > 0]
    success_cutoff = min(nonzero_cutoffs) if nonzero_cutoffs else None

    if grade_summary is None:
        grade_summary = grades.grade(student, request, course)

    return success_cutoff and grade_summary['percent'] >= success_cutoff


# Grades can potentially be written - if so, let grading manage the transaction.
@transaction.non_atomic_requests
@require_POST
def generate_user_cert(request, course_id):
    """Start generating a new certificate for the user.

    Certificate generation is allowed if:
    * The user has passed the course, and
    * The user does not already have a pending/completed certificate.

    Note that if an error occurs during certificate generation
    (for example, if the queue is down), then we simply mark the
    certificate generation task status as "error" and re-run
    the task with a management command.  To students, the certificate
    will appear to be "generating" until it is re-run.

    Args:
        request (HttpRequest): The POST request to this view.
        course_id (unicode): The identifier for the course.

    Returns:
        HttpResponse: 200 on success, 400 if a new certificate cannot be generated.

    """

    if not request.user.is_authenticated():
        log.info(u"Anon user trying to generate certificate for %s", course_id)
        return HttpResponseBadRequest(
            _('You must be signed in to {platform_name} to create a certificate.').format(
                platform_name=settings.PLATFORM_NAME
            )
        )

    student = request.user
    course_key = CourseKey.from_string(course_id)

    course = modulestore().get_course(course_key, depth=2)
    if not course:
        return HttpResponseBadRequest(_("Course is not valid"))

    if not is_course_passed(course, None, student, request):
        return HttpResponseBadRequest(_("Your certificate will be available when you pass the course."))

    certificate_status = certs_api.certificate_downloadable_status(student, course.id)

    if certificate_status["is_downloadable"]:
        return HttpResponseBadRequest(_("Certificate has already been created."))
    elif certificate_status["is_generating"]:
        return HttpResponseBadRequest(_("Certificate is being created."))
    else:
        # If the certificate is not already in-process or completed,
        # then create a new certificate generation task.
        # If the certificate cannot be added to the queue, this will
        # mark the certificate with "error" status, so it can be re-run
        # with a management command.  From the user's perspective,
        # it will appear that the certificate task was submitted successfully.
        certs_api.generate_user_certificates(student, course.id, course=course, generation_mode='self')
        _track_successful_certificate_generation(student.id, course.id)
        return HttpResponse()


def _track_successful_certificate_generation(user_id, course_id):  # pylint: disable=invalid-name
    """
    Track a successful certificate generation event.

    Arguments:
        user_id (str): The ID of the user generting the certificate.
        course_id (CourseKey): Identifier for the course.
    Returns:
        None

    """
    if settings.LMS_SEGMENT_KEY:
        event_name = 'edx.bi.user.certificate.generate'
        tracking_context = tracker.get_tracker().resolve_context()

        analytics.track(
            user_id,
            event_name,
            {
                'category': 'certificates',
                'label': unicode(course_id)
            },
            context={
                'ip': tracking_context.get('ip'),
                'Google Analytics': {
                    'clientId': tracking_context.get('client_id')
                }
            }
        )


@require_http_methods(["GET", "POST"])
def render_xblock(request, usage_key_string, check_if_enrolled=True):
    """
    Returns an HttpResponse with HTML content for the xBlock with the given usage_key.
    The returned HTML is a chromeless rendering of the xBlock (excluding content of the containing courseware).
    """
    usage_key = UsageKey.from_string(usage_key_string)
    usage_key = usage_key.replace(course_key=modulestore().fill_in_run(usage_key.course_key))
    course_key = usage_key.course_key

    requested_view = request.GET.get('view', 'student_view')
    if requested_view != 'student_view':
        return HttpResponseBadRequest("Rendering of the xblock view '{}' is not supported.".format(requested_view))

    with modulestore().bulk_operations(course_key):
        # verify the user has access to the course, including enrollment check
        try:
            course = get_course_with_access(request.user, 'load', course_key, check_if_enrolled=check_if_enrolled)
        except UserNotEnrolled:
            raise Http404("Course not found.")

        # get the block, which verifies whether the user has access to the block.
        block, _ = get_module_by_usage_id(
            request, unicode(course_key), unicode(usage_key), disable_staff_debug_info=True, course=course
        )

        context = {
            'fragment': block.render('student_view', context=request.GET),
            'course': course,
            'disable_accordion': True,
            'allow_iframing': True,
            'disable_header': True,
            'disable_footer': True,
            'disable_window_wrap': True,
            'disable_preview_menu': True,
            'staff_access': bool(has_access(request.user, 'staff', course)),
            'xqa_server': settings.FEATURES.get('XQA_SERVER', 'http://your_xqa_server.com'),
        }
        return render_to_response('courseware/courseware-chromeless.html', context)


# Translators: "percent_sign" is the symbol "%". "platform_name" is a
# string identifying the name of this installation, such as "edX".
FINANCIAL_ASSISTANCE_HEADER = _(
    '{platform_name} now offers financial assistance for learners who want to earn Verified Certificates but'
    ' who may not be able to pay the Verified Certificate fee. Eligible learners may receive up to 90{percent_sign} off'
    ' the Verified Certificate fee for a course.\nTo apply for financial assistance, enroll in the'
    ' audit track for a course that offers Verified Certificates, and then complete this application.'
    ' Note that you must complete a separate application for each course you take.\n We plan to use this'
    ' information to evaluate your application for financial assistance and to further develop our'
    ' financial assistance program.'
).format(
    percent_sign="%",
    platform_name=settings.PLATFORM_NAME
).split('\n')


FA_INCOME_LABEL = _('Annual Household Income')
FA_REASON_FOR_APPLYING_LABEL = _(
    'Tell us about your current financial situation. Why do you need assistance?'
)
FA_GOALS_LABEL = _(
    'Tell us about your learning or professional goals. How will a Verified Certificate in'
    ' this course help you achieve these goals?'
)
FA_EFFORT_LABEL = _(
    'Tell us about your plans for this course. What steps will you take to help you complete'
    ' the course work and receive a certificate?'
)
FA_SHORT_ANSWER_INSTRUCTIONS = _('Use between 250 and 500 words or so in your response.')


@login_required
def financial_assistance(_request):
    """Render the initial financial assistance page."""
    return render_to_response('financial-assistance/financial-assistance.html', {
        'header_text': FINANCIAL_ASSISTANCE_HEADER
    })


@login_required
@require_POST
def financial_assistance_request(request):
    """Submit a request for financial assistance to Zendesk."""
    try:
        data = json.loads(request.body)
        # Simple sanity check that the session belongs to the user
        # submitting an FA request
        username = data['username']
        if request.user.username != username:
            return HttpResponseForbidden()

        course_id = data['course']
        course = modulestore().get_course(CourseKey.from_string(course_id))
        legal_name = data['name']
        email = data['email']
        country = data['country']
        income = data['income']
        reason_for_applying = data['reason_for_applying']
        goals = data['goals']
        effort = data['effort']
        marketing_permission = data['mktg-permission']
        ip_address = get_ip(request)
    except ValueError:
        # Thrown if JSON parsing fails
        return HttpResponseBadRequest(u'Could not parse request JSON.')
    except InvalidKeyError:
        # Thrown if course key parsing fails
        return HttpResponseBadRequest(u'Could not parse request course key.')
    except KeyError as err:
        # Thrown if fields are missing
        return HttpResponseBadRequest(u'The field {} is required.'.format(err.message))

    zendesk_submitted = _record_feedback_in_zendesk(
        legal_name,
        email,
        u'Financial assistance request for learner {username} in course {course_name}'.format(
            username=username,
            course_name=course.display_name
        ),
        u'Financial Assistance Request',
        {'course_id': course_id},
        # Send the application as additional info on the ticket so
        # that it is not shown when support replies. This uses
        # OrderedDict so that information is presented in the right
        # order.
        OrderedDict((
            ('Username', username),
            ('Full Name', legal_name),
            ('Course ID', course_id),
            ('Annual Household Income', income),
            ('Country', country),
            ('Allowed for marketing purposes', 'Yes' if marketing_permission else 'No'),
            (FA_REASON_FOR_APPLYING_LABEL, '\n' + reason_for_applying + '\n\n'),
            (FA_GOALS_LABEL, '\n' + goals + '\n\n'),
            (FA_EFFORT_LABEL, '\n' + effort + '\n\n'),
            ('Client IP', ip_address),
        )),
        group_name='Financial Assistance',
        require_update=True
    )

    if not zendesk_submitted:
        # The call to Zendesk failed. The frontend will display a
        # message to the user.
        return HttpResponse(status=status.HTTP_500_INTERNAL_SERVER_ERROR)

    return HttpResponse(status=status.HTTP_204_NO_CONTENT)


@login_required
def financial_assistance_form(request):
    """Render the financial assistance application form page."""
    user = request.user
    enrolled_courses = [
        {'name': enrollment.course_overview.display_name, 'value': unicode(enrollment.course_id)}
        for enrollment in CourseEnrollment.enrollments_for_user(user).order_by('-created')
        if CourseMode.objects.filter(
            Q(_expiration_datetime__isnull=True) | Q(_expiration_datetime__gt=datetime.now(UTC())),
            course_id=enrollment.course_id,
            mode_slug=CourseMode.VERIFIED
        ).exists()
        and enrollment.mode != CourseMode.VERIFIED
    ]
    return render_to_response('financial-assistance/apply.html', {
        'header_text': FINANCIAL_ASSISTANCE_HEADER,
        'student_faq_url': marketing_link('FAQ'),
        'dashboard_url': reverse('dashboard'),
        'account_settings_url': reverse('account_settings'),
        'platform_name': settings.PLATFORM_NAME,
        'user_details': {
            'email': user.email,
            'username': user.username,
            'name': user.profile.name,
            'country': str(user.profile.country.name),
        },
        'submit_url': reverse('submit_financial_assistance_request'),
        'fields': [
            {
                'name': 'course',
                'type': 'select',
                'label': _('Course'),
                'placeholder': '',
                'defaultValue': '',
                'required': True,
                'options': enrolled_courses,
                'instructions': _(
                    'Select the course for which you want to earn a verified certificate. If'
                    ' the course does not appear in the list, make sure that you have enrolled'
                    ' in the audit track for the course.'
                )
            },
            {
                'name': 'income',
                'type': 'text',
                'label': FA_INCOME_LABEL,
                'placeholder': _('income in US Dollars ($)'),
                'defaultValue': '',
                'required': True,
                'restrictions': {},
                'instructions': _('Specify your annual household income in US Dollars.')
            },
            {
                'name': 'reason_for_applying',
                'type': 'textarea',
                'label': FA_REASON_FOR_APPLYING_LABEL,
                'placeholder': '',
                'defaultValue': '',
                'required': True,
                'restrictions': {
                    'min_length': settings.FINANCIAL_ASSISTANCE_MIN_LENGTH,
                    'max_length': settings.FINANCIAL_ASSISTANCE_MAX_LENGTH
                },
                'instructions': FA_SHORT_ANSWER_INSTRUCTIONS
            },
            {
                'name': 'goals',
                'type': 'textarea',
                'label': FA_GOALS_LABEL,
                'placeholder': '',
                'defaultValue': '',
                'required': True,
                'restrictions': {
                    'min_length': settings.FINANCIAL_ASSISTANCE_MIN_LENGTH,
                    'max_length': settings.FINANCIAL_ASSISTANCE_MAX_LENGTH
                },
                'instructions': FA_SHORT_ANSWER_INSTRUCTIONS
            },
            {
                'name': 'effort',
                'type': 'textarea',
                'label': FA_EFFORT_LABEL,
                'placeholder': '',
                'defaultValue': '',
                'required': True,
                'restrictions': {
                    'min_length': settings.FINANCIAL_ASSISTANCE_MIN_LENGTH,
                    'max_length': settings.FINANCIAL_ASSISTANCE_MAX_LENGTH
                },
                'instructions': FA_SHORT_ANSWER_INSTRUCTIONS
            },
            {
                'placeholder': '',
                'name': 'mktg-permission',
                'label': _(
                    'I allow edX to use the information provided in this application '
                    '(except for financial information) for edX marketing purposes.'
                ),
                'defaultValue': '',
                'type': 'checkbox',
                'required': False,
                'instructions': '',
                'restrictions': {}
            }
        ],
    })<|MERGE_RESOLUTION|>--- conflicted
+++ resolved
@@ -5,15 +5,10 @@
 import json
 import logging
 import urllib
-<<<<<<< HEAD
-import urllib2
-import json
 from util.json_request import JsonResponse
 from pytz import timezone
 
-=======
 from collections import OrderedDict
->>>>>>> a27c7025
 from datetime import datetime
 
 import analytics
@@ -25,15 +20,9 @@
 from django.core.exceptions import PermissionDenied
 from django.core.urlresolvers import reverse
 from django.db import transaction
-<<<<<<< HEAD
-from django.utils.timezone import UTC
+from django.db.models import Q
 from django.http import HttpResponseNotFound, HttpResponseServerError
-from django.views.decorators.http import require_GET, require_POST, require_http_methods
-from django.http import Http404, HttpResponse, HttpResponseBadRequest
-=======
-from django.db.models import Q
 from django.http import Http404, HttpResponse, HttpResponseBadRequest, HttpResponseForbidden
->>>>>>> a27c7025
 from django.shortcuts import redirect
 from django.utils.timezone import UTC
 from django.utils.translation import ugettext as _
@@ -72,9 +61,7 @@
     UserNotEnrolled
 )
 from courseware.masquerade import setup_masquerade
-<<<<<<< HEAD
 from courseware.models import CoursePreference
-=======
 from courseware.model_data import FieldDataCache, ScoresClient
 from courseware.models import StudentModuleHistory
 from courseware.url_helpers import get_redirect_url
@@ -83,34 +70,15 @@
 from instructor.enrollment import uses_shib
 from microsite_configuration import microsite
 from openedx.core.djangoapps.content.course_overviews.models import CourseOverview
->>>>>>> a27c7025
 from openedx.core.djangoapps.credit.api import (
     get_credit_requirement_status,
     is_user_eligible_for_credit,
     is_credit_course
 )
-<<<<<<< HEAD
-from courseware.models import StudentModuleHistory
-from courseware.model_data import FieldDataCache, ScoresClient
-from .module_render import toc_for_course, get_module_for_descriptor, get_module, get_module_by_usage_id
-from .entrance_exams import (
-    course_has_entrance_exam,
-    get_entrance_exam_content,
-    get_entrance_exam_score,
-    user_must_complete_entrance_exam,
-    user_has_passed_entrance_exam
-)
-from courseware.user_state_client import DjangoXBlockUserStateClient
-from course_modes.models import CourseMode
-
-from open_ended_grading import open_ended_notifications
 from student.models import UserProfile
-from open_ended_grading.views import StaffGradingTab, PeerGradingTab, OpenEndedGradingTab
-=======
 from shoppingcart.models import CourseRegistrationCode
 from shoppingcart.utils import is_shopping_cart_enabled
 from openedx.core.djangoapps.self_paced.models import SelfPacedConfiguration
->>>>>>> a27c7025
 from student.models import UserTestGroup, CourseEnrollment
 from student.views import is_course_blocked
 from util.cache import cache, cache_if_anonymous
@@ -123,22 +91,10 @@
 from xmodule.modulestore.exceptions import ItemNotFoundError, NoPathToItem
 from xmodule.tabs import CourseTabList
 from xmodule.x_module import STUDENT_VIEW
-<<<<<<< HEAD
-import shoppingcart
-from shoppingcart.models import CourseRegistrationCode
-from shoppingcart.utils import is_shopping_cart_enabled
-from opaque_keys import InvalidKeyError
-from util.milestones_helpers import get_prerequisite_courses_display
-
-from microsite_configuration import microsite
-from opaque_keys.edx.locations import SlashSeparatedCourseKey
-from opaque_keys.edx.keys import CourseKey, UsageKey
-from instructor.enrollment import uses_shib
 from util.date_utils import get_time_display
 
 from analyticsclient.client import Client
 from analyticsclient.exceptions import NotFoundError, InvalidRequestError, TimeoutError
-=======
 from lms.djangoapps.ccx.custom_exception import CCXLocatorValidationException
 from .entrance_exams import (
     course_has_entrance_exam,
@@ -148,7 +104,6 @@
     user_has_passed_entrance_exam
 )
 from .module_render import toc_for_course, get_module_for_descriptor, get_module, get_module_by_usage_id
->>>>>>> a27c7025
 
 from lang_pref import LANGUAGE_KEY
 from openedx.core.djangoapps.user_api.preferences.api import get_user_preference
@@ -483,13 +438,10 @@
 
         studio_url = get_studio_url(course, 'course')
 
-<<<<<<< HEAD
         analytics_url = getattr(settings, 'ANALYTICS_DATA_URL')
-=======
         language_preference = get_user_preference(request.user, LANGUAGE_KEY)
         if not language_preference:
             language_preference = settings.LANGUAGE_CODE
->>>>>>> a27c7025
 
         context = {
             'csrf': csrf(request)['csrf_token'],
@@ -1012,13 +964,9 @@
             'can_add_course_to_cart': can_add_course_to_cart,
             'cart_link': reverse('shoppingcart.views.show_cart'),
             'pre_requisite_courses': pre_requisite_courses,
-<<<<<<< HEAD
             'regularly_registered': regularly_registered,
             'sneakpeek_allowed': sneakpeek_allowed,
-            'is_shopping_cart_enabled': _is_shopping_cart_enabled,
-=======
             'course_image_urls': overview.image_urls,
->>>>>>> a27c7025
         })
 
 
