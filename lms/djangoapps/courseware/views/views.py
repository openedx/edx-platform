--- conflicted
+++ resolved
@@ -1650,105 +1650,6 @@
         return render_to_response('courseware/courseware-chromeless.html', context)
 
 
-<<<<<<< HEAD
-=======
-def _render_public_video_xblock(request, usage_key_string, is_embed=False):
-    """
-    Look up a given usage key and render the "public" view or the "embed" view
-    """
-    view = 'public_view'
-    if is_embed:
-        template = 'public_video_share_embed.html'
-    else:
-        template = 'public_video.html'
-
-    usage_key = UsageKey.from_string(usage_key_string)
-    usage_key = usage_key.replace(course_key=modulestore().fill_in_run(usage_key.course_key))
-    course_key = usage_key.course_key
-
-    if not PUBLIC_VIDEO_SHARE.is_enabled(course_key):
-        raise Http404("Video not found.")
-
-    # usage key block type must be `video` else raise 404
-    if usage_key.block_type != 'video':
-        raise Http404("Video not found.")
-
-    with modulestore().bulk_operations(course_key):
-        course = get_course_by_id(course_key, 0)
-
-        block, _ = get_block_by_usage_id(
-            request,
-            str(course_key),
-            str(usage_key),
-            disable_staff_debug_info=True,
-            course=course,
-            will_recheck_access=False
-        )
-
-        # Block must be marked as public to be viewed
-        if not block.public_access:
-            raise Http404("Video not found.")
-
-        fragment = block.render(view, context={
-            'public_video_embed': is_embed,
-        })
-
-        video_description = f"Watch a video from the course {course.display_name} "
-        if course.display_organization is not None:
-            video_description += f"by {course.display_organization} "
-        video_description += "on edX.org"
-
-        video_poster = None
-        if not is_embed:
-            video_poster = block._poster()  # pylint: disable=protected-access
-
-        context = {
-            'fragment': fragment,
-            'course': course,
-            'video_title': block.display_name_with_default,
-            'video_description': video_description,
-            'video_thumbnail': video_poster if video_poster is not None else '',
-            'video_embed_url': urljoin(
-                settings.LMS_ROOT_URL,
-                reverse('render_public_video_xblock_embed', kwargs={'usage_key_string': str(usage_key)})
-            ),
-            'disable_accordion': False,
-            'allow_iframing': True,
-            'disable_header': False,
-            'disable_footer': False,
-            'disable_window_wrap': True,
-            'edx_notes_enabled': False,
-            'is_learning_mfe': True,
-            'is_mobile_app': False,
-        }
-        return render_to_response(template, context)
-
-
-@require_http_methods(["GET"])
-@ensure_valid_usage_key
-@xframe_options_exempt
-@transaction.non_atomic_requests
-def render_public_video_xblock_embed(request, usage_key_string):
-    """
-    Returns an HttpResponse with HTML content for the Video xBlock with the given usage_key.
-    The returned HTML consists of nothing but the Video xBlock content for use in social media embedding.
-    """
-    return _render_public_video_xblock(request, usage_key_string, is_embed=True)
-
-
-@require_http_methods(["GET"])
-@ensure_valid_usage_key
-@xframe_options_exempt
-@transaction.non_atomic_requests
-def render_public_video_xblock(request, usage_key_string):
-    """
-    Returns an HttpResponse with HTML content for the Video xBlock with the given usage_key.
-    The returned HTML is a chromeless rendering of the Video xBlock (excluding content of the containing courseware).
-    """
-    return _render_public_video_xblock(request, usage_key_string, is_embed=False)
-
-
->>>>>>> 674bf2a0
 def get_optimization_flags_for_content(block, fragment):
     """
     Return a dict with a set of display options appropriate for the block.
@@ -1839,6 +1740,7 @@
         Raises 404 if:
          - courseware.public_video_share waffle flag is not enabled for this course
          - block is not video
+         - block is not marked as "public_access"
          """
         usage_key = UsageKey.from_string(usage_key_string)
         usage_key = usage_key.replace(course_key=modulestore().fill_in_run(usage_key.course_key))
@@ -1862,6 +1764,10 @@
                 course=course,
                 will_recheck_access=False
             )
+            
+            # Block must be marked as public to be viewed
+            if not video_block.public_access:
+                raise Http404("Video not found.")
 
         return course, video_block
 
