--- conflicted
+++ resolved
@@ -1370,13 +1370,8 @@
     try:
         history_entries = list(user_state_client.get_history(found_user_name, usage_key))
     except DjangoXBlockUserStateClient.DoesNotExist:
-<<<<<<< HEAD
         return HttpResponse(escape(_(u'User {username} has never accessed problem {location}').format(
             username=found_user_name,
-=======
-        return HttpResponse(escape(_('User {username} has never accessed problem {location}').format(
-            username=student_username,
->>>>>>> 0d714087
             location=location
         )))
 
