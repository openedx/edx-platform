--- conflicted
+++ resolved
@@ -2,12 +2,9 @@
 Module rendering
 """
 
-<<<<<<< HEAD
+from __future__ import absolute_import
+
 import beeline
-=======
-from __future__ import absolute_import
-
->>>>>>> 112a0c7a
 import hashlib
 import json
 import logging
