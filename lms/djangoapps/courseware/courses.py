--- conflicted
+++ resolved
@@ -199,17 +199,6 @@
     # markup. This can change without effecting this interface when we find a
     # good format for defining so many snippets of text/html.
 
-<<<<<<< HEAD
-    # TODO: Remove number, instructors from this list
-    if section_key in ['short_description', 'description', 'key_dates', 'video',
-                       'course_staff_short', 'course_staff_extended',
-                       'requirements', 'syllabus', 'textbook', 'faq', 'more_info',
-                       'number', 'instructors', 'overview', 'about_sidebar_html',
-                       'effort', 'end_date', 'prerequisites', 'ocw_links',
-                       'pre_enrollment_email', 'post_enrollment_email',
-                       'pre_enrollment_email_subject', 'post_enrollment_email_subject']:
-
-=======
     # TODO: Remove number, instructors from this set
     html_sections = {
         'short_description',
@@ -229,11 +218,15 @@
         'effort',
         'end_date',
         'prerequisites',
-        'ocw_links'
+        'ocw_links',
+        'about_sidebar_html',
+        'pre_enrollment_email',
+        'post_enrollment_email',
+        'pre_enrollment_email_subject',
+        'post_enrollment_email_subject',
     }
 
     if section_key in html_sections:
->>>>>>> 7c2fec21
         try:
             loc = course.location.replace(category='about', name=section_key)
 
