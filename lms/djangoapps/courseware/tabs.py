"""
Tabs configuration.  By the time the tab is being rendered, it's just a name,
link, and css class (CourseTab tuple).  Tabs are specified in course policy.
Each tab has a type, and possibly some type-specific parameters.

To add a new tab type, add a TabImpl to the VALID_TAB_TYPES dict below--it will
contain a validation function that checks whether config for the tab type is
valid, and a generator function that takes the config, user, and course, and
actually generates the CourseTab.
"""

from collections import namedtuple
import logging

from django.conf import settings
from django.core.urlresolvers import reverse

from courseware.access import has_access

from .module_render import get_module
from courseware.access import has_access
from xmodule.modulestore import Location
from xmodule.modulestore.django import modulestore
from courseware.model_data import FieldDataCache

from open_ended_grading import open_ended_notifications

import waffle

log = logging.getLogger(__name__)


class InvalidTabsException(Exception):
    """
    A complaint about invalid tabs.
    """
    pass

CourseTabBase = namedtuple('CourseTab', 'name link is_active has_img img')


def CourseTab(name, link, is_active, has_img=False, img=""):
    return CourseTabBase(name, link, is_active, has_img, img)

# encapsulate implementation for a tab:
#  - a validation function: takes the config dict and raises
#    InvalidTabsException if required fields are missing or otherwise
#    wrong.  (e.g. "is there a 'name' field?).  Validators can assume
#    that the type field is valid.
#
#  - a function that takes a config, a user, and a course, an active_page and
#    return a list of CourseTabs.  (e.g. "return a CourseTab with specified
#    name, link to courseware, and is_active=True/False").  The function can
#    assume that it is only called with configs of the appropriate type that
#    have passed the corresponding validator.
TabImpl = namedtuple('TabImpl', 'validator generator')


#####  Generators for various tabs.
def _courseware(tab, user, course, active_page, request):
    """
    This returns a tab containing the course content.
    """
    link = reverse('courseware', args=[course.id])
    if waffle.flag_is_active(request, 'merge_course_tabs'):
        return [CourseTab('Course Content', link, active_page == "courseware")]
    else:
        return [CourseTab('Courseware', link, active_page == "courseware")]


def _course_info(tab, user, course, active_page, request):
    """
    This returns a tab containing information about the course.
    """
    link = reverse('info', args=[course.id])
    return [CourseTab(tab['name'], link, active_page == "info")]


def _progress(tab, user, course, active_page, request):
    """
    This returns a tab containing information about the authenticated user's progress.
    """
    if user.is_authenticated():
        link = reverse('progress', args=[course.id])
        return [CourseTab(tab['name'], link, active_page == "progress")]
    return []


def _wiki(tab, user, course, active_page, request):
    """
    This returns a tab containing the course wiki.
    """
    if settings.WIKI_ENABLED:
        link = reverse('course_wiki', args=[course.id])
        return [CourseTab(tab['name'], link, active_page == 'wiki')]
    return []


def _discussion(tab, user, course, active_page, request):
    """
    This tab format only supports the new Berkeley discussion forums.
    """
    if settings.MITX_FEATURES.get('ENABLE_DISCUSSION_SERVICE'):
        link = reverse('django_comment_client.forum.views.forum_form_discussion',
                              args=[course.id])
        return [CourseTab(tab['name'], link, active_page == 'discussion')]
    return []


def _external_discussion(tab, user, course, active_page, request):
    """
    This returns a tab that links to an external discussion service
    """
    return [CourseTab('Discussion', tab['link'], active_page == 'discussion')]


def _external_link(tab, user, course, active_page, request):
    # external links are never active
    return [CourseTab(tab['name'], tab['link'], False)]


def _static_tab(tab, user, course, active_page, request):
    link = reverse('static_tab', args=[course.id, tab['url_slug']])
    active_str = 'static_tab_{0}'.format(tab['url_slug'])
    return [CourseTab(tab['name'], link, active_page == active_str)]


def _textbooks(tab, user, course, active_page, request):
    """
    Generates one tab per textbook.  Only displays if user is authenticated.
    """
    if user.is_authenticated() and settings.MITX_FEATURES.get('ENABLE_TEXTBOOK'):
        # since there can be more than one textbook, active_page is e.g. "book/0".
        return [CourseTab(textbook.title, reverse('book', args=[course.id, index]),
                          active_page == "textbook/{0}".format(index))
                for index, textbook in enumerate(course.textbooks)]
    return []


def _pdf_textbooks(tab, user, course, active_page, request):
    """
    Generates one tab per textbook.  Only displays if user is authenticated.
    """
    if user.is_authenticated():
        # since there can be more than one textbook, active_page is e.g. "book/0".
        return [CourseTab(textbook['tab_title'], reverse('pdf_book', args=[course.id, index]),
                          active_page == "pdftextbook/{0}".format(index))
                for index, textbook in enumerate(course.pdf_textbooks)]
    return []


def _html_textbooks(tab, user, course, active_page, request):
    """
    Generates one tab per textbook.  Only displays if user is authenticated.
    """
    if user.is_authenticated():
        # since there can be more than one textbook, active_page is e.g. "book/0".
        return [CourseTab(textbook['tab_title'], reverse('html_book', args=[course.id, index]),
                          active_page == "htmltextbook/{0}".format(index))
                for index, textbook in enumerate(course.html_textbooks)]
    return []


def _staff_grading(tab, user, course, active_page, request):
    if has_access(user, course, 'staff'):
        link = reverse('staff_grading', args=[course.id])

        tab_name = "Staff grading"

        notifications  = open_ended_notifications.staff_grading_notifications(course, user)
        pending_grading = notifications['pending_grading']
        img_path = notifications['img_path']

        tab = [CourseTab(tab_name, link, active_page == "staff_grading", pending_grading, img_path)]
        return tab
    return []


def _syllabus(tab, user, course, active_page, request):
    """Display the syllabus tab"""
    link = reverse('syllabus', args=[course.id])
    return [CourseTab('Syllabus', link, active_page == 'syllabus')]


def _peer_grading(tab, user, course, active_page, request):
    if user.is_authenticated():
        link = reverse('peer_grading', args=[course.id])
        tab_name = "Peer grading"

        notifications = open_ended_notifications.peer_grading_notifications(course, user)
        pending_grading = notifications['pending_grading']
        img_path = notifications['img_path']

        tab = [CourseTab(tab_name, link, active_page == "peer_grading", pending_grading, img_path)]
        return tab
    return []


def _combined_open_ended_grading(tab, user, course, active_page, request):
    if user.is_authenticated():
        link = reverse('open_ended_notifications', args=[course.id])
        tab_name = "Open Ended Panel"

        notifications  = open_ended_notifications.combined_notifications(course, user)
        pending_grading = notifications['pending_grading']
        img_path = notifications['img_path']

        tab = [CourseTab(tab_name, link, active_page == "open_ended", pending_grading, img_path)]
        return tab
    return []


def _notes_tab(tab, user, course, active_page, request):
    if user.is_authenticated() and settings.MITX_FEATURES.get('ENABLE_STUDENT_NOTES'):
        link = reverse('notes', args=[course.id])
        return [CourseTab(tab['name'], link, active_page == 'notes')]
    return []


#### Validators
def key_checker(expected_keys):
    """
    Returns a function that checks that specified keys are present in a dict
    """
    def check(d):
        for k in expected_keys:
            if k not in d:
                raise InvalidTabsException("Key {0} not present in {1}"
                                           .format(k, d))
    return check


need_name = key_checker(['name'])


def null_validator(d):
    """
    Don't check anything--use for tabs that don't need any params. (e.g. textbook)
    """
    pass

##### The main tab config dict.

# type -> TabImpl
VALID_TAB_TYPES = {
    'courseware': TabImpl(null_validator, _courseware),
    'course_info': TabImpl(need_name, _course_info),
    'wiki': TabImpl(need_name, _wiki),
    'discussion': TabImpl(need_name, _discussion),
    'external_discussion': TabImpl(key_checker(['link']), _external_discussion),
    'external_link': TabImpl(key_checker(['name', 'link']), _external_link),
    'textbooks': TabImpl(null_validator, _textbooks),
    'pdf_textbooks': TabImpl(null_validator, _pdf_textbooks),
    'html_textbooks': TabImpl(null_validator, _html_textbooks),
    'progress': TabImpl(need_name, _progress),
    'static_tab': TabImpl(key_checker(['name', 'url_slug']), _static_tab),
    'peer_grading': TabImpl(null_validator, _peer_grading),
    'staff_grading': TabImpl(null_validator, _staff_grading),
    'open_ended': TabImpl(null_validator, _combined_open_ended_grading),
    'notes': TabImpl(null_validator, _notes_tab),
    'syllabus': TabImpl(null_validator, _syllabus)
    }


### External interface below this.

def validate_tabs(course):
    """
    Check that the tabs set for the specified course is valid.  If it
    isn't, raise InvalidTabsException with the complaint.

    Specific rules checked:
    - if no tabs specified, that's fine
    - if tabs specified, first two must have type 'courseware' and 'course_info', in that order.
    - All the tabs must have a type in VALID_TAB_TYPES.

    """
    tabs = course.tabs
    if tabs is None:
        return

    if len(tabs) < 2:
        raise InvalidTabsException("Expected at least two tabs.  tabs: '{0}'".format(tabs))

    if tabs[0]['type'] != 'courseware':
        raise InvalidTabsException(
            "Expected first tab to have type 'courseware'.  tabs: '{0}'".format(tabs))

    if tabs[1]['type'] != 'course_info':
        raise InvalidTabsException(
            "Expected second tab to have type 'course_info'.  tabs: '{0}'".format(tabs))

    for t in tabs:
        if t['type'] not in VALID_TAB_TYPES:
            raise InvalidTabsException("Unknown tab type {0}. Known types: {1}"
                                       .format(t['type'], VALID_TAB_TYPES))
        # the type-specific validator checks the rest of the tab config
        VALID_TAB_TYPES[t['type']].validator(t)

    # Possible other checks: make sure tabs that should only appear once (e.g. courseware)
    # are actually unique (otherwise, will break active tag code)


def get_course_tabs(user, course, active_page, request):
    """
    Return the tabs to show a particular user, as a list of CourseTab items.
    """
    if not hasattr(course, 'tabs') or not course.tabs:
        return get_default_tabs(user, course, active_page, request)

    # TODO (vshnayder): There needs to be a place to call this right after course
    # load, but not from inside xmodule, since that doesn't (and probably
    # shouldn't) know about the details of what tabs are supported, etc.
    validate_tabs(course)

    tabs = []

    if waffle.flag_is_active(request, 'merge_course_tabs'):
        course_tabs = [tab for tab in course.tabs if tab['type'] != "course_info"]
    else:
        course_tabs = course.tabs

    for tab in course_tabs:
        # expect handlers to return lists--handles things that are turned off
        # via feature flags, and things like 'textbook' which might generate
        # multiple tabs.
<<<<<<< HEAD
        if not (tab['type'] == 'wiki' and course.hide_wiki_tab):
            gen = VALID_TAB_TYPES[tab['type']].generator
            tabs.extend(gen(tab, user, course, active_page))
=======
        gen = VALID_TAB_TYPES[tab['type']].generator
        tabs.extend(gen(tab, user, course, active_page, request))
>>>>>>> e73bc906

    # Instructor tab is special--automatically added if user is staff for the course
    if has_access(user, course, 'staff'):
        tabs.append(CourseTab('Instructor',
                              reverse('instructor_dashboard', args=[course.id]),
                              active_page == 'instructor'))

    return tabs


def get_discussion_link(course):
    """
    Return the URL for the discussion tab for the given `course`.

    If they have a discussion link specified, use that even if we disable
    discussions. Disabling discussions is mostly a server safety feature at
    this point, and we don't need to worry about external sites. Otherwise,
    if the course has a discussion tab or uses the default tabs, return the
    discussion view URL. Otherwise, return None to indicate the lack of a
    discussion tab.
    """
    if course.discussion_link:
        return course.discussion_link
    elif not settings.MITX_FEATURES.get('ENABLE_DISCUSSION_SERVICE'):
        return None
    elif hasattr(course, 'tabs') and course.tabs and not any([tab['type'] == 'discussion' for tab in course.tabs]):
        return None
    else:
        return reverse('django_comment_client.forum.views.forum_form_discussion', args=[course.id])


def get_default_tabs(user, course, active_page, request):
    """
    Return the default set of tabs.
    """
    # When calling the various _tab methods, can omit the 'type':'blah' from the
    # first arg, since that's only used for dispatch
    tabs = []

    tabs.extend(_courseware({''}, user, course, active_page, request))

    if not waffle.flag_is_active(request, 'merge_course_tabs'):
        tabs.extend(_course_info({'name': 'Course Info'}, user, course, active_page, request))

    if hasattr(course, 'syllabus_present') and course.syllabus_present:
        link = reverse('syllabus', args=[course.id])
        tabs.append(CourseTab('Syllabus', link, active_page == 'syllabus'))

    tabs.extend(_textbooks({}, user, course, active_page, request))

    discussion_link = get_discussion_link(course)
    if discussion_link:
        tabs.append(CourseTab('Discussion', discussion_link, active_page == 'discussion'))

<<<<<<< HEAD
    if user.is_authenticated() and not course.hide_wiki_tab:
        tabs.extend(_wiki({'name': 'Wiki', 'type': 'wiki'}, user, course, active_page))
=======
    tabs.extend(_wiki({'name': 'Wiki', 'type': 'wiki'}, user, course, active_page, request))
>>>>>>> e73bc906

    if user.is_authenticated() and not course.hide_progress_tab:
        tabs.extend(_progress({'name': 'Progress'}, user, course, active_page, request))

    if has_access(user, course, 'staff'):
        link = reverse('instructor_dashboard', args=[course.id])
        tabs.append(CourseTab('Instructor', link, active_page == 'instructor'))

    return tabs


def get_static_tab_by_slug(course, tab_slug):
    """
    Look for a tab with type 'static_tab' and the specified 'tab_slug'.  Returns
    the tab (a config dict), or None if not found.
    """
    if course.tabs is None:
        return None
    for tab in course.tabs:
        # The validation code checks that these exist.
        if tab['type'] == 'static_tab' and tab['url_slug'] == tab_slug:
            return tab

    return None


def get_static_tab_contents(request, course, tab):
    loc = Location(course.location.tag, course.location.org, course.location.course, 'static_tab', tab['url_slug'])
    field_data_cache = FieldDataCache.cache_for_descriptor_descendents(course.id,
        request.user, modulestore().get_instance(course.id, loc), depth=0)
    tab_module = get_module(request.user, request, loc, field_data_cache, course.id,
                            static_asset_path=course.static_asset_path)

    logging.debug('course_module = {0}'.format(tab_module))

    html = ''

    if tab_module is not None:
        html = tab_module.runtime.render(tab_module, None, 'student_view').content

    return html<|MERGE_RESOLUTION|>--- conflicted
+++ resolved
@@ -1,435 +1,426 @@
-"""
-Tabs configuration.  By the time the tab is being rendered, it's just a name,
-link, and css class (CourseTab tuple).  Tabs are specified in course policy.
-Each tab has a type, and possibly some type-specific parameters.
-
-To add a new tab type, add a TabImpl to the VALID_TAB_TYPES dict below--it will
-contain a validation function that checks whether config for the tab type is
-valid, and a generator function that takes the config, user, and course, and
-actually generates the CourseTab.
-"""
-
-from collections import namedtuple
-import logging
-
-from django.conf import settings
-from django.core.urlresolvers import reverse
-
-from courseware.access import has_access
-
-from .module_render import get_module
-from courseware.access import has_access
-from xmodule.modulestore import Location
-from xmodule.modulestore.django import modulestore
-from courseware.model_data import FieldDataCache
-
-from open_ended_grading import open_ended_notifications
-
-import waffle
-
-log = logging.getLogger(__name__)
-
-
-class InvalidTabsException(Exception):
-    """
-    A complaint about invalid tabs.
-    """
-    pass
-
-CourseTabBase = namedtuple('CourseTab', 'name link is_active has_img img')
-
-
-def CourseTab(name, link, is_active, has_img=False, img=""):
-    return CourseTabBase(name, link, is_active, has_img, img)
-
-# encapsulate implementation for a tab:
-#  - a validation function: takes the config dict and raises
-#    InvalidTabsException if required fields are missing or otherwise
-#    wrong.  (e.g. "is there a 'name' field?).  Validators can assume
-#    that the type field is valid.
-#
-#  - a function that takes a config, a user, and a course, an active_page and
-#    return a list of CourseTabs.  (e.g. "return a CourseTab with specified
-#    name, link to courseware, and is_active=True/False").  The function can
-#    assume that it is only called with configs of the appropriate type that
-#    have passed the corresponding validator.
-TabImpl = namedtuple('TabImpl', 'validator generator')
-
-
-#####  Generators for various tabs.
-def _courseware(tab, user, course, active_page, request):
-    """
-    This returns a tab containing the course content.
-    """
-    link = reverse('courseware', args=[course.id])
-    if waffle.flag_is_active(request, 'merge_course_tabs'):
-        return [CourseTab('Course Content', link, active_page == "courseware")]
-    else:
-        return [CourseTab('Courseware', link, active_page == "courseware")]
-
-
-def _course_info(tab, user, course, active_page, request):
-    """
-    This returns a tab containing information about the course.
-    """
-    link = reverse('info', args=[course.id])
-    return [CourseTab(tab['name'], link, active_page == "info")]
-
-
-def _progress(tab, user, course, active_page, request):
-    """
-    This returns a tab containing information about the authenticated user's progress.
-    """
-    if user.is_authenticated():
-        link = reverse('progress', args=[course.id])
-        return [CourseTab(tab['name'], link, active_page == "progress")]
-    return []
-
-
-def _wiki(tab, user, course, active_page, request):
-    """
-    This returns a tab containing the course wiki.
-    """
-    if settings.WIKI_ENABLED:
-        link = reverse('course_wiki', args=[course.id])
-        return [CourseTab(tab['name'], link, active_page == 'wiki')]
-    return []
-
-
-def _discussion(tab, user, course, active_page, request):
-    """
-    This tab format only supports the new Berkeley discussion forums.
-    """
-    if settings.MITX_FEATURES.get('ENABLE_DISCUSSION_SERVICE'):
-        link = reverse('django_comment_client.forum.views.forum_form_discussion',
-                              args=[course.id])
-        return [CourseTab(tab['name'], link, active_page == 'discussion')]
-    return []
-
-
-def _external_discussion(tab, user, course, active_page, request):
-    """
-    This returns a tab that links to an external discussion service
-    """
-    return [CourseTab('Discussion', tab['link'], active_page == 'discussion')]
-
-
-def _external_link(tab, user, course, active_page, request):
-    # external links are never active
-    return [CourseTab(tab['name'], tab['link'], False)]
-
-
-def _static_tab(tab, user, course, active_page, request):
-    link = reverse('static_tab', args=[course.id, tab['url_slug']])
-    active_str = 'static_tab_{0}'.format(tab['url_slug'])
-    return [CourseTab(tab['name'], link, active_page == active_str)]
-
-
-def _textbooks(tab, user, course, active_page, request):
-    """
-    Generates one tab per textbook.  Only displays if user is authenticated.
-    """
-    if user.is_authenticated() and settings.MITX_FEATURES.get('ENABLE_TEXTBOOK'):
-        # since there can be more than one textbook, active_page is e.g. "book/0".
-        return [CourseTab(textbook.title, reverse('book', args=[course.id, index]),
-                          active_page == "textbook/{0}".format(index))
-                for index, textbook in enumerate(course.textbooks)]
-    return []
-
-
-def _pdf_textbooks(tab, user, course, active_page, request):
-    """
-    Generates one tab per textbook.  Only displays if user is authenticated.
-    """
-    if user.is_authenticated():
-        # since there can be more than one textbook, active_page is e.g. "book/0".
-        return [CourseTab(textbook['tab_title'], reverse('pdf_book', args=[course.id, index]),
-                          active_page == "pdftextbook/{0}".format(index))
-                for index, textbook in enumerate(course.pdf_textbooks)]
-    return []
-
-
-def _html_textbooks(tab, user, course, active_page, request):
-    """
-    Generates one tab per textbook.  Only displays if user is authenticated.
-    """
-    if user.is_authenticated():
-        # since there can be more than one textbook, active_page is e.g. "book/0".
-        return [CourseTab(textbook['tab_title'], reverse('html_book', args=[course.id, index]),
-                          active_page == "htmltextbook/{0}".format(index))
-                for index, textbook in enumerate(course.html_textbooks)]
-    return []
-
-
-def _staff_grading(tab, user, course, active_page, request):
-    if has_access(user, course, 'staff'):
-        link = reverse('staff_grading', args=[course.id])
-
-        tab_name = "Staff grading"
-
-        notifications  = open_ended_notifications.staff_grading_notifications(course, user)
-        pending_grading = notifications['pending_grading']
-        img_path = notifications['img_path']
-
-        tab = [CourseTab(tab_name, link, active_page == "staff_grading", pending_grading, img_path)]
-        return tab
-    return []
-
-
-def _syllabus(tab, user, course, active_page, request):
-    """Display the syllabus tab"""
-    link = reverse('syllabus', args=[course.id])
-    return [CourseTab('Syllabus', link, active_page == 'syllabus')]
-
-
-def _peer_grading(tab, user, course, active_page, request):
-    if user.is_authenticated():
-        link = reverse('peer_grading', args=[course.id])
-        tab_name = "Peer grading"
-
-        notifications = open_ended_notifications.peer_grading_notifications(course, user)
-        pending_grading = notifications['pending_grading']
-        img_path = notifications['img_path']
-
-        tab = [CourseTab(tab_name, link, active_page == "peer_grading", pending_grading, img_path)]
-        return tab
-    return []
-
-
-def _combined_open_ended_grading(tab, user, course, active_page, request):
-    if user.is_authenticated():
-        link = reverse('open_ended_notifications', args=[course.id])
-        tab_name = "Open Ended Panel"
-
-        notifications  = open_ended_notifications.combined_notifications(course, user)
-        pending_grading = notifications['pending_grading']
-        img_path = notifications['img_path']
-
-        tab = [CourseTab(tab_name, link, active_page == "open_ended", pending_grading, img_path)]
-        return tab
-    return []
-
-
-def _notes_tab(tab, user, course, active_page, request):
-    if user.is_authenticated() and settings.MITX_FEATURES.get('ENABLE_STUDENT_NOTES'):
-        link = reverse('notes', args=[course.id])
-        return [CourseTab(tab['name'], link, active_page == 'notes')]
-    return []
-
-
-#### Validators
-def key_checker(expected_keys):
-    """
-    Returns a function that checks that specified keys are present in a dict
-    """
-    def check(d):
-        for k in expected_keys:
-            if k not in d:
-                raise InvalidTabsException("Key {0} not present in {1}"
-                                           .format(k, d))
-    return check
-
-
-need_name = key_checker(['name'])
-
-
-def null_validator(d):
-    """
-    Don't check anything--use for tabs that don't need any params. (e.g. textbook)
-    """
-    pass
-
-##### The main tab config dict.
-
-# type -> TabImpl
-VALID_TAB_TYPES = {
-    'courseware': TabImpl(null_validator, _courseware),
-    'course_info': TabImpl(need_name, _course_info),
-    'wiki': TabImpl(need_name, _wiki),
-    'discussion': TabImpl(need_name, _discussion),
-    'external_discussion': TabImpl(key_checker(['link']), _external_discussion),
-    'external_link': TabImpl(key_checker(['name', 'link']), _external_link),
-    'textbooks': TabImpl(null_validator, _textbooks),
-    'pdf_textbooks': TabImpl(null_validator, _pdf_textbooks),
-    'html_textbooks': TabImpl(null_validator, _html_textbooks),
-    'progress': TabImpl(need_name, _progress),
-    'static_tab': TabImpl(key_checker(['name', 'url_slug']), _static_tab),
-    'peer_grading': TabImpl(null_validator, _peer_grading),
-    'staff_grading': TabImpl(null_validator, _staff_grading),
-    'open_ended': TabImpl(null_validator, _combined_open_ended_grading),
-    'notes': TabImpl(null_validator, _notes_tab),
-    'syllabus': TabImpl(null_validator, _syllabus)
-    }
-
-
-### External interface below this.
-
-def validate_tabs(course):
-    """
-    Check that the tabs set for the specified course is valid.  If it
-    isn't, raise InvalidTabsException with the complaint.
-
-    Specific rules checked:
-    - if no tabs specified, that's fine
-    - if tabs specified, first two must have type 'courseware' and 'course_info', in that order.
-    - All the tabs must have a type in VALID_TAB_TYPES.
-
-    """
-    tabs = course.tabs
-    if tabs is None:
-        return
-
-    if len(tabs) < 2:
-        raise InvalidTabsException("Expected at least two tabs.  tabs: '{0}'".format(tabs))
-
-    if tabs[0]['type'] != 'courseware':
-        raise InvalidTabsException(
-            "Expected first tab to have type 'courseware'.  tabs: '{0}'".format(tabs))
-
-    if tabs[1]['type'] != 'course_info':
-        raise InvalidTabsException(
-            "Expected second tab to have type 'course_info'.  tabs: '{0}'".format(tabs))
-
-    for t in tabs:
-        if t['type'] not in VALID_TAB_TYPES:
-            raise InvalidTabsException("Unknown tab type {0}. Known types: {1}"
-                                       .format(t['type'], VALID_TAB_TYPES))
-        # the type-specific validator checks the rest of the tab config
-        VALID_TAB_TYPES[t['type']].validator(t)
-
-    # Possible other checks: make sure tabs that should only appear once (e.g. courseware)
-    # are actually unique (otherwise, will break active tag code)
-
-
-def get_course_tabs(user, course, active_page, request):
-    """
-    Return the tabs to show a particular user, as a list of CourseTab items.
-    """
-    if not hasattr(course, 'tabs') or not course.tabs:
-        return get_default_tabs(user, course, active_page, request)
-
-    # TODO (vshnayder): There needs to be a place to call this right after course
-    # load, but not from inside xmodule, since that doesn't (and probably
-    # shouldn't) know about the details of what tabs are supported, etc.
-    validate_tabs(course)
-
-    tabs = []
-
-    if waffle.flag_is_active(request, 'merge_course_tabs'):
-        course_tabs = [tab for tab in course.tabs if tab['type'] != "course_info"]
-    else:
-        course_tabs = course.tabs
-
-    for tab in course_tabs:
-        # expect handlers to return lists--handles things that are turned off
-        # via feature flags, and things like 'textbook' which might generate
-        # multiple tabs.
-<<<<<<< HEAD
-        if not (tab['type'] == 'wiki' and course.hide_wiki_tab):
-            gen = VALID_TAB_TYPES[tab['type']].generator
-            tabs.extend(gen(tab, user, course, active_page))
-=======
-        gen = VALID_TAB_TYPES[tab['type']].generator
-        tabs.extend(gen(tab, user, course, active_page, request))
->>>>>>> e73bc906
-
-    # Instructor tab is special--automatically added if user is staff for the course
-    if has_access(user, course, 'staff'):
-        tabs.append(CourseTab('Instructor',
-                              reverse('instructor_dashboard', args=[course.id]),
-                              active_page == 'instructor'))
-
-    return tabs
-
-
-def get_discussion_link(course):
-    """
-    Return the URL for the discussion tab for the given `course`.
-
-    If they have a discussion link specified, use that even if we disable
-    discussions. Disabling discussions is mostly a server safety feature at
-    this point, and we don't need to worry about external sites. Otherwise,
-    if the course has a discussion tab or uses the default tabs, return the
-    discussion view URL. Otherwise, return None to indicate the lack of a
-    discussion tab.
-    """
-    if course.discussion_link:
-        return course.discussion_link
-    elif not settings.MITX_FEATURES.get('ENABLE_DISCUSSION_SERVICE'):
-        return None
-    elif hasattr(course, 'tabs') and course.tabs and not any([tab['type'] == 'discussion' for tab in course.tabs]):
-        return None
-    else:
-        return reverse('django_comment_client.forum.views.forum_form_discussion', args=[course.id])
-
-
-def get_default_tabs(user, course, active_page, request):
-    """
-    Return the default set of tabs.
-    """
-    # When calling the various _tab methods, can omit the 'type':'blah' from the
-    # first arg, since that's only used for dispatch
-    tabs = []
-
-    tabs.extend(_courseware({''}, user, course, active_page, request))
-
-    if not waffle.flag_is_active(request, 'merge_course_tabs'):
-        tabs.extend(_course_info({'name': 'Course Info'}, user, course, active_page, request))
-
-    if hasattr(course, 'syllabus_present') and course.syllabus_present:
-        link = reverse('syllabus', args=[course.id])
-        tabs.append(CourseTab('Syllabus', link, active_page == 'syllabus'))
-
-    tabs.extend(_textbooks({}, user, course, active_page, request))
-
-    discussion_link = get_discussion_link(course)
-    if discussion_link:
-        tabs.append(CourseTab('Discussion', discussion_link, active_page == 'discussion'))
-
-<<<<<<< HEAD
-    if user.is_authenticated() and not course.hide_wiki_tab:
-        tabs.extend(_wiki({'name': 'Wiki', 'type': 'wiki'}, user, course, active_page))
-=======
-    tabs.extend(_wiki({'name': 'Wiki', 'type': 'wiki'}, user, course, active_page, request))
->>>>>>> e73bc906
-
-    if user.is_authenticated() and not course.hide_progress_tab:
-        tabs.extend(_progress({'name': 'Progress'}, user, course, active_page, request))
-
-    if has_access(user, course, 'staff'):
-        link = reverse('instructor_dashboard', args=[course.id])
-        tabs.append(CourseTab('Instructor', link, active_page == 'instructor'))
-
-    return tabs
-
-
-def get_static_tab_by_slug(course, tab_slug):
-    """
-    Look for a tab with type 'static_tab' and the specified 'tab_slug'.  Returns
-    the tab (a config dict), or None if not found.
-    """
-    if course.tabs is None:
-        return None
-    for tab in course.tabs:
-        # The validation code checks that these exist.
-        if tab['type'] == 'static_tab' and tab['url_slug'] == tab_slug:
-            return tab
-
-    return None
-
-
-def get_static_tab_contents(request, course, tab):
-    loc = Location(course.location.tag, course.location.org, course.location.course, 'static_tab', tab['url_slug'])
-    field_data_cache = FieldDataCache.cache_for_descriptor_descendents(course.id,
-        request.user, modulestore().get_instance(course.id, loc), depth=0)
-    tab_module = get_module(request.user, request, loc, field_data_cache, course.id,
-                            static_asset_path=course.static_asset_path)
-
-    logging.debug('course_module = {0}'.format(tab_module))
-
-    html = ''
-
-    if tab_module is not None:
-        html = tab_module.runtime.render(tab_module, None, 'student_view').content
-
-    return html+"""
+Tabs configuration.  By the time the tab is being rendered, it's just a name,
+link, and css class (CourseTab tuple).  Tabs are specified in course policy.
+Each tab has a type, and possibly some type-specific parameters.
+
+To add a new tab type, add a TabImpl to the VALID_TAB_TYPES dict below--it will
+contain a validation function that checks whether config for the tab type is
+valid, and a generator function that takes the config, user, and course, and
+actually generates the CourseTab.
+"""
+
+from collections import namedtuple
+import logging
+
+from django.conf import settings
+from django.core.urlresolvers import reverse
+
+from courseware.access import has_access
+
+from .module_render import get_module
+from courseware.access import has_access
+from xmodule.modulestore import Location
+from xmodule.modulestore.django import modulestore
+from courseware.model_data import FieldDataCache
+
+from open_ended_grading import open_ended_notifications
+
+import waffle
+
+log = logging.getLogger(__name__)
+
+
+class InvalidTabsException(Exception):
+    """
+    A complaint about invalid tabs.
+    """
+    pass
+
+CourseTabBase = namedtuple('CourseTab', 'name link is_active has_img img')
+
+
+def CourseTab(name, link, is_active, has_img=False, img=""):
+    return CourseTabBase(name, link, is_active, has_img, img)
+
+# encapsulate implementation for a tab:
+#  - a validation function: takes the config dict and raises
+#    InvalidTabsException if required fields are missing or otherwise
+#    wrong.  (e.g. "is there a 'name' field?).  Validators can assume
+#    that the type field is valid.
+#
+#  - a function that takes a config, a user, and a course, an active_page and
+#    return a list of CourseTabs.  (e.g. "return a CourseTab with specified
+#    name, link to courseware, and is_active=True/False").  The function can
+#    assume that it is only called with configs of the appropriate type that
+#    have passed the corresponding validator.
+TabImpl = namedtuple('TabImpl', 'validator generator')
+
+
+#####  Generators for various tabs.
+def _courseware(tab, user, course, active_page, request):
+    """
+    This returns a tab containing the course content.
+    """
+    link = reverse('courseware', args=[course.id])
+    if waffle.flag_is_active(request, 'merge_course_tabs'):
+        return [CourseTab('Course Content', link, active_page == "courseware")]
+    else:
+        return [CourseTab('Courseware', link, active_page == "courseware")]
+
+
+def _course_info(tab, user, course, active_page, request):
+    """
+    This returns a tab containing information about the course.
+    """
+    link = reverse('info', args=[course.id])
+    return [CourseTab(tab['name'], link, active_page == "info")]
+
+
+def _progress(tab, user, course, active_page, request):
+    """
+    This returns a tab containing information about the authenticated user's progress.
+    """
+    if user.is_authenticated():
+        link = reverse('progress', args=[course.id])
+        return [CourseTab(tab['name'], link, active_page == "progress")]
+    return []
+
+
+def _wiki(tab, user, course, active_page, request):
+    """
+    This returns a tab containing the course wiki.
+    """
+    if settings.WIKI_ENABLED:
+        link = reverse('course_wiki', args=[course.id])
+        return [CourseTab(tab['name'], link, active_page == 'wiki')]
+    return []
+
+
+def _discussion(tab, user, course, active_page, request):
+    """
+    This tab format only supports the new Berkeley discussion forums.
+    """
+    if settings.MITX_FEATURES.get('ENABLE_DISCUSSION_SERVICE'):
+        link = reverse('django_comment_client.forum.views.forum_form_discussion',
+                              args=[course.id])
+        return [CourseTab(tab['name'], link, active_page == 'discussion')]
+    return []
+
+
+def _external_discussion(tab, user, course, active_page, request):
+    """
+    This returns a tab that links to an external discussion service
+    """
+    return [CourseTab('Discussion', tab['link'], active_page == 'discussion')]
+
+
+def _external_link(tab, user, course, active_page, request):
+    # external links are never active
+    return [CourseTab(tab['name'], tab['link'], False)]
+
+
+def _static_tab(tab, user, course, active_page, request):
+    link = reverse('static_tab', args=[course.id, tab['url_slug']])
+    active_str = 'static_tab_{0}'.format(tab['url_slug'])
+    return [CourseTab(tab['name'], link, active_page == active_str)]
+
+
+def _textbooks(tab, user, course, active_page, request):
+    """
+    Generates one tab per textbook.  Only displays if user is authenticated.
+    """
+    if user.is_authenticated() and settings.MITX_FEATURES.get('ENABLE_TEXTBOOK'):
+        # since there can be more than one textbook, active_page is e.g. "book/0".
+        return [CourseTab(textbook.title, reverse('book', args=[course.id, index]),
+                          active_page == "textbook/{0}".format(index))
+                for index, textbook in enumerate(course.textbooks)]
+    return []
+
+
+def _pdf_textbooks(tab, user, course, active_page, request):
+    """
+    Generates one tab per textbook.  Only displays if user is authenticated.
+    """
+    if user.is_authenticated():
+        # since there can be more than one textbook, active_page is e.g. "book/0".
+        return [CourseTab(textbook['tab_title'], reverse('pdf_book', args=[course.id, index]),
+                          active_page == "pdftextbook/{0}".format(index))
+                for index, textbook in enumerate(course.pdf_textbooks)]
+    return []
+
+
+def _html_textbooks(tab, user, course, active_page, request):
+    """
+    Generates one tab per textbook.  Only displays if user is authenticated.
+    """
+    if user.is_authenticated():
+        # since there can be more than one textbook, active_page is e.g. "book/0".
+        return [CourseTab(textbook['tab_title'], reverse('html_book', args=[course.id, index]),
+                          active_page == "htmltextbook/{0}".format(index))
+                for index, textbook in enumerate(course.html_textbooks)]
+    return []
+
+
+def _staff_grading(tab, user, course, active_page, request):
+    if has_access(user, course, 'staff'):
+        link = reverse('staff_grading', args=[course.id])
+
+        tab_name = "Staff grading"
+
+        notifications  = open_ended_notifications.staff_grading_notifications(course, user)
+        pending_grading = notifications['pending_grading']
+        img_path = notifications['img_path']
+
+        tab = [CourseTab(tab_name, link, active_page == "staff_grading", pending_grading, img_path)]
+        return tab
+    return []
+
+
+def _syllabus(tab, user, course, active_page, request):
+    """Display the syllabus tab"""
+    link = reverse('syllabus', args=[course.id])
+    return [CourseTab('Syllabus', link, active_page == 'syllabus')]
+
+
+def _peer_grading(tab, user, course, active_page, request):
+    if user.is_authenticated():
+        link = reverse('peer_grading', args=[course.id])
+        tab_name = "Peer grading"
+
+        notifications = open_ended_notifications.peer_grading_notifications(course, user)
+        pending_grading = notifications['pending_grading']
+        img_path = notifications['img_path']
+
+        tab = [CourseTab(tab_name, link, active_page == "peer_grading", pending_grading, img_path)]
+        return tab
+    return []
+
+
+def _combined_open_ended_grading(tab, user, course, active_page, request):
+    if user.is_authenticated():
+        link = reverse('open_ended_notifications', args=[course.id])
+        tab_name = "Open Ended Panel"
+
+        notifications  = open_ended_notifications.combined_notifications(course, user)
+        pending_grading = notifications['pending_grading']
+        img_path = notifications['img_path']
+
+        tab = [CourseTab(tab_name, link, active_page == "open_ended", pending_grading, img_path)]
+        return tab
+    return []
+
+
+def _notes_tab(tab, user, course, active_page, request):
+    if user.is_authenticated() and settings.MITX_FEATURES.get('ENABLE_STUDENT_NOTES'):
+        link = reverse('notes', args=[course.id])
+        return [CourseTab(tab['name'], link, active_page == 'notes')]
+    return []
+
+
+#### Validators
+def key_checker(expected_keys):
+    """
+    Returns a function that checks that specified keys are present in a dict
+    """
+    def check(d):
+        for k in expected_keys:
+            if k not in d:
+                raise InvalidTabsException("Key {0} not present in {1}"
+                                           .format(k, d))
+    return check
+
+
+need_name = key_checker(['name'])
+
+
+def null_validator(d):
+    """
+    Don't check anything--use for tabs that don't need any params. (e.g. textbook)
+    """
+    pass
+
+##### The main tab config dict.
+
+# type -> TabImpl
+VALID_TAB_TYPES = {
+    'courseware': TabImpl(null_validator, _courseware),
+    'course_info': TabImpl(need_name, _course_info),
+    'wiki': TabImpl(need_name, _wiki),
+    'discussion': TabImpl(need_name, _discussion),
+    'external_discussion': TabImpl(key_checker(['link']), _external_discussion),
+    'external_link': TabImpl(key_checker(['name', 'link']), _external_link),
+    'textbooks': TabImpl(null_validator, _textbooks),
+    'pdf_textbooks': TabImpl(null_validator, _pdf_textbooks),
+    'html_textbooks': TabImpl(null_validator, _html_textbooks),
+    'progress': TabImpl(need_name, _progress),
+    'static_tab': TabImpl(key_checker(['name', 'url_slug']), _static_tab),
+    'peer_grading': TabImpl(null_validator, _peer_grading),
+    'staff_grading': TabImpl(null_validator, _staff_grading),
+    'open_ended': TabImpl(null_validator, _combined_open_ended_grading),
+    'notes': TabImpl(null_validator, _notes_tab),
+    'syllabus': TabImpl(null_validator, _syllabus)
+    }
+
+
+### External interface below this.
+
+def validate_tabs(course):
+    """
+    Check that the tabs set for the specified course is valid.  If it
+    isn't, raise InvalidTabsException with the complaint.
+
+    Specific rules checked:
+    - if no tabs specified, that's fine
+    - if tabs specified, first two must have type 'courseware' and 'course_info', in that order.
+    - All the tabs must have a type in VALID_TAB_TYPES.
+
+    """
+    tabs = course.tabs
+    if tabs is None:
+        return
+
+    if len(tabs) < 2:
+        raise InvalidTabsException("Expected at least two tabs.  tabs: '{0}'".format(tabs))
+
+    if tabs[0]['type'] != 'courseware':
+        raise InvalidTabsException(
+            "Expected first tab to have type 'courseware'.  tabs: '{0}'".format(tabs))
+
+    if tabs[1]['type'] != 'course_info':
+        raise InvalidTabsException(
+            "Expected second tab to have type 'course_info'.  tabs: '{0}'".format(tabs))
+
+    for t in tabs:
+        if t['type'] not in VALID_TAB_TYPES:
+            raise InvalidTabsException("Unknown tab type {0}. Known types: {1}"
+                                       .format(t['type'], VALID_TAB_TYPES))
+        # the type-specific validator checks the rest of the tab config
+        VALID_TAB_TYPES[t['type']].validator(t)
+
+    # Possible other checks: make sure tabs that should only appear once (e.g. courseware)
+    # are actually unique (otherwise, will break active tag code)
+
+
+def get_course_tabs(user, course, active_page, request):
+    """
+    Return the tabs to show a particular user, as a list of CourseTab items.
+    """
+    if not hasattr(course, 'tabs') or not course.tabs:
+        return get_default_tabs(user, course, active_page, request)
+
+    # TODO (vshnayder): There needs to be a place to call this right after course
+    # load, but not from inside xmodule, since that doesn't (and probably
+    # shouldn't) know about the details of what tabs are supported, etc.
+    validate_tabs(course)
+
+    tabs = []
+
+    if waffle.flag_is_active(request, 'merge_course_tabs'):
+        course_tabs = [tab for tab in course.tabs if tab['type'] != "course_info"]
+    else:
+        course_tabs = course.tabs
+
+    for tab in course_tabs:
+        # expect handlers to return lists--handles things that are turned off
+        # via feature flags, and things like 'textbook' which might generate
+        # multiple tabs.
+        if not (tab['type'] == 'wiki' and course.hide_wiki_tab):
+            gen = VALID_TAB_TYPES[tab['type']].generator
+            tabs.extend(gen(tab, user, course, active_page, request))
+
+    # Instructor tab is special--automatically added if user is staff for the course
+    if has_access(user, course, 'staff'):
+        tabs.append(CourseTab('Instructor',
+                              reverse('instructor_dashboard', args=[course.id]),
+                              active_page == 'instructor'))
+
+    return tabs
+
+
+def get_discussion_link(course):
+    """
+    Return the URL for the discussion tab for the given `course`.
+
+    If they have a discussion link specified, use that even if we disable
+    discussions. Disabling discussions is mostly a server safety feature at
+    this point, and we don't need to worry about external sites. Otherwise,
+    if the course has a discussion tab or uses the default tabs, return the
+    discussion view URL. Otherwise, return None to indicate the lack of a
+    discussion tab.
+    """
+    if course.discussion_link:
+        return course.discussion_link
+    elif not settings.MITX_FEATURES.get('ENABLE_DISCUSSION_SERVICE'):
+        return None
+    elif hasattr(course, 'tabs') and course.tabs and not any([tab['type'] == 'discussion' for tab in course.tabs]):
+        return None
+    else:
+        return reverse('django_comment_client.forum.views.forum_form_discussion', args=[course.id])
+
+
+def get_default_tabs(user, course, active_page, request):
+    """
+    Return the default set of tabs.
+    """
+    # When calling the various _tab methods, can omit the 'type':'blah' from the
+    # first arg, since that's only used for dispatch
+    tabs = []
+
+    tabs.extend(_courseware({''}, user, course, active_page, request))
+
+    if not waffle.flag_is_active(request, 'merge_course_tabs'):
+        tabs.extend(_course_info({'name': 'Course Info'}, user, course, active_page, request))
+
+    if hasattr(course, 'syllabus_present') and course.syllabus_present:
+        link = reverse('syllabus', args=[course.id])
+        tabs.append(CourseTab('Syllabus', link, active_page == 'syllabus'))
+
+    tabs.extend(_textbooks({}, user, course, active_page, request))
+
+    discussion_link = get_discussion_link(course)
+    if discussion_link:
+        tabs.append(CourseTab('Discussion', discussion_link, active_page == 'discussion'))
+
+    if user.is_authenticated() and not course.hide_wiki_tab:
+        tabs.extend(_wiki({'name': 'Wiki', 'type': 'wiki'}, user, course, active_page, request))
+
+    if user.is_authenticated() and not course.hide_progress_tab:
+        tabs.extend(_progress({'name': 'Progress'}, user, course, active_page, request))
+
+    if has_access(user, course, 'staff'):
+        link = reverse('instructor_dashboard', args=[course.id])
+        tabs.append(CourseTab('Instructor', link, active_page == 'instructor'))
+
+    return tabs
+
+
+def get_static_tab_by_slug(course, tab_slug):
+    """
+    Look for a tab with type 'static_tab' and the specified 'tab_slug'.  Returns
+    the tab (a config dict), or None if not found.
+    """
+    if course.tabs is None:
+        return None
+    for tab in course.tabs:
+        # The validation code checks that these exist.
+        if tab['type'] == 'static_tab' and tab['url_slug'] == tab_slug:
+            return tab
+
+    return None
+
+
+def get_static_tab_contents(request, course, tab):
+    loc = Location(course.location.tag, course.location.org, course.location.course, 'static_tab', tab['url_slug'])
+    field_data_cache = FieldDataCache.cache_for_descriptor_descendents(course.id,
+        request.user, modulestore().get_instance(course.id, loc), depth=0)
+    tab_module = get_module(request.user, request, loc, field_data_cache, course.id,
+                            static_asset_path=course.static_asset_path)
+
+    logging.debug('course_module = {0}'.format(tab_module))
+
+    html = ''
+
+    if tab_module is not None:
+        html = tab_module.runtime.render(tab_module, None, 'student_view').content
+
+    return html