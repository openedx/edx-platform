--- conflicted
+++ resolved
@@ -356,10 +356,10 @@
         Just a time boundary check, handles if start or stop were set to None
         """
         now = datetime.now(UTC())
-        start = course.enrollment_start
+        start = courselike.enrollment_start
         if start is not None:
             start = start.replace(tzinfo=pytz.UTC)
-        end = course.enrollment_end
+        end = courselike.enrollment_end
         if end is not None:
             end = end.replace(tzinfo=pytz.UTC)
 
@@ -409,14 +409,9 @@
         'load_mobile': lambda: can_load() and _can_load_course_on_mobile(user, courselike),
         'enroll': can_enroll,
         'see_exists': see_exists,
-<<<<<<< HEAD
         'within_enrollment_period': within_enrollment_period,
-        'staff': lambda: _has_staff_access_to_descriptor(user, course, course.id),
-        'instructor': lambda: _has_instructor_access_to_descriptor(user, course, course.id),
-=======
         'staff': lambda: _has_staff_access_to_descriptor(user, courselike, courselike.id),
         'instructor': lambda: _has_instructor_access_to_descriptor(user, courselike, courselike.id),
->>>>>>> a27c7025
         'see_in_catalog': can_see_in_catalog,
         'see_about_page': can_see_about_page,
     }
