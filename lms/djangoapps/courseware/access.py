"""
This file contains (or should), all access control logic for the courseware.
Ideally, it will be the only place that needs to know about any special settings
like DISABLE_START_DATES
"""
import logging
from datetime import datetime, timedelta
import pytz

from django.conf import settings
from django.contrib.auth.models import AnonymousUser
from django.utils.timezone import UTC

from opaque_keys.edx.keys import CourseKey, UsageKey

from xblock.core import XBlock

from xmodule.course_module import (
    CourseDescriptor, CATALOG_VISIBILITY_CATALOG_AND_ABOUT,
    CATALOG_VISIBILITY_ABOUT)
from xmodule.error_module import ErrorDescriptor
from xmodule.x_module import XModule, DEPRECATION_VSCOMPAT_EVENT
from xmodule.split_test_module import get_split_user_partitions
from xmodule.partitions.partitions import NoSuchUserPartitionError, NoSuchUserPartitionGroupError

from external_auth.models import ExternalAuthMap
from courseware.masquerade import get_masquerade_role, is_masquerading_as_student
from student import auth
from student.models import CourseEnrollment, CourseEnrollmentAllowed
from student.roles import (
    GlobalStaff, CourseStaffRole, CourseInstructorRole,
    OrgStaffRole, OrgInstructorRole, CourseBetaTesterRole
)
<<<<<<< HEAD
from student.models import CourseEnrollment, CourseEnrollmentAllowed, UserProfile
from opaque_keys.edx.keys import CourseKey, UsageKey
=======
from util.milestones_helpers import get_pre_requisite_courses_not_completed

import dogstats_wrapper as dog_stats_api

>>>>>>> 00b75f01
DEBUG_ACCESS = False

log = logging.getLogger(__name__)


def debug(*args, **kwargs):
    # to avoid overly verbose output, this is off by default
    if DEBUG_ACCESS:
        log.debug(*args, **kwargs)


def has_access(user, action, obj, course_key=None):
    """
    Check whether a user has the access to do action on obj.  Handles any magic
    switching based on various settings.

    Things this module understands:
    - start dates for modules
    - visible_to_staff_only for modules
    - DISABLE_START_DATES
    - different access for instructor, staff, course staff, and students.
    - mobile_available flag for course modules

    user: a Django user object. May be anonymous. If none is passed,
                    anonymous is assumed

    obj: The object to check access for.  A module, descriptor, location, or
                    certain special strings (e.g. 'global')

    action: A string specifying the action that the client is trying to perform.

    actions depend on the obj type, but include e.g. 'enroll' for courses.  See the
    type-specific functions below for the known actions for that type.

    course_key: A course_key specifying which course run this access is for.
        Required when accessing anything other than a CourseDescriptor, 'global',
        or a location with category 'course'

    Returns a bool.  It is up to the caller to actually deny access in a way
    that makes sense in context.
    """
    # Just in case user is passed in as None, make them anonymous
    if not user:
        user = AnonymousUser()

    # delegate the work to type-specific functions.
    # (start with more specific types, then get more general)
    if isinstance(obj, CourseDescriptor):
        return _has_access_course_desc(user, action, obj)

    if isinstance(obj, ErrorDescriptor):
        return _has_access_error_desc(user, action, obj, course_key)

    if isinstance(obj, XModule):
        return _has_access_xmodule(user, action, obj, course_key)

    # NOTE: any descriptor access checkers need to go above this
    if isinstance(obj, XBlock):
        return _has_access_descriptor(user, action, obj, course_key)

    if isinstance(obj, CourseKey):
        return _has_access_course_key(user, action, obj)

    if isinstance(obj, UsageKey):
        return _has_access_location(user, action, obj, course_key)

    if isinstance(obj, basestring):
        return _has_access_string(user, action, obj)

    # Passing an unknown object here is a coding error, so rather than
    # returning a default, complain.
    raise TypeError("Unknown object type in has_access(): '{0}'"
                    .format(type(obj)))


# ================ Implementation helpers ================================
def _has_access_course_desc(user, action, course):
    """
    Check if user has access to a course descriptor.

    Valid actions:

    'load' -- load the courseware, see inside the course
    'load_forum' -- can load and contribute to the forums (one access level for now)
    'load_mobile' -- can load from a mobile context
    'load_mobile_no_enrollment_check' -- can load from a mobile context without checking for enrollment
    'enroll' -- enroll.  Checks for enrollment window,
                  ACCESS_REQUIRE_STAFF_FOR_COURSE,
    'see_exists' -- can see that the course exists.
    'staff' -- staff access to course.
    'see_in_catalog' -- user is able to see the course listed in the course catalog.
    'see_about_page' -- user is able to see the course about page.
    """
    def can_load():
        """
        Can this user load this course?

        NOTE: this is not checking whether user is actually enrolled in the course.
        """
        # delegate to generic descriptor check to check start dates
        return _has_access_descriptor(user, 'load', course, course.id)

    def can_load_forum():
        """
        Can this user access the forums in this course?
        """
        return (
            can_load() and
            UserProfile.has_registered(user) and
            (
                CourseEnrollment.is_enrolled(user, course.id) or
                _has_staff_access_to_descriptor(user, course, course.id)
            )
        )

<<<<<<< HEAD
    def within_enrollment_period():
        """
        Just a time boundary check, handles if start or stop were set to None
        """
        now = datetime.now(UTC())
        start = course.enrollment_start
        end = course.enrollment_end

        return (start is None or now > start) and (end is None or now < end)
=======
    def can_load_mobile():
        """
        Can this user access this course from a mobile device?
        """
        return (
            # check mobile requirements
            can_load_mobile_no_enroll_check() and
            # check enrollment
            (
                CourseEnrollment.is_enrolled(user, course.id) or
                _has_staff_access_to_descriptor(user, course, course.id)
            )
        )

    def can_load_mobile_no_enroll_check():
        """
        Can this enrolled user access this course from a mobile device?
        Note: does not check for enrollment since it is assumed the caller has done so.
        """
        return (
            # check start date
            can_load() and
            # check mobile_available flag
            is_mobile_available_for_user(user, course)
        )
>>>>>>> 00b75f01

    def can_enroll():
        """
        First check if restriction of enrollment by login method is enabled, both
            globally and by the course.
        If it is, then the user must pass the criterion set by the course, e.g. that ExternalAuthMap
            was set by 'shib:https://idp.stanford.edu/", in addition to requirements below.
        Rest of requirements:
        (CourseEnrollmentAllowed always overrides)
          or
        (staff can always enroll)
          or
        Enrollment can only happen in the course enrollment period, if one exists, and
        course is not invitation only.
        """

        # if using registration method to restrict (say shibboleth)
        if settings.FEATURES.get('RESTRICT_ENROLL_BY_REG_METHOD') and course.enrollment_domain:
            if user is not None and user.is_authenticated() and \
                    ExternalAuthMap.objects.filter(user=user, external_domain=course.enrollment_domain):
                debug("Allow: external_auth of " + course.enrollment_domain)
                reg_method_ok = True
            else:
                reg_method_ok = False
        else:
            reg_method_ok = True  # if not using this access check, it's always OK.

        now = datetime.now(UTC())
        start = course.enrollment_start or datetime.min.replace(tzinfo=pytz.UTC)
        end = course.enrollment_end or datetime.max.replace(tzinfo=pytz.UTC)

        # if user is in CourseEnrollmentAllowed with right course key then can also enroll
        # (note that course.id actually points to a CourseKey)
        # (the filter call uses course_id= since that's the legacy database schema)
        # (sorry that it's confusing :( )
        if user is not None and user.is_authenticated() and CourseEnrollmentAllowed:
            if CourseEnrollmentAllowed.objects.filter(email=user.email, course_id=course.id):
                return True

        if _has_staff_access_to_descriptor(user, course, course.id):
            return True

        # Invitation_only doesn't apply to CourseEnrollmentAllowed or has_staff_access_access
        if course.invitation_only:
            debug("Deny: invitation only")
            return False

        if reg_method_ok and start < now < end:
            debug("Allow: in enrollment period")
            return True

    def see_exists():
        """
        Can see if can enroll, but also if can load it: if user enrolled in a course and now
        it's past the enrollment period, they should still see it.

        TODO (vshnayder): This means that courses with limited enrollment periods will not appear
        to non-staff visitors after the enrollment period is over.  If this is not what we want, will
        need to change this logic.
        """
        # VS[compat] -- this setting should go away once all courses have
        # properly configured enrollment_start times (if course should be
        # staff-only, set enrollment_start far in the future.)
        if settings.FEATURES.get('ACCESS_REQUIRE_STAFF_FOR_COURSE'):
            dog_stats_api.increment(
                DEPRECATION_VSCOMPAT_EVENT,
                tags=(
                    "location:has_access_course_desc_see_exists",
                    u"course:{}".format(course),
                )
            )

            # if this feature is on, only allow courses that have ispublic set to be
            # seen by non-staff
            if course.ispublic:
                debug("Allow: ACCESS_REQUIRE_STAFF_FOR_COURSE and ispublic")
                return True
            return _has_staff_access_to_descriptor(user, course, course.id)

        return can_enroll() or can_load()

    def can_see_in_catalog():
        """
        Implements the "can see course in catalog" logic if a course should be visible in the main course catalog
        In this case we use the catalog_visibility property on the course descriptor
        but also allow course staff to see this.
        """
        return (
            course.catalog_visibility == CATALOG_VISIBILITY_CATALOG_AND_ABOUT or
            _has_staff_access_to_descriptor(user, course, course.id)
        )

    def can_see_about_page():
        """
        Implements the "can see course about page" logic if a course about page should be visible
        In this case we use the catalog_visibility property on the course descriptor
        but also allow course staff to see this.
        """
        return (
            course.catalog_visibility == CATALOG_VISIBILITY_CATALOG_AND_ABOUT or
            course.catalog_visibility == CATALOG_VISIBILITY_ABOUT or
            _has_staff_access_to_descriptor(user, course, course.id)
        )

    def can_view_courseware_with_prerequisites():  # pylint: disable=invalid-name
        """
        Checks if prerequisite courses feature is enabled and course has prerequisites
        and user is neither staff nor anonymous then it returns False if user has not
        passed prerequisite courses otherwise return True.
        """
        if settings.FEATURES['ENABLE_PREREQUISITE_COURSES'] \
                and not _has_staff_access_to_descriptor(user, course, course.id) \
                and course.pre_requisite_courses \
                and not user.is_anonymous() \
                and get_pre_requisite_courses_not_completed(user, [course.id]):
            return False
        else:
            return True

    checkers = {
        'load': can_load,
        'view_courseware_with_prerequisites': can_view_courseware_with_prerequisites,
        'load_forum': can_load_forum,
        'load_mobile': can_load_mobile,
        'load_mobile_no_enrollment_check': can_load_mobile_no_enroll_check,
        'enroll': can_enroll,
        'see_exists': see_exists,
        'within_enrollment_period': within_enrollment_period,
        'staff': lambda: _has_staff_access_to_descriptor(user, course, course.id),
        'instructor': lambda: _has_instructor_access_to_descriptor(user, course, course.id),
        'see_in_catalog': can_see_in_catalog,
        'see_about_page': can_see_about_page,
    }

    return _dispatch(checkers, action, user, course)


def _has_access_error_desc(user, action, descriptor, course_key):
    """
    Only staff should see error descriptors.

    Valid actions:
    'load' -- load this descriptor, showing it to the user.
    'staff' -- staff access to descriptor.
    """
    def check_for_staff():
        return _has_staff_access_to_descriptor(user, descriptor, course_key)

    checkers = {
        'load': check_for_staff,
        'staff': check_for_staff,
        'instructor': lambda: _has_instructor_access_to_descriptor(user, descriptor, course_key)
    }

    return _dispatch(checkers, action, user, descriptor)


<<<<<<< HEAD
NONREGISTERED_CATEGORY_WHITELIST = [
    "about",
    "chapter",
    "course",
    "course_info",
    "problem",
    "sequential",
    "vertical",
    "videoalpha",
#    "combinedopenended",
#    "discussion",
    "html",
#    "peergrading",
    "static_tab",
    "video",
#    "annotatable",
    "book",
    "conditional",
#    "crowdsource_hinter",
    "custom_tag_template",
#    "discuss",
#    "error",
    "hidden",
    "image",
    "imagemodal",
    "problemset",
    "randomize",
    "raw",
    "section",
    "slides",
    "timelimit",
    "videodev",
    "videosequence",
    "word_cloud",
    "wrapper",
]


def _can_load_descriptor_nonregistered(descriptor):
    return descriptor.category in NONREGISTERED_CATEGORY_WHITELIST
=======
def _has_group_access(descriptor, user, course_key):
    """
    This function returns a boolean indicating whether or not `user` has
    sufficient group memberships to "load" a block (the `descriptor`)
    """
    if len(descriptor.user_partitions) == len(get_split_user_partitions(descriptor.user_partitions)):
        # Short-circuit the process, since there are no defined user partitions that are not
        # user_partitions used by the split_test module. The split_test module handles its own access
        # via updating the children of the split_test module.
        return True

    # use merged_group_access which takes group access on the block's
    # parents / ancestors into account
    merged_access = descriptor.merged_group_access
    # check for False in merged_access, which indicates that at least one
    # partition's group list excludes all students.
    if False in merged_access.values():
        log.warning("Group access check excludes all students, access will be denied.", exc_info=True)
        return False

    # resolve the partition IDs in group_access to actual
    # partition objects, skipping those which contain empty group directives.
    # if a referenced partition could not be found, access will be denied.
    try:
        partitions = [
            descriptor._get_user_partition(partition_id)  # pylint:disable=protected-access
            for partition_id, group_ids in merged_access.items()
            if group_ids is not None
        ]
    except NoSuchUserPartitionError:
        log.warning("Error looking up user partition, access will be denied.", exc_info=True)
        return False

    # next resolve the group IDs specified within each partition
    partition_groups = []
    try:
        for partition in partitions:
            groups = [
                partition.get_group(group_id)
                for group_id in merged_access[partition.id]
            ]
            if groups:
                partition_groups.append((partition, groups))
    except NoSuchUserPartitionGroupError:
        log.warning("Error looking up referenced user partition group, access will be denied.", exc_info=True)
        return False

    # look up the user's group for each partition
    user_groups = {}
    for partition, groups in partition_groups:
        user_groups[partition.id] = partition.scheme.get_group_for_user(
            course_key,
            user,
            partition,
        )

    # finally: check that the user has a satisfactory group assignment
    # for each partition.
    if not all(user_groups.get(partition.id) in groups for partition, groups in partition_groups):
        return False

    # all checks passed.
    return True
>>>>>>> 00b75f01


def _has_access_descriptor(user, action, descriptor, course_key=None):
    """
    Check if user has access to this descriptor.

    Valid actions:
    'load' -- load this descriptor, showing it to the user.
    'staff' -- staff access to descriptor.

    NOTE: This is the fallback logic for descriptors that don't have custom policy
    (e.g. courses).  If you call this method directly instead of going through
    has_access(), it will not do the right thing.
    """
    def can_load():
        """
        NOTE: This does not check that the student is enrolled in the course
        that contains this module.  We may or may not want to allow non-enrolled
        students to see modules.  If not, views should check the course, so we
        don't have to hit the enrollments table on every module load.
        """
        if descriptor.visible_to_staff_only and not _has_staff_access_to_descriptor(user, descriptor, course_key):
            return False

        # enforce group access
        if not _has_group_access(descriptor, user, course_key):
            # if group_access check failed, deny access unless the requestor is staff,
            # in which case immediately grant access.
            return _has_staff_access_to_descriptor(user, descriptor, course_key)

        # If start dates are off, can always load
        if settings.FEATURES['DISABLE_START_DATES'] and not is_masquerading_as_student(user, course_key):
            debug("Allow: DISABLE_START_DATES")
            return True

        # Check start date
        if 'detached' not in descriptor._class_tags and descriptor.start is not None:
            now = datetime.now(UTC())
            effective_start = _adjust_start_date_for_beta_testers(
                user,
                descriptor,
                course_key=course_key
            )
            if now > effective_start:
                # after start date, all registered users can see it
                # nonregistered users shouldn't be able to access certain descriptor types
                debug("Allow: now > effective start date")
                return UserProfile.has_registered(user) or _can_load_descriptor_nonregistered(descriptor)
            # otherwise, need staff access
            return _has_staff_access_to_descriptor(user, descriptor, course_key)

        # No start date, so can always load.
        debug("Allow: no start date")
        return True

    checkers = {
        'load': can_load,
        'staff': lambda: _has_staff_access_to_descriptor(user, descriptor, course_key),
        'instructor': lambda: _has_instructor_access_to_descriptor(user, descriptor, course_key)
    }

    return _dispatch(checkers, action, user, descriptor)


def _has_access_xmodule(user, action, xmodule, course_key):
    """
    Check if user has access to this xmodule.

    Valid actions:
      - same as the valid actions for xmodule.descriptor
    """
    # Delegate to the descriptor
    return has_access(user, action, xmodule.descriptor, course_key)


def _has_access_location(user, action, location, course_key):
    """
    Check if user has access to this location.

    Valid actions:
    'staff' : True if the user has staff access to this location

    NOTE: if you add other actions, make sure that

     has_access(user, location, action) == has_access(user, get_item(location), action)
    """
    checkers = {
        'staff': lambda: _has_staff_access_to_location(user, location, course_key)
    }

    return _dispatch(checkers, action, user, location)


def _has_access_course_key(user, action, course_key):
    """
    Check if user has access to the course with this course_key

    Valid actions:
    'staff' : True if the user has staff access to this location
    'instructor' : True if the user has staff access to this location
    """
    checkers = {
        'staff': lambda: _has_staff_access_to_location(user, None, course_key),
        'instructor': lambda: _has_instructor_access_to_location(user, None, course_key),
    }

    return _dispatch(checkers, action, user, course_key)


def _has_access_string(user, action, perm):
    """
    Check if user has certain special access, specified as string.  Valid strings:

    'global'

    Valid actions:

    'staff' -- global staff access.
    """

    def check_staff():
        if perm != 'global':
            debug("Deny: invalid permission '%s'", perm)
            return False
        return GlobalStaff().has_user(user)

    checkers = {
        'staff': check_staff
    }

    return _dispatch(checkers, action, user, perm)


#####  Internal helper methods below

def _dispatch(table, action, user, obj):
    """
    Helper: call table[action], raising a nice pretty error if there is no such key.

    user and object passed in only for error messages and debugging
    """
    if action in table:
        result = table[action]()
        debug("%s user %s, object %s, action %s",
              'ALLOWED' if result else 'DENIED',
              user,
              obj.location.to_deprecated_string() if isinstance(obj, XBlock) else str(obj),
              action)
        return result

    raise ValueError(u"Unknown action for object type '{0}': '{1}'".format(
        type(obj), action))


def _adjust_start_date_for_beta_testers(user, descriptor, course_key=None):  # pylint: disable=invalid-name
    """
    If user is in a beta test group, adjust the start date by the appropriate number of
    days.

    Arguments:
       user: A django user.  May be anonymous.
       descriptor: the XModuleDescriptor the user is trying to get access to, with a
       non-None start date.

    Returns:
        A datetime.  Either the same as start, or earlier for beta testers.

    NOTE: number of days to adjust should be cached to avoid looking it up thousands of
    times per query.

    NOTE: For now, this function assumes that the descriptor's location is in the course
    the user is looking at.  Once we have proper usages and definitions per the XBlock
    design, this should use the course the usage is in.

    NOTE: If testing manually, make sure FEATURES['DISABLE_START_DATES'] = False
    in envs/dev.py!
    """
    if descriptor.days_early_for_beta is None:
        # bail early if no beta testing is set up
        return descriptor.start

    if CourseBetaTesterRole(course_key).has_user(user):
        debug("Adjust start time: user in beta role for %s", descriptor)
        delta = timedelta(descriptor.days_early_for_beta)
        effective = descriptor.start - delta
        return effective

    return descriptor.start


def _has_instructor_access_to_location(user, location, course_key=None):
    if course_key is None:
        course_key = location.course_key
    return _has_access_to_course(user, 'instructor', course_key)


def _has_staff_access_to_location(user, location, course_key=None):
    if course_key is None:
        course_key = location.course_key
    return _has_access_to_course(user, 'staff', course_key)


def _has_access_to_course(user, access_level, course_key):
    '''
    Returns True if the given user has access_level (= staff or
    instructor) access to the course with the given course_key.
    This ensures the user is authenticated and checks if global staff or has
    staff / instructor access.

    access_level = string, either "staff" or "instructor"
    '''
    if user is None or (not user.is_authenticated()):
        debug("Deny: no user or anon user")
        return False

    if is_masquerading_as_student(user, course_key):
        return False

    if GlobalStaff().has_user(user):
        debug("Allow: user.is_staff")
        return True

    if access_level not in ('staff', 'instructor'):
        log.debug("Error in access._has_access_to_course access_level=%s unknown", access_level)
        debug("Deny: unknown access level")
        return False

    staff_access = (
        CourseStaffRole(course_key).has_user(user) or
        OrgStaffRole(course_key.org).has_user(user)
    )

    if staff_access and access_level == 'staff':
        debug("Allow: user has course staff access")
        return True

    instructor_access = (
        CourseInstructorRole(course_key).has_user(user) or
        OrgInstructorRole(course_key.org).has_user(user)
    )

    if instructor_access and access_level in ('staff', 'instructor'):
        debug("Allow: user has course instructor access")
        return True

    debug("Deny: user did not have correct access")
    return False


def _has_instructor_access_to_descriptor(user, descriptor, course_key):  # pylint: disable=invalid-name
    """Helper method that checks whether the user has staff access to
    the course of the location.

    descriptor: something that has a location attribute
    """
    return _has_instructor_access_to_location(user, descriptor.location, course_key)


def _has_staff_access_to_descriptor(user, descriptor, course_key):
    """Helper method that checks whether the user has staff access to
    the course of the location.

    descriptor: something that has a location attribute
    """
    return _has_staff_access_to_location(user, descriptor.location, course_key)


def is_mobile_available_for_user(user, course):
    """
    Returns whether the given course is mobile_available for the given user.
    Checks:
        mobile_available flag on the course
        Beta User and staff access overrides the mobile_available flag
    """
    return (
        course.mobile_available or
        auth.has_access(user, CourseBetaTesterRole(course.id)) or
        _has_staff_access_to_descriptor(user, course, course.id)
    )


def get_user_role(user, course_key):
    """
    Return corresponding string if user has staff, instructor or student
    course role in LMS.
    """
    role = get_masquerade_role(user, course_key)
    if role:
        return role
    elif has_access(user, 'instructor', course_key):
        return 'instructor'
    elif has_access(user, 'staff', course_key):
        return 'staff'
    else:
        return 'student'<|MERGE_RESOLUTION|>--- conflicted
+++ resolved
@@ -31,15 +31,11 @@
     GlobalStaff, CourseStaffRole, CourseInstructorRole,
     OrgStaffRole, OrgInstructorRole, CourseBetaTesterRole
 )
-<<<<<<< HEAD
-from student.models import CourseEnrollment, CourseEnrollmentAllowed, UserProfile
-from opaque_keys.edx.keys import CourseKey, UsageKey
-=======
+from student.models import UserProfile
 from util.milestones_helpers import get_pre_requisite_courses_not_completed
 
 import dogstats_wrapper as dog_stats_api
 
->>>>>>> 00b75f01
 DEBUG_ACCESS = False
 
 log = logging.getLogger(__name__)
@@ -155,7 +151,6 @@
             )
         )
 
-<<<<<<< HEAD
     def within_enrollment_period():
         """
         Just a time boundary check, handles if start or stop were set to None
@@ -165,7 +160,7 @@
         end = course.enrollment_end
 
         return (start is None or now > start) and (end is None or now < end)
-=======
+
     def can_load_mobile():
         """
         Can this user access this course from a mobile device?
@@ -191,7 +186,6 @@
             # check mobile_available flag
             is_mobile_available_for_user(user, course)
         )
->>>>>>> 00b75f01
 
     def can_enroll():
         """
@@ -349,7 +343,6 @@
     return _dispatch(checkers, action, user, descriptor)
 
 
-<<<<<<< HEAD
 NONREGISTERED_CATEGORY_WHITELIST = [
     "about",
     "chapter",
@@ -390,7 +383,8 @@
 
 def _can_load_descriptor_nonregistered(descriptor):
     return descriptor.category in NONREGISTERED_CATEGORY_WHITELIST
-=======
+
+
 def _has_group_access(descriptor, user, course_key):
     """
     This function returns a boolean indicating whether or not `user` has
@@ -454,7 +448,6 @@
 
     # all checks passed.
     return True
->>>>>>> 00b75f01
 
 
 def _has_access_descriptor(user, action, descriptor, course_key=None):
