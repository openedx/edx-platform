"""
This file contains (or should), all access control logic for the courseware.
Ideally, it will be the only place that needs to know about any special settings
like DISABLE_START_DATES.

Note: The access control logic in this file does NOT check for enrollment in
  a course.  It is expected that higher layers check for enrollment so we
  don't have to hit the enrollments table on every module load.

  If enrollment is to be checked, use get_course_with_access in courseware.courses.
  It is a wrapper around has_access that additionally checks for enrollment.
"""
from datetime import datetime
import logging
import pytz

from django.conf import settings
from django.contrib.auth.models import AnonymousUser
from django.utils.timezone import UTC

from opaque_keys.edx.keys import CourseKey, UsageKey

from xblock.core import XBlock

from xmodule.course_module import (
    CourseDescriptor,
    CATALOG_VISIBILITY_CATALOG_AND_ABOUT,
    CATALOG_VISIBILITY_ABOUT,
)
from xmodule.error_module import ErrorDescriptor
from xmodule.x_module import XModule
from xmodule.split_test_module import get_split_user_partitions
from xmodule.partitions.partitions import NoSuchUserPartitionError, NoSuchUserPartitionGroupError

from external_auth.models import ExternalAuthMap
from courseware.masquerade import get_masquerade_role, is_masquerading_as_student
from openedx.core.djangoapps.content.course_overviews.models import CourseOverview
from student import auth
from student.models import CourseEnrollmentAllowed
from student.roles import (
    CourseBetaTesterRole,
    CourseCcxCoachRole,
    CourseInstructorRole,
    CourseStaffRole,
    GlobalStaff,
    SupportStaffRole,
    OrgInstructorRole,
    OrgStaffRole,
    CourseCcxCoachRole,  # Added by labster.
)
from util.milestones_helpers import (
    get_pre_requisite_courses_not_completed,
    any_unfulfilled_milestones,
    is_prerequisite_courses_enabled,
)
from ccx_keys.locator import CCXLocator

from courseware.access_response import (
    MilestoneError,
    MobileAvailabilityError,
    VisibilityError,
)
from courseware.access_utils import (
    adjust_start_date, check_start_date, debug, ACCESS_GRANTED, ACCESS_DENIED,
    in_preview_mode
)
<<<<<<< HEAD
from lms.djangoapps.ccx.models import CustomCourseForEdX  # Added by labster.
=======

from lms.djangoapps.ccx.custom_exception import CCXLocatorValidationException
from lms.djangoapps.ccx.models import CustomCourseForEdX
>>>>>>> 448238f2

log = logging.getLogger(__name__)


def has_ccx_coach_role(user, course_key):
    """
    Check if user is a coach on this ccx.

    Arguments:
        user (User): the user whose descriptor access we are checking.
        course_key (CCXLocator): Key to CCX.

    Returns:
        bool: whether user is a coach on this ccx or not.
    """
    if hasattr(course_key, 'ccx'):
        ccx_id = course_key.ccx
        role = CourseCcxCoachRole(course_key)

        if role.has_user(user):
            list_ccx = CustomCourseForEdX.objects.filter(
                course_id=course_key.to_course_locator(),
                coach=user
            )
            if list_ccx.exists():
                coach_ccx = list_ccx[0]
                return str(coach_ccx.id) == ccx_id
    else:
        raise CCXLocatorValidationException("Invalid CCX key. To verify that "
                                            "user is a coach on CCX, you must provide key to CCX")
    return False


def has_access(user, action, obj, course_key=None):
    """
    Check whether a user has the access to do action on obj.  Handles any magic
    switching based on various settings.

    Things this module understands:
    - start dates for modules
    - visible_to_staff_only for modules
    - DISABLE_START_DATES
    - different access for instructor, staff, course staff, and students.
    - mobile_available flag for course modules

    user: a Django user object. May be anonymous. If none is passed,
                    anonymous is assumed

    obj: The object to check access for.  A module, descriptor, location, or
                    certain special strings (e.g. 'global')

    action: A string specifying the action that the client is trying to perform.

    actions depend on the obj type, but include e.g. 'enroll' for courses.  See the
    type-specific functions below for the known actions for that type.

    course_key: A course_key specifying which course run this access is for.
        Required when accessing anything other than a CourseDescriptor, 'global',
        or a location with category 'course'

    Returns an AccessResponse object.  It is up to the caller to actually
    deny access in a way that makes sense in context.
    """
    # Just in case user is passed in as None, make them anonymous
    if not user:
        user = AnonymousUser()

    if in_preview_mode():
        if not bool(has_staff_access_to_preview_mode(user=user, obj=obj, course_key=course_key)):
            return ACCESS_DENIED

    if in_preview_mode():
        if not bool(has_staff_access_to_preview_mode(user=user, obj=obj, course_key=course_key)):
            return ACCESS_DENIED

    # delegate the work to type-specific functions.
    # (start with more specific types, then get more general)
    if isinstance(obj, CourseDescriptor):
        return _has_access_course(user, action, obj)

    if isinstance(obj, CourseOverview):
        return _has_access_course(user, action, obj)

    if isinstance(obj, ErrorDescriptor):
        return _has_access_error_desc(user, action, obj, course_key)

    if isinstance(obj, XModule):
        return _has_access_xmodule(user, action, obj, course_key)

    # NOTE: any descriptor access checkers need to go above this
    if isinstance(obj, XBlock):
        return _has_access_descriptor(user, action, obj, course_key)

    if isinstance(obj, CCXLocator):
        return _has_access_ccx_key(user, action, obj)

    if isinstance(obj, CourseKey):
        return _has_access_course_key(user, action, obj)

    if isinstance(obj, UsageKey):
        return _has_access_location(user, action, obj, course_key)

    if isinstance(obj, basestring):
        return _has_access_string(user, action, obj)

    # Passing an unknown object here is a coding error, so rather than
    # returning a default, complain.
    raise TypeError("Unknown object type in has_access(): '{0}'"
                    .format(type(obj)))


# ================ Implementation helpers ================================

def has_staff_access_to_preview_mode(user, obj, course_key=None):
    """
    Returns whether user has staff access to specified modules or not.

    Arguments:

        user: a Django user object.

        obj: The object to check access for.

        course_key: A course_key specifying which course this access is for.

    Returns an AccessResponse object.
    """
    if course_key is None:
        if isinstance(obj, CourseDescriptor) or isinstance(obj, CourseOverview):
            course_key = obj.id

        elif isinstance(obj, ErrorDescriptor):
            course_key = obj.location.course_key

        elif isinstance(obj, XModule):
            course_key = obj.descriptor.course_key

        elif isinstance(obj, XBlock):
            course_key = obj.location.course_key

        elif isinstance(obj, CCXLocator):
            course_key = obj.to_course_locator()

        elif isinstance(obj, CourseKey):
            course_key = obj

        elif isinstance(obj, UsageKey):
            course_key = obj.course_key

    if course_key is None:
        if GlobalStaff().has_user(user):
            return ACCESS_GRANTED
        else:
            return ACCESS_DENIED

    return _has_access_to_course(user, 'staff', course_key=course_key)


def _can_access_descriptor_with_start_date(user, descriptor, course_key):  # pylint: disable=invalid-name
    """
    Checks if a user has access to a descriptor based on its start date.

    If there is no start date specified, grant access.
    Else, check if we're past the start date.

    Note:
        We do NOT check whether the user is staff or if the descriptor
        is detached... it is assumed both of these are checked by the caller.

    Arguments:
        user (User): the user whose descriptor access we are checking.
        descriptor (AType): the descriptor for which we are checking access,
            where AType is CourseDescriptor, CourseOverview, or any other class
            that represents a descriptor and has the attributes .location, .id,
            .start, and .days_early_for_beta.

    Returns:
        AccessResponse: The result of this access check. Possible results are
            ACCESS_GRANTED or a StartDateError.
    """
    return check_start_date(user, descriptor.days_early_for_beta, descriptor.start, course_key)


def _can_view_courseware_with_prerequisites(user, course):  # pylint: disable=invalid-name
    """
    Checks if a user has access to a course based on its prerequisites.

    If the user is staff or anonymous, immediately grant access.
    Else, return whether or not the prerequisite courses have been passed.

    Arguments:
        user (User): the user whose course access we are checking.
        course (AType): the course for which we are checking access.
            where AType is CourseDescriptor, CourseOverview, or any other
            class that represents a course and has the attributes .location
            and .id.
    """

    def _is_prerequisites_disabled():
        """
        Checks if prerequisites are disabled in the settings.
        """
        return ACCESS_DENIED if is_prerequisite_courses_enabled() else ACCESS_GRANTED

    return (
        _is_prerequisites_disabled()
        or _has_staff_access_to_descriptor(user, course, course.id)
        or user.is_anonymous()
        or _has_fulfilled_prerequisites(user, [course.id])
    )


def _can_load_course_on_mobile(user, course):
    """
    Checks if a user can view the given course on a mobile device.

    This function only checks mobile-specific access restrictions. Other access
    restrictions such as start date and the .visible_to_staff_only flag must
    be checked by callers in *addition* to the return value of this function.

    Arguments:
        user (User): the user whose course access we are checking.
        course (CourseDescriptor|CourseOverview): the course for which we are
            checking access.

    Returns:
        bool: whether the course can be accessed on mobile.
    """
    return (
        is_mobile_available_for_user(user, course) and
        (
            _has_staff_access_to_descriptor(user, course, course.id) or
            _has_fulfilled_all_milestones(user, course.id)
        )
    )


def _can_enroll_courselike(user, courselike):
    """
    Ascertain if the user can enroll in the given courselike object.

    Arguments:
        user (User): The user attempting to enroll.
        courselike (CourseDescriptor or CourseOverview): The object representing the
            course in which the user is trying to enroll.

    Returns:
        AccessResponse, indicating whether the user can enroll.
    """
    enrollment_domain = courselike.enrollment_domain
    # Courselike objects (e.g., course descriptors and CourseOverviews) have an attribute named `id`
    # which actually points to a CourseKey. Sigh.
    course_key = courselike.id

    # If using a registration method to restrict enrollment (e.g., Shibboleth)
    if settings.FEATURES.get('RESTRICT_ENROLL_BY_REG_METHOD') and enrollment_domain:
        if user is not None and user.is_authenticated() and \
                ExternalAuthMap.objects.filter(user=user, external_domain=enrollment_domain):
            debug("Allow: external_auth of " + enrollment_domain)
            reg_method_ok = True
        else:
            reg_method_ok = False
    else:
        reg_method_ok = True

    # If the user appears in CourseEnrollmentAllowed paired with the given course key,
    # they may enroll. Note that as dictated by the legacy database schema, the filter
    # call includes a `course_id` kwarg which requires a CourseKey.
    if user is not None and user.is_authenticated():
        if CourseEnrollmentAllowed.objects.filter(email=user.email, course_id=course_key):
            return ACCESS_GRANTED

    if _has_staff_access_to_descriptor(user, courselike, course_key):
        return ACCESS_GRANTED

    if courselike.invitation_only:
        debug("Deny: invitation only")
        return ACCESS_DENIED

    now = datetime.now(UTC())
    enrollment_start = courselike.enrollment_start or datetime.min.replace(tzinfo=pytz.UTC)
    enrollment_end = courselike.enrollment_end or datetime.max.replace(tzinfo=pytz.UTC)
    if reg_method_ok and enrollment_start < now < enrollment_end:
        debug("Allow: in enrollment period")
        return ACCESS_GRANTED

    return ACCESS_DENIED


def _has_access_course(user, action, courselike):
    """
    Check if user has access to a course.

    Arguments:
        user (User): the user whose course access we are checking.
        action (string): The action that is being checked.
        courselike (CourseDescriptor or CourseOverview): The object
            representing the course that the user wants to access.

    Valid actions:

    'load' -- load the courseware, see inside the course
    'load_forum' -- can load and contribute to the forums (one access level for now)
    'load_mobile' -- can load from a mobile context
    'enroll' -- enroll.  Checks for enrollment window.
    'see_exists' -- can see that the course exists.
    'staff' -- staff access to course.
    'see_in_catalog' -- user is able to see the course listed in the course catalog.
    'see_about_page' -- user is able to see the course about page.
    """
    def can_load():
        """
        Can this user load this course?

        NOTE: this is not checking whether user is actually enrolled in the course.
        """
        response = (
            user.is_active and   # prevent not active student account from accessing course
            _visible_to_nonstaff_users(courselike) and
            _can_access_descriptor_with_start_date(user, courselike, courselike.id)
        )

        return (
            ACCESS_GRANTED if (response or _has_staff_access_to_descriptor(user, courselike, courselike.id))
            else response
        )

    def can_enroll():
        """
        Returns whether the user can enroll in the course.
        """
        return _can_enroll_courselike(user, courselike)

    def see_exists():
        """
        Can see if can enroll, but also if can load it: if user enrolled in a course and now
        it's past the enrollment period, they should still see it.
        """
        return ACCESS_GRANTED if (can_load() or can_enroll()) else ACCESS_DENIED

    def can_see_in_catalog():
        """
        Implements the "can see course in catalog" logic if a course should be visible in the main course catalog
        In this case we use the catalog_visibility property on the course descriptor
        but also allow course staff to see this.
        """
        return (
            _has_catalog_visibility(courselike, CATALOG_VISIBILITY_CATALOG_AND_ABOUT)
            or _has_staff_access_to_descriptor(user, courselike, courselike.id)
        )

    def can_see_about_page():
        """
        Implements the "can see course about page" logic if a course about page should be visible
        In this case we use the catalog_visibility property on the course descriptor
        but also allow course staff to see this.
        """
        return (
            _has_catalog_visibility(courselike, CATALOG_VISIBILITY_CATALOG_AND_ABOUT)
            or _has_catalog_visibility(courselike, CATALOG_VISIBILITY_ABOUT)
            or _has_staff_access_to_descriptor(user, courselike, courselike.id)
        )

    checkers = {
        'load': can_load,
        'view_courseware_with_prerequisites':
            lambda: _can_view_courseware_with_prerequisites(user, courselike),
        'load_mobile': lambda: can_load() and _can_load_course_on_mobile(user, courselike),
        'enroll': can_enroll,
        'see_exists': see_exists,
        'staff': lambda: _has_staff_access_to_descriptor(user, courselike, courselike.id),
        'instructor': lambda: _has_instructor_access_to_descriptor(user, courselike, courselike.id),
        'see_in_catalog': can_see_in_catalog,
        'see_about_page': can_see_about_page,
    }

    return _dispatch(checkers, action, user, courselike)


def _has_access_error_desc(user, action, descriptor, course_key):
    """
    Only staff should see error descriptors.

    Valid actions:
    'load' -- load this descriptor, showing it to the user.
    'staff' -- staff access to descriptor.
    """
    def check_for_staff():
        return _has_staff_access_to_descriptor(user, descriptor, course_key)

    checkers = {
        'load': check_for_staff,
        'staff': check_for_staff,
        'instructor': lambda: _has_instructor_access_to_descriptor(user, descriptor, course_key)
    }

    return _dispatch(checkers, action, user, descriptor)


def _has_group_access(descriptor, user, course_key):
    """
    This function returns a boolean indicating whether or not `user` has
    sufficient group memberships to "load" a block (the `descriptor`)
    """
    if len(descriptor.user_partitions) == len(get_split_user_partitions(descriptor.user_partitions)):
        # Short-circuit the process, since there are no defined user partitions that are not
        # user_partitions used by the split_test module. The split_test module handles its own access
        # via updating the children of the split_test module.
        return ACCESS_GRANTED

    # use merged_group_access which takes group access on the block's
    # parents / ancestors into account
    merged_access = descriptor.merged_group_access
    # check for False in merged_access, which indicates that at least one
    # partition's group list excludes all students.
    if False in merged_access.values():
        log.warning("Group access check excludes all students, access will be denied.", exc_info=True)
        return ACCESS_DENIED

    # resolve the partition IDs in group_access to actual
    # partition objects, skipping those which contain empty group directives.
    # If a referenced partition could not be found, it will be denied
    # If the partition is found but is no longer active (meaning it's been disabled)
    # then skip the access check for that partition.
    partitions = []
    for partition_id, group_ids in merged_access.items():
        try:
            partition = descriptor._get_user_partition(partition_id)  # pylint: disable=protected-access
            if partition.active:
                if group_ids is not None:
                    partitions.append(partition)
            else:
                log.debug(
                    "Skipping partition with ID %s in course %s because it is no longer active",
                    partition.id, course_key
                )
        except NoSuchUserPartitionError:
            log.warning("Error looking up user partition, access will be denied.", exc_info=True)
            return ACCESS_DENIED

    # next resolve the group IDs specified within each partition
    partition_groups = []
    try:
        for partition in partitions:
            groups = [
                partition.get_group(group_id)
                for group_id in merged_access[partition.id]
            ]
            if groups:
                partition_groups.append((partition, groups))
    except NoSuchUserPartitionGroupError:
        log.warning("Error looking up referenced user partition group, access will be denied.", exc_info=True)
        return ACCESS_DENIED

    # look up the user's group for each partition
    user_groups = {}
    for partition, groups in partition_groups:
        user_groups[partition.id] = partition.scheme.get_group_for_user(
            course_key,
            user,
            partition,
        )

    # finally: check that the user has a satisfactory group assignment
    # for each partition.
    if not all(user_groups.get(partition.id) in groups for partition, groups in partition_groups):
        return ACCESS_DENIED

    # all checks passed.
    return ACCESS_GRANTED


def _has_access_descriptor(user, action, descriptor, course_key=None):
    """
    Check if user has access to this descriptor.

    Valid actions:
    'load' -- load this descriptor, showing it to the user.
    'staff' -- staff access to descriptor.

    NOTE: This is the fallback logic for descriptors that don't have custom policy
    (e.g. courses).  If you call this method directly instead of going through
    has_access(), it will not do the right thing.
    """
    def can_load():
        """
        NOTE: This does not check that the student is enrolled in the course
        that contains this module.  We may or may not want to allow non-enrolled
        students to see modules.  If not, views should check the course, so we
        don't have to hit the enrollments table on every module load.
        """
        response = (
            _visible_to_nonstaff_users(descriptor)
            and _has_group_access(descriptor, user, course_key)
            and
            (
                _has_detached_class_tag(descriptor)
                or _can_access_descriptor_with_start_date(user, descriptor, course_key)
            )
        )

        return (
            ACCESS_GRANTED if (response or _has_staff_access_to_descriptor(user, descriptor, course_key))
            else response
        )

    checkers = {
        'load': can_load,
        'staff': lambda: _has_staff_access_to_descriptor(user, descriptor, course_key),
        'instructor': lambda: _has_instructor_access_to_descriptor(user, descriptor, course_key)
    }

    return _dispatch(checkers, action, user, descriptor)


def _has_access_xmodule(user, action, xmodule, course_key):
    """
    Check if user has access to this xmodule.

    Valid actions:
      - same as the valid actions for xmodule.descriptor
    """
    # Delegate to the descriptor
    return has_access(user, action, xmodule.descriptor, course_key)


def _has_access_location(user, action, location, course_key):
    """
    Check if user has access to this location.

    Valid actions:
    'staff' : True if the user has staff access to this location

    NOTE: if you add other actions, make sure that

     has_access(user, location, action) == has_access(user, get_item(location), action)
    """
    checkers = {
        'staff': lambda: _has_staff_access_to_location(user, location, course_key)
    }

    return _dispatch(checkers, action, user, location)


def _has_access_course_key(user, action, course_key):
    """
    Check if user has access to the course with this course_key

    Valid actions:
    'staff' : True if the user has staff access to this location
    'instructor' : True if the user has staff access to this location
    """
    checkers = {
        'staff': lambda: _has_staff_access_to_location(user, None, course_key),
        'instructor': lambda: _has_instructor_access_to_location(user, None, course_key),
    }

    return _dispatch(checkers, action, user, course_key)


def _has_access_ccx_key(user, action, ccx_key):
    """Check if user has access to the course for this ccx_key

    Delegates checking to _has_access_course_key
    Valid actions: same as for that function
    """
    course_key = ccx_key.to_course_locator()
    return _has_access_course_key(user, action, course_key)


def _has_access_string(user, action, perm):
    """
    Check if user has certain special access, specified as string.  Valid strings:

    'global'

    Valid actions:

    'staff' -- global staff access.
    'support' -- access to student support functionality
    'certificates' --- access to view and regenerate certificates for other users.
    """

    def check_staff():
        """
        Checks for staff access
        """
        if perm != 'global':
            debug("Deny: invalid permission '%s'", perm)
            return ACCESS_DENIED
        return ACCESS_GRANTED if GlobalStaff().has_user(user) else ACCESS_DENIED

    def check_support():
        """Check that the user has access to the support UI. """
        if perm != 'global':
            return ACCESS_DENIED
        return (
            ACCESS_GRANTED if GlobalStaff().has_user(user) or SupportStaffRole().has_user(user)
            else ACCESS_DENIED
        )

    checkers = {
        'staff': check_staff,
        'support': check_support,
        'certificates': check_support,
    }

    return _dispatch(checkers, action, user, perm)


#####  Internal helper methods below

def _dispatch(table, action, user, obj):
    """
    Helper: call table[action], raising a nice pretty error if there is no such key.

    user and object passed in only for error messages and debugging
    """
    if action in table:
        result = table[action]()
        debug("%s user %s, object %s, action %s",
              'ALLOWED' if result else 'DENIED',
              user,
              obj.location.to_deprecated_string() if isinstance(obj, XBlock) else str(obj),
              action)
        return result

    raise ValueError(u"Unknown action for object type '{0}': '{1}'".format(
        type(obj), action))


def _adjust_start_date_for_beta_testers(user, descriptor, course_key):  # pylint: disable=invalid-name
    """
    If user is in a beta test group, adjust the start date by the appropriate number of
    days.

    Arguments:
       user: A django user.  May be anonymous.
       descriptor: the XModuleDescriptor the user is trying to get access to, with a
       non-None start date.

    Returns:
        A datetime.  Either the same as start, or earlier for beta testers.

    NOTE: number of days to adjust should be cached to avoid looking it up thousands of
    times per query.

    NOTE: For now, this function assumes that the descriptor's location is in the course
    the user is looking at.  Once we have proper usages and definitions per the XBlock
    design, this should use the course the usage is in.
    """
    return adjust_start_date(user, descriptor.days_early_for_beta, descriptor.start, course_key)


def _has_instructor_access_to_location(user, location, course_key=None):
    if course_key is None:
        course_key = location.course_key
    return _has_access_to_course(user, 'instructor', course_key)


def _has_staff_access_to_location(user, location, course_key=None):
    if course_key is None:
        course_key = location.course_key
    return _has_access_to_course(user, 'staff', course_key)


def _has_access_to_course(user, access_level, course_key):
    """
    Returns True if the given user has access_level (= staff or
    instructor) access to the course with the given course_key.
    This ensures the user is authenticated and checks if global staff or has
    staff / instructor access.

    access_level = string, either "staff" or "instructor"
    """
    if user is None or (not user.is_authenticated()):
        debug("Deny: no user or anon user")
        return ACCESS_DENIED

    if not in_preview_mode() and is_masquerading_as_student(user, course_key):
        return ACCESS_DENIED

    if GlobalStaff().has_user(user):
        debug("Allow: user.is_staff")
        return ACCESS_GRANTED

    if access_level not in ('staff', 'instructor'):
        log.debug("Error in access._has_access_to_course access_level=%s unknown", access_level)
        debug("Deny: unknown access level")
        return ACCESS_DENIED

    staff_access = (
        CourseStaffRole(course_key).has_user(user) or
        OrgStaffRole(course_key.org).has_user(user)
    )
    if staff_access and access_level == 'staff':
        debug("Allow: user has course staff access")
        return ACCESS_GRANTED

    instructor_access = (
        CourseInstructorRole(course_key).has_user(user) or
        OrgInstructorRole(course_key.org).has_user(user)
    )

    if instructor_access and access_level in ('staff', 'instructor'):
        debug("Allow: user has course instructor access")
        return ACCESS_GRANTED

    debug("Deny: user did not have correct access")
    return ACCESS_DENIED


def _has_instructor_access_to_descriptor(user, descriptor, course_key):  # pylint: disable=invalid-name
    """Helper method that checks whether the user has staff access to
    the course of the location.

    descriptor: something that has a location attribute
    """
    return _has_instructor_access_to_location(user, descriptor.location, course_key)


def _has_staff_access_to_descriptor(user, descriptor, course_key):
    """Helper method that checks whether the user has staff access to
    the course of the location.

    descriptor: something that has a location attribute
    """
    return _has_staff_access_to_location(user, descriptor.location, course_key)


def _visible_to_nonstaff_users(descriptor):
    """
    Returns if the object is visible to nonstaff users.

    Arguments:
        descriptor: object to check
    """
    return VisibilityError() if descriptor.visible_to_staff_only else ACCESS_GRANTED


def _has_detached_class_tag(descriptor):
    """
    Returns if the given descriptor's type is marked as detached.

    Arguments:
        descriptor: object to check
    """
    return ACCESS_GRANTED if 'detached' in descriptor._class_tags else ACCESS_DENIED  # pylint: disable=protected-access


def _has_fulfilled_all_milestones(user, course_id):
    """
    Returns whether the given user has fulfilled all milestones for the
    given course.

    Arguments:
        course_id: ID of the course to check
        user_id: ID of the user to check
    """
    return MilestoneError() if any_unfulfilled_milestones(course_id, user.id) else ACCESS_GRANTED


def _has_fulfilled_prerequisites(user, course_id):
    """
    Returns whether the given user has fulfilled all prerequisites for the
    given course.

    Arguments:
        user: user to check
        course_id: ID of the course to check
    """
    return MilestoneError() if get_pre_requisite_courses_not_completed(user, course_id) else ACCESS_GRANTED


def _has_catalog_visibility(course, visibility_type):
    """
    Returns whether the given course has the given visibility type
    """
    return ACCESS_GRANTED if course.catalog_visibility == visibility_type else ACCESS_DENIED


def _is_descriptor_mobile_available(descriptor):
    """
    Returns if descriptor is available on mobile.
    """
    return ACCESS_GRANTED if descriptor.mobile_available else MobileAvailabilityError()


def is_mobile_available_for_user(user, descriptor):
    """
    Returns whether the given course is mobile_available for the given user.
    Checks:
        mobile_available flag on the course
        Beta User and staff access overrides the mobile_available flag
    Arguments:
        descriptor (CourseDescriptor|CourseOverview): course or overview of course in question
    """
    return (
        auth.user_has_role(user, CourseBetaTesterRole(descriptor.id))
        or _has_staff_access_to_descriptor(user, descriptor, descriptor.id)
        or _is_descriptor_mobile_available(descriptor)
    )


def get_user_role(user, course_key):
    """
    Return corresponding string if user has staff, instructor or student
    course role in LMS.
    """
    role = get_masquerade_role(user, course_key)

    ccx = None  # Added by labster.
    if isinstance(course_key, CCXLocator):  # Added by labster.
        ccx = CustomCourseForEdX.objects.get(pk=course_key.ccx)  # Added by labster.

    if role:
        return role
    elif ccx is not None and CourseCcxCoachRole(ccx.course_id).has_user(user):  # Added by labster.
        return 'instructor'  # Added by labster.
    elif has_access(user, 'instructor', course_key):
        return 'instructor'
    elif has_access(user, 'staff', course_key):
        return 'staff'
    else:
        return 'student'<|MERGE_RESOLUTION|>--- conflicted
+++ resolved
@@ -64,13 +64,9 @@
     adjust_start_date, check_start_date, debug, ACCESS_GRANTED, ACCESS_DENIED,
     in_preview_mode
 )
-<<<<<<< HEAD
-from lms.djangoapps.ccx.models import CustomCourseForEdX  # Added by labster.
-=======
 
 from lms.djangoapps.ccx.custom_exception import CCXLocatorValidationException
 from lms.djangoapps.ccx.models import CustomCourseForEdX
->>>>>>> 448238f2
 
 log = logging.getLogger(__name__)
 
