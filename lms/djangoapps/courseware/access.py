"""
This file contains (or should), all access control logic for the courseware.
Ideally, it will be the only place that needs to know about any special settings
like DISABLE_START_DATES.

Note: The access control logic in this file does NOT check for enrollment in
  a course.  It is expected that higher layers check for enrollment so we
  don't have to hit the enrollments table on every module load.

  If enrollment is to be checked, use get_course_with_access in courseware.courses.
  It is a wrapper around has_access that additionally checks for enrollment.
"""
from datetime import datetime, timedelta
import logging
import pytz

from django.conf import settings
from django.contrib.auth.models import AnonymousUser
from django.utils.timezone import UTC

from opaque_keys.edx.keys import CourseKey, UsageKey

from xblock.core import XBlock

from xmodule.course_module import (
    CourseDescriptor,
    CATALOG_VISIBILITY_CATALOG_AND_ABOUT,
    CATALOG_VISIBILITY_ABOUT,
)
from xmodule.error_module import ErrorDescriptor
from xmodule.x_module import XModule, DEPRECATION_VSCOMPAT_EVENT
from xmodule.split_test_module import get_split_user_partitions
from xmodule.partitions.partitions import NoSuchUserPartitionError, NoSuchUserPartitionGroupError
from xmodule.util.django import get_current_request_hostname

from external_auth.models import ExternalAuthMap
from courseware.masquerade import get_masquerade_role, is_masquerading_as_student
from openedx.core.djangoapps.content.course_overviews.models import CourseOverview
from student import auth
from student.models import CourseEnrollmentAllowed
from student.roles import (
    CourseBetaTesterRole,
    CourseInstructorRole,
    CourseStaffRole,
    GlobalStaff,
    SupportStaffRole,
    OrgInstructorRole,
    OrgStaffRole,
)
from student.models import UserProfile
from util.milestones_helpers import (
    get_pre_requisite_courses_not_completed,
    any_unfulfilled_milestones,
)
from ccx_keys.locator import CCXLocator

import dogstats_wrapper as dog_stats_api

from courseware.access_response import (
    AccessResponse,
    MilestoneError,
    MobileAvailabilityError,
    StartDateError,
    VisibilityError,
)

DEBUG_ACCESS = False
ACCESS_GRANTED = AccessResponse(True)
ACCESS_DENIED = AccessResponse(False)

log = logging.getLogger(__name__)


def debug(*args, **kwargs):
    # to avoid overly verbose output, this is off by default
    if DEBUG_ACCESS:
        log.debug(*args, **kwargs)


def has_access(user, action, obj, course_key=None):
    """
    Check whether a user has the access to do action on obj.  Handles any magic
    switching based on various settings.

    Things this module understands:
    - start dates for modules
    - visible_to_staff_only for modules
    - DISABLE_START_DATES
    - different access for instructor, staff, course staff, and students.
    - mobile_available flag for course modules

    user: a Django user object. May be anonymous. If none is passed,
                    anonymous is assumed

    obj: The object to check access for.  A module, descriptor, location, or
                    certain special strings (e.g. 'global')

    action: A string specifying the action that the client is trying to perform.

    actions depend on the obj type, but include e.g. 'enroll' for courses.  See the
    type-specific functions below for the known actions for that type.

    course_key: A course_key specifying which course run this access is for.
        Required when accessing anything other than a CourseDescriptor, 'global',
        or a location with category 'course'

    Returns an AccessResponse object.  It is up to the caller to actually
    deny access in a way that makes sense in context.
    """
    # Just in case user is passed in as None, make them anonymous
    if not user:
        user = AnonymousUser()

    if isinstance(course_key, CCXLocator):
        course_key = course_key.to_course_locator()

    # delegate the work to type-specific functions.
    # (start with more specific types, then get more general)
    if isinstance(obj, CourseDescriptor):
        return _has_access_course_desc(user, action, obj)

    if isinstance(obj, CourseOverview):
        return _has_access_course_overview(user, action, obj)

    if isinstance(obj, ErrorDescriptor):
        return _has_access_error_desc(user, action, obj, course_key)

    if isinstance(obj, XModule):
        return _has_access_xmodule(user, action, obj, course_key)

    # NOTE: any descriptor access checkers need to go above this
    if isinstance(obj, XBlock):
        return _has_access_descriptor(user, action, obj, course_key)

    if isinstance(obj, CCXLocator):
        return _has_access_ccx_key(user, action, obj)

    if isinstance(obj, CourseKey):
        return _has_access_course_key(user, action, obj)

    if isinstance(obj, UsageKey):
        return _has_access_location(user, action, obj, course_key)

    if isinstance(obj, basestring):
        return _has_access_string(user, action, obj)

    # Passing an unknown object here is a coding error, so rather than
    # returning a default, complain.
    raise TypeError("Unknown object type in has_access(): '{0}'"
                    .format(type(obj)))


# ================ Implementation helpers ================================
def _can_access_descriptor_with_start_date(user, descriptor, course_key):  # pylint: disable=invalid-name
    """
    Checks if a user has access to a descriptor based on its start date.

    If there is no start date specified, grant access.
    Else, check if we're past the start date.

    Note:
        We do NOT check whether the user is staff or if the descriptor
        is detached... it is assumed both of these are checked by the caller.

    Arguments:
        user (User): the user whose descriptor access we are checking.
        descriptor (AType): the descriptor for which we are checking access,
            where AType is CourseDescriptor, CourseOverview, or any other class
            that represents a descriptor and has the attributes .location, .id,
            .start, and .days_early_for_beta.

    Returns:
        AccessResponse: The result of this access check. Possible results are
            ACCESS_GRANTED or a StartDateError.
    """
    start_dates_disabled = settings.FEATURES['DISABLE_START_DATES']
    if start_dates_disabled and not is_masquerading_as_student(user, course_key):
        return ACCESS_GRANTED
    else:
        now = datetime.now(UTC())
        effective_start = _adjust_start_date_for_beta_testers(
            user,
            descriptor,
            course_key=course_key
        )
        if (
            descriptor.start is None
            or now > effective_start
            or in_preview_mode()
        ):
            return ACCESS_GRANTED

        return StartDateError(descriptor.start)


def _can_view_courseware_with_prerequisites(user, course):  # pylint: disable=invalid-name
    """
    Checks if a user has access to a course based on its prerequisites.

    If the user is staff or anonymous, immediately grant access.
    Else, return whether or not the prerequisite courses have been passed.

    Arguments:
        user (User): the user whose course access we are checking.
        course (AType): the course for which we are checking access.
            where AType is CourseDescriptor, CourseOverview, or any other
            class that represents a course and has the attributes .location
            and .id.
    """

    def _is_prerequisites_disabled():
        """
        Checks if prerequisites are disabled in the settings.
        """
        return ACCESS_DENIED if settings.FEATURES['ENABLE_PREREQUISITE_COURSES'] else ACCESS_GRANTED

    return (
        _is_prerequisites_disabled()
        or _has_staff_access_to_descriptor(user, course, course.id)
        or user.is_anonymous()
        or _has_fulfilled_prerequisites(user, [course.id])
    )


def _can_load_course_on_mobile(user, course):
    """
    Checks if a user can view the given course on a mobile device.

    This function only checks mobile-specific access restrictions. Other access
    restrictions such as start date and the .visible_to_staff_only flag must
    be checked by callers in *addition* to the return value of this function.

    Arguments:
        user (User): the user whose course access  we are checking.
        course (CourseDescriptor|CourseOverview): the course for which we are
            checking access.

    Returns:
        bool: whether the course can be accessed on mobile.
    """
    return (
        is_mobile_available_for_user(user, course) and
        (
            _has_staff_access_to_descriptor(user, course, course.id) or
            _has_fulfilled_all_milestones(user, course.id)
        )
    )


def _can_enroll_courselike(user, courselike):
    """
    Ascertain if the user can enroll in the given courselike object.

    Arguments:
        user (User): The user attempting to enroll.
        courselike (CourseDescriptor or CourseOverview): The object representing the
            course in which the user is trying to enroll.

    Returns:
        AccessResponse, indicating whether the user can enroll.
    """
    enrollment_domain = courselike.enrollment_domain
    # Courselike objects (e.g., course descriptors and CourseOverviews) have an attribute named `id`
    # which actually points to a CourseKey. Sigh.
    course_key = courselike.id

    # If using a registration method to restrict enrollment (e.g., Shibboleth)
    if settings.FEATURES.get('RESTRICT_ENROLL_BY_REG_METHOD') and enrollment_domain:
        if user is not None and user.is_authenticated() and \
                ExternalAuthMap.objects.filter(user=user, external_domain=enrollment_domain):
            debug("Allow: external_auth of " + enrollment_domain)
            reg_method_ok = True
        else:
            reg_method_ok = False
    else:
        reg_method_ok = True

    # If the user appears in CourseEnrollmentAllowed paired with the given course key,
    # they may enroll. Note that as dictated by the legacy database schema, the filter
    # call includes a `course_id` kwarg which requires a CourseKey.
    if user is not None and user.is_authenticated():
        if CourseEnrollmentAllowed.objects.filter(email=user.email, course_id=course_key):
            return ACCESS_GRANTED

    if _has_staff_access_to_descriptor(user, courselike, course_key):
        return ACCESS_GRANTED

    if courselike.invitation_only:
        debug("Deny: invitation only")
        return ACCESS_DENIED

    now = datetime.now(UTC())
    enrollment_start = courselike.enrollment_start or datetime.min.replace(tzinfo=pytz.UTC)
    enrollment_end = courselike.enrollment_end or datetime.max.replace(tzinfo=pytz.UTC)
    if reg_method_ok and enrollment_start < now < enrollment_end:
        debug("Allow: in enrollment period")
        return ACCESS_GRANTED

    return ACCESS_DENIED


def _has_access_course_desc(user, action, course):
    """
    Check if user has access to a course descriptor.

    Valid actions:

    'load' -- load the courseware, see inside the course
    'load_forum' -- can load and contribute to the forums (one access level for now)
    'load_mobile' -- can load from a mobile context
    'enroll' -- enroll.  Checks for enrollment window,
                  ACCESS_REQUIRE_STAFF_FOR_COURSE,
    'see_exists' -- can see that the course exists.
    'staff' -- staff access to course.
    'see_in_catalog' -- user is able to see the course listed in the course catalog.
    'see_about_page' -- user is able to see the course about page.
    """
    def can_load():
        """
        Can this user load this course?

        NOTE: this is not checking whether user is actually enrolled in the course.
        """
        # delegate to generic descriptor check to check start dates
        return _has_access_descriptor(user, 'load', course, course.id)

<<<<<<< HEAD
    def can_load_forum():
        """
        Can this user access the forums in this course?
        """
        return (
            can_load() and
            UserProfile.has_registered(user) and
            (
                CourseEnrollment.is_enrolled(user, course.id) or
                _has_staff_access_to_descriptor(user, course, course.id)
            )
        )

    def within_enrollment_period():
        """
        Just a time boundary check, handles if start or stop were set to None
        """
        now = datetime.now(UTC())
        start = course.enrollment_start
        if start is not None:
            start = start.replace(tzinfo=pytz.UTC)
        end = course.enrollment_end
        if end is not None:
            end = end.replace(tzinfo=pytz.UTC)

        return (start is None or now > start) and (end is None or now < end)

    def can_load_mobile():
        """
        Can this user access this course from a mobile device?
        """
        return (
            # check mobile requirements
            can_load_mobile_no_enroll_check() and
            # check enrollment
            (
                CourseEnrollment.is_enrolled(user, course.id) or
                _has_staff_access_to_descriptor(user, course, course.id)
            )
        )

    def can_load_mobile_no_enroll_check():
        """
        Can this enrolled user access this course from a mobile device?
        Note: does not check for enrollment since it is assumed the caller has done so.
        """
        return (
            # check start date
            can_load() and
            # check mobile_available flag
            is_mobile_available_for_user(user, course) and
            # check staff access, if not then check for unfulfilled milestones
            (
                _has_staff_access_to_descriptor(user, course, course.id) or
                not any_unfulfilled_milestones(course.id, user.id)
            )
        )

=======
>>>>>>> c8090659
    def can_enroll():
        return _can_enroll_courselike(user, course)

    def see_exists():
        """
        Can see if can enroll, but also if can load it: if user enrolled in a course and now
        it's past the enrollment period, they should still see it.

        TODO (vshnayder): This means that courses with limited enrollment periods will not appear
        to non-staff visitors after the enrollment period is over.  If this is not what we want, will
        need to change this logic.
        """
        # VS[compat] -- this setting should go away once all courses have
        # properly configured enrollment_start times (if course should be
        # staff-only, set enrollment_start far in the future.)
        if settings.FEATURES.get('ACCESS_REQUIRE_STAFF_FOR_COURSE'):
            dog_stats_api.increment(
                DEPRECATION_VSCOMPAT_EVENT,
                tags=(
                    "location:has_access_course_desc_see_exists",
                    u"course:{}".format(course),
                )
            )

            # if this feature is on, only allow courses that have ispublic set to be
            # seen by non-staff
            if course.ispublic:
                debug("Allow: ACCESS_REQUIRE_STAFF_FOR_COURSE and ispublic")
                return ACCESS_GRANTED
            return _has_staff_access_to_descriptor(user, course, course.id)

        return ACCESS_GRANTED if (can_enroll() or can_load()) else ACCESS_DENIED

    def can_see_in_catalog():
        """
        Implements the "can see course in catalog" logic if a course should be visible in the main course catalog
        In this case we use the catalog_visibility property on the course descriptor
        but also allow course staff to see this.
        """
        return (
            _has_catalog_visibility(course, CATALOG_VISIBILITY_CATALOG_AND_ABOUT)
            or _has_staff_access_to_descriptor(user, course, course.id)
        )

    def can_see_about_page():
        """
        Implements the "can see course about page" logic if a course about page should be visible
        In this case we use the catalog_visibility property on the course descriptor
        but also allow course staff to see this.
        """
        return (
            _has_catalog_visibility(course, CATALOG_VISIBILITY_CATALOG_AND_ABOUT)
            or _has_catalog_visibility(course, CATALOG_VISIBILITY_ABOUT)
            or _has_staff_access_to_descriptor(user, course, course.id)
        )

    checkers = {
        'load': can_load,
        'view_courseware_with_prerequisites':
            lambda: _can_view_courseware_with_prerequisites(user, course),
        'load_mobile': lambda: can_load() and _can_load_course_on_mobile(user, course),
        'enroll': can_enroll,
        'see_exists': see_exists,
        'within_enrollment_period': within_enrollment_period,
        'staff': lambda: _has_staff_access_to_descriptor(user, course, course.id),
        'instructor': lambda: _has_instructor_access_to_descriptor(user, course, course.id),
        'see_in_catalog': can_see_in_catalog,
        'see_about_page': can_see_about_page,
    }

    return _dispatch(checkers, action, user, course)


def _can_load_course_overview(user, course_overview):
    """
    Check if a user can load a course overview.

    Arguments:
        user (User): the user whose course access we are checking.
        course_overview (CourseOverview): a course overview.

    Note:
        The user doesn't have to be enrolled in the course in order to have load
        load access.
    """
    response = (
        _visible_to_nonstaff_users(course_overview)
        and _can_access_descriptor_with_start_date(user, course_overview, course_overview.id)
    )

    return (
        ACCESS_GRANTED if (response or _has_staff_access_to_descriptor(user, course_overview, course_overview.id))
        else response
    )

_COURSE_OVERVIEW_CHECKERS = {
    'enroll': _can_enroll_courselike,
    'load': _can_load_course_overview,
    'load_mobile': lambda user, course_overview: (
        _can_load_course_overview(user, course_overview)
        and _can_load_course_on_mobile(user, course_overview)
    ),
    'view_courseware_with_prerequisites': _can_view_courseware_with_prerequisites
}
COURSE_OVERVIEW_SUPPORTED_ACTIONS = _COURSE_OVERVIEW_CHECKERS.keys()  # pylint: disable=invalid-name


def _has_access_course_overview(user, action, course_overview):
    """
    Check if user has access to a course overview.

    Arguments:
        user (User): the user whose course access we are checking.
        action (str): the action the user is trying to perform.
            See COURSE_OVERVIEW_SUPPORTED_ACTIONS for valid values.
        course_overview (CourseOverview): overview of the course in question.
    """
    if action in _COURSE_OVERVIEW_CHECKERS:
        return _COURSE_OVERVIEW_CHECKERS[action](user, course_overview)
    else:
        raise ValueError(u"Unknown action for object type 'CourseOverview': '{}'".format(action))


def _has_access_error_desc(user, action, descriptor, course_key):
    """
    Only staff should see error descriptors.

    Valid actions:
    'load' -- load this descriptor, showing it to the user.
    'staff' -- staff access to descriptor.
    """
    def check_for_staff():
        return _has_staff_access_to_descriptor(user, descriptor, course_key)

    checkers = {
        'load': check_for_staff,
        'staff': check_for_staff,
        'instructor': lambda: _has_instructor_access_to_descriptor(user, descriptor, course_key)
    }

    return _dispatch(checkers, action, user, descriptor)


NONREGISTERED_CATEGORY_WHITELIST = [
    "about",
    "chapter",
    "course",
    "course_info",
    "problem",
    "sequential",
    "vertical",
    "videoalpha",
    #"combinedopenended",
    #"discussion",
    "html",
    #"peergrading",
    "static_tab",
    "video",
    #"annotatable",
    "book",
    "conditional",
    #"crowdsource_hinter",
    "custom_tag_template",
    #"discuss",
    #"error",
    "hidden",
    "image",
    "imagemodal",
    "problemset",
    "randomize",
    "raw",
    "section",
    "slides",
    "timelimit",
    "videodev",
    "videosequence",
    "word_cloud",
    "wrapper",
]


def _can_load_descriptor_nonregistered(descriptor):
    return descriptor.category in NONREGISTERED_CATEGORY_WHITELIST


def _has_group_access(descriptor, user, course_key):
    """
    This function returns a boolean indicating whether or not `user` has
    sufficient group memberships to "load" a block (the `descriptor`)
    """
    if len(descriptor.user_partitions) == len(get_split_user_partitions(descriptor.user_partitions)):
        # Short-circuit the process, since there are no defined user partitions that are not
        # user_partitions used by the split_test module. The split_test module handles its own access
        # via updating the children of the split_test module.
        return ACCESS_GRANTED

    # use merged_group_access which takes group access on the block's
    # parents / ancestors into account
    merged_access = descriptor.merged_group_access
    # check for False in merged_access, which indicates that at least one
    # partition's group list excludes all students.
    if False in merged_access.values():
        log.warning("Group access check excludes all students, access will be denied.", exc_info=True)
        return ACCESS_DENIED

    # resolve the partition IDs in group_access to actual
    # partition objects, skipping those which contain empty group directives.
    # if a referenced partition could not be found, access will be denied.
    try:
        partitions = [
            descriptor._get_user_partition(partition_id)  # pylint: disable=protected-access
            for partition_id, group_ids in merged_access.items()
            if group_ids is not None
        ]
    except NoSuchUserPartitionError:
        log.warning("Error looking up user partition, access will be denied.", exc_info=True)
        return ACCESS_DENIED

    # next resolve the group IDs specified within each partition
    partition_groups = []
    try:
        for partition in partitions:
            groups = [
                partition.get_group(group_id)
                for group_id in merged_access[partition.id]
            ]
            if groups:
                partition_groups.append((partition, groups))
    except NoSuchUserPartitionGroupError:
        log.warning("Error looking up referenced user partition group, access will be denied.", exc_info=True)
        return ACCESS_DENIED

    # look up the user's group for each partition
    user_groups = {}
    for partition, groups in partition_groups:
        user_groups[partition.id] = partition.scheme.get_group_for_user(
            course_key,
            user,
            partition,
        )

    # finally: check that the user has a satisfactory group assignment
    # for each partition.
    if not all(user_groups.get(partition.id) in groups for partition, groups in partition_groups):
        return ACCESS_DENIED

    # all checks passed.
    return ACCESS_GRANTED


def _has_access_descriptor(user, action, descriptor, course_key=None):
    """
    Check if user has access to this descriptor.

    Valid actions:
    'load' -- load this descriptor, showing it to the user.
    'staff' -- staff access to descriptor.

    NOTE: This is the fallback logic for descriptors that don't have custom policy
    (e.g. courses).  If you call this method directly instead of going through
    has_access(), it will not do the right thing.
    """
    def can_load():
        """
        NOTE: This does not check that the student is enrolled in the course
        that contains this module.  We may or may not want to allow non-enrolled
        students to see modules.  If not, views should check the course, so we
        don't have to hit the enrollments table on every module load.
        """
        response = (
            _visible_to_nonstaff_users(descriptor)
            and _has_group_access(descriptor, user, course_key)
            and
            (
                _has_detached_class_tag(descriptor)
                or _can_access_descriptor_with_start_date(user, descriptor, course_key)
            )
<<<<<<< HEAD
            if in_preview_mode():
                # after start date, everyone can see it
                debug("Allow: now > effective start date")
                return True
            if now > effective_start:
                # after start date, all registered users can see it
                # nonregistered users shouldn't be able to access certain descriptor types
                debug("Allow: now > effective start date")
                return UserProfile.has_registered(user) or _can_load_descriptor_nonregistered(descriptor)

            # otherwise, need staff access
            return _has_staff_access_to_descriptor(user, descriptor, course_key)
=======
        )
>>>>>>> c8090659

        return (
            ACCESS_GRANTED if (response or _has_staff_access_to_descriptor(user, descriptor, course_key))
            else response
        )

    checkers = {
        'load': can_load,
        'staff': lambda: _has_staff_access_to_descriptor(user, descriptor, course_key),
        'instructor': lambda: _has_instructor_access_to_descriptor(user, descriptor, course_key)
    }

    return _dispatch(checkers, action, user, descriptor)


def _has_access_xmodule(user, action, xmodule, course_key):
    """
    Check if user has access to this xmodule.

    Valid actions:
      - same as the valid actions for xmodule.descriptor
    """
    # Delegate to the descriptor
    return has_access(user, action, xmodule.descriptor, course_key)


def _has_access_location(user, action, location, course_key):
    """
    Check if user has access to this location.

    Valid actions:
    'staff' : True if the user has staff access to this location

    NOTE: if you add other actions, make sure that

     has_access(user, location, action) == has_access(user, get_item(location), action)
    """
    checkers = {
        'staff': lambda: _has_staff_access_to_location(user, location, course_key)
    }

    return _dispatch(checkers, action, user, location)


def _has_access_course_key(user, action, course_key):
    """
    Check if user has access to the course with this course_key

    Valid actions:
    'staff' : True if the user has staff access to this location
    'instructor' : True if the user has staff access to this location
    """
    checkers = {
        'staff': lambda: _has_staff_access_to_location(user, None, course_key),
        'instructor': lambda: _has_instructor_access_to_location(user, None, course_key),
    }

    return _dispatch(checkers, action, user, course_key)


def _has_access_ccx_key(user, action, ccx_key):
    """Check if user has access to the course for this ccx_key

    Delegates checking to _has_access_course_key
    Valid actions: same as for that function
    """
    course_key = ccx_key.to_course_locator()
    return _has_access_course_key(user, action, course_key)


def _has_access_string(user, action, perm):
    """
    Check if user has certain special access, specified as string.  Valid strings:

    'global'

    Valid actions:

    'staff' -- global staff access.
    'support' -- access to student support functionality
    'certificates' --- access to view and regenerate certificates for other users.
    """

    def check_staff():
        """
        Checks for staff access
        """
        if perm != 'global':
            debug("Deny: invalid permission '%s'", perm)
            return ACCESS_DENIED
        return ACCESS_GRANTED if GlobalStaff().has_user(user) else ACCESS_DENIED

    def check_support():
        """Check that the user has access to the support UI. """
        if perm != 'global':
            return ACCESS_DENIED
        return (
            ACCESS_GRANTED if GlobalStaff().has_user(user) or SupportStaffRole().has_user(user)
            else ACCESS_DENIED
        )

    checkers = {
        'staff': check_staff,
        'support': check_support,
        'certificates': check_support,
    }

    return _dispatch(checkers, action, user, perm)


#####  Internal helper methods below

def _dispatch(table, action, user, obj):
    """
    Helper: call table[action], raising a nice pretty error if there is no such key.

    user and object passed in only for error messages and debugging
    """
    if action in table:
        result = table[action]()
        debug("%s user %s, object %s, action %s",
              'ALLOWED' if result else 'DENIED',
              user,
              obj.location.to_deprecated_string() if isinstance(obj, XBlock) else str(obj),
              action)
        return result

    raise ValueError(u"Unknown action for object type '{0}': '{1}'".format(
        type(obj), action))


def _adjust_start_date_for_beta_testers(user, descriptor, course_key=None):  # pylint: disable=invalid-name
    """
    If user is in a beta test group, adjust the start date by the appropriate number of
    days.

    Arguments:
       user: A django user.  May be anonymous.
       descriptor: the XModuleDescriptor the user is trying to get access to, with a
       non-None start date.

    Returns:
        A datetime.  Either the same as start, or earlier for beta testers.

    NOTE: number of days to adjust should be cached to avoid looking it up thousands of
    times per query.

    NOTE: For now, this function assumes that the descriptor's location is in the course
    the user is looking at.  Once we have proper usages and definitions per the XBlock
    design, this should use the course the usage is in.

    NOTE: If testing manually, make sure FEATURES['DISABLE_START_DATES'] = False
    in envs/dev.py!
    """
    if descriptor.days_early_for_beta is None:
        # bail early if no beta testing is set up
        return descriptor.start

    if CourseBetaTesterRole(course_key).has_user(user):
        debug("Adjust start time: user in beta role for %s", descriptor)
        delta = timedelta(descriptor.days_early_for_beta)
        effective = descriptor.start - delta
        return effective

    return descriptor.start


def _has_instructor_access_to_location(user, location, course_key=None):
    if course_key is None:
        course_key = location.course_key
    return _has_access_to_course(user, 'instructor', course_key)


def _has_staff_access_to_location(user, location, course_key=None):
    if course_key is None:
        course_key = location.course_key
    return _has_access_to_course(user, 'staff', course_key)


def _has_access_to_course(user, access_level, course_key):
    """
    Returns True if the given user has access_level (= staff or
    instructor) access to the course with the given course_key.
    This ensures the user is authenticated and checks if global staff or has
    staff / instructor access.

    access_level = string, either "staff" or "instructor"
    """
    if user is None or (not user.is_authenticated()):
        debug("Deny: no user or anon user")
        return ACCESS_DENIED

    if is_masquerading_as_student(user, course_key):
        return ACCESS_DENIED

    if GlobalStaff().has_user(user):
        debug("Allow: user.is_staff")
        return ACCESS_GRANTED

    if access_level not in ('staff', 'instructor'):
        log.debug("Error in access._has_access_to_course access_level=%s unknown", access_level)
        debug("Deny: unknown access level")
        return ACCESS_DENIED

    staff_access = (
        CourseStaffRole(course_key).has_user(user) or
        OrgStaffRole(course_key.org).has_user(user)
    )
    if staff_access and access_level == 'staff':
        debug("Allow: user has course staff access")
        return ACCESS_GRANTED

    instructor_access = (
        CourseInstructorRole(course_key).has_user(user) or
        OrgInstructorRole(course_key.org).has_user(user)
    )

    if instructor_access and access_level in ('staff', 'instructor'):
        debug("Allow: user has course instructor access")
        return ACCESS_GRANTED

    debug("Deny: user did not have correct access")
    return ACCESS_DENIED


def _has_instructor_access_to_descriptor(user, descriptor, course_key):  # pylint: disable=invalid-name
    """Helper method that checks whether the user has staff access to
    the course of the location.

    descriptor: something that has a location attribute
    """
    return _has_instructor_access_to_location(user, descriptor.location, course_key)


def _has_staff_access_to_descriptor(user, descriptor, course_key):
    """Helper method that checks whether the user has staff access to
    the course of the location.

    descriptor: something that has a location attribute
    """
    return _has_staff_access_to_location(user, descriptor.location, course_key)


def _visible_to_nonstaff_users(descriptor):
    """
    Returns if the object is visible to nonstaff users.

    Arguments:
        descriptor: object to check
    """
    return VisibilityError() if descriptor.visible_to_staff_only else ACCESS_GRANTED


def _has_detached_class_tag(descriptor):
    """
    Returns if the given descriptor's type is marked as detached.

    Arguments:
        descriptor: object to check
    """
    return ACCESS_GRANTED if 'detached' in descriptor._class_tags else ACCESS_DENIED  # pylint: disable=protected-access


def _has_fulfilled_all_milestones(user, course_id):
    """
    Returns whether the given user has fulfilled all milestones for the
    given course.

    Arguments:
        course_id: ID of the course to check
        user_id: ID of the user to check
    """
    return MilestoneError() if any_unfulfilled_milestones(course_id, user.id) else ACCESS_GRANTED


def _has_fulfilled_prerequisites(user, course_id):
    """
    Returns whether the given user has fulfilled all prerequisites for the
    given course.

    Arguments:
        user: user to check
        course_id: ID of the course to check
    """
    return MilestoneError() if get_pre_requisite_courses_not_completed(user, course_id) else ACCESS_GRANTED


def _has_catalog_visibility(course, visibility_type):
    """
    Returns whether the given course has the given visibility type
    """
    return ACCESS_GRANTED if course.catalog_visibility == visibility_type else ACCESS_DENIED


def _is_descriptor_mobile_available(descriptor):
    """
    Returns if descriptor is available on mobile.
    """
    return ACCESS_GRANTED if descriptor.mobile_available else MobileAvailabilityError()


def is_mobile_available_for_user(user, descriptor):
    """
    Returns whether the given course is mobile_available for the given user.
    Checks:
        mobile_available flag on the course
        Beta User and staff access overrides the mobile_available flag
    Arguments:
        descriptor (CourseDescriptor|CourseOverview): course or overview of course in question
    """
    return (
        auth.user_has_role(user, CourseBetaTesterRole(descriptor.id))
        or _has_staff_access_to_descriptor(user, descriptor, descriptor.id)
        or _is_descriptor_mobile_available(descriptor)
    )


def get_user_role(user, course_key):
    """
    Return corresponding string if user has staff, instructor or student
    course role in LMS.
    """
    role = get_masquerade_role(user, course_key)
    if role:
        return role
    elif has_access(user, 'instructor', course_key):
        return 'instructor'
    elif has_access(user, 'staff', course_key):
        return 'staff'
    else:
        return 'student'


def in_preview_mode():
    """
    Returns whether the user is in preview mode or not.
    """
    hostname = get_current_request_hostname()
    return bool(hostname and settings.PREVIEW_DOMAIN in hostname.split('.'))<|MERGE_RESOLUTION|>--- conflicted
+++ resolved
@@ -324,20 +324,6 @@
         # delegate to generic descriptor check to check start dates
         return _has_access_descriptor(user, 'load', course, course.id)
 
-<<<<<<< HEAD
-    def can_load_forum():
-        """
-        Can this user access the forums in this course?
-        """
-        return (
-            can_load() and
-            UserProfile.has_registered(user) and
-            (
-                CourseEnrollment.is_enrolled(user, course.id) or
-                _has_staff_access_to_descriptor(user, course, course.id)
-            )
-        )
-
     def within_enrollment_period():
         """
         Just a time boundary check, handles if start or stop were set to None
@@ -352,39 +338,6 @@
 
         return (start is None or now > start) and (end is None or now < end)
 
-    def can_load_mobile():
-        """
-        Can this user access this course from a mobile device?
-        """
-        return (
-            # check mobile requirements
-            can_load_mobile_no_enroll_check() and
-            # check enrollment
-            (
-                CourseEnrollment.is_enrolled(user, course.id) or
-                _has_staff_access_to_descriptor(user, course, course.id)
-            )
-        )
-
-    def can_load_mobile_no_enroll_check():
-        """
-        Can this enrolled user access this course from a mobile device?
-        Note: does not check for enrollment since it is assumed the caller has done so.
-        """
-        return (
-            # check start date
-            can_load() and
-            # check mobile_available flag
-            is_mobile_available_for_user(user, course) and
-            # check staff access, if not then check for unfulfilled milestones
-            (
-                _has_staff_access_to_descriptor(user, course, course.id) or
-                not any_unfulfilled_milestones(course.id, user.id)
-            )
-        )
-
-=======
->>>>>>> c8090659
     def can_enroll():
         return _can_enroll_courselike(user, course)
 
@@ -662,22 +615,13 @@
                 _has_detached_class_tag(descriptor)
                 or _can_access_descriptor_with_start_date(user, descriptor, course_key)
             )
-<<<<<<< HEAD
-            if in_preview_mode():
-                # after start date, everyone can see it
-                debug("Allow: now > effective start date")
-                return True
-            if now > effective_start:
-                # after start date, all registered users can see it
-                # nonregistered users shouldn't be able to access certain descriptor types
-                debug("Allow: now > effective start date")
-                return UserProfile.has_registered(user) or _can_load_descriptor_nonregistered(descriptor)
-
-            # otherwise, need staff access
-            return _has_staff_access_to_descriptor(user, descriptor, course_key)
-=======
+            and
+            (
+                UserProfile.has_registered(user)
+                or
+                _can_load_descriptor_nonregistered(descriptor)
+            )
         )
->>>>>>> c8090659
 
         return (
             ACCESS_GRANTED if (response or _has_staff_access_to_descriptor(user, descriptor, course_key))
