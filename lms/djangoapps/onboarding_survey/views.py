--- conflicted
+++ resolved
@@ -9,15 +9,12 @@
 from django.core.urlresolvers import reverse
 from django.db import transaction
 from django.http import HttpResponse
-<<<<<<< HEAD
 from django.conf import settings
-=======
 from django.http import JsonResponse
 from django.shortcuts import redirect
 from django.shortcuts import render
 from django.views.decorators.csrf import csrf_exempt
 from path import Path as path
->>>>>>> 4968e0ef
 
 from edxmako.shortcuts import render_to_response
 from lms.djangoapps.onboarding_survey.helpers import is_first_signup_in_org
