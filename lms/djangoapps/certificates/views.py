<<<<<<< HEAD
=======
"""URL handlers related to certificate handling by LMS"""
from dogapi import dog_stats_api
>>>>>>> 2e36fb29
import json
import logging

from django.contrib.auth.models import User
<<<<<<< HEAD
from django.http import HttpResponse
from django.views.decorators.csrf import csrf_exempt
from django.conf import settings
=======
>>>>>>> 2e36fb29
from django.http import HttpResponse
from django.views.decorators.csrf import csrf_exempt

from capa.xqueue_interface import XQUEUE_METRIC_NAME
from certificates.models import certificate_status_for_student, CertificateStatuses, GeneratedCertificate
from certificates.queue import XQueueCertInterface
from xmodule.course_module import CourseDescriptor
from xmodule.modulestore.django import modulestore
from xmodule.modulestore.locations import SlashSeparatedCourseKey

from certificates.models import certificate_status_for_student, CertificateStatuses, GeneratedCertificate
from certificates.queue import XQueueCertInterface
from xmodule.course_module import CourseDescriptor
from xmodule.modulestore.django import modulestore

use_cme = settings.FEATURES.get('USE_CME_REGISTRATION', False)
if use_cme:
    from cme_registration.models import CmeUserProfile


logger = logging.getLogger(__name__)


@csrf_exempt
def request_certificate(request):
    """Request the on-demand creation of a certificate for some user, course.

    A request doesn't imply a guarantee that such a creation will take place.
    We intentionally use the same machinery as is used for doing certification
    at the end of a course run, so that we can be sure users get graded and
    then if and only if they pass, do they get a certificate issued.
    """
    if request.method == "POST":
        if request.user.is_authenticated():
<<<<<<< HEAD
            xq         = XQueueCertInterface()
            username   = request.user.username
            student    = User.objects.get(username=username)
            course_id  = request.POST.get('course_id')
            course     = modulestore().get_instance(course_id, CourseDescriptor.id_to_location(course_id), depth=2)
            title = 'None'
            if use_cme:
                titlelist = CmeUserProfile.objects.filter(user=student).values('professional_designation')
                if len(titlelist):
                    print "DEBUG: {}".format(repr(titlelist))
                    title = titlelist[0]['professional_designation']

            status = certificate_status_for_student(student, course_id)['status']
            if status in [CertificateStatuses.unavailable, CertificateStatuses.notpassing, CertificateStatuses.error]:
                logger.info('Grading and certification requested for user {} in course {} via /request_certificate call'.format(username, course_id))
                # TODO: make xq.add_cert into async celery job w/o return so grading pushes off to util boxen
                status = xq.add_cert(student, course_id, course=course, title=title)
=======
            xqci = XQueueCertInterface()
            username = request.user.username
            student = User.objects.get(username=username)
            course_key = SlashSeparatedCourseKey.from_deprecated_string(request.POST.get('course_id'))
            course = modulestore().get_course(course_key, depth=2)

            status = certificate_status_for_student(student, course_key)['status']
            if status in [CertificateStatuses.unavailable, CertificateStatuses.notpassing, CertificateStatuses.error]:
                logger.info('Grading and certification requested for user {} in course {} via /request_certificate call'.format(username, course_key))
                status = xqci.add_cert(student, course_key, course=course)
>>>>>>> 2e36fb29
            return HttpResponse(json.dumps({'add_status': status}), mimetype='application/json')
        return HttpResponse(json.dumps({'add_status': 'ERRORANONYMOUSUSER'}), mimetype='application/json')


@csrf_exempt
def update_certificate(request):
    """
    Will update GeneratedCertificate for a new certificate or
    modify an existing certificate entry.

    See models.py for a state diagram of certificate states

    This view should only ever be accessed by the xqueue server
    """

    status = CertificateStatuses
    if request.method == "POST":

        xqueue_body = json.loads(request.POST.get('xqueue_body'))
        xqueue_header = json.loads(request.POST.get('xqueue_header'))

        try:
            course_key = SlashSeparatedCourseKey.from_deprecated_string(xqueue_body['course_id'])

            cert = GeneratedCertificate.objects.get(
                user__username=xqueue_body['username'],
                course_id=course_key,
                key=xqueue_header['lms_key'])

        except GeneratedCertificate.DoesNotExist:
            logger.critical('Unable to lookup certificate\n'
                            'xqueue_body: {0}\n'
                            'xqueue_header: {1}'.format(
                                xqueue_body, xqueue_header))

            return HttpResponse(json.dumps({
                'return_code': 1,
                'content': 'unable to lookup key'}),
                mimetype='application/json')

        if 'error' in xqueue_body:
            cert.status = status.error
            if 'error_reason' in xqueue_body:

                # Hopefully we will record a meaningful error
                # here if something bad happened during the
                # certificate generation process
                #
                # example:
                #  (aamorm BerkeleyX/CS169.1x/2012_Fall)
                #  <class 'simples3.bucket.S3Error'>:
                #  HTTP error (reason=error(32, 'Broken pipe'), filename=None) :
                #  certificate_agent.py:175


                cert.error_reason = xqueue_body['error_reason']
        else:
            if cert.status in [status.generating, status.regenerating]:
                cert.download_uuid = xqueue_body['download_uuid']
                cert.verify_uuid = xqueue_body['verify_uuid']
                cert.download_url = xqueue_body['url']
                cert.status = status.downloadable
            elif cert.status in [status.deleting]:
                cert.status = status.deleted
            else:
                logger.critical('Invalid state for cert update: {0}'.format(
                    cert.status))
                return HttpResponse(json.dumps({
                            'return_code': 1,
                            'content': 'invalid cert status'}),
                             mimetype='application/json')

        dog_stats_api.increment(XQUEUE_METRIC_NAME, tags=[
            u'action:update_certificate',
            u'course_id:{}'.format(cert.course_id)
        ])

        cert.save()
        return HttpResponse(json.dumps({'return_code': 0}),
                            mimetype='application/json')<|MERGE_RESOLUTION|>--- conflicted
+++ resolved
@@ -1,18 +1,10 @@
-<<<<<<< HEAD
-=======
 """URL handlers related to certificate handling by LMS"""
 from dogapi import dog_stats_api
->>>>>>> 2e36fb29
 import json
 import logging
 
 from django.contrib.auth.models import User
-<<<<<<< HEAD
-from django.http import HttpResponse
-from django.views.decorators.csrf import csrf_exempt
 from django.conf import settings
-=======
->>>>>>> 2e36fb29
 from django.http import HttpResponse
 from django.views.decorators.csrf import csrf_exempt
 
@@ -47,12 +39,11 @@
     """
     if request.method == "POST":
         if request.user.is_authenticated():
-<<<<<<< HEAD
-            xq         = XQueueCertInterface()
-            username   = request.user.username
-            student    = User.objects.get(username=username)
-            course_id  = request.POST.get('course_id')
-            course     = modulestore().get_instance(course_id, CourseDescriptor.id_to_location(course_id), depth=2)
+            xqci = XQueueCertInterface()
+            username = request.user.username
+            student = User.objects.get(username=username)
+            course_key = SlashSeparatedCourseKey.from_deprecated_string(request.POST.get('course_id'))
+            course = modulestore().get_course(course_key, depth=2)
             title = 'None'
             if use_cme:
                 titlelist = CmeUserProfile.objects.filter(user=student).values('professional_designation')
@@ -60,23 +51,10 @@
                     print "DEBUG: {}".format(repr(titlelist))
                     title = titlelist[0]['professional_designation']
 
-            status = certificate_status_for_student(student, course_id)['status']
-            if status in [CertificateStatuses.unavailable, CertificateStatuses.notpassing, CertificateStatuses.error]:
-                logger.info('Grading and certification requested for user {} in course {} via /request_certificate call'.format(username, course_id))
-                # TODO: make xq.add_cert into async celery job w/o return so grading pushes off to util boxen
-                status = xq.add_cert(student, course_id, course=course, title=title)
-=======
-            xqci = XQueueCertInterface()
-            username = request.user.username
-            student = User.objects.get(username=username)
-            course_key = SlashSeparatedCourseKey.from_deprecated_string(request.POST.get('course_id'))
-            course = modulestore().get_course(course_key, depth=2)
-
             status = certificate_status_for_student(student, course_key)['status']
             if status in [CertificateStatuses.unavailable, CertificateStatuses.notpassing, CertificateStatuses.error]:
                 logger.info('Grading and certification requested for user {} in course {} via /request_certificate call'.format(username, course_key))
                 status = xqci.add_cert(student, course_key, course=course)
->>>>>>> 2e36fb29
             return HttpResponse(json.dumps({'add_status': status}), mimetype='application/json')
         return HttpResponse(json.dumps({'add_status': 'ERRORANONYMOUSUSER'}), mimetype='application/json')
 
