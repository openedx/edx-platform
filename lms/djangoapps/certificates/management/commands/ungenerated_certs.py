"""
Management command to find all students that need certificates for
courses that have finished, and put their cert requests on the queue.
"""
import logging
import datetime
from pytz import UTC
from django.core.management.base import BaseCommand, CommandError
from certificates.models import certificate_status_for_student
from certificates.queue import XQueueCertInterface
from django.contrib.auth.models import User
from optparse import make_option
from opaque_keys import InvalidKeyError
from opaque_keys.edx.keys import CourseKey
from opaque_keys.edx.locations import SlashSeparatedCourseKey
from xmodule.modulestore.django import modulestore
from certificates.models import CertificateStatuses


LOGGER = logging.getLogger(__name__)


class Command(BaseCommand):

    help = """
    Find all students that need certificates for courses that have finished and
    put their cert requests on the queue.

    If --user is given, only grade and certify the requested username.

    Use the --noop option to test without actually putting certificates on the
    queue to be generated.
    """

    option_list = BaseCommand.option_list + (
        make_option('-k', '--keep-existing',
                    dest='keep_current',
                    action='store_true',
                    default=False,
                    help='Preserve existing certs for users who fail to'
                    'earn by revised standards (implies --regen-downloadable)'),
        make_option('-d', '--regen-downloadable',
                    dest='regen_downloadable',
                    action='store_true',
                    default=False,
                    help='Re-grade users whose certificates are downloadable'),
        make_option('-n', '--noop',
                    action='store_true',
                    dest='noop',
                    default=False,
                    help="Don't add certificate requests to the queue"),
        make_option('--insecure',
                    action='store_true',
                    dest='insecure',
                    default=False,
                    help="Don't use https for the callback url to the LMS, useful in http test environments"),
        make_option('-c', '--course',
                    metavar='COURSE_ID',
                    dest='course',
                    default=False,
                    help='Grade and generate certificates '
                    'for a specific course'),
        make_option('-f', '--force-gen',
                    metavar='STATUS',
                    dest='force',
                    default=False,
                    help='Will generate new certificates for only those users '
                    'whose entry in the certificate table matches STATUS. '
                    'STATUS can be generating, unavailable, deleted, error '
                    'or notpassing.'),
    )

    def handle(self, *args, **options):

        LOGGER.info(
            (
                u"Starting to create tasks for ungenerated certificates "
                u"with arguments %s and options %s"
            ),
            unicode(args),
            unicode(options)
        )

        # Will only generate a certificate if the current
        # status is in the unavailable state, can be set
        # to something else with the force flag

        if options['keep_current']:
            options['regen_downloadable'] = True
        if options['force']:
            valid_statuses = [getattr(CertificateStatuses, options['force'])]
        else:
            valid_statuses = [CertificateStatuses.unavailable]
        if options['regen_downloadable']:
            valid_statuses.append(CertificateStatuses.downloadable)

        # Print update after this many students

        STATUS_INTERVAL = 500

        if options['course']:
            # try to parse out the course from the serialized form
            try:
                course = CourseKey.from_string(options['course'])
            except InvalidKeyError:
                LOGGER.warning(
                    (
                        u"Course id %s could not be parsed as a CourseKey; "
                        u"falling back to SlashSeparatedCourseKey.from_deprecated_string()"
                    ),
                    options['course']
                )
                course = SlashSeparatedCourseKey.from_deprecated_string(options['course'])
            ended_courses = [course]
        else:
            raise CommandError("You must specify a course")

        for course_key in ended_courses:
            # prefetch all chapters/sequentials by saying depth=2
            course = modulestore().get_course(course_key, depth=2)

            enrolled_students = User.objects.filter(
                courseenrollment__course_id=course_key
            )

            xq = XQueueCertInterface()
            if options['insecure']:
                xq.use_https = False
            total = enrolled_students.count()
            count = 0
            start = datetime.datetime.now(UTC)

            for student in enrolled_students:
                count += 1
                if count % STATUS_INTERVAL == 0:
                    # Print a status update with an approximation of
                    # how much time is left based on how long the last
                    # interval took
                    diff = datetime.datetime.now(UTC) - start
                    timeleft = diff * (total - count) / STATUS_INTERVAL
                    hours, remainder = divmod(timeleft.seconds, 3600)
                    minutes, _seconds = divmod(remainder, 60)
                    print "{0}/{1} completed ~{2:02}:{3:02}m remaining".format(
                        count, total, hours, minutes)
                    start = datetime.datetime.now(UTC)

                cert_status = certificate_status_for_student(student, course_key)['status']
                LOGGER.info(
                    (
                        u"Student %s has certificate status '%s' "
                        u"in course '%s'"
                    ),
                    student.id,
                    cert_status,
                    unicode(course_key)
                )

                if cert_status in valid_statuses:

                    if not options['noop']:
                        # Add the certificate request to the queue
<<<<<<< HEAD
                        ret = xq.add_cert(student, course_key, course=course, keep_current=options['keep_current'])
=======
                        ret = xq.add_cert(student, course_key, course=course)

>>>>>>> 00b75f01
                        if ret == 'generating':
                            LOGGER.info(
                                (
                                    u"Added a certificate generation task to the XQueue "
                                    u"for student %s in course '%s'. "
                                    u"The new certificate status is '%s'."
                                ),
                                student.id,
                                unicode(course_key),
                                ret
                            )

                    else:
                        LOGGER.info(
                            (
                                u"Skipping certificate generation for "
                                u"student %s in course '%s' "
                                u"because the noop flag is set."
                            ),
                            student.id,
                            unicode(course_key)
                        )

                else:
                    LOGGER.info(
                        (
                            u"Skipped student %s because "
                            u"certificate status '%s' is not in %s"
                        ),
                        student.id,
                        cert_status,
                        unicode(valid_statuses)
                    )

            LOGGER.info(
                (
                    u"Completed ungenerated certificates command "
                    u"for course '%s'"
                ),
                unicode(course_key)
            )<|MERGE_RESOLUTION|>--- conflicted
+++ resolved
@@ -159,12 +159,7 @@
 
                     if not options['noop']:
                         # Add the certificate request to the queue
-<<<<<<< HEAD
                         ret = xq.add_cert(student, course_key, course=course, keep_current=options['keep_current'])
-=======
-                        ret = xq.add_cert(student, course_key, course=course)
-
->>>>>>> 00b75f01
                         if ret == 'generating':
                             LOGGER.info(
                                 (
