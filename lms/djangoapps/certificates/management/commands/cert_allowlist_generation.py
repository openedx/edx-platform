"""
Management command to generate allowlist certificates for one or more users in a given course run.
"""

import logging
import shlex

from django.contrib.auth import get_user_model
from django.core.management.base import BaseCommand, CommandError
from django.db.models import Q
from opaque_keys import InvalidKeyError
from opaque_keys.edx.keys import CourseKey

from lms.djangoapps.certificates.generation_handler import generate_allowlist_certificate_task
from lms.djangoapps.certificates.models import AllowListGenerationConfiguration

User = get_user_model()
log = logging.getLogger(__name__)


class Command(BaseCommand):
    """
    Management command to generate allowlist certificates for one or more users in a given course run.

    Example usage:
    ./manage.py lms cert_allowlist_generation -u 123 verified -c course-v1:edX+DemoX+Demo_Course
    """

    help = """
    Generate allowlist certificates for one or more users in a given course run.
    """

    def add_arguments(self, parser):
        parser.add_argument(
            '-u', '--user',
            nargs="+",
            metavar='USER',
            dest='user',
            help='user_id or space-separated list of user_ids for whom to generate allowlist certificates'
        )
        parser.add_argument(
            '-c', '--course-key',
            metavar='COURSE_KEY',
            dest='course_key',
            help="course run key"
        )
        parser.add_argument(
            '--args-from-database',
            action='store_true',
            help='Use arguments from the AllowListGenerationConfiguration model instead of the command line.',
        )

    def get_args_from_database(self):
        """ Returns an options dictionary from the current AllowListGenerationConfiguration model. """
        config = AllowListGenerationConfiguration.current()
        if not config.enabled:
            raise CommandError("AllowListGenerationConfiguration is disabled, but --args-from-database was requested.")

        argv = shlex.split(config.arguments)
        parser = self.create_parser("manage.py", "cert_allowlist_generation")
        return vars(parser.parse_args(argv))   # we want a dictionary, not a non-iterable Namespace object

    def handle(self, *args, **options):
        # database args will override cmd line args
        if options['args_from_database']:
            options = self.get_args_from_database()

        # Since we're optionally using database args we can't simply make users required in the arguments
        if not options["user"]:
            raise CommandError("You must specify a list of users")

        course_key = options['course_key']
        if not course_key:
            raise CommandError("You must specify a course-key")

        # Parse the serialized course key into a CourseKey
        try:
            course_key = CourseKey.from_string(course_key)
        except InvalidKeyError as e:
            raise CommandError("You must specify a valid course-key") from e

        # Loop over each user, and ask that a cert be generated for them
        users_str = options['user']
        for user_id in users_str:
            user = None
            try:
                user = User.objects.get(id=user_id)
            except User.DoesNotExist:
                log.warning('User {user} could not be found'.format(user=user_id))
            if user is not None:
                log.info(
                    'Calling generate_allowlist_certificate_task for {user} : {course}'.format(
                        user=user.id,
                        course=course_key
                    ))
<<<<<<< HEAD
                generate_allowlist_certificate_task(user, course_key)


def _get_user_from_identifier(identifier):
    """
    Using the string identifier, fetch the relevant user object from database
    """
    user = User.objects.filter(Q(username=identifier) | Q(email=identifier)).first()
    if not user:
        log.warning('User {user} could not be found.'.format(user=identifier))
    return user
=======
                generate_allowlist_certificate_task(user, course_key)
>>>>>>> 638ef48e
<|MERGE_RESOLUTION|>--- conflicted
+++ resolved
@@ -93,7 +93,6 @@
                         user=user.id,
                         course=course_key
                     ))
-<<<<<<< HEAD
                 generate_allowlist_certificate_task(user, course_key)
 
 
@@ -104,7 +103,4 @@
     user = User.objects.filter(Q(username=identifier) | Q(email=identifier)).first()
     if not user:
         log.warning('User {user} could not be found.'.format(user=identifier))
-    return user
-=======
-                generate_allowlist_certificate_task(user, course_key)
->>>>>>> 638ef48e
+    return user