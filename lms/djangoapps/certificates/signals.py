"""
Signal handler for enabling/disabling self-generated certificates based on the course-pacing.
"""


import logging

<<<<<<< HEAD
from django.conf import settings
=======
import six
>>>>>>> a6089abe
from django.db.models.signals import post_save
from django.dispatch import receiver

from course_modes.models import CourseMode
from lms.djangoapps.certificates.models import (
    CertificateGenerationCourseSetting,
    CertificateStatuses,
    CertificateWhitelist,
    GeneratedCertificate
)
from lms.djangoapps.certificates.tasks import generate_certificate
from lms.djangoapps.grades.api import CourseGradeFactory
from lms.djangoapps.verify_student.services import IDVerificationService
from openedx.core.djangoapps.certificates.api import auto_certificate_generation_enabled
from openedx.core.djangoapps.content.course_overviews.models import CourseOverview
from openedx.core.djangoapps.content.course_overviews.signals import COURSE_PACING_CHANGED
from openedx.core.djangoapps.signals.signals import (
    COURSE_GRADE_NOW_FAILED,
    COURSE_GRADE_NOW_PASSED,
    LEARNER_NOW_VERIFIED
)
from student.models import CourseEnrollment

log = logging.getLogger(__name__)
CERTIFICATE_DELAY_SECONDS = 2


@receiver(COURSE_PACING_CHANGED, dispatch_uid="update_cert_settings_on_pacing_change")
def _update_cert_settings_on_pacing_change(sender, updated_course_overview, **kwargs):  # pylint: disable=unused-argument
    """
    Catches the signal that course pacing has changed and enable/disable
    the self-generated certificates according to course-pacing.
    """
    CertificateGenerationCourseSetting.set_self_generatation_enabled_for_course(
        updated_course_overview.id,
        updated_course_overview.self_paced,
    )
    log.info(u'Certificate Generation Setting Toggled for {course_id} via pacing change'.format(
        course_id=updated_course_overview.id
    ))


@receiver(post_save, sender=CertificateWhitelist, dispatch_uid="append_certificate_whitelist")
def _listen_for_certificate_whitelist_append(sender, instance, **kwargs):  # pylint: disable=unused-argument
    course = CourseOverview.get_from_id(instance.course_id)
    if not auto_certificate_generation_enabled():
        return

    fire_ungenerated_certificate_task(instance.user, instance.course_id)
    log.info(u'Certificate generation task initiated for {user} : {course} via whitelist'.format(
        user=instance.user.id,
        course=instance.course_id
    ))


@receiver(COURSE_GRADE_NOW_PASSED, dispatch_uid="new_passing_learner")
def listen_for_passing_grade(sender, user, course_id, **kwargs):  # pylint: disable=unused-argument
    """
    Listen for a learner passing a course, send cert generation task,
    downstream signal from COURSE_GRADE_CHANGED
    """
    course = CourseOverview.get_from_id(course_id)
    if not auto_certificate_generation_enabled():
        return

    if fire_ungenerated_certificate_task(user, course_id):
        log.info(u'Certificate generation task initiated for {user} : {course} via passing grade'.format(
            user=user.id,
            course=course_id
        ))


@receiver(COURSE_GRADE_NOW_FAILED, dispatch_uid="new_failing_learner")
def _listen_for_failing_grade(sender, user, course_id, grade, **kwargs):  # pylint: disable=unused-argument
    """
    Listen for a learner failing a course, mark the cert as notpassing
    if it is currently passing,
    downstream signal from COURSE_GRADE_CHANGED
    """
    cert = GeneratedCertificate.certificate_for_student(user, course_id)
    if cert is not None:
        if CertificateStatuses.is_passing_status(cert.status):
            cert.mark_notpassing(grade.percent)
            log.info(u'Certificate marked not passing for {user} : {course} via failing grade: {grade}'.format(
                user=user.id,
                course=course_id,
                grade=grade
            ))


@receiver(LEARNER_NOW_VERIFIED, dispatch_uid="learner_track_changed")
def _listen_for_id_verification_status_changed(sender, user, **kwargs):  # pylint: disable=unused-argument
    """
    Catches a track change signal, determines user status,
    calls fire_ungenerated_certificate_task for passing grades
    """
    if not auto_certificate_generation_enabled():
        return

    user_enrollments = CourseEnrollment.enrollments_for_user(user=user)

    grade_factory = CourseGradeFactory()
    expected_verification_status = IDVerificationService.user_status(user)
    expected_verification_status = expected_verification_status['status']
    for enrollment in user_enrollments:
        if grade_factory.read(user=user, course=enrollment.course_overview).passed:
            if fire_ungenerated_certificate_task(user, enrollment.course_id, expected_verification_status):
                message = (
                    u'Certificate generation task initiated for {user} : {course} via track change ' +
                    u'with verification status of {status}'
                )
                log.info(message.format(
                    user=user.id,
                    course=enrollment.course_id,
                    status=expected_verification_status
                ))


def fire_ungenerated_certificate_task(user, course_key, expected_verification_status=None):
    """
    Helper function to fire certificate generation task.
    Auto-generation of certificates is available for following course modes:
        1- VERIFIED
        2- CREDIT_MODE
        3- PROFESSIONAL
        4- NO_ID_PROFESSIONAL_MODE

    Certificate generation task is fired to either generate a certificate
    when there is no generated certificate for user in a particular course or
    update a certificate if it has 'unverified' status.

    Task is fired to attempt an update to a certificate
    with 'unverified' status as this method is called when a user is
    successfully verified, any certificate associated
    with such user can now be verified.

    NOTE: Purpose of restricting other course modes (HONOR and AUDIT) from auto-generation is to reduce
    traffic to workers.
    """

    message = u'Entered into Ungenerated Certificate task for {user} : {course}'
    log.info(message.format(user=user.id, course=course_key))

    allowed_enrollment_modes_list = [
        CourseMode.VERIFIED,
        CourseMode.CREDIT_MODE,
        CourseMode.PROFESSIONAL,
        CourseMode.NO_ID_PROFESSIONAL_MODE,
        CourseMode.MASTERS,
    ]
    if settings.FEATURES.get('TAHOE_AUTO_GENERATE_HONOR_CERTS', False):
        # Appsembler change: allow for Honor mode
        allowed_enrollment_modes_list += [
            CourseMode.HONOR
        ]

    enrollment_mode, __ = CourseEnrollment.enrollment_mode_for_user(user, course_key)
    cert = GeneratedCertificate.certificate_for_student(user, course_key)

    generate_learner_certificate = (
        enrollment_mode in allowed_enrollment_modes_list and (cert is None or cert.status == 'unverified')
    )

    if generate_learner_certificate:
        kwargs = {
            'student': six.text_type(user.id),
            'course_key': six.text_type(course_key)
        }
        if expected_verification_status:
            kwargs['expected_verification_status'] = six.text_type(expected_verification_status)
        generate_certificate.apply_async(countdown=CERTIFICATE_DELAY_SECONDS, kwargs=kwargs)
        return True

    message = u'Certificate Generation task failed for {user} : {course}'
    log.info(message.format(user=user.id, course=course_key))<|MERGE_RESOLUTION|>--- conflicted
+++ resolved
@@ -5,11 +5,8 @@
 
 import logging
 
-<<<<<<< HEAD
+import six
 from django.conf import settings
-=======
-import six
->>>>>>> a6089abe
 from django.db.models.signals import post_save
 from django.dispatch import receiver
 
