# pylint: disable=bad-continuation
"""
Certificate HTML webview.
"""
from datetime import datetime
from uuid import uuid4
import logging
import urllib

from django.conf import settings
from django.contrib.auth.models import User
from django.http import HttpResponse, Http404
from django.template import RequestContext
from django.utils.translation import ugettext as _
from django.utils.encoding import smart_str

from badges.events.course_complete import get_completion_badge
from badges.utils import badges_enabled
from courseware.access import has_access
from edxmako.shortcuts import render_to_response
from edxmako.template import Template
from eventtracking import tracker
from opaque_keys import InvalidKeyError
from opaque_keys.edx.keys import CourseKey
from openedx.core.lib.courses import course_image_url
from openedx.core.djangoapps.site_configuration import helpers as configuration_helpers
from student.models import LinkedInAddToProfileConfiguration
from util import organizations_helpers as organization_api
from util.views import handle_500
from xmodule.modulestore.django import modulestore
from xmodule.modulestore.exceptions import ItemNotFoundError

from certificates.api import (
    get_active_web_certificate,
    get_certificate_url,
    emit_certificate_event,
    has_html_certificates_enabled,
    get_certificate_template,
    get_certificate_header_context,
    get_certificate_footer_context,
)
from certificates.models import (
    GeneratedCertificate,
    CertificateStatuses,
    CertificateHtmlViewConfiguration,
    CertificateSocialNetworks)

log = logging.getLogger(__name__)


def get_certificate_description(mode, certificate_type, platform_name):
    """
    :return certificate_type_description on the basis of current mode
    """
    certificate_type_description = None
    if mode == 'honor':
        # Translators:  This text describes the 'Honor' course certificate type.
        certificate_type_description = _("An {cert_type} certificate signifies that a "
                                         "learner has agreed to abide by the honor code established by {platform_name} "
                                         "and has completed all of the required tasks for this course under its "
                                         "guidelines.").format(cert_type=certificate_type,
                                                               platform_name=platform_name)
    elif mode == 'verified':
        # Translators:  This text describes the 'ID Verified' course certificate type, which is a higher level of
        # verification offered by edX.  This type of verification is useful for professional education/certifications
        certificate_type_description = _("A {cert_type} certificate signifies that a "
                                         "learner has agreed to abide by the honor code established by {platform_name} "
                                         "and has completed all of the required tasks for this course under its "
                                         "guidelines. A {cert_type} certificate also indicates that the "
                                         "identity of the learner has been checked and "
                                         "is valid.").format(cert_type=certificate_type,
                                                             platform_name=platform_name)
    elif mode == 'xseries':
        # Translators:  This text describes the 'XSeries' course certificate type.  An XSeries is a collection of
        # courses related to each other in a meaningful way, such as a specific topic or theme, or even an organization
        certificate_type_description = _("An {cert_type} certificate demonstrates a high level of "
                                         "achievement in a program of study, and includes verification of "
                                         "the student's identity.").format(cert_type=certificate_type)
    return certificate_type_description


def _update_certificate_context(context, user_certificate, platform_name):
    """
    Build up the certificate web view context using the provided values
    (Helper method to keep the view clean)
    """
    # Populate dynamic output values using the course/certificate data loaded above
    certificate_type = context.get('certificate_type')

    # Override the defaults with any mode-specific static values
    context['certificate_id_number'] = user_certificate.verify_uuid
    context['certificate_verify_url'] = "{prefix}{uuid}{suffix}".format(
        prefix=context.get('certificate_verify_url_prefix'),
        uuid=user_certificate.verify_uuid,
        suffix=context.get('certificate_verify_url_suffix')
    )

    # Translators:  The format of the date includes the full name of the month
    context['certificate_date_issued'] = _('{month} {day}, {year}').format(
        month=user_certificate.modified_date.strftime("%B"),
        day=user_certificate.modified_date.day,
        year=user_certificate.modified_date.year
    )

    # Translators:  This text represents the verification of the certificate
    context['document_meta_description'] = _('This is a valid {platform_name} certificate for {user_name}, '
                                             'who participated in {partner_short_name} {course_number}').format(
        platform_name=platform_name,
        user_name=context['accomplishment_copy_name'],
        partner_short_name=context['organization_short_name'],
        course_number=context['course_number']
    )

    # Translators:  This text is bound to the HTML 'title' element of the page and appears in the browser title bar
    context['document_title'] = _("{partner_short_name} {course_number} Certificate | {platform_name}").format(
        partner_short_name=context['organization_short_name'],
        course_number=context['course_number'],
        platform_name=platform_name
    )

    # Translators:  This text fragment appears after the student's name (displayed in a large font) on the certificate
    # screen.  The text describes the accomplishment represented by the certificate information displayed to the user
    context['accomplishment_copy_description_full'] = _("successfully completed, received a passing grade, and was "
                                                        "awarded this {platform_name} {certificate_type} "
                                                        "Certificate of Completion in ").format(
        platform_name=platform_name,
        certificate_type=context.get("certificate_type"))

    certificate_type_description = get_certificate_description(user_certificate.mode, certificate_type, platform_name)
    if certificate_type_description:
        context['certificate_type_description'] = certificate_type_description

    # Translators: This text describes the purpose (and therefore, value) of a course certificate
    context['certificate_info_description'] = _("{platform_name} acknowledges achievements through "
                                                "certificates, which are awarded for course activities "
                                                "that {platform_name} students complete.").format(
        platform_name=platform_name,
        tos_url=context.get('company_tos_url'),
        verified_cert_url=context.get('company_verified_certificate_url'))


def _update_context_with_basic_info(context, course_id, platform_name, configuration):
    """
    Updates context dictionary with basic info required before rendering simplest
    certificate templates.
    """
    context['platform_name'] = platform_name
    context['course_id'] = course_id

    # Update the view context with the default ConfigurationModel settings
    context.update(configuration.get('default', {}))

    # Translators:  'All rights reserved' is a legal term used in copyrighting to protect published content
    reserved = _("All rights reserved")
    context['copyright_text'] = u'&copy; {year} {platform_name}. {reserved}.'.format(
        year=settings.COPYRIGHT_YEAR,
        platform_name=platform_name,
        reserved=reserved
    )

    # Translators:  This text is bound to the HTML 'title' element of the page and appears
    # in the browser title bar when a requested certificate is not found or recognized
    context['document_title'] = _("Invalid Certificate")

    # Translators: The &amp; characters represent an ampersand character and can be ignored
    context['company_tos_urltext'] = _("Terms of Service &amp; Honor Code")

    # Translators: A 'Privacy Policy' is a legal document/statement describing a website's use of personal information
    context['company_privacy_urltext'] = _("Privacy Policy")

    # Translators: This line appears as a byline to a header image and describes the purpose of the page
    context['logo_subtitle'] = _("Certificate Validation")

    # Translators: Accomplishments describe the awards/certifications obtained by students on this platform
    context['accomplishment_copy_about'] = _('About {platform_name} Accomplishments').format(
        platform_name=platform_name
    )

    # Translators:  This line appears on the page just before the generation date for the certificate
    context['certificate_date_issued_title'] = _("Issued On:")

    # Translators:  The Certificate ID Number is an alphanumeric value unique to each individual certificate
    context['certificate_id_number_title'] = _('Certificate ID Number')

    context['certificate_info_title'] = _('About {platform_name} Certificates').format(
        platform_name=platform_name
    )

    context['certificate_verify_title'] = _("How {platform_name} Validates Student Certificates").format(
        platform_name=platform_name
    )

    # Translators:  This text describes the validation mechanism for a certificate file (known as GPG security)
    context['certificate_verify_description'] = _('Certificates issued by {platform_name} are signed by a gpg key so '
                                                  'that they can be validated independently by anyone with the '
                                                  '{platform_name} public key. For independent verification, '
                                                  '{platform_name} uses what is called a '
                                                  '"detached signature"&quot;".').format(platform_name=platform_name)

    context['certificate_verify_urltext'] = _("Validate this certificate for yourself")

    # Translators:  This text describes (at a high level) the mission and charter the edX platform and organization
    context['company_about_description'] = _("{platform_name} offers interactive online classes and MOOCs.").format(
        platform_name=platform_name)

    context['company_about_title'] = _("About {platform_name}").format(platform_name=platform_name)

    context['company_about_urltext'] = _("Learn more about {platform_name}").format(platform_name=platform_name)

    context['company_courselist_urltext'] = _("Learn with {platform_name}").format(platform_name=platform_name)

    context['company_careers_urltext'] = _("Work at {platform_name}").format(platform_name=platform_name)

    context['company_contact_urltext'] = _("Contact {platform_name}").format(platform_name=platform_name)

    # Translators:  This text appears near the top of the certficate and describes the guarantee provided by edX
    context['document_banner'] = _("{platform_name} acknowledges the following student accomplishment").format(
        platform_name=platform_name
    )


def _update_course_context(request, context, course, platform_name):
    """
    Updates context dictionary with course info.
    """
    context['full_course_image_url'] = request.build_absolute_uri(course_image_url(course))
    course_title_from_cert = context['certificate_data'].get('course_title', '')
    accomplishment_copy_course_name = course_title_from_cert if course_title_from_cert else course.display_name
    context['accomplishment_copy_course_name'] = accomplishment_copy_course_name
    course_number = course.display_coursenumber if course.display_coursenumber else course.number
    context['course_number'] = course_number
    if context['organization_long_name']:
        # Translators:  This text represents the description of course
        context['accomplishment_copy_course_description'] = _('a course of study offered by {partner_short_name}, '
                                                              'an online learning initiative of '
                                                              '{partner_long_name}.').format(
            partner_short_name=context['organization_short_name'],
            partner_long_name=context['organization_long_name'],
            platform_name=platform_name)
    else:
        # Translators:  This text represents the description of course
        context['accomplishment_copy_course_description'] = _('a course of study offered by '
                                                              '{partner_short_name}.').format(
            partner_short_name=context['organization_short_name'],
            platform_name=platform_name)


def _update_social_context(request, context, course, user, user_certificate, platform_name):
    """
    Updates context dictionary with info required for social sharing.
    """
    share_settings = configuration_helpers.get_value("SOCIAL_SHARING_SETTINGS", settings.SOCIAL_SHARING_SETTINGS)
    context['facebook_share_enabled'] = share_settings.get('CERTIFICATE_FACEBOOK', False)
    context['facebook_app_id'] = configuration_helpers.get_value("FACEBOOK_APP_ID", settings.FACEBOOK_APP_ID)
    context['facebook_share_text'] = share_settings.get(
        'CERTIFICATE_FACEBOOK_TEXT',
        _("I completed the {course_title} course on {platform_name}.").format(
            course_title=context['accomplishment_copy_course_name'],
            platform_name=platform_name
        )
    )
    context['twitter_share_enabled'] = share_settings.get('CERTIFICATE_TWITTER', False)
    context['twitter_share_text'] = share_settings.get(
        'CERTIFICATE_TWITTER_TEXT',
        _("I completed a course at {platform_name}. Take a look at my certificate.").format(
            platform_name=platform_name
        )
    )

    share_url = request.build_absolute_uri(get_certificate_url(course_id=course.id, uuid=user_certificate.verify_uuid))
    context['share_url'] = share_url
    twitter_url = ''
    if context.get('twitter_share_enabled', False):
        twitter_url = 'https://twitter.com/intent/tweet?text={twitter_share_text}&url={share_url}'.format(
            twitter_share_text=smart_str(context['twitter_share_text']),
            share_url=urllib.quote_plus(smart_str(share_url))
        )
    context['twitter_url'] = twitter_url
    context['linked_in_url'] = None
    # If enabled, show the LinkedIn "add to profile" button
    # Clicking this button sends the user to LinkedIn where they
    # can add the certificate information to their profile.
    linkedin_config = LinkedInAddToProfileConfiguration.current()
    linkedin_share_enabled = share_settings.get('CERTIFICATE_LINKEDIN', linkedin_config.enabled)
    if linkedin_share_enabled:
        context['linked_in_url'] = linkedin_config.add_to_profile_url(
            course.id,
            course.display_name,
            user_certificate.mode,
            smart_str(share_url)
        )


def _update_context_with_user_info(context, user, user_certificate):
    """
    Updates context dictionary with user related info.
    """
    user_fullname = user.profile.name
    context['username'] = user.username
    context['course_mode'] = user_certificate.mode
    context['accomplishment_user_id'] = user.id
    context['accomplishment_copy_name'] = user_fullname
    context['accomplishment_copy_username'] = user.username

    context['accomplishment_more_title'] = _("More Information About {user_name}'s Certificate:").format(
        user_name=user_fullname
    )
    # Translators: This line is displayed to a user who has completed a course and achieved a certification
    context['accomplishment_banner_opening'] = _("{fullname}, you earned a certificate!").format(
        fullname=user_fullname
    )

    # Translators: This line congratulates the user and instructs them to share their accomplishment on social networks
    context['accomplishment_banner_congrats'] = _("Congratulations! This page summarizes what "
                                                  "you accomplished. Show it off to family, friends, and colleagues "
                                                  "in your social and professional networks.")

    # Translators: This line leads the reader to understand more about the certificate that a student has been awarded
    context['accomplishment_copy_more_about'] = _("More about {fullname}'s accomplishment").format(
        fullname=user_fullname
    )


def _get_user_certificate(request, user, course_key, course, preview_mode=None):
    """
    Retrieves user's certificate from db. Creates one in case of preview mode.
    Returns None if there is no certificate generated for given user
    otherwise returns `GeneratedCertificate` instance.
    """
    user_certificate = None
    if preview_mode:
        # certificate is being previewed from studio
        if has_access(request.user, 'instructor', course) or has_access(request.user, 'staff', course):
            user_certificate = GeneratedCertificate(
                mode=preview_mode,
                verify_uuid=unicode(uuid4().hex),
                modified_date=datetime.now().date()
            )
    else:
        # certificate is being viewed by learner or public
        try:
            user_certificate = GeneratedCertificate.eligible_certificates.get(
                user=user,
                course_id=course_key,
                status=CertificateStatuses.downloadable
            )
        except GeneratedCertificate.DoesNotExist:
            pass

    return user_certificate


def _track_certificate_events(request, context, course, user, user_certificate):
    """
    Tracks web certificate view related events.
    """
    # Badge Request Event Tracking Logic
    course_key = course.location.course_key

    if 'evidence_visit' in request.GET:
        badge_class = get_completion_badge(course_key, user)
        if not badge_class:
            log.warning('Visit to evidence URL for badge, but badges not configured for course "%s"', course_key)
            badges = []
        else:
            badges = badge_class.get_for_user(user)
        if badges:
            # There should only ever be one of these.
            badge = badges[0]
            tracker.emit(
                'edx.badge.assertion.evidence_visited',
                {
                    'badge_name': badge.badge_class.display_name,
                    'badge_slug': badge.badge_class.slug,
                    'badge_generator': badge.backend,
                    'issuing_component': badge.badge_class.issuing_component,
                    'user_id': user.id,
                    'course_id': unicode(course_key),
                    'enrollment_mode': badge.badge_class.mode,
                    'assertion_id': badge.id,
                    'assertion_image_url': badge.image_url,
                    'assertion_json_url': badge.assertion_url,
                    'issuer': badge.data.get('issuer'),
                }
            )
        else:
            log.warn(
                "Could not find badge for %s on course %s.",
                user.id,
                course_key,
            )

    # track certificate evidence_visited event for analytics when certificate_user and accessing_user are different
    if request.user and request.user.id != user.id:
        emit_certificate_event('evidence_visited', user, unicode(course.id), course, {
            'certificate_id': user_certificate.verify_uuid,
            'enrollment_mode': user_certificate.mode,
            'social_network': CertificateSocialNetworks.linkedin
        })


def _render_certificate_template(request, context, course, user_certificate):
    """
    Picks appropriate certificate templates and renders it.
    """
    if settings.FEATURES.get('CUSTOM_CERTIFICATE_TEMPLATES_ENABLED', False):
        custom_template = get_certificate_template(course.id, user_certificate.mode)
        if custom_template:
            template = Template(
                custom_template,
                output_encoding='utf-8',
                input_encoding='utf-8',
                default_filters=['decode.utf8'],
                encoding_errors='replace',
            )
            context = RequestContext(request, context)
            return HttpResponse(template.render(context))

    return render_to_response("certificates/valid.html", context)


def _update_configuration_context(context, configuration):
    """
    Site Configuration will need to be able to override any hard coded
    content that was put into the context in the
    _update_certificate_context() call above. For example the
    'company_about_description' talks about edX, which we most likely
<<<<<<< HEAD
    do not want to keep in a microsite
=======
    do not want to keep in configurations.
>>>>>>> 448238f2
    So we need to re-apply any configuration/content that
    we are sourcing from the database. This is somewhat duplicative of
    the code at the beginning of this method, but we
    need the configuration at the top as some error code paths
    require that to be set up early on in the pipeline
    """

    config_key = configuration_helpers.get_value('domain_prefix')
    config = configuration.get("microsites", {})
    if config_key and config:
        context.update(config.get(config_key, {}))


def _update_badge_context(context, course, user):
    """
    Updates context with badge info.
    """
    badge = None
    if badges_enabled() and course.issue_badges:
        badges = get_completion_badge(course.location.course_key, user).get_for_user(user)
        if badges:
            badge = badges[0]
    context['badge'] = badge


def _update_organization_context(context, course):
    """
    Updates context with organization related info.
    """
    partner_long_name, organization_logo = None, None
    partner_short_name = course.display_organization if course.display_organization else course.org
    organizations = organization_api.get_course_organizations(course_id=course.id)
    if organizations:
        #TODO Need to add support for multiple organizations, Currently we are interested in the first one.
        organization = organizations[0]
        partner_long_name = organization.get('name', partner_long_name)
        partner_short_name = organization.get('short_name', partner_short_name)
        organization_logo = organization.get('logo', None)

    context['organization_long_name'] = partner_long_name
    context['organization_short_name'] = partner_short_name
    context['accomplishment_copy_course_org'] = partner_short_name
    context['organization_logo'] = organization_logo


def render_cert_by_uuid(request, certificate_uuid):
    """
    This public view generates an HTML representation of the specified certificate
    """
    try:
        certificate = GeneratedCertificate.eligible_certificates.get(
            verify_uuid=certificate_uuid,
            status=CertificateStatuses.downloadable
        )
        return render_html_view(request, certificate.user.id, unicode(certificate.course_id))
    except GeneratedCertificate.DoesNotExist:
        raise Http404


@handle_500(
    template_path="certificates/server-error.html",
    test_func=lambda request: request.GET.get('preview', None)
)
def render_html_view(request, user_id, course_id):
    """
    This public view generates an HTML representation of the specified user and course
    If a certificate is not available, we display a "Sorry!" screen instead
    """
    try:
        user_id = int(user_id)
    except ValueError:
        raise Http404

    preview_mode = request.GET.get('preview', None)
    platform_name = configuration_helpers.get_value("platform_name", settings.PLATFORM_NAME)
    configuration = CertificateHtmlViewConfiguration.get_config()
    # Create the initial view context, bootstrapping with Django settings and passed-in values
    context = {}
    _update_context_with_basic_info(context, course_id, platform_name, configuration)
    invalid_template_path = 'certificates/invalid.html'

    # Kick the user back to the "Invalid" screen if the feature is disabled
    if not has_html_certificates_enabled(course_id):
        log.info(
            "Invalid cert: HTML certificates disabled for %s. User id: %d",
            course_id,
            user_id,
        )
        return render_to_response(invalid_template_path, context)

    # Load the course and user objects
    try:
        course_key = CourseKey.from_string(course_id)
        user = User.objects.get(id=user_id)
        course = modulestore().get_course(course_key)

    # For any other expected exceptions, kick the user back to the "Invalid" screen
    except (InvalidKeyError, ItemNotFoundError, User.DoesNotExist) as exception:
        error_str = (
            "Invalid cert: error finding course %s or user with id "
            "%d. Specific error: %s"
        )
        log.info(error_str, course_id, user_id, str(exception))
        return render_to_response(invalid_template_path, context)

    # Load user's certificate
    user_certificate = _get_user_certificate(request, user, course_key, course, preview_mode)
    if not user_certificate:
        log.info(
            "Invalid cert: User %d does not have eligible cert for %s.",
            user_id,
            course_id,
        )
        return render_to_response(invalid_template_path, context)

    # Get the active certificate configuration for this course
    # If we do not have an active certificate, we'll need to send the user to the "Invalid" screen
    # Passing in the 'preview' parameter, if specified, will return a configuration, if defined
    active_configuration = get_active_web_certificate(course, preview_mode)
    if active_configuration is None:
        log.info(
            "Invalid cert: course %s does not have an active configuration. User id: %d",
            course_id,
            user_id,
        )
        return render_to_response(invalid_template_path, context)

    context['certificate_data'] = active_configuration

    # Append/Override the existing view context values with any mode-specific ConfigurationModel values
    context.update(configuration.get(user_certificate.mode, {}))

    # Append organization info
    _update_organization_context(context, course)

    # Append course info
    _update_course_context(request, context, course, platform_name)

    # Append user info
    _update_context_with_user_info(context, user, user_certificate)

    # Append social sharing info
    _update_social_context(request, context, course, user, user_certificate, platform_name)

    # Append/Override the existing view context values with certificate specific values
    _update_certificate_context(context, user_certificate, platform_name)

    # Append badge info
    _update_badge_context(context, course, user)

    # Append site configuration overrides
    _update_configuration_context(context, configuration)

    # Add certificate header/footer data to current context
    context.update(get_certificate_header_context(is_secure=request.is_secure()))
    context.update(get_certificate_footer_context())

    # Append/Override the existing view context values with any course-specific static values from Advanced Settings
    context.update(course.cert_html_view_overrides)

    # Track certificate view events
    _track_certificate_events(request, context, course, user, user_certificate)

    # FINALLY, render appropriate certificate
    return _render_certificate_template(request, context, course, user_certificate)<|MERGE_RESOLUTION|>--- conflicted
+++ resolved
@@ -425,11 +425,7 @@
     content that was put into the context in the
     _update_certificate_context() call above. For example the
     'company_about_description' talks about edX, which we most likely
-<<<<<<< HEAD
-    do not want to keep in a microsite
-=======
     do not want to keep in configurations.
->>>>>>> 448238f2
     So we need to re-apply any configuration/content that
     we are sourcing from the database. This is somewhat duplicative of
     the code at the beginning of this method, but we
