# pylint: disable=bad-continuation
"""
Certificate HTML webview.
"""
from datetime import datetime
from uuid import uuid4
import logging
import urllib

from django.conf import settings
from django.contrib.auth.models import User
from django.http import HttpResponse, Http404
from django.template import RequestContext
from django.utils.translation import ugettext as _
from django.utils.encoding import smart_str

from badges.events.course_complete import get_completion_badge
from badges.utils import badges_enabled
from courseware.access import has_access
from edxmako.shortcuts import render_to_response
from edxmako.template import Template
from eventtracking import tracker
from opaque_keys import InvalidKeyError
from opaque_keys.edx.keys import CourseKey
from openedx.core.lib.courses import course_image_url
from openedx.core.djangoapps.site_configuration import helpers as configuration_helpers
from student.models import LinkedInAddToProfileConfiguration
from util import organizations_helpers as organization_api
from util.views import handle_500
from xmodule.modulestore.django import modulestore
from xmodule.modulestore.exceptions import ItemNotFoundError

from certificates.api import (
    get_active_web_certificate,
    get_certificate_url,
    emit_certificate_event,
    has_html_certificates_enabled,
    get_certificate_template,
    get_certificate_header_context,
    get_certificate_footer_context,
)
from certificates.models import (
    GeneratedCertificate,
    CertificateStatuses,
    CertificateHtmlViewConfiguration,
    CertificateSocialNetworks)

log = logging.getLogger(__name__)


def get_certificate_description(mode, certificate_type, platform_name):
    """
    :return certificate_type_description on the basis of current mode
    """
    certificate_type_description = None
    if mode == 'honor':
        # Translators:  This text describes the 'Honor' course certificate type.
        certificate_type_description = _("An {cert_type} certificate signifies that a "
                                         "learner has agreed to abide by the honor code established by {platform_name} "
                                         "and has completed all of the required tasks for this course under its "
                                         "guidelines.").format(cert_type=certificate_type,
                                                               platform_name=platform_name)
    elif mode == 'verified':
        # Translators:  This text describes the 'ID Verified' course certificate type, which is a higher level of
        # verification offered by edX.  This type of verification is useful for professional education/certifications
        certificate_type_description = _("A {cert_type} certificate signifies that a "
                                         "learner has agreed to abide by the honor code established by {platform_name} "
                                         "and has completed all of the required tasks for this course under its "
                                         "guidelines. A {cert_type} certificate also indicates that the "
                                         "identity of the learner has been checked and "
                                         "is valid.").format(cert_type=certificate_type,
                                                             platform_name=platform_name)
    elif mode == 'xseries':
        # Translators:  This text describes the 'XSeries' course certificate type.  An XSeries is a collection of
        # courses related to each other in a meaningful way, such as a specific topic or theme, or even an organization
        certificate_type_description = _("An {cert_type} certificate demonstrates a high level of "
                                         "achievement in a program of study, and includes verification of "
                                         "the student's identity.").format(cert_type=certificate_type)
    return certificate_type_description


def _update_certificate_context(context, user_certificate, platform_name):
    """
    Build up the certificate web view context using the provided values
    (Helper method to keep the view clean)
    """
    # Populate dynamic output values using the course/certificate data loaded above
    certificate_type = context.get('certificate_type')

    # Override the defaults with any mode-specific static values
    context['certificate_id_number'] = user_certificate.verify_uuid
    context['certificate_verify_url'] = "{prefix}{uuid}{suffix}".format(
        prefix=context.get('certificate_verify_url_prefix'),
        uuid=user_certificate.verify_uuid,
        suffix=context.get('certificate_verify_url_suffix')
    )

    # Translators:  The format of the date includes the full name of the month
    context['certificate_date_issued'] = _('{month} {day}, {year}').format(
        month=user_certificate.modified_date.strftime("%B"),
        day=user_certificate.modified_date.day,
        year=user_certificate.modified_date.year
    )

    # Translators:  This text represents the verification of the certificate
    context['document_meta_description'] = _('This is a valid {platform_name} certificate for {user_name}, '
                                             'who participated in {partner_short_name} {course_number}').format(
        platform_name=platform_name,
        user_name=context['accomplishment_copy_name'],
        partner_short_name=context['organization_short_name'],
        course_number=context['course_number']
    )

    # Translators:  This text is bound to the HTML 'title' element of the page and appears in the browser title bar
    context['document_title'] = _("{partner_short_name} {course_number} Certificate | {platform_name}").format(
        partner_short_name=context['organization_short_name'],
        course_number=context['course_number'],
        platform_name=platform_name
    )

    # Translators:  This text fragment appears after the student's name (displayed in a large font) on the certificate
    # screen.  The text describes the accomplishment represented by the certificate information displayed to the user
    context['accomplishment_copy_description_full'] = _("successfully completed, received a passing grade, and was "
                                                        "awarded this {platform_name} {certificate_type} "
                                                        "Certificate of Completion in ").format(
        platform_name=platform_name,
        certificate_type=context.get("certificate_type"))

    certificate_type_description = get_certificate_description(user_certificate.mode, certificate_type, platform_name)
    if certificate_type_description:
        context['certificate_type_description'] = certificate_type_description

    # Translators: This text describes the purpose (and therefore, value) of a course certificate
    context['certificate_info_description'] = _("{platform_name} acknowledges achievements through "
                                                "certificates, which are awarded for course activities "
                                                "that {platform_name} students complete.").format(
        platform_name=platform_name,
        tos_url=context.get('company_tos_url'),
        verified_cert_url=context.get('company_verified_certificate_url'))


def _update_context_with_basic_info(context, course_id, platform_name, configuration):
    """
    Updates context dictionary with basic info required before rendering simplest
    certificate templates.
    """
    context['platform_name'] = platform_name
    context['course_id'] = course_id

    # Update the view context with the default ConfigurationModel settings
    context.update(configuration.get('default', {}))

    # Translators:  'All rights reserved' is a legal term used in copyrighting to protect published content
    reserved = _("All rights reserved")
    context['copyright_text'] = u'&copy; {year} {platform_name}. {reserved}.'.format(
        year=settings.COPYRIGHT_YEAR,
        platform_name=platform_name,
        reserved=reserved
    )

    # Translators:  This text is bound to the HTML 'title' element of the page and appears
    # in the browser title bar when a requested certificate is not found or recognized
    context['document_title'] = _("Invalid Certificate")

    # Translators: The &amp; characters represent an ampersand character and can be ignored
    context['company_tos_urltext'] = _("Terms of Service &amp; Honor Code")

    # Translators: A 'Privacy Policy' is a legal document/statement describing a website's use of personal information
    context['company_privacy_urltext'] = _("Privacy Policy")

    # Translators: This line appears as a byline to a header image and describes the purpose of the page
    context['logo_subtitle'] = _("Certificate Validation")

    # Translators: Accomplishments describe the awards/certifications obtained by students on this platform
    context['accomplishment_copy_about'] = _('About {platform_name} Accomplishments').format(
        platform_name=platform_name
    )

    # Translators:  This line appears on the page just before the generation date for the certificate
    context['certificate_date_issued_title'] = _("Issued On:")

    # Translators:  The Certificate ID Number is an alphanumeric value unique to each individual certificate
    context['certificate_id_number_title'] = _('Certificate ID Number')

    context['certificate_info_title'] = _('About {platform_name} Certificates').format(
        platform_name=platform_name
    )

    context['certificate_verify_title'] = _("How {platform_name} Validates Student Certificates").format(
        platform_name=platform_name
    )

    # Translators:  This text describes the validation mechanism for a certificate file (known as GPG security)
    context['certificate_verify_description'] = _('Certificates issued by {platform_name} are signed by a gpg key so '
                                                  'that they can be validated independently by anyone with the '
                                                  '{platform_name} public key. For independent verification, '
                                                  '{platform_name} uses what is called a '
                                                  '"detached signature"&quot;".').format(platform_name=platform_name)

    context['certificate_verify_urltext'] = _("Validate this certificate for yourself")

    # Translators:  This text describes (at a high level) the mission and charter the edX platform and organization
    context['company_about_description'] = _("{platform_name} offers interactive online classes and MOOCs.").format(
        platform_name=platform_name)

    context['company_about_title'] = _("About {platform_name}").format(platform_name=platform_name)

    context['company_about_urltext'] = _("Learn more about {platform_name}").format(platform_name=platform_name)

    context['company_courselist_urltext'] = _("Learn with {platform_name}").format(platform_name=platform_name)

    context['company_careers_urltext'] = _("Work at {platform_name}").format(platform_name=platform_name)

    context['company_contact_urltext'] = _("Contact {platform_name}").format(platform_name=platform_name)

    # Translators:  This text appears near the top of the certficate and describes the guarantee provided by edX
    context['document_banner'] = _("{platform_name} acknowledges the following student accomplishment").format(
        platform_name=platform_name
    )


def _update_course_context(request, context, course, platform_name):
    """
    Updates context dictionary with course info.
    """
    context['full_course_image_url'] = request.build_absolute_uri(course_image_url(course))
    course_title_from_cert = context['certificate_data'].get('course_title', '')
    accomplishment_copy_course_name = course_title_from_cert if course_title_from_cert else course.display_name
    context['accomplishment_copy_course_name'] = accomplishment_copy_course_name
    course_number = course.display_coursenumber if course.display_coursenumber else course.number
    context['course_number'] = course_number
    if context['organization_long_name']:
        # Translators:  This text represents the description of course
        context['accomplishment_copy_course_description'] = _('a course of study offered by {partner_long_name}.').format(
            partner_long_name=context['organization_long_name'],
            platform_name=platform_name)
    else:
        # Translators:  This text represents the description of course
        context['accomplishment_copy_course_description'] = _('a course of study offered by {partner_short_name}.').format(
            partner_short_name=context['organization_short_name'],
            platform_name=platform_name)


def _update_social_context(request, context, course, user, user_certificate, platform_name):
    """
    Updates context dictionary with info required for social sharing.
    """
    share_settings = configuration_helpers.get_value("SOCIAL_SHARING_SETTINGS", settings.SOCIAL_SHARING_SETTINGS)
    context['facebook_share_enabled'] = share_settings.get('CERTIFICATE_FACEBOOK', False)
    context['facebook_app_id'] = configuration_helpers.get_value("FACEBOOK_APP_ID", settings.FACEBOOK_APP_ID)
    context['facebook_share_text'] = share_settings.get(
        'CERTIFICATE_FACEBOOK_TEXT',
        _("I completed the {course_title} course on {platform_name}.").format(
            course_title=context['accomplishment_copy_course_name'],
            platform_name=platform_name
        )
    )
    context['twitter_share_enabled'] = share_settings.get('CERTIFICATE_TWITTER', False)
    context['twitter_share_text'] = share_settings.get(
        'CERTIFICATE_TWITTER_TEXT',
        _("I completed a course at {platform_name}. Take a look at my certificate.").format(
            platform_name=platform_name
        )
    )

    share_url = request.build_absolute_uri(get_certificate_url(course_id=course.id, uuid=user_certificate.verify_uuid))
    context['share_url'] = share_url
    twitter_url = ''
    if context.get('twitter_share_enabled', False):
        twitter_url = 'https://twitter.com/intent/tweet?text={twitter_share_text}&url={share_url}'.format(
            twitter_share_text=smart_str(context['twitter_share_text']),
            share_url=urllib.quote_plus(smart_str(share_url))
        )
    context['twitter_url'] = twitter_url
    context['linked_in_url'] = None
    # If enabled, show the LinkedIn "add to profile" button
    # Clicking this button sends the user to LinkedIn where they
    # can add the certificate information to their profile.
    linkedin_config = LinkedInAddToProfileConfiguration.current()
    linkedin_share_enabled = share_settings.get('CERTIFICATE_LINKEDIN', linkedin_config.enabled)
    if linkedin_share_enabled:
        context['linked_in_url'] = linkedin_config.add_to_profile_url(
            course.id,
            course.display_name,
            user_certificate.mode,
            smart_str(share_url)
        )


def _update_context_with_user_info(context, user, user_certificate):
    """
    Updates context dictionary with user related info.
    """
    user_fullname = user.profile.name
    context['username'] = user.username
    context['course_mode'] = user_certificate.mode
    context['accomplishment_user_id'] = user.id
    context['accomplishment_copy_name'] = user_fullname
    context['accomplishment_copy_username'] = user.username

    context['accomplishment_more_title'] = _("More Information About {user_name}'s Certificate:").format(
        user_name=user_fullname
    )
    # Translators: This line is displayed to a user who has completed a course and achieved a certification
    context['accomplishment_banner_opening'] = _("{fullname}, you earned a certificate!").format(
        fullname=user_fullname
    )

    # Translators: This line congratulates the user and instructs them to share their accomplishment on social networks
    context['accomplishment_banner_congrats'] = _("Congratulations! This page summarizes what "
                                                  "you accomplished. Show it off to family, friends, and colleagues "
                                                  "in your social and professional networks.")

    # Translators: This line leads the reader to understand more about the certificate that a student has been awarded
    context['accomplishment_copy_more_about'] = _("More about {fullname}'s accomplishment").format(
        fullname=user_fullname
    )


def _get_user_certificate(request, user, course_key, course, preview_mode=None):
    """
    Retrieves user's certificate from db. Creates one in case of preview mode.
    Returns None if there is no certificate generated for given user
    otherwise returns `GeneratedCertificate` instance.
    """
    user_certificate = None
    if preview_mode:
        # certificate is being previewed from studio
        if has_access(request.user, 'instructor', course) or has_access(request.user, 'staff', course):
            user_certificate = GeneratedCertificate(
                mode=preview_mode,
                verify_uuid=unicode(uuid4().hex),
                modified_date=datetime.now().date()
            )
    else:
        # certificate is being viewed by learner or public
        try:
            user_certificate = GeneratedCertificate.eligible_certificates.get(
                user=user,
                course_id=course_key,
                status=CertificateStatuses.downloadable
            )
        except GeneratedCertificate.DoesNotExist:
            pass

    return user_certificate


def _track_certificate_events(request, context, course, user, user_certificate):
    """
    Tracks web certificate view related events.
    """
    # Badge Request Event Tracking Logic
    course_key = course.location.course_key

    if 'evidence_visit' in request.GET:
        badge_class = get_completion_badge(course_key, user)
        if not badge_class:
            log.warning('Visit to evidence URL for badge, but badges not configured for course "%s"', course_key)
            badges = []
        else:
            badges = badge_class.get_for_user(user)
        if badges:
            # There should only ever be one of these.
            badge = badges[0]
            tracker.emit(
                'edx.badge.assertion.evidence_visited',
                {
                    'badge_name': badge.badge_class.display_name,
                    'badge_slug': badge.badge_class.slug,
                    'badge_generator': badge.backend,
                    'issuing_component': badge.badge_class.issuing_component,
                    'user_id': user.id,
                    'course_id': unicode(course_key),
                    'enrollment_mode': badge.badge_class.mode,
                    'assertion_id': badge.id,
                    'assertion_image_url': badge.image_url,
                    'assertion_json_url': badge.assertion_url,
                    'issuer': badge.data.get('issuer'),
                }
            )
        else:
            log.warn(
                "Could not find badge for %s on course %s.",
                user.id,
                course_key,
            )

    # track certificate evidence_visited event for analytics when certificate_user and accessing_user are different
    if request.user and request.user.id != user.id:
        emit_certificate_event('evidence_visited', user, unicode(course.id), course, {
            'certificate_id': user_certificate.verify_uuid,
            'enrollment_mode': user_certificate.mode,
            'social_network': CertificateSocialNetworks.linkedin
        })


def _render_certificate_template(request, context, course, user_certificate):
    """
    Picks appropriate certificate templates and renders it.
    """
    if settings.FEATURES.get('CUSTOM_CERTIFICATE_TEMPLATES_ENABLED', False):
        custom_template = get_certificate_template(course.id, user_certificate.mode)
        if custom_template:
            template = Template(
                custom_template,
                output_encoding='utf-8',
                input_encoding='utf-8',
                default_filters=['decode.utf8'],
                encoding_errors='replace',
            )
            context = RequestContext(request, context)
            return HttpResponse(template.render(context))

    return render_to_response("certificates/valid.html", context)


def _update_configuration_context(context, configuration):
    """
    Site Configuration will need to be able to override any hard coded
    content that was put into the context in the
    _update_certificate_context() call above. For example the
    'company_about_description' talks about edX, which we most likely
    do not want to keep in configurations.
    So we need to re-apply any configuration/content that
    we are sourcing from the database. This is somewhat duplicative of
    the code at the beginning of this method, but we
    need the configuration at the top as some error code paths
    require that to be set up early on in the pipeline
    """

    config_key = configuration_helpers.get_value('domain_prefix')
    config = configuration.get("microsites", {})
    if config_key and config:
        context.update(config.get(config_key, {}))


def _update_badge_context(context, course, user):
    """
    Updates context with badge info.
    """
    badge = None
    if badges_enabled() and course.issue_badges:
        badges = get_completion_badge(course.location.course_key, user).get_for_user(user)
        if badges:
            badge = badges[0]
    context['badge'] = badge


def _update_organization_context(context, course):
    """
    Updates context with organization related info.
    """
    partner_long_name, organization_logo = None, None
    partner_short_name = course.display_organization if course.display_organization else course.org
    organizations = organization_api.get_course_organizations(course_id=course.id)
    if organizations:
        #TODO Need to add support for multiple organizations, Currently we are interested in the first one.
        organization = organizations[0]
        partner_long_name = organization.get('name', partner_long_name)
        partner_short_name = organization.get('short_name', partner_short_name)
        organization_logo = organization.get('logo', None)

    context['organization_long_name'] = partner_long_name
    context['organization_short_name'] = partner_short_name
    context['accomplishment_copy_course_org'] = partner_short_name
    context['organization_logo'] = organization_logo


def render_cert_by_uuid(request, certificate_uuid):
    """
    This public view generates an HTML representation of the specified certificate
    """
    try:
        certificate = GeneratedCertificate.eligible_certificates.get(
            verify_uuid=certificate_uuid,
            status=CertificateStatuses.downloadable
        )
        return render_html_view(request, certificate.user.id, unicode(certificate.course_id))
    except GeneratedCertificate.DoesNotExist:
        raise Http404


@handle_500(
    template_path="certificates/server-error.html",
    test_func=lambda request: request.GET.get('preview', None)
)
def render_html_view(request, user_id, course_id):
    """
    This public view generates an HTML representation of the specified user and course
    If a certificate is not available, we display a "Sorry!" screen instead
    """
    try:
        user_id = int(user_id)
    except ValueError:
        raise Http404

    preview_mode = request.GET.get('preview', None)
    platform_name = configuration_helpers.get_value("platform_name", settings.PLATFORM_NAME)
    configuration = CertificateHtmlViewConfiguration.get_config()
    # Create the initial view context, bootstrapping with Django settings and passed-in values
    context = {}
    _update_context_with_basic_info(context, course_id, platform_name, configuration)
    invalid_template_path = 'certificates/invalid.html'

    # Kick the user back to the "Invalid" screen if the feature is disabled
    if not has_html_certificates_enabled(course_id):
<<<<<<< HEAD
        log.warn('html certificates disabled for course %s', course_id)
=======
        log.info(
            "Invalid cert: HTML certificates disabled for %s. User id: %d",
            course_id,
            user_id,
        )
>>>>>>> d2788ff2
        return render_to_response(invalid_template_path, context)

    # Load the course and user objects
    try:
        course_key = CourseKey.from_string(course_id)
        user = User.objects.get(id=user_id)
        course = modulestore().get_course(course_key)

    # For any other expected exceptions, kick the user back to the "Invalid" screen
<<<<<<< HEAD
    except (InvalidKeyError):
        log.warn('InvalidKeyError for course %s', course_id)
        return render_to_response(invalid_template_path, context)
    except (ItemNotFoundError):
        log.warn('ItemNotFoundError for course key %s', course_key)
        return render_to_response(invalid_template_path, context)
    except (User.DoesNotExist):
        log.warn('User DoesNotExist for course %s', course_id)
=======
    except (InvalidKeyError, ItemNotFoundError, User.DoesNotExist) as exception:
        error_str = (
            "Invalid cert: error finding course %s or user with id "
            "%d. Specific error: %s"
        )
        log.info(error_str, course_id, user_id, str(exception))
>>>>>>> d2788ff2
        return render_to_response(invalid_template_path, context)

    # Load user's certificate
    user_certificate = _get_user_certificate(request, user, course_key, course, preview_mode)
    if not user_certificate:
<<<<<<< HEAD
        log.warn('No certificate found for user %s in course %s', user_id, course_id)
=======
        log.info(
            "Invalid cert: User %d does not have eligible cert for %s.",
            user_id,
            course_id,
        )
>>>>>>> d2788ff2
        return render_to_response(invalid_template_path, context)

    # Get the active certificate configuration for this course
    # If we do not have an active certificate, we'll need to send the user to the "Invalid" screen
    # Passing in the 'preview' parameter, if specified, will return a configuration, if defined
    active_configuration = get_active_web_certificate(course, preview_mode)
    if active_configuration is None:
<<<<<<< HEAD
        log.warn('No activate certificate configuration found for course %s', course_id)
=======
        log.info(
            "Invalid cert: course %s does not have an active configuration. User id: %d",
            course_id,
            user_id,
        )
>>>>>>> d2788ff2
        return render_to_response(invalid_template_path, context)

    context['certificate_data'] = active_configuration

    # Append/Override the existing view context values with any mode-specific ConfigurationModel values
    context.update(configuration.get(user_certificate.mode, {}))

    # Append organization info
    _update_organization_context(context, course)

    # Append course info
    _update_course_context(request, context, course, platform_name)

    # Append user info
    _update_context_with_user_info(context, user, user_certificate)

    # Append social sharing info
    _update_social_context(request, context, course, user, user_certificate, platform_name)

    # Append/Override the existing view context values with certificate specific values
    _update_certificate_context(context, user_certificate, platform_name)

    # Append badge info
    _update_badge_context(context, course, user)

    # Append site configuration overrides
    _update_configuration_context(context, configuration)

    # Add certificate header/footer data to current context
    context.update(get_certificate_header_context(is_secure=request.is_secure()))
    context.update(get_certificate_footer_context())

    # Append/Override the existing view context values with any course-specific static values from Advanced Settings
    context.update(course.cert_html_view_overrides)

    # Track certificate view events
    _track_certificate_events(request, context, course, user, user_certificate)

    # FINALLY, render appropriate certificate
    return _render_certificate_template(request, context, course, user_certificate)<|MERGE_RESOLUTION|>--- conflicted
+++ resolved
@@ -505,15 +505,11 @@
 
     # Kick the user back to the "Invalid" screen if the feature is disabled
     if not has_html_certificates_enabled(course_id):
-<<<<<<< HEAD
-        log.warn('html certificates disabled for course %s', course_id)
-=======
         log.info(
             "Invalid cert: HTML certificates disabled for %s. User id: %d",
             course_id,
             user_id,
         )
->>>>>>> d2788ff2
         return render_to_response(invalid_template_path, context)
 
     # Load the course and user objects
@@ -523,37 +519,22 @@
         course = modulestore().get_course(course_key)
 
     # For any other expected exceptions, kick the user back to the "Invalid" screen
-<<<<<<< HEAD
-    except (InvalidKeyError):
-        log.warn('InvalidKeyError for course %s', course_id)
-        return render_to_response(invalid_template_path, context)
-    except (ItemNotFoundError):
-        log.warn('ItemNotFoundError for course key %s', course_key)
-        return render_to_response(invalid_template_path, context)
-    except (User.DoesNotExist):
-        log.warn('User DoesNotExist for course %s', course_id)
-=======
     except (InvalidKeyError, ItemNotFoundError, User.DoesNotExist) as exception:
         error_str = (
             "Invalid cert: error finding course %s or user with id "
             "%d. Specific error: %s"
         )
         log.info(error_str, course_id, user_id, str(exception))
->>>>>>> d2788ff2
         return render_to_response(invalid_template_path, context)
 
     # Load user's certificate
     user_certificate = _get_user_certificate(request, user, course_key, course, preview_mode)
     if not user_certificate:
-<<<<<<< HEAD
-        log.warn('No certificate found for user %s in course %s', user_id, course_id)
-=======
         log.info(
             "Invalid cert: User %d does not have eligible cert for %s.",
             user_id,
             course_id,
         )
->>>>>>> d2788ff2
         return render_to_response(invalid_template_path, context)
 
     # Get the active certificate configuration for this course
@@ -561,15 +542,11 @@
     # Passing in the 'preview' parameter, if specified, will return a configuration, if defined
     active_configuration = get_active_web_certificate(course, preview_mode)
     if active_configuration is None:
-<<<<<<< HEAD
-        log.warn('No activate certificate configuration found for course %s', course_id)
-=======
         log.info(
             "Invalid cert: course %s does not have an active configuration. User id: %d",
             course_id,
             user_id,
         )
->>>>>>> d2788ff2
         return render_to_response(invalid_template_path, context)
 
     context['certificate_data'] = active_configuration
