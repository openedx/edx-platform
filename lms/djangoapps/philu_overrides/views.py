--- conflicted
+++ resolved
@@ -211,11 +211,7 @@
                     first_section
                 ])
 
-<<<<<<< HEAD
-                course.course_target = access_link if access_link is not None else first_target
-=======
                 course.course_target = access_link or first_target
->>>>>>> 86cade35
             else:
                 course.course_target = '/courses/' + course.id.to_deprecated_string()
 
