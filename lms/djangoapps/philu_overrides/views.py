""" Views for a student's account information. """
import base64
from datetime import datetime
import json
import third_party_auth
import logging
import urlparse
from pytz import utc

from django.http import HttpResponseNotFound, HttpResponse, Http404, HttpResponseServerError
from django.conf import settings
from django.contrib.auth import get_user_model
from django.core.urlresolvers import reverse
from django.shortcuts import redirect
from django.views.decorators.csrf import ensure_csrf_cookie
from django.views.decorators.http import require_http_methods
from django.utils.translation import ugettext as _
from edxmako.shortcuts import render_to_response, render_to_string
from opaque_keys.edx.locations import SlashSeparatedCourseKey
from openedx.core.djangoapps.catalog.utils import get_programs_data
from philu_overrides.helpers import reactivation_email_for_user_custom, get_course_next_classes, \
    get_user_current_enrolled_class
from lms.djangoapps.courseware.views.views import add_tag_to_enrolled_courses
from student.views import (
    signin_user as old_login_view,
    register_user as old_register_view
)
from student.helpers import get_next_url_for_login_page
from third_party_auth.decorators import xframe_allow_whitelisted
from util.cache import cache_if_anonymous
from util.enterprise_helpers import set_enterprise_branding_filter_param
from xmodule.modulestore.django import modulestore
from common.djangoapps.student.views import get_course_related_keys
from lms.djangoapps.courseware.access import has_access, _can_enroll_courselike
from lms.djangoapps.courseware.courses import get_courses, sort_by_start_date, get_course_by_id, sort_by_announcement
from lms.djangoapps.courseware.views.views import get_last_accessed_courseware
from lms.djangoapps.onboarding.helpers import reorder_registration_form_fields, get_alquity_community_url
from lms.djangoapps.philu_api.helpers import get_course_custom_settings
from lms.djangoapps.student_account.views import _local_server_get, _get_form_descriptions, _external_auth_intercept, \
    _third_party_auth_context
from openedx.core.djangoapps.site_configuration import helpers as configuration_helpers
from openedx.core.djangoapps.theming.helpers import is_request_in_themed_site
from third_party_auth import pipeline, provider
from util.json_request import JsonResponse
from edxmako.shortcuts import marketing_link
from openedx.core.djangoapps.external_auth.models import ExternalAuthMap
from student.models import (LoginFailures, PasswordHistory, CourseEnrollment)
from ratelimitbackend.exceptions import RateLimitException
from django.contrib.auth import authenticate, login
import analytics
from eventtracking import tracker
from student.cookies import set_logged_in_cookies
from lms.djangoapps.philu_api.helpers import get_course_custom_settings

AUDIT_LOG = logging.getLogger("audit")
log = logging.getLogger(__name__)
User = get_user_model()  # pylint:disable=invalid-name


def get_form_field_by_name(fields, name):
    """
    Get field object from list of form fields
    """
    for f in fields:
        if f['name'] == name:
            return f

    return None


@require_http_methods(['GET'])
@ensure_csrf_cookie
@xframe_allow_whitelisted
def login_and_registration_form(request, initial_mode="login", org_name=None, admin_email=None):
    """Render the combined login/registration form, defaulting to login

    This relies on the JS to asynchronously load the actual form from
    the user_api.

    Keyword Args:
        initial_mode (string): Either "login" or "register".

    """
    # Determine the URL to redirect to following login/registration/third_party_auth
    _local_server_get('/user_api/v1/account/registration/', request.session)
    redirect_to = get_next_url_for_login_page(request)
    # If we're already logged in, redirect to the dashboard
    if request.user.is_authenticated():
        return redirect(redirect_to)

    # Retrieve the form descriptions from the user API
    form_descriptions = _get_form_descriptions(request)

    # Our ?next= URL may itself contain a parameter 'tpa_hint=x' that we need to check.
    # If present, we display a login page focused on third-party auth with that provider.
    third_party_auth_hint = None
    if '?' in redirect_to:
        try:
            next_args = urlparse.parse_qs(urlparse.urlparse(redirect_to).query)
            provider_id = next_args['tpa_hint'][0]
            if third_party_auth.provider.Registry.get(provider_id=provider_id):
                third_party_auth_hint = provider_id
                initial_mode = "hinted_login"
        except (KeyError, ValueError, IndexError):
            pass

    set_enterprise_branding_filter_param(request=request, provider_id=third_party_auth_hint)

    # If this is a themed site, revert to the old login/registration pages.
    # We need to do this for now to support existing themes.
    # Themed sites can use the new logistration page by setting
    # 'ENABLE_COMBINED_LOGIN_REGISTRATION' in their
    # configuration settings.
    if is_request_in_themed_site() and not configuration_helpers.get_value('ENABLE_COMBINED_LOGIN_REGISTRATION', False):
        if initial_mode == "login":
            return old_login_view(request)
        elif initial_mode == "register":
            return old_register_view(request)

    # Allow external auth to intercept and handle the request
    ext_auth_response = _external_auth_intercept(request, initial_mode)
    if ext_auth_response is not None:
        return ext_auth_response

    # Otherwise, render the combined login/registration page
    context = {
        'data': {
            'login_redirect_url': redirect_to,
            'initial_mode': initial_mode,
            'third_party_auth': _third_party_auth_context(request, redirect_to),
            'third_party_auth_hint': third_party_auth_hint or '',
            'platform_name': configuration_helpers.get_value('PLATFORM_NAME', settings.PLATFORM_NAME),
            'support_link': configuration_helpers.get_value('SUPPORT_SITE_LINK', settings.SUPPORT_SITE_LINK),

            # Include form descriptions retrieved from the user API.
            # We could have the JS client make these requests directly,
            # but we include them in the initial page load to avoid
            # the additional round-trip to the server.
            'login_form_desc': json.loads(form_descriptions['login']),
            'registration_form_desc': json.loads(form_descriptions['registration']),
            'password_reset_form_desc': json.loads(form_descriptions['password_reset']),
        },
        'login_redirect_url': redirect_to,  # This gets added to the query string of the "Sign In" button in header
        'responsive': True,
        'allow_iframing': True,
        'disable_courseware_js': True,
        'disable_footer': not configuration_helpers.get_value(
            'ENABLE_COMBINED_LOGIN_REGISTRATION_FOOTER',
            settings.FEATURES['ENABLE_COMBINED_LOGIN_REGISTRATION_FOOTER']
        ),
        'fields_to_disable': []
    }

    registration_fields = context['data']['registration_form_desc']['fields']
    registration_fields = context['data']['registration_form_desc']['fields'] = reorder_registration_form_fields(registration_fields)

    if org_name and admin_email:
        org_name = base64.b64decode(org_name)
        admin_email = base64.b64decode(admin_email)

        email_field = get_form_field_by_name(registration_fields, 'email')
        org_field = get_form_field_by_name(registration_fields, 'organization_name')
        is_poc_field = get_form_field_by_name(registration_fields, 'is_poc')
        email_field['defaultValue'] = admin_email
        org_field['defaultValue'] = org_name
        is_poc_field['defaultValue'] = "1"

        context['fields_to_disable'] = json.dumps([email_field['name'], org_field['name'], is_poc_field['name']])

    return render_to_response('student_account/login_and_register.html', context)


@ensure_csrf_cookie
@cache_if_anonymous()
def courses_custom(request):
    """
    Render "find courses" page.  The course selection work is done in courseware.courses.
    """
    courses_list = []
    programs_list = []
    course_discovery_meanings = getattr(settings, 'COURSE_DISCOVERY_MEANINGS', {})
    if not settings.FEATURES.get('ENABLE_COURSE_DISCOVERY'):
        current_date = datetime.now(utc)
        courses_list = get_courses(request.user, filter_={'end__isnull': False}, exclude_={'end__lte': current_date})

        if configuration_helpers.get_value("ENABLE_COURSE_SORTING_BY_START_DATE",
                                           settings.FEATURES["ENABLE_COURSE_SORTING_BY_START_DATE"]):
            courses_list = sort_by_start_date(courses_list)
        else:
            courses_list = sort_by_announcement(courses_list)

    # Getting all the programs from course-catalog service. The programs_list is being added to the context but it's
    # not being used currently in courseware/courses.html. To use this list, you need to create a custom theme that
    # overrides courses.html. The modifications to courses.html to display the programs will be done after the support
    # for edx-pattern-library is added.
    if configuration_helpers.get_value("DISPLAY_PROGRAMS_ON_MARKETING_PAGES",
                                       settings.FEATURES.get("DISPLAY_PROGRAMS_ON_MARKETING_PAGES")):
        programs_list = get_programs_data(request.user)

    if request.user.is_authenticated():
        add_tag_to_enrolled_courses(request.user, courses_list)

    for course in courses_list:
        course_key = SlashSeparatedCourseKey.from_deprecated_string(
            course.id.to_deprecated_string())
        with modulestore().bulk_operations(course_key):
            if has_access(request.user, 'load', course):
                access_link = get_last_accessed_courseware(
                    get_course_by_id(course_key, 0),
                    request,
                    request.user
                )

                first_chapter_url, first_section = get_course_related_keys(
                    request, get_course_by_id(course_key, 0))
                first_target = reverse('courseware_section', args=[
                    course.id.to_deprecated_string(),
                    first_chapter_url,
                    first_section
                ])

                course.course_target = access_link if access_link != None else first_target
            else:
                course.course_target = '/courses/' + course.id.to_deprecated_string()

    return render_to_response(
        "courseware/courses.html",
        {
            'courses': courses_list,
            'course_discovery_meanings': course_discovery_meanings,
            'programs_list': programs_list
        }
    )


@ensure_csrf_cookie
@cache_if_anonymous()
def courses(request):
    """
    Render the "find courses" page. If the marketing site is enabled, redirect
    to that. Otherwise, if subdomain branding is on, this is the university
    profile page. Otherwise, it's the edX courseware.views.views.courses page
    """

    enable_mktg_site = configuration_helpers.get_value(
        'ENABLE_MKTG_SITE',
        settings.FEATURES.get('ENABLE_MKTG_SITE', False)
    )

    if enable_mktg_site:
        return redirect(marketing_link('COURSES'), permanent=True)

    if not settings.FEATURES.get('COURSES_ARE_BROWSABLE'):
        raise Http404

    #  we do not expect this case to be reached in cases where
    #  marketing is enabled or the courses are not browsable
    return courses_custom(request)


def render_404(request):
    try:
        return HttpResponseNotFound(render_to_string('custom_static_templates/404.html', {}, request=request))
    except:
        return redirect("404/")


def render_500(request):
    try:
        return HttpResponseServerError(render_to_string('custom_static_templates/server-error.html', {}, request=request))
    except:
        return redirect("500/")


# Need different levels of logging
@ensure_csrf_cookie
def login_user_custom(request, error=""):  # pylint: disable=too-many-statements,unused-argument
    """AJAX request to log in the user."""

    backend_name = None
    email = None
    password = None
    redirect_url = None
    response = None
    running_pipeline = None
    third_party_auth_requested = third_party_auth.is_enabled() and pipeline.running(request)
    third_party_auth_successful = False
    trumped_by_first_party_auth = bool(request.POST.get('email')) or bool(request.POST.get('password'))
    user = None
    platform_name = configuration_helpers.get_value("platform_name", settings.PLATFORM_NAME)

    if third_party_auth_requested and not trumped_by_first_party_auth:
        # The user has already authenticated via third-party auth and has not
        # asked to do first party auth by supplying a username or password. We
        # now want to put them through the same logging and cookie calculation
        # logic as with first-party auth.
        running_pipeline = pipeline.get(request)
        username = running_pipeline['kwargs'].get('username')
        backend_name = running_pipeline['backend']
        third_party_uid = running_pipeline['kwargs']['uid']
        requested_provider = provider.Registry.get_from_pipeline(running_pipeline)

        try:
            user = pipeline.get_authenticated_user(requested_provider, username, third_party_uid)
            third_party_auth_successful = True
        except User.DoesNotExist:
            AUDIT_LOG.warning(
                u"Login failed - user with username {username} has no social auth "
                "with backend_name {backend_name}".format(
                    username=username, backend_name=backend_name)
            )
            message = _(
                "You've successfully logged into your {provider_name} account, "
                "but this account isn't linked with an {platform_name} account yet."
            ).format(
                platform_name=platform_name,
                provider_name=requested_provider.name,
            )
            message += "<br/><br/>"
            message += _(
                "Use your {platform_name} username and password to log into {platform_name} below, "
                "and then link your {platform_name} account with {provider_name} from your dashboard."
            ).format(
                platform_name=platform_name,
                provider_name=requested_provider.name,
            )
            message += "<br/><br/>"
            message += _(
                "If you don't have an {platform_name} account yet, "
                "click <strong>Register</strong> at the top of the page."
            ).format(
                platform_name=platform_name
            )

            return HttpResponse(message, content_type="text/plain", status=403)

    else:

        if 'email' not in request.POST or 'password' not in request.POST:
            return JsonResponse({
                "success": False,
                # TODO: User error message
                "value": _('There was an error receiving your login information. Please email us.'),
            })  # TODO: this should be status code 400

        email = request.POST['email']
        password = request.POST['password']
        try:
            user = User.objects.get(email=email)
        except User.DoesNotExist:
            if settings.FEATURES['SQUELCH_PII_IN_LOGS']:
                AUDIT_LOG.warning(u"Login failed - Unknown user email")
            else:
                AUDIT_LOG.warning(u"Login failed - Unknown user email: {0}".format(email))

    # check if the user has a linked shibboleth account, if so, redirect the user to shib-login
    # This behavior is pretty much like what gmail does for shibboleth.  Try entering some @stanford.edu
    # address into the Gmail login.
    if settings.FEATURES.get('AUTH_USE_SHIB') and user:
        try:
            eamap = ExternalAuthMap.objects.get(user=user)
            if eamap.external_domain.startswith(openedx.core.djangoapps.external_auth.views.SHIBBOLETH_DOMAIN_PREFIX):
                return JsonResponse({
                    "success": False,
                    "redirect": reverse('shib-login'),
                })  # TODO: this should be status code 301  # pylint: disable=fixme
        except ExternalAuthMap.DoesNotExist:
            # This is actually the common case, logging in user without external linked login
            AUDIT_LOG.info(u"User %s w/o external auth attempting login", user)

    # see if account has been locked out due to excessive login failures
    user_found_by_email_lookup = user
    if user_found_by_email_lookup and LoginFailures.is_feature_enabled():
        if LoginFailures.is_user_locked_out(user_found_by_email_lookup):
            lockout_message = _('This account has been temporarily locked due '
                                'to excessive login failures. Try again later.')
            return JsonResponse({
                "success": False,
                "value": lockout_message,
            })  # TODO: this should be status code 429  # pylint: disable=fixme

    # see if the user must reset his/her password due to any policy settings
    if user_found_by_email_lookup and PasswordHistory.should_user_reset_password_now(user_found_by_email_lookup):
        return JsonResponse({
            "success": False,
            "value": _('Your password has expired due to password policy on this account. You must '
                       'reset your password before you can log in again. Please click the '
                       '"Forgot Password" link on this page to reset your password before logging in again.'),
        })  # TODO: this should be status code 403  # pylint: disable=fixme

    # if the user doesn't exist, we want to set the username to an invalid
    # username so that authentication is guaranteed to fail and we can take
    # advantage of the ratelimited backend
    username = user.username if user else ""

    if not third_party_auth_successful:
        try:
            user = authenticate(username=username, password=password, request=request)
        # this occurs when there are too many attempts from the same IP address
        except RateLimitException:
            return JsonResponse({
                "success": False,
                "value": _('Too many failed login attempts. Try again later.'),
            })  # TODO: this should be status code 429  # pylint: disable=fixme

    if user is None:
        # tick the failed login counters if the user exists in the database
        if user_found_by_email_lookup and LoginFailures.is_feature_enabled():
            LoginFailures.increment_lockout_counter(user_found_by_email_lookup)

        # if we didn't find this username earlier, the account for this email
        # doesn't exist, and doesn't have a corresponding password
        if username != "":
            if settings.FEATURES['SQUELCH_PII_IN_LOGS']:
                loggable_id = user_found_by_email_lookup.id if user_found_by_email_lookup else "<unknown>"
                AUDIT_LOG.warning(u"Login failed - password for user.id: {0} is invalid".format(loggable_id))
            else:
                AUDIT_LOG.warning(u"Login failed - password for {0} is invalid".format(email))
        return JsonResponse({
            "success": False,
            "value": _('Email or password is incorrect.'),
        })  # TODO: this should be status code 400  # pylint: disable=fixme

    # successful login, clear failed login attempts counters, if applicable
    if LoginFailures.is_feature_enabled():
        LoginFailures.clear_lockout_counter(user)

    # Track the user's sign in
    if hasattr(settings, 'LMS_SEGMENT_KEY') and settings.LMS_SEGMENT_KEY:
        tracking_context = tracker.get_tracker().resolve_context()
        analytics.identify(
            user.id,
            {
                'email': email,
                'username': username
            },
            {
                # Disable MailChimp because we don't want to update the user's email
                # and username in MailChimp on every page load. We only need to capture
                # this data on registration/activation.
                'MailChimp': False
            }
        )

        analytics.track(
            user.id,
            "edx.bi.user.account.authenticated",
            {
                'category': "conversion",
                'label': request.POST.get('course_id'),
                'provider': None
            },
            context={
                'ip': tracking_context.get('ip'),
                'Google Analytics': {
                    'clientId': tracking_context.get('client_id')
                }
            }
        )

    if user is not None and user.is_active:
        try:
            # We do not log here, because we have a handler registered
            # to perform logging on successful logins.
            login(request, user)
            if request.POST.get('remember') == 'true':
                request.session.set_expiry(604800)
                log.debug("Setting user session to never expire")
            else:
                request.session.set_expiry(0)
        except Exception as exc:  # pylint: disable=broad-except
            AUDIT_LOG.critical("Login failed - Could not create session. Is memcached running?")
            log.critical("Login failed - Could not create session. Is memcached running?")
            log.exception(exc)
            raise

        redirect_url = None  # The AJAX method calling should know the default destination upon success
        if third_party_auth_successful:
            redirect_url = pipeline.get_complete_url(backend_name)

        response = JsonResponse({
            "success": True,
            "redirect_url": redirect_url,
        })

        # Ensure that the external marketing site can
        # detect that the user is logged in.
        return set_logged_in_cookies(request, response, user)

    if settings.FEATURES['SQUELCH_PII_IN_LOGS']:
        AUDIT_LOG.warning(u"Login failed - Account not active for user.id: {0}, resending activation".format(user.id))
    else:
        AUDIT_LOG.warning(u"Login failed - Account not active for user {0}, resending activation".format(username))

    reactivation_email_for_user_custom(request, user)
    not_activated_msg = _("Before you sign in, you need to activate your account. We have sent you an "
                          "email message with instructions for activating your account.")
    return JsonResponse({
        "success": False,
        "value": not_activated_msg,
    })  # TODO: this should be status code 400  # pylint: disable=fixme


@ensure_csrf_cookie
@cache_if_anonymous()
def course_about(request, course_id):
    """
    Display the course's about page.

    Assumes the course_id is in a valid format.
    """

    import urllib
    from openedx.core.djangoapps.content.course_overviews.models import CourseOverview
    from util.milestones_helpers import get_prerequisite_courses_display
    from openedx.core.djangoapps.models.course_details import CourseDetails
    from commerce.utils import EcommerceService
    from course_modes.models import CourseMode
    from lms.djangoapps.courseware.access_utils import ACCESS_DENIED
    from lms.djangoapps.courseware.views.views import registered_for_course, get_cosmetic_display_price
    from lms.djangoapps.courseware.courses import (
        get_courses,
        get_permission_for_course_about,
        get_course_overview_with_access,
        get_course_with_access,
        get_studio_url,
        sort_by_start_date,
        get_course_by_id,
        sort_by_announcement
    )
    import shoppingcart
    from shoppingcart.utils import is_shopping_cart_enabled
    from openedx.core.djangoapps.coursetalk.helpers import inject_coursetalk_keys_into_context

    course_key = SlashSeparatedCourseKey.from_deprecated_string(course_id)

    if hasattr(course_key, 'ccx'):
        # if un-enrolled/non-registered user try to access CCX (direct for registration)
        # then do not show him about page to avoid self registration.
        # Note: About page will only be shown to user who is not register. So that he can register. But for
        # CCX only CCX coach can enroll students.
        return redirect(reverse('dashboard'))

    with modulestore().bulk_operations(course_key):
        course = get_course_by_id(course_key)
        modes = CourseMode.modes_for_course_dict(course_key)

        if configuration_helpers.get_value('ENABLE_MKTG_SITE', settings.FEATURES.get('ENABLE_MKTG_SITE', False)):
            return redirect(reverse('info', args=[course.id.to_deprecated_string()]))

        staff_access = bool(has_access(request.user, 'staff', course))
        studio_url = get_studio_url(course, 'settings/details')

        if not staff_access and course.invitation_only and not CourseEnrollment.is_enrolled(request.user, course.id):
            raise Http404("Course not accessible: {}.".format(unicode(course.id)))

        # Note: this is a flow for payment for course registration, not the Verified Certificate flow.
        # in_cart = False
        reg_then_add_to_cart_link = ""

        _is_shopping_cart_enabled = is_shopping_cart_enabled()
        if _is_shopping_cart_enabled:
            if request.user.is_authenticated():
                cart = shoppingcart.models.Order.get_cart_for_user(request.user)
                in_cart = shoppingcart.models.PaidCourseRegistration.contained_in_order(cart, course_key) or \
                    shoppingcart.models.CourseRegCodeItem.contained_in_order(cart, course_key)

            reg_then_add_to_cart_link = "{reg_url}?course_id={course_id}&enrollment_action=add_to_cart".format(
                reg_url=reverse('register_user'), course_id=urllib.quote(str(course_id))
            )

        # If the ecommerce checkout flow is enabled and the mode of the course is
        # professional or no id professional, we construct links for the enrollment
        # button to add the course to the ecommerce basket.
        ecomm_service = EcommerceService()
        ecommerce_checkout = ecomm_service.is_enabled(request.user)
        ecommerce_checkout_link = ''
        # ecommerce_bulk_checkout_link = ''
        # professional_mode = None
        is_professional_mode = CourseMode.PROFESSIONAL in modes or CourseMode.NO_ID_PROFESSIONAL_MODE in modes
        if ecommerce_checkout and is_professional_mode:
            professional_mode = modes.get(CourseMode.PROFESSIONAL, '') or \
                modes.get(CourseMode.NO_ID_PROFESSIONAL_MODE, '')
            if professional_mode.sku:
                ecommerce_checkout_link = ecomm_service.checkout_page_url(professional_mode.sku)
            if professional_mode.bulk_sku:
                ecommerce_bulk_checkout_link = ecomm_service.checkout_page_url(professional_mode.bulk_sku)

        # Find the minimum price for the course across all course modes
        registration_price = CourseMode.min_course_price_for_currency(
            course_key,
            settings.PAID_COURSE_REGISTRATION_CURRENCY[0]
        )
        course_price = get_cosmetic_display_price(course, registration_price)

        # Determine which checkout workflow to use -- LMS shoppingcart or Otto basket
        can_add_course_to_cart = _is_shopping_cart_enabled and registration_price and not ecommerce_checkout_link

        invitation_only = course.invitation_only

        # get prerequisite courses display names
        pre_requisite_courses = get_prerequisite_courses_display(course)

        # Overview
        overview = CourseOverview.get_from_id(course.id)

        course_next_classes = get_course_next_classes(request, course)
        current_class, user_current_enrolled_class, current_enrolled_class_target = get_user_current_enrolled_class(
            request, course)
        can_enroll = _can_enroll_courselike(request.user, current_class) if current_class else ACCESS_DENIED

        if current_class:
            if isinstance(current_class, CourseOverview):
                current_class = get_course_by_id(current_class.id)

            course_details = CourseDetails.populate(current_class)
        else:
            course_details = CourseDetails.populate(course)

<<<<<<< HEAD
        custom_settings = get_course_custom_settings(course.id)
        meta_tags = custom_settings.get_course_meta_tags()
=======

        # Alquity specific check
        is_alquity = True if request.GET.get('ref') == 'alquity' else False
>>>>>>> 6f9be405

        context = {
            'course': course,
            'course_details': course_details,
            'course_next_classes': course_next_classes,
            'current_class': current_class,
            'can_user_enroll': can_enroll.has_access,
            'user_current_enrolled_class': user_current_enrolled_class,
            'current_enrolled_class_target': current_enrolled_class_target,
            'staff_access': staff_access,
            'studio_url': studio_url,
            'is_cosmetic_price_enabled': settings.FEATURES.get('ENABLE_COSMETIC_DISPLAY_PRICE'),
            'course_price': course_price,
            'reg_then_add_to_cart_link': reg_then_add_to_cart_link,
            'invitation_only': invitation_only,
            # We do not want to display the internal courseware header, which is used when the course is found in the
            # context. This value is therefor explicitly set to render the appropriate header.
            'disable_courseware_header': True,
            'can_add_course_to_cart': can_add_course_to_cart,
            'cart_link': reverse('shoppingcart.views.show_cart'),
            'pre_requisite_courses': pre_requisite_courses,
            'course_image_urls': overview.image_urls,
<<<<<<< HEAD
            'meta_tags': meta_tags
=======
            'is_alquity': is_alquity
>>>>>>> 6f9be405
        }
        inject_coursetalk_keys_into_context(context, course_key)

        return render_to_response('courseware/course_about.html', context)


def course_auto_enroll(request, course_id):
    """
    Auto enrolls any authenticated user in the course with course_id
    """
    course_key = SlashSeparatedCourseKey.from_deprecated_string(course_id)
    course_custom_settings = get_course_custom_settings(course_id)

    if request.user.is_anonymous():
        return redirect(get_alquity_community_url())

    if course_custom_settings.auto_enroll:
        CourseEnrollment.enroll(request.user, course_key)

    return redirect('/courses/{}/about?ref=alquity'.format(course_id))<|MERGE_RESOLUTION|>--- conflicted
+++ resolved
@@ -50,7 +50,6 @@
 import analytics
 from eventtracking import tracker
 from student.cookies import set_logged_in_cookies
-from lms.djangoapps.philu_api.helpers import get_course_custom_settings
 
 AUDIT_LOG = logging.getLogger("audit")
 log = logging.getLogger(__name__)
@@ -617,14 +616,12 @@
         else:
             course_details = CourseDetails.populate(course)
 
-<<<<<<< HEAD
+
+        # Alquity specific check
+        is_alquity = True if request.GET.get('ref') == 'alquity' else False
+
         custom_settings = get_course_custom_settings(course.id)
         meta_tags = custom_settings.get_course_meta_tags()
-=======
-
-        # Alquity specific check
-        is_alquity = True if request.GET.get('ref') == 'alquity' else False
->>>>>>> 6f9be405
 
         context = {
             'course': course,
@@ -647,11 +644,8 @@
             'cart_link': reverse('shoppingcart.views.show_cart'),
             'pre_requisite_courses': pre_requisite_courses,
             'course_image_urls': overview.image_urls,
-<<<<<<< HEAD
-            'meta_tags': meta_tags
-=======
+            'meta_tags': meta_tags,
             'is_alquity': is_alquity
->>>>>>> 6f9be405
         }
         inject_coursetalk_keys_into_context(context, course_key)
 
