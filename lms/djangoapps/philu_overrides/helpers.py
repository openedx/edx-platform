import pytz
from datetime import datetime
from openedx.core.djangoapps.models.course_details import CourseDetails
from lms.djangoapps.courseware.courses import get_course_by_id
from student.models import Registration
from util.json_request import JsonResponse
from util.request import safe_get_host
from common.lib.mandrill_client.client import MandrillClient
utc = pytz.UTC


def get_course_details(course_id):
    course_descriptor = get_course_by_id(course_id)
    course = CourseDetails.populate(course_descriptor)
    return course


def send_account_activation_email(request, registration, user):
    activation_link = '{protocol}://{site}/activate/{key}'.format(
            protocol='https' if request.is_secure() else 'http',
            site=safe_get_host(request),
            key=registration.activation_key
        )

    context = {
        'first_name': user.first_name,
        'activation_link': activation_link,
    }
    MandrillClient().send_mail(MandrillClient.USER_ACCOUNT_ACTIVATION_TEMPLATE, user.email, context)


def reactivation_email_for_user_custom(request, user):
    try:
        reg = Registration.objects.get(user=user)
        send_account_activation_email(request, reg, user)
    except Registration.DoesNotExist:
        return JsonResponse({
            "success": False,
            "error": _('No inactive user with this e-mail exists'),
        })  # TODO: this should be status code 400  # pylint: disable=fixme


def has_access_custom(course):
    """ User can enroll if current time is between enrollment start and end date """
    current_time = datetime.utcnow().replace(tzinfo=utc)
    if not course.enrollment_start or not course.enrollment_end:
        return False

    if course.enrollment_start < current_time < course.enrollment_end:
        return True
    else:
        return False


def get_course_next_classes(request, course):
    """
    Method to get all upcoming reruns of a course
    """

    # imports to avoid circular dependencies
    from openedx.core.djangoapps.content.course_overviews.models import CourseOverview
    from lms.djangoapps.courseware.access import _can_enroll_courselike
    from lms.djangoapps.courseware.views.views import registered_for_course
    from student.models import CourseEnrollment
    from opaque_keys.edx.locations import SlashSeparatedCourseKey
    from course_action_state.models import CourseRerunState

    current_time = datetime.utcnow().replace(tzinfo=utc)
    course_rerun_states = [crs.course_key for crs in CourseRerunState.objects.filter(
        source_course_key=course.id, action="rerun", state="succeeded")] + [course.id]
    course_rerun_objects = CourseOverview.objects.select_related('image_set').filter(
        id__in=course_rerun_states, start__gt=current_time).order_by('start')

    course_next_classes = []

    for _course in course_rerun_objects:
        course_key = SlashSeparatedCourseKey.from_deprecated_string(_course.id.__str__())
        course = get_course_by_id(course_key)
        registered = registered_for_course(course, request.user)

        # Used to provide context to message to student if enrollment not allowed
        can_enroll = _can_enroll_courselike(request.user, course)
        invitation_only = course.invitation_only
        is_course_full = CourseEnrollment.objects.is_course_full(course)

        # Register button should be disabled if one of the following is true:
        # - Student is already registered for course
        # - Course is already full
        # - Student cannot enroll in course
        active_reg_button = not (registered or is_course_full or not can_enroll)
<<<<<<< HEAD
=======
        course_first_chapter_link = ""
        if request.user.is_authenticated() and request.user.is_staff:
            # imported get_course_first_chapter_link here because importing above was throwing circular exception
            from openedx.core.djangoapps.timed_notification.core import get_course_first_chapter_link
            course_first_chapter_link = get_course_first_chapter_link(_course)
>>>>>>> 30d03a3f

        course_next_classes.append({
            'user': request.user,
            'registered': registered,
            'is_course_full': is_course_full,
            'can_enroll': can_enroll.has_access,
            'invitation_only': invitation_only,
            'course': course,
<<<<<<< HEAD
            'active_reg_button': active_reg_button
=======
            'active_reg_button': active_reg_button,
            'course_first_chapter_link': course_first_chapter_link
>>>>>>> 30d03a3f
        })
    return course_next_classes


def get_user_current_enrolled_class(request, course):
    """
    Method to get an ongoing user enrolled course. A course that meets the following criteria
    => start date <= today
    => end date > today
    => user is enrolled
    """
    from datetime import datetime
    from django.core.urlresolvers import reverse
    from opaque_keys.edx.locations import SlashSeparatedCourseKey
    from common.djangoapps.student.views import get_course_related_keys
    from openedx.core.djangoapps.content.course_overviews.models import CourseOverview
    from student.models import CourseEnrollment
    from course_action_state.models import CourseRerunState

    all_course_reruns = [crs.course_key for crs in CourseRerunState.objects.filter(
        source_course_key=course.id, action="rerun", state="succeeded")] + [course.id]
    current_time = datetime.utcnow().replace(tzinfo=utc)
    current_class = CourseOverview.objects.select_related('image_set').filter(
        id__in=all_course_reruns, start__lte=current_time, end__gte=current_time).order_by('-start').first()

    current_enrolled_class = False
    if current_class:
        current_enrolled_class = CourseEnrollment.is_enrolled(request.user, current_class.id)

    current_enrolled_class_target = ''
    if current_enrolled_class:
        course_key = SlashSeparatedCourseKey.from_deprecated_string(current_class.id.__str__())
        current_class = get_course_by_id(course_key)
        first_chapter_url, first_section = get_course_related_keys(request, current_class)
        current_enrolled_class_target = reverse('courseware_section',
                                                args=[current_class.id.to_deprecated_string(),
                                                      first_chapter_url, first_section])

    return current_class, current_enrolled_class, current_enrolled_class_target<|MERGE_RESOLUTION|>--- conflicted
+++ resolved
@@ -88,14 +88,11 @@
         # - Course is already full
         # - Student cannot enroll in course
         active_reg_button = not (registered or is_course_full or not can_enroll)
-<<<<<<< HEAD
-=======
         course_first_chapter_link = ""
         if request.user.is_authenticated() and request.user.is_staff:
             # imported get_course_first_chapter_link here because importing above was throwing circular exception
             from openedx.core.djangoapps.timed_notification.core import get_course_first_chapter_link
             course_first_chapter_link = get_course_first_chapter_link(_course)
->>>>>>> 30d03a3f
 
         course_next_classes.append({
             'user': request.user,
@@ -104,12 +101,8 @@
             'can_enroll': can_enroll.has_access,
             'invitation_only': invitation_only,
             'course': course,
-<<<<<<< HEAD
-            'active_reg_button': active_reg_button
-=======
             'active_reg_button': active_reg_button,
             'course_first_chapter_link': course_first_chapter_link
->>>>>>> 30d03a3f
         })
     return course_next_classes
 
