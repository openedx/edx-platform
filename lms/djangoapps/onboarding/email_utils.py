import base64

from django.core import mail
from django.conf import settings
from crum import get_current_request
from util.request import safe_get_host
from edxmako.shortcuts import render_to_string
from openedx.core.djangoapps.site_configuration import helpers as configuration_helpers
from smtplib import SMTPException
from common.lib.mandrill_client.client import MandrillClient


def send_admin_activation_email(first_name, org_id, org_name, dest_addr, hash_key):
    """
    Send an admin activation email.
    """
<<<<<<< HEAD
    request = get_current_request()
    max_retries = settings.RETRY_ACTIVATION_EMAIL_MAX_ATTEMPTS
=======
    subject = "Admin Activation."
>>>>>>> bf692040
    encoded_org_id = base64.b64encode(str(org_id))

    message_context = {
        "first_name": first_name,
        "key": hash_key.activation_hash,
        "org_id": encoded_org_id,
        "org_name": org_name,
        "referring_user": hash_key.suggested_by.username,
    }
<<<<<<< HEAD

    admin_activation_link = '{protocol}://{site}/onboarding/admin_activate/{org_id}/{activation_key}'.format(
        protocol='https' if request.is_secure() else 'http',
        site=safe_get_host(request),
        org_id=encoded_org_id,
        activation_key=hash_key.activation_hash
    )
=======
    message_body_path = 'emails/admin_activation.txt'

    send_email(subject, message_body_path, message_context, dest_addr)


def send_admin_update_email(org_id, org_name, dest_addr, hash_key, claimed_by_email, claimed_by_name):
    """
    Send an email to the admin, that this user claims himself to be the admin
    """
    subject = "Admin Claim"

    message_context = {
        "org_name": org_name,
        "claimed_by_name": claimed_by_name,
        "claimed_by_key": hash_key.activation_hash,
        "claimed_by_email": claimed_by_email,
    }
    message_body_path = 'emails/admin_change.txt'

    send_email(subject, message_body_path, message_context, dest_addr)


def send_admin_update_confirmation_email(org_name, dest_addr, confirm):
    """
    Send an email to the claimed admin, that he is either accepted as admin or rejected
    """
    subject = "Admin Claim Request Confirmation"

    message_context = {
        "org_name": org_name,
        "confirm": confirm
    }
    message_body_path = 'emails/admin_change_confirmation.txt'

    send_email(subject, message_body_path, message_context, dest_addr)


def send_email(subject, message_body_path, message_context, dest_addr):

    max_retries = settings.RETRY_ACTIVATION_EMAIL_MAX_ATTEMPTS
    message_body = render_to_string(message_body_path, message_context)

    from_address = configuration_helpers.get_value('email_from_address', settings.DEFAULT_FROM_EMAIL)
>>>>>>> bf692040

    message_context["activation_link"] = admin_activation_link

    while max_retries > 0:
        try:
            MandrillClient().send_mail(MandrillClient.ORG_ADMIN_ACTIVATION_TEMPLATE, dest_addr, message_context)
            max_retries = 0
<<<<<<< HEAD
        except:
            max_retries -= 1
=======
        except SMTPException:
            max_retries -= 1
        except Exception:
            max_retries -= 1
    pass
>>>>>>> bf692040
<|MERGE_RESOLUTION|>--- conflicted
+++ resolved
@@ -14,12 +14,9 @@
     """
     Send an admin activation email.
     """
-<<<<<<< HEAD
+
     request = get_current_request()
     max_retries = settings.RETRY_ACTIVATION_EMAIL_MAX_ATTEMPTS
-=======
-    subject = "Admin Activation."
->>>>>>> bf692040
     encoded_org_id = base64.b64encode(str(org_id))
 
     message_context = {
@@ -29,7 +26,6 @@
         "org_name": org_name,
         "referring_user": hash_key.suggested_by.username,
     }
-<<<<<<< HEAD
 
     admin_activation_link = '{protocol}://{site}/onboarding/admin_activate/{org_id}/{activation_key}'.format(
         protocol='https' if request.is_secure() else 'http',
@@ -37,12 +33,16 @@
         org_id=encoded_org_id,
         activation_key=hash_key.activation_hash
     )
-=======
-    message_body_path = 'emails/admin_activation.txt'
+    message_context["activation_link"] = admin_activation_link
 
-    send_email(subject, message_body_path, message_context, dest_addr)
+    while max_retries > 0:
+        try:
+            MandrillClient().send_mail(MandrillClient.ORG_ADMIN_ACTIVATION_TEMPLATE, dest_addr, message_context)
+            max_retries = 0
+        except:
+            max_retries -= 1
 
-
+            
 def send_admin_update_email(org_id, org_name, dest_addr, hash_key, claimed_by_email, claimed_by_name):
     """
     Send an email to the admin, that this user claims himself to be the admin
@@ -76,26 +76,16 @@
 
 
 def send_email(subject, message_body_path, message_context, dest_addr):
-
     max_retries = settings.RETRY_ACTIVATION_EMAIL_MAX_ATTEMPTS
     message_body = render_to_string(message_body_path, message_context)
 
     from_address = configuration_helpers.get_value('email_from_address', settings.DEFAULT_FROM_EMAIL)
->>>>>>> bf692040
-
-    message_context["activation_link"] = admin_activation_link
-
     while max_retries > 0:
         try:
-            MandrillClient().send_mail(MandrillClient.ORG_ADMIN_ACTIVATION_TEMPLATE, dest_addr, message_context)
+            mail.send_mail(subject, message_body, from_address, [dest_addr], fail_silently=False)
             max_retries = 0
-<<<<<<< HEAD
-        except:
-            max_retries -= 1
-=======
         except SMTPException:
             max_retries -= 1
         except Exception:
             max_retries -= 1
     pass
->>>>>>> bf692040
