--- conflicted
+++ resolved
@@ -10,11 +10,6 @@
 from model_utils.models import TimeStampedModel
 from multiselectfield import MultiSelectField
 from pytz import utc
-<<<<<<< HEAD
-from simple_history import register
-from simple_history.models import HistoricalRecords
-=======
->>>>>>> 25aaa27b
 
 import choices
 from constants import (
@@ -27,7 +22,6 @@
     TAKE_ME_THERE_VAL
 )
 from openedx.features.custom_fields.multiselect_with_other.db.fields import MultiSelectWithOtherField
-from student.models import UserProfile
 
 log = logging.getLogger("edx.onboarding")
 
@@ -498,9 +492,6 @@
     is_organization_metrics_submitted = models.BooleanField(default=False)
     is_first_learner = models.BooleanField(default=False)
     is_alquity_user = models.BooleanField(default=False)
-
-<<<<<<< HEAD
-    history = HistoricalRecords()
 
     # TODO: Populate this newly added field by performing ETL on existing fields hear_about_philanthropy and
     #  hear_about_philanthropy_other
@@ -517,8 +508,6 @@
     # TODO: Populate this newly added field by performing ETL on all existing goals related fields
     goals = MultiSelectField(choices=choices.GOALS, blank=True)
 
-=======
->>>>>>> 25aaa27b
     def __str__(self):
         return str(self.user)
 
