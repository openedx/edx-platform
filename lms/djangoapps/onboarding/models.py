--- conflicted
+++ resolved
@@ -796,21 +796,7 @@
     )
     click = models.CharField(
         null=True, max_length=3, db_index=True, choices=CLICK_CHOICES
-<<<<<<< HEAD
     )
-=======
-    )
-
-
-class RegistrationType(models.Model):
-    user = models.OneToOneField(
-        User,
-        unique=True,
-        db_index=True,
-        on_delete=models.CASCADE,
-        related_name='registration_type'
-    )
-    choice = models.SmallIntegerField(default=1, null=False)
 
 
 class Education(TimeStampedModel):
@@ -855,5 +841,4 @@
     name = models.CharField(max_length=255, null=True, blank=True)
 
     def __unicode__(self):
-        return self.name
->>>>>>> 24ecabb5
+        return self.name