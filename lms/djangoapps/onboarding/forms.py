"""
Model form for the surveys.
"""
import json
import logging
from datetime import datetime
from itertools import chain

import os
from django import forms
from django.utils.encoding import force_unicode
from django.utils.translation import ugettext_noop
from rest_framework.compat import MinValueValidator, MaxValueValidator

from lms.djangoapps.onboarding.email_utils import send_admin_activation_email
from lms.djangoapps.onboarding.helpers import COUNTRIES, get_country_iso, get_sorted_choices_from_dict, \
    get_actual_field_names, admin_not_assigned_or_me
from lms.djangoapps.onboarding.models import (
    UserExtendedProfile,
    Organization,
    OrganizationAdminHashKeys, EducationLevel, EnglishProficiency, RoleInsideOrg, OperationLevel,
    FocusArea, TotalEmployee, OrgSector, PartnerNetwork, OrganizationPartner, OrganizationMetric, Currency)

NO_OPTION_SELECT_ERROR = 'Please select an option for {}'
EMPTY_FIELD_ERROR = 'Please enter your {}'
log = logging.getLogger("edx.onboarding")


def get_onboarding_autosuggesion_data(file_name):
    """
    Receives a json file name and return data related to autocomplete fields in
    onboarding survey.
    """

    curr_dir = os.path.dirname(__file__)
    file_path = "{}/{}".format('data', file_name)
    json_file = open(os.path.join(curr_dir, file_path))
    data = json.load(json_file)
    return data


class BaseOnboardingModelForm(forms.ModelForm):
    def __init__(self, *args, **kwargs):
        kwargs.setdefault('label_suffix', kwargs.get('label_suffix', '').replace(":", ""))
        super(BaseOnboardingModelForm, self).__init__(*args, **kwargs)


class BaseOnboardingForm(forms.Form):
    def __init__(self, *args, **kwargs):
        kwargs.setdefault('label_suffix', kwargs.get('label_suffix', '').replace(":", ""))
        super(BaseOnboardingForm, self).__init__(*args, **kwargs)


class UserInfoModelForm(BaseOnboardingModelForm):
    """
    Model from to be used in the first step of survey.

    This will record some basic information about the user as modeled in
    'UserInfoSurvey' model
    """
    GENDER_CHOICES = (
        ('m', ugettext_noop('Male')),
        ('f', ugettext_noop('Female')),
        # Translators: 'Other' refers to the student's gender
        ('o', ugettext_noop("I'd rather not say")),
        ('nl', ugettext_noop('Not listed')),
    )

    NO_SELECT_CHOICE = [('', ugettext_noop('- Select -'))]

    LEVEL_OF_EDUCATION_CHOICES = NO_SELECT_CHOICE  + [(el.code, el.label)
                                                     for el in EducationLevel.objects.all()]
    ENGLISH_PROFICIENCY_CHOICES = NO_SELECT_CHOICE + [(ep.code, ep.label)
                                                     for ep in EnglishProficiency.objects.all()]
    ROLE_IN_ORG_CHOICES = NO_SELECT_CHOICE + [(r.code, r.label)
                                              for r in RoleInsideOrg.objects.all()]

    year_of_birth = forms.IntegerField(
        label="Year of Birth",
        label_suffix="*",
        validators=[
            MinValueValidator(1900, message=ugettext_noop('Ensure year of birth is greater than or equal to 1900')),
            MaxValueValidator(
                datetime.now().year, message=ugettext_noop('Ensure year of birth is less than or equal to {}'.format(
                    datetime.now().year
                ))
            )
        ],
        error_messages={
            'required': EMPTY_FIELD_ERROR.format(ugettext_noop("Year of birth")),
        }
    )
    gender = forms.ChoiceField(label=ugettext_noop('Gender'), required=False, label_suffix="*", choices=GENDER_CHOICES,
                               widget=forms.RadioSelect)

    language = forms.CharField(label=ugettext_noop('Native Language'), label_suffix="*", required=True,
                               error_messages={"required": ugettext_noop(EMPTY_FIELD_ERROR.format('Language'))})
    country = forms.CharField(label="Country of Residence", label_suffix="*",
                              error_messages={"required": ugettext_noop(EMPTY_FIELD_ERROR.format("Country of Residence"))
    })
    city = forms.CharField(label=ugettext_noop('City of Residence'), required=False)
    is_emp_location_different = forms.BooleanField(label=ugettext_noop('Check here if your country and/or city of '
                                                                       'employment is different from your country '
                                                                       'and/or city of residence.'),
                                                   required=False)
    level_of_education = forms.ChoiceField(label=ugettext_noop('Level of Education'), label_suffix="*",
                                           choices=LEVEL_OF_EDUCATION_CHOICES,
                                           error_messages={
                                                'required': ugettext_noop(NO_OPTION_SELECT_ERROR.format(
                                                    'Level of Education')),
                                           },
                                           required=True)
    english_proficiency = forms.ChoiceField(label=ugettext_noop('English Language Proficiency'), label_suffix="*",
                                            choices=ENGLISH_PROFICIENCY_CHOICES,
                                            error_messages={
                                                 'required': ugettext_noop(NO_OPTION_SELECT_ERROR.format(
                                                     'English Language Proficiency')),
                                            })
    role_in_org = forms.ChoiceField(label=ugettext_noop('Role in the Organization'),
                                    label_suffix="*",
                                    choices=ROLE_IN_ORG_CHOICES,
                                    error_messages={
                                         'required': ugettext_noop(NO_OPTION_SELECT_ERROR.format(
                                             'Role in the Organization')),
                                    })

    def __init__(self,  *args, **kwargs):
        super(UserInfoModelForm, self).__init__( *args, **kwargs)

        self.fields['country_of_employment'].required = False
        self.fields['city_of_employment'].required = False

        focus_area_choices = ((field_name, label) for field_name, label in
                                UserExtendedProfile.FUNCTIONS_LABELS.items())

        focus_area_choices = sorted(focus_area_choices, key=lambda focus_area_choices: focus_area_choices[0])

        self.fields['function_areas'] = forms.ChoiceField(choices=focus_area_choices,
            label=ugettext_noop('Department or Function (Check all that apply.)'),
            widget=forms.CheckboxSelectMultiple)

    def clean(self):
        if self.errors.get('function_areas'):
            del self.errors['function_areas']

    def clean_gender(self):

        not_listed_gender = self.data.get('not_listed_gender', None)
        gender = self.cleaned_data['gender']

        if not gender:
            raise forms.ValidationError('Please select Gender.')

        if gender == 'nl' and not not_listed_gender:
            raise forms.ValidationError('Please specify Gender.')

        return gender

    def clean_country(self):
        all_countries = COUNTRIES.values()
        country = self.cleaned_data['country']

        if country in all_countries:
            return country

        raise forms.ValidationError(ugettext_noop('Please select country of residence.'))

    def clean_language(self):
        all_languages = get_onboarding_autosuggesion_data('world_languages.json')
        submitted_language = self.cleaned_data['language']

        if submitted_language in all_languages:
            return submitted_language

        raise forms.ValidationError(ugettext_noop('Please select language.'))

    def clean_start_month_year(self):
        start_month_year = datetime.strptime(
            self.cleaned_data['start_month_year'],
            '%m/%Y')

        if start_month_year > datetime.now():
            raise forms.ValidationError(ugettext_noop("Please enter a valid start month/year"))

        return self.cleaned_data['start_month_year']

    class Meta:
        """
        The meta class used to customize the default behaviour of form fields
        """
        model = UserExtendedProfile
        fields = [
            'year_of_birth', 'gender', 'not_listed_gender', 'not_listed_gender', 'level_of_education', 'language',
            'english_proficiency', 'country', 'city', 'is_emp_location_different', 'country_of_employment',
            'city_of_employment', 'role_in_org', 'start_month_year', 'hours_per_week'
        ]

        labels = {
            'is_emp_location_different': ugettext_noop('Check here if your country and/or city of employment is different'
                                         ' from your country and/or city of residence.'),
            'start_month_year': ugettext_noop('Start Month and Year*'),
            'country_of_employment': ugettext_noop('Country of Employment'),
            'city_of_employment': ugettext_noop('City of Employment'),
            'role_in_org': ugettext_noop('Role in Organization*'),
        }
        widgets = {
            'year_of_birth': forms.TextInput,
            'country': forms.TextInput,
            'not_listed_gender': forms.TextInput(attrs={'placeholder': ugettext_noop('Identify your gender here')}),
            'city': forms.TextInput,
            'language': forms.TextInput,
            'country_of_employment': forms.TextInput,
            'city_of_employment': forms.TextInput,
            'start_month_year': forms.TextInput(attrs={'placeholder': 'mm/yy'}),
            'hours_per_week': forms.NumberInput(attrs={'max': 168})
        }

        error_messages = {
            "hours_per_week": {
                'required': EMPTY_FIELD_ERROR.format(ugettext_noop('Typical Number of Hours Worked per Week'))
            },
            'start_month_year': {
                'required': EMPTY_FIELD_ERROR.format(ugettext_noop('Start Month and Year')),
            }
        }

    def save(self, request, commit=True):
        user_info_survey = super(UserInfoModelForm, self).save()

        userprofile = user_info_survey.user.profile
        userprofile.year_of_birth = self.cleaned_data['year_of_birth']
        userprofile.language = self.cleaned_data['language']

        userprofile.country = get_country_iso(request.POST['country'])
        userprofile.city = self.cleaned_data['city']
        userprofile.level_of_education = self.cleaned_data['level_of_education']
        if self.cleaned_data['gender']:
            userprofile.gender = self.cleaned_data['gender']
        userprofile.save()

        if request.POST.get('country_of_employment'):
            user_info_survey.country_of_employment = get_country_iso(request.POST.get('country_of_employment'))
        user_info_survey.city_of_employment = self.cleaned_data['city_of_employment']

        selected_function_areas = get_actual_field_names(request.POST.getlist('function_areas'))
        user_info_survey.user.extended_profile.save_user_function_areas(selected_function_areas)
        if commit:
            user_info_survey.save()

        return user_info_survey


class RadioSelectNotNull(forms.RadioSelect):
    """
    A widget which removes the default '-----' option from RadioSelect
    """
    def get_renderer(self, name, value, attrs=None, choices=()):
        """
        Returns an instance of the renderer.
        """
        if value is None: value = ''
        # Normalize to string.
        str_value = force_unicode(value)
        final_attrs = self.build_attrs(attrs)
        choices = list(chain(self.choices, choices))
        if choices[0][0] == '':
            choices.pop(0)
        return self.renderer(name, str_value, final_attrs, choices)


class InterestsForm(BaseOnboardingForm):
    """
    Model from to be used in the second step of survey.

    This will record user's interests information as modeled in
    'UserExtendedProfile' model.
    """

    def __init__(self,  *args, **kwargs):
        super(InterestsForm, self).__init__( *args, **kwargs)

        interest_choices = get_sorted_choices_from_dict(UserExtendedProfile.INTERESTS_LABELS)
        interest_choices = sorted(interest_choices, key=lambda interest_choices: interest_choices[0])
        self.fields['interests'] = forms.ChoiceField(
            label=ugettext_noop('Which of these areas of organizational effectiveness are you most interested '
                                'to learn more about? (Check all that apply.)'),
            choices=interest_choices, widget=forms.CheckboxSelectMultiple,
            required=False)

        interested_learners_choices = get_sorted_choices_from_dict(UserExtendedProfile.INTERESTED_LEARNERS_LABELS)
        interested_learners_choices = sorted(interested_learners_choices,
                                             key=lambda interested_learners_choices: interested_learners_choices[0])
        self.fields['interested_learners'] = forms.ChoiceField(
            label=ugettext_noop('Which types of other Philanthropy University learners are interesting to you? '
                                '(Check all that apply.)'),
            choices=interested_learners_choices, widget=forms.CheckboxSelectMultiple,
            required=False)

        personal_goal_choices = get_sorted_choices_from_dict(UserExtendedProfile.GOALS_LABELS)
        personal_goal_choices = sorted(personal_goal_choices,
                                       key=lambda personal_goal_choices: personal_goal_choices[0])
        self.fields['personal_goals'] = forms.ChoiceField(
            label=ugettext_noop('What is your most important personal goal in joining Philanthropy University? '
                                '(Check all that apply.)'),
            choices=personal_goal_choices, widget=forms.CheckboxSelectMultiple,
            required=False)

    def _clean_fields(self):
        """
        Override to prevent 'valid choice options' validations
        """
        return True

    def save(self, request, user_extended_profile):
        """
        save form selected choices without any validation
        """
        selected_interests = get_actual_field_names(request.POST.getlist('interests'))
        selected_interested_learners = get_actual_field_names(request.POST.getlist('interested_learners'))
        selected_personal_goals = get_actual_field_names(request.POST.getlist('personal_goals'))

        user_extended_profile.save_user_interests(selected_interests)
        user_extended_profile.save_user_interested_learners(selected_interested_learners)
        user_extended_profile.save_user_personal_goals(selected_personal_goals)
        user_extended_profile.is_interests_data_submitted = True
        user_extended_profile.save()


class OrganizationInfoForm(BaseOnboardingModelForm):
    """
    Model from to be used in the third step of survey.

    This will record information about user's organization as modeled in
    'OrganizationSurvey' model.
    """

    NO_SELECT_CHOICE = [('', '- Select -')]

    ORG_TYPE_CHOICES = NO_SELECT_CHOICE + [(os.code, os.label) for os in OrgSector.objects.all()]
    OPERATION_LEVEL_CHOICES = NO_SELECT_CHOICE + [(ol.code, ol.label)
                                                  for ol in OperationLevel.objects.all()]
    FOCUS_AREA_CHOICES = NO_SELECT_CHOICE + [(fa.code, fa.label) for fa in FocusArea.objects.all()]
    TOTAL_EMPLOYEES_CHOICES = NO_SELECT_CHOICE + [(ep.code, ep.label)
                                                  for ep in TotalEmployee.objects.all()]
    PARTNER_NETWORK_CHOICES = [(pn.code, pn.label) for pn in PartnerNetwork.objects.all()]

    is_org_url_exist = forms.ChoiceField(label=ugettext_noop('Does your organization have a website?'),
                                         choices=((1, ugettext_noop('Yes')), (0, ugettext_noop('No'))),
                                         label_suffix="*",
                                         widget=forms.RadioSelect,
                                         initial=1,
                                         help_text=ugettext_noop("If your organization does not have its own website, "
                                                                 "but it does have a page on another platform like "
                                                                 "Facebook or WordPress, please answer Yes here and "
                                                                 "give the address for this page."),
                                         error_messages={
                                            'required': ugettext_noop('Please select an option for "Does your organization have a'
                                                        ' webpage?"'),
                                         })

    org_type = forms.ChoiceField(label=ugettext_noop('Organization Type'), label_suffix="*",
                                 choices=ORG_TYPE_CHOICES,
                                 error_messages={
                                     'required': ugettext_noop(NO_OPTION_SELECT_ERROR.format(
                                         'Organization Type')),
                                 })

    level_of_operation = forms.ChoiceField(label=ugettext_noop('Level of Operation'), label_suffix="*",
                                           choices=OPERATION_LEVEL_CHOICES,
                                           error_messages={
                                               'required': ugettext_noop(NO_OPTION_SELECT_ERROR.format(
                                                   'Level of Operation')),
                                           })

    focus_area = forms.ChoiceField(label=ugettext_noop('Primary Focus Area'), label_suffix="*",
                                   choices=FOCUS_AREA_CHOICES,
                                   error_messages={
                                       'required': ugettext_noop(NO_OPTION_SELECT_ERROR.format(
                                           'Primary Focus Areas')),
                                   })

    total_employees = forms.ChoiceField(label=ugettext_noop('Total Employees'), label_suffix="*",
                                        help_text="An employee is a member of your staff who is paid for their work. "
                                                  "A staff member working full-time counts as 1 employee; a staff "
                                                  "member working half-time counts as 0.5 of an employee. Please "
                                                  "include yourself in your organization's employee count.",
                                        choices=TOTAL_EMPLOYEES_CHOICES,
                                        error_messages={
                                            'required': ugettext_noop(NO_OPTION_SELECT_ERROR.format('Total Employees')),
                                        })

    partner_networks = forms.ChoiceField(label=ugettext_noop("Is your organization currently working with any of "
                                                             "Philanthropy University's partners? "
                                                             "(Check all that apply.)"),
                                         help_text=ugettext_noop("Philanthropy University works in partnership with a "
                                                                 "number of organizations to improve the "
                                                                 "effectiveness of local organizations they fund and/or"
                                                                 " partner with to deliver programs. If you were asked "
                                                                 "to join Philanthropy University by one of your "
                                                                 "partners or funders and that organization appears in "
                                                                 "this list, please select it."),
                                         choices=PARTNER_NETWORK_CHOICES,
                                         widget=forms.CheckboxSelectMultiple,
                                         required=False,
                                         error_messages={
                                             'required': ugettext_noop(NO_OPTION_SELECT_ERROR.format("Partner's")),
                                         })

    def __init__(self,  *args, **kwargs):
        super(OrganizationInfoForm, self).__init__( *args, **kwargs)
        self.fields['city'].required = False
        self.fields['founding_year'].required = True

    class Meta:
        """
        The meta class used to customize the default behaviour of form fields
        """
        model = Organization
        fields = ['country', 'city', 'is_org_url_exist', 'url', 'founding_year', 'focus_area',
                  'org_type', 'level_of_operation', 'total_employees', 'alternate_admin_email', 'partner_networks']

        widgets = {
            'country': forms.TextInput,
            'city': forms.TextInput,
            'url': forms.TextInput,
            'founding_year': forms.NumberInput,
            'alternate_admin_email': forms.TextInput,
            'registration_number': forms.TextInput
        }

        labels = {
            'country': ugettext_noop('Country of Organization Headquarters*'),
            'city': ugettext_noop('City of Organization Headquarters'),
            'founding_year': ugettext_noop('Founding Year*'),
            'is_org_url_exist': ugettext_noop('Does your organization have a webpage?'),
            'url': ugettext_noop('Website Address*'),
            'alternate_admin_email': ugettext_noop('Please provide the email address for an alternative Administrator '
                                                   'contact at your organization if we are unable to reach you.'),
        }

        required_error = 'Please select an option for {}'

        error_messages = {
            'founding_year': {
                'required': ugettext_noop(EMPTY_FIELD_ERROR.format('Founding Year')),
            },
            'country': {
                'required': ugettext_noop(EMPTY_FIELD_ERROR.format('Country of Organization Headquarters')),
            }
        }

        help_texts = {
            "founding_year": ugettext_noop("Founding year is the year that your organization was started. This may be "
                                           "before your organization was legally registered."),
        }

    def clean_country(self):
        all_countries = COUNTRIES.values()
        country = self.cleaned_data['country']

        if country in all_countries:
            return country

        raise forms.ValidationError(ugettext_noop('Please select country of Organization Headquarters.'))

    def clean_url(self):
        is_org_url_exist = int(self.data.get('is_org_url_exist')) if self.data.get('is_org_url_exist') else None
        organization_website = self.cleaned_data.get('url', '').replace('http://', 'https://', 1)

        if is_org_url_exist and not organization_website:
            raise forms.ValidationError(EMPTY_FIELD_ERROR.format(ugettext_noop('Organization Website')))

        elif not is_org_url_exist:
            organization_website = ''

        return organization_website

    def clean(self):
        """
        Clean the form after submission and ensure that year is 4 digit positive number.
        """
        cleaned_data = super(OrganizationInfoForm, self).clean()

        if self.errors.get('partner_networks'):
            del self.errors['partner_networks']

        year = cleaned_data.get('founding_year', '')

        if year:
            if len("{}".format(year)) < 4 or year < 0 or len("{}".format(year)) > 4:
                self.add_error(
                    'founding_year',
                    ugettext_noop('You entered an invalid year format. Please enter a valid year with 4 digits.')
                )

    def save(self, request, commit=True):
        organization = super(OrganizationInfoForm, self).save(commit=False)
        organization.country = get_country_iso(self.cleaned_data['country'])

        if commit:
            organization.save()

        partners = request.POST.getlist('partner_networks')

        if partners:
            OrganizationPartner.update_organization_partners(organization, partners)


class RegModelForm(BaseOnboardingModelForm):
    """
    Model form for extra fields in registration model
    """

    IS_POC_CHOICES = (
        (1, ugettext_noop('Yes')),
        (0, ugettext_noop('No'))
    )

    first_name = forms.CharField(
        label=ugettext_noop('First Name'),
        label_suffix="*",
        widget=forms.TextInput(
            attrs={'placeholder': ugettext_noop('First Name')}
        )
    )

    last_name = forms.CharField(
        label=ugettext_noop('Last Name'),
        label_suffix="*",
        widget=forms.TextInput(
            attrs={'placeholder': ugettext_noop('Last Name')}
        )
    )

    organization_name = forms.CharField(
        max_length=255,
        label=ugettext_noop('Organization Name'),
        label_suffix="*",
        help_text=ugettext_noop("You can choose an organization from the auto-suggestion list or add a new one by "
                                "entering the name and clicking the OK button."),
        required=False,
        widget=forms.TextInput(
            attrs={'placeholder': ugettext_noop('Organization Name')}
        ),
        initial=ugettext_noop('Organization Name')
    )

    confirm_password = forms.CharField(
        label=ugettext_noop('Confirm Password'),
        widget=forms.PasswordInput
    )

    is_currently_employed = forms.BooleanField(
        initial=False,
        required=False,
        label=ugettext_noop('Check here if you are currently unemployed or otherwise not affiliated with an '
                            'organization.')
        )

    is_poc = forms.ChoiceField(label=ugettext_noop('Will you be the Administrator of your organization on our '
                                                   'website?'),
                               help_text=ugettext_noop("Your organization's PhilU Administrator is responsible for "
                                                       "maintaining your organization's profile, inviting learners "
                                                       "from your organization to the PhilU platform, completing "
                                                       "the Organizational Effectiveness Framework assessment and "
                                                       "updating it over time. Your Administrator should be the most "
                                                       "senior person in your organization responsible for "
                                                       "organizational capacity building and learning. In a small "
                                                       "organization with few employees, the Organization "
                                                       "Administrator might be the Executive Director or "
                                                       "Chief Executive. In a larger organization, the "
                                                       "Organization Administrator might be the director or "
                                                       "manager responsible for staff learning and development "
                                                       "and organizational capacity assessment and development "
                                                       "planning."),
                               choices=IS_POC_CHOICES,
                               widget=forms.RadioSelect)

    org_admin_email = forms.CharField(
        required=False,
        widget=forms.EmailInput(attrs={'placeholder': 'Organization Admin email'}))

    def __init__(self, *args, **kwargs):
        super(RegModelForm, self).__init__(*args, **kwargs)

        self.fields['first_name'].error_messages = {
            'required': ugettext_noop('Please enter your First Name.'),
        }

        self.fields['last_name'].error_messages = {
            'required': ugettext_noop('Please enter your Last Name.'),
        }

        self.fields['organization_name'].error_messages = {
            'required': ugettext_noop('Please select your Organization.'),
        }

        self.fields['confirm_password'].error_messages = {
            'required': ugettext_noop('Please enter your Confirm Password.'),
        }

    class Meta:
        model = UserExtendedProfile

        fields = (
            'confirm_password', 'first_name', 'last_name',
            'organization_name', 'is_currently_employed', 'is_poc', 'org_admin_email',
        )

        labels = {
            'username': 'Public Username*',

        }

        widgets = {
            'first_name': forms.TextInput(attrs={'placeholder': 'First Name'}),
            'last_name': forms.TextInput(attrs={'placeholder': 'Last Name'})
        }

        serialization_options = {
            'confirm_password': {'field_type': 'password'},
            'org_admin_email': {'field_type': 'email'}
        }

    def clean_organization_name(self):
        organization_name = self.cleaned_data['organization_name']

        if not self.data.get('is_currently_employed') and not organization_name:
            raise forms.ValidationError(ugettext_noop('Please enter organization name'))

        return organization_name

    def clean_org_admin_email(self):
        org_admin_email = self.cleaned_data['org_admin_email']

        already_an_admin = Organization.objects.filter(admin__email=org_admin_email).first()
        if already_an_admin:
            raise forms.ValidationError(ugettext_noop('%s is already admin of organization "%s"'
                                                      % (org_admin_email, already_an_admin.label)))

        already_suggested_as_admin = OrganizationAdminHashKeys.objects.filter(
            suggested_admin_email=org_admin_email, is_hash_consumed=False).first()
        if already_suggested_as_admin:
            raise forms.ValidationError(ugettext_noop('%s is already suggested as admin of "%s" organization'
                                                      % (org_admin_email,
                                                         already_suggested_as_admin.organization.label)))

        return org_admin_email

    def save(self, user=None, commit=True):
        organization_name = self.cleaned_data.get('organization_name', '').strip()
        is_poc = self.cleaned_data['is_poc']
        org_admin_email = self.cleaned_data['org_admin_email']
        first_name = self.cleaned_data['first_name']
        last_name = self.cleaned_data['last_name']
        is_currently_unemployed = self.cleaned_data['is_currently_employed']

        extended_profile = UserExtendedProfile.objects.create(user=user)

        if not is_currently_unemployed and organization_name:
            organization_to_assign, is_created = Organization.objects.get_or_create(label=organization_name)
            extended_profile.organization = organization_to_assign

            if user and is_poc == '1':
                organization_to_assign.unclaimed_org_admin_email = None
                organization_to_assign.admin = user

            if not is_poc == '1' and org_admin_email:
                try:

                    hash_key = OrganizationAdminHashKeys.assign_hash(organization_to_assign, user, org_admin_email)
                    org_id = extended_profile.organization_id
                    org_name = extended_profile.organization.label
                    organization_to_assign.unclaimed_org_admin_email = org_admin_email
                    claimed_by_name = "{first_name} {last_name}".format(first_name=first_name, last_name=last_name)
                    claimed_by_email = self.data["email"]
                    send_admin_activation_email(first_name, org_id, org_name, claimed_by_name,
                                                claimed_by_email, org_admin_email, hash_key)

                except Exception as ex:
                    log.info(ex.args)
                    pass

        user.first_name = first_name
        user.last_name = last_name

        if commit:
            extended_profile.save()

        return extended_profile


class UpdateRegModelForm(RegModelForm):
    """
    Model form to update the registration extra fields
    """
    def __init__(self, *args, **kwargs):
        super(UpdateRegModelForm, self).__init__(*args, **kwargs)
        self.fields.pop('confirm_password')

    def save(self, user=None, commit=True):
        organization_name = self.cleaned_data.get('organization_name', '').strip()
        is_poc = self.cleaned_data['is_poc']
        first_name = self.cleaned_data['first_name']
        last_name = self.cleaned_data['last_name']
        is_currently_unemployed = self.cleaned_data['is_currently_employed']

        extended_profile = UserExtendedProfile.objects.get(user=user)

        if not is_currently_unemployed and organization_name:
            organization_to_assign, is_created = Organization.objects.get_or_create(label=organization_name)
            prev_org = extended_profile.organization
            extended_profile.organization = organization_to_assign

            # Reset organizations under my administrations if i updated my organization + ask for org details
            if not prev_org == organization_to_assign:
                Organization.objects.filter(admin=user).update(admin=None)
                extended_profile.is_organization_metrics_submitted = False

            # if user check YES option on account settings page => set user as admin of selected/created organization
            if user and is_poc == '1' and admin_not_assigned_or_me(user, organization_to_assign):
                organization_to_assign.unclaimed_org_admin_email = None
                organization_to_assign.admin = user

            # if user check NO option on account settings page => clear my admin status if i was admin
            if not is_poc == '1':
                if organization_to_assign.admin == user:
                    organization_to_assign.admin = None

        elif is_currently_unemployed:
            if extended_profile.organization and extended_profile.organization.admin == user:
                extended_profile.organization.admin = None
                extended_profile.organization.save()

            extended_profile.organization = None
            extended_profile.is_organization_metrics_submitted = False

        user.first_name = first_name
        user.last_name = last_name

        if commit:
            user.save()
            extended_profile.save()

            if extended_profile.organization:
                extended_profile.organization.save()

        return extended_profile


class OrganizationMetricModelForm(BaseOnboardingModelForm):
    can_provide_info = forms.ChoiceField(label=ugettext_noop('Are you able to provide information requested bellow?'),
                                         choices=((1, ugettext_noop('Yes')), (0, ugettext_noop('No'))),
                                         label_suffix="*",
                                         widget=forms.RadioSelect,
                                         initial=1,
                                         error_messages={
                                             'required': ugettext_noop('Please select an option for Are you able to '
                                                                       'provide information'),
                                         })
    effective_date = forms.DateField(input_formats=['%m/%d/%Y'],
                                     required=False,
                                     label=ugettext_noop('End Date of Last Fiscal Year'),
                                     help_text=ugettext_noop("The fiscal year is the period that an organization uses "
                                                             "for accounting  purposes and preparing financial "
                                                             "statements. A fiscal year may or may not be the same"
                                                             " as a calendar year. If the information you are "
                                                             "giving below is for the last 12 months, please enter "
                                                             "today's date."),
                                     label_suffix='*')
    registration_number = forms.CharField(max_length=30,
                                          required=False,
                                          label=ugettext_noop("Organization's Registration or Tax Identification Number"),
                                          help_text=ugettext_noop("A registration or tax identification number is the unique number your"
                                                                  " government uses to identify your organization. Please note that you "
                                                                  "should only give information that you are allowed to share and that "
                                                                  "is available to the public. You should not give nonpublic or "
                                                                  "confidential information."))

    def __init__(self,  *args, **kwargs):
        super(OrganizationMetricModelForm, self).__init__(*args, **kwargs)
        self.fields['actual_data'].empty_label = None
        self.fields['actual_data'].required = False

    class Meta:
        model = OrganizationMetric

        fields = [
            'can_provide_info', 'actual_data', 'effective_date', 'total_clients', 'total_employees', 'local_currency',
            'total_revenue', 'total_donations', 'total_expenses', 'total_program_expenses',
        ]

        widgets = {
            'can_provide_info': forms.RadioSelect,
            'actual_data': RadioSelectNotNull,
            'effective_date': forms.TextInput,
            'total_clients': forms.NumberInput,
            'total_employees': forms.NumberInput,
            'local_currency': forms.TextInput,
            'total_revenue': forms.NumberInput,
            'total_donations': forms.NumberInput,
            'total_expenses': forms.NumberInput,
            'total_program_expenses': forms.NumberInput,
        }

        labels = {
            'actual_data': ugettext_noop('Is the information you will provide on this page estimated or actual?*'),
            'total_clients': ugettext_noop('Total Annual Clients or Direct Beneficiaries for Last Fiscal Year'),
            'total_employees': ugettext_noop('Total Employees at the End of Last Fiscal Year'),
            'local_currency': ugettext_noop('Local Currency Code*'),
            'total_revenue': ugettext_noop('Total Annual Revenue for Last Fiscal Year* (Local Currency)'),
            'total_donations': ugettext_noop('Total Donations and Grants Received Last Fiscal Year (Local Currency)'),
            'total_expenses': ugettext_noop('Total Annual Expenses for Last Fiscal Year (Local Currency)'),
            'total_program_expenses': ugettext_noop('Total Annual Program Expenses for Last Fiscal Year '
                                                    '(Local Currency)'),
        }

        help_texts = {
            "actual_data": ugettext_noop("If you don't have access to information from official documents, please give "
                                         "your best guesses based on your knowledge of your organization. Please note "
                                         "that you should only give information that you are allowed to share and that "
                                         "is available to the public. You should not give nonpublic or confidential "
                                         "information."),
            "total_clients" : ugettext_noop("A client or direct beneficiary is any person benefiting directly from your "
                                           "organization's activities through face-to-face contact with program staff, "
                                           "often in a one-on-one or small-group setting. Please do not include "
                                           "indirect beneficiaries or people your organization reaches on a lighter "
                                           "scale, such as through one-time events. If your organization does not "
                                           "serve people directly because, for example, you work with animals, the "
                                           "environment, or in arts and culture, please provide a reasonable estimate "
                                           "for the number of people or animals that benefit from your services."),
            "total_employees": ugettext_noop("An employee is a member of your staff who is paid for their work. A staff"
                                             " member working full-time counts as 1 employee; a staff member working "
                                             "half-time counts as 0.5 of an employee. Please include yourself in your "
                                             "organization's employee count. We asked a similar question on the last "
                                             "page, but here we are asking for the number of employees at the end of "
                                             "your last fiscal year instead of your current number."),
            "total_revenue": ugettext_noop("Revenue is the total amount of money your organization receives, regardless"
                                           "of the source of that funding. Sources of revenue may include fees for "
                                           "services and goods, government contracts, donations, grants, or investment "
                                           "income."),
            "total_donations": ugettext_noop("Donations and grants are two different sources of revenue. A donation is"
                                             " funding given to your organization with nothing or very little "
                                             "expected in return. An unrestricted cash gift from a private individual"
                                             " is a donation. A grant is funding given to your organization for a"
                                             " particular purpose with some obligations, such as reporting.  Revenue"
                                             " from government sources should also be included in this line."),
            "total_expenses": ugettext_noop("An expense is money your organization spends in order to deliver its "
                                            "programs, operate the business, and generate revenue. Expenses may "
                                            "include. wages and salaries, rent, insurance, travel, or supplies."),
            "total_program_expenses": ugettext_noop("A program expense is money your organization spends exclusively "
                                                    "in order to deliver its programs and should not include "
                                                    "administrative or fundraising expenses. These program expenses"
                                                    " should also be included in your total annual expenses for last "
                                                    "fiscal year above."),
        }

    def clean_actual_data(self):
        can_provide_info = int(self.data['can_provide_info']) if self.data.get('can_provide_info') else False
        info_accuracy = self.cleaned_data['actual_data']

        if can_provide_info and info_accuracy not in [True, False]:
            raise forms.ValidationError(ugettext_noop("Please select an option for Estimated or Actual Information"))

        return info_accuracy

    def clean_effective_date(self):
        can_provide_info = int(self.data.get('can_provide_info')) if self.data.get('can_provide_info') else False
        last_fiscal_year_end_date = self.cleaned_data['effective_date']

        if can_provide_info and not last_fiscal_year_end_date:
            raise forms.ValidationError(ugettext_noop(EMPTY_FIELD_ERROR.format("End date for Last Fiscal Year")))

<<<<<<< HEAD
        if last_fiscal_year_end_date and \
            last_fiscal_year_end_date > datetime.now().date():
=======
        if last_fiscal_year_end_date > datetime.now().date():
>>>>>>> ddd291b2
            raise forms.ValidationError(ugettext_noop("Please enter a valid End date for Last Fiscal Year"))

        return last_fiscal_year_end_date

    def clean_total_clients(self):
        can_provide_info = int(self.data.get('can_provide_info')) if self.data.get('can_provide_info') else False
        total_clients = self.cleaned_data['total_clients']

        if can_provide_info and not total_clients:
            raise forms.ValidationError(ugettext_noop(EMPTY_FIELD_ERROR.format("Total Client")))

        return total_clients

    def clean_total_employees(self):
        can_provide_info = int(self.data.get('can_provide_info')) if self.data.get('can_provide_info') else False
        total_employees = self.cleaned_data['total_employees']

        if can_provide_info and not total_employees:
            raise forms.ValidationError(ugettext_noop(EMPTY_FIELD_ERROR.format("Total Employees")))

        return total_employees

    def clean_local_currency(self):
        can_provide_info = int(self.data['can_provide_info']) if self.data.get('can_provide_info') else False
        all_currency_codes = Currency.objects.values_list('alphabetic_code', flat=True)
        currency_input = self.cleaned_data['local_currency']

        if can_provide_info and not currency_input in all_currency_codes:
            raise forms.ValidationError(ugettext_noop('Please select currency code.'))

        return currency_input

    def clean_total_revenue(self):
        can_provide_info = int(self.data.get('can_provide_info')) if self.data.get('can_provide_info') else False
        total_revenue = self.cleaned_data['total_revenue']

        if can_provide_info and not total_revenue:
            raise forms.ValidationError(ugettext_noop(EMPTY_FIELD_ERROR.format("Total Revenue")))

        return total_revenue

    def clean_total_donations(self):
        can_provide_info = int(self.data.get('can_provide_info')) if self.data.get('can_provide_info') else False
        total_donations = self.cleaned_data['total_donations']

        if can_provide_info and not total_donations:
            raise forms.ValidationError(ugettext_noop(EMPTY_FIELD_ERROR.format("Total Donations")))

        return total_donations

    def clean_total_expenses(self):
        can_provide_info = int(self.data.get('can_provide_info')) if self.data.get('can_provide_info') else False
        total_expenses = self.cleaned_data['total_expenses']

        if can_provide_info and not total_expenses:
            raise forms.ValidationError(ugettext_noop(EMPTY_FIELD_ERROR.format("Total Expenses")))

        return total_expenses

    def clean_total_program_expenses(self):
        can_provide_info = int(self.data.get('can_provide_info')) if self.data.get('can_provide_info') else False
        total_program_expenses = self.cleaned_data['total_program_expenses']

        if can_provide_info and not total_program_expenses:
            raise forms.ValidationError(ugettext_noop(EMPTY_FIELD_ERROR.format("Total Program Expense")))

        return total_program_expenses

    def save(self, request):
        user_extended_profile = request.user.extended_profile
        can_provide_info = int(self.data['can_provide_info'])

        if can_provide_info:
            org_detail = super(OrganizationMetricModelForm, self).save(commit=False)
            org_detail.user = request.user
            org_detail.org = user_extended_profile.organization
            org_detail.local_currency = Currency.objects.filter(
                alphabetic_code=self.cleaned_data['local_currency']).first().alphabetic_code

            org_detail.save()

        if self.data['registration_number']:
            user_extended_profile.organization.registration_number = self.data['registration_number']
            user_extended_profile.organization.save()

        user_extended_profile.is_organization_metrics_submitted = True
        user_extended_profile.save()


class OrganizationMetricModelUpdateForm(OrganizationMetricModelForm):
    effective_date = forms.DateField(input_formats=['%m/%d/%Y'],
                                     required=False,
                                     help_text=ugettext_noop("The fiscal year is the period that an organization uses "
                                                             "for accounting  purposes and preparing financial "
                                                             "statements. A fiscal year may or may not be the same"
                                                             " as a calendar year. If the information you are "
                                                             "giving below is for the last 12 months, please enter "
                                                             "today's date."),
                                     label=ugettext_noop('End Date of Last Fiscal Year'),
                                     label_suffix='*')

    registration_number = forms.CharField(max_length=30,
                                          required=False,
                                          label=ugettext_noop(
                                              "Organization's Registration or Tax Identification Number"),
                                          help_text=ugettext_noop(
                                              "A registration or tax identification number is the unique number your"
                                              " government uses to identify your organization. Please note that you "
                                              "should only give information that you are allowed to share and that "
                                              "is available to the public. You should not give nonpublic or "
                                              "confidential information."))

    def __init__(self,  *args, **kwargs):
        super(OrganizationMetricModelForm, self).__init__(*args, **kwargs)
        self.fields['actual_data'].empty_label = None
        self.fields['actual_data'].required = False
        self.fields['can_provide_info'].required = False

    class Meta:
        model = OrganizationMetric

        fields = [
            'actual_data', 'effective_date', 'total_clients', 'total_employees', 'local_currency',
            'total_revenue', 'total_donations', 'total_expenses', 'total_program_expenses'
        ]

        widgets = {
            'actual_data': RadioSelectNotNull,
            'effective_date': forms.TextInput,
            'total_clients': forms.NumberInput,
            'total_employees': forms.NumberInput,
            'local_currency': forms.TextInput,
            'total_revenue': forms.NumberInput,
            'total_donations': forms.NumberInput,
            'total_expenses': forms.NumberInput,
            'total_program_expenses': forms.NumberInput,
        }

        labels = {
            'actual_data': ugettext_noop('Is the information you will provide on this page estimated or actual?'),
            'total_clients': ugettext_noop('Total Annual Clients or Direct Beneficiaries for Last Fiscal Year'),
            'total_employees': ugettext_noop('Total Employees at the End of Last Fiscal Year'),
            'local_currency': ugettext_noop('Local Currency Code*'),
            'total_revenue': ugettext_noop('Total Annual Revenue for Last Fiscal Year* (Local Currency)'),
            'total_donations': ugettext_noop('Total Donations and Grants Received Last Fiscal Year (Local Currency)'),
            'total_expenses': ugettext_noop('Total Annual Expenses for Last Fiscal Year (Local Currency)'),
            'total_program_expenses': ugettext_noop('Total Annual Program Expenses for Last Fiscal Year '
                                                    '(Local Currency)'),
        }

        help_texts = {
            "actual_data": ugettext_noop("If you don't have access to information from official documents, please give "
                                         "your best guesses based on your knowledge of your organization. Please note "
                                         "that you should only give information that you are allowed to share and that "
                                         "is available to the public. You should not give nonpublic or confidential "
                                         "information."),
            "total_clients": ugettext_noop("A client or direct beneficiary is any person benefiting directly from your "
                                           "organization's activities through face-to-face contact with program staff, "
                                           "often in a one-on-one or small-group setting. Please do not include "
                                           "indirect beneficiaries or people your organization reaches on a lighter "
                                           "scale, such as through one-time events. If your organization does not "
                                           "serve people directly because, for example, you work with animals, the "
                                           "environment, or in arts and culture, please provide a reasonable estimate "
                                           "for the number of people or animals that benefit from your services."),
            "total_employees": ugettext_noop("An employee is a member of your staff who is paid for their work. A staff"
                                             " member working full-time counts as 1 employee; a staff member working "
                                             "half-time counts as 0.5 of an employee. Please include yourself in your "
                                             "organization's employee count. We asked a similar question on the last "
                                             "page, but here we are asking for the number of employees at the end of "
                                             "your last fiscal year instead of your current number."),
            "total_revenue": ugettext_noop("Revenue is the total amount of money your organization receives, regardless"
                                           "of the source of that funding. Sources of revenue may include fees for "
                                           "services and goods, government contracts, donations, grants, or investment "
                                           "income."),
            "total_donations": ugettext_noop("Donations and grants are two different sources of revenue. A donation is"
                                             " funding given to your organization with nothing or very little "
                                             "expected in return. An unrestricted cash gift from a private individual"
                                             " is a donation. A grant is funding given to your organization for a"
                                             " particular purpose with some obligations, such as reporting.  Revenue"
                                             " from government sources should also be included in this line."),
            "total_expenses": ugettext_noop("An expense is money your organization spends in order to deliver its "
                                            "programs, operate the business, and generate revenue. Expenses may "
                                            "include. wages and salaries, rent, insurance, travel, or supplies."),
            "total_program_expenses": ugettext_noop("A program expense is money your organization spends exclusively "
                                                    "in order to deliver its programs and should not include "
                                                    "administrative or fundraising expenses. These program expenses"
                                                    " should also be included in your total annual expenses for last "
                                                    "fiscal year above."),
        }

    def clean_actual_data(self):
        info_accuracy = self.cleaned_data['actual_data']

        if info_accuracy not in [True, False]:
            raise forms.ValidationError(ugettext_noop("Please select an option for Estimated or Actual Information"))

        return info_accuracy

    def clean_effective_date(self):
        last_fiscal_year_end_date = self.cleaned_data['effective_date']

        if not last_fiscal_year_end_date:
            raise forms.ValidationError(ugettext_noop(EMPTY_FIELD_ERROR.format("End date for Last Fiscal Year")))

<<<<<<< HEAD
        if last_fiscal_year_end_date and \
            last_fiscal_year_end_date > datetime.now().date():
=======
        if last_fiscal_year_end_date > datetime.now().date():
>>>>>>> ddd291b2
            raise forms.ValidationError(ugettext_noop("Please enter a valid End date for Last Fiscal Year"))

        return last_fiscal_year_end_date

    def clean_total_clients(self):
        total_clients = self.cleaned_data['total_clients']

        if not total_clients:
            raise forms.ValidationError(ugettext_noop(EMPTY_FIELD_ERROR.format("Total Client")))

        return total_clients

    def clean_total_employees(self):
        total_employees = self.cleaned_data['total_employees']

        if not total_employees:
            raise forms.ValidationError(ugettext_noop(EMPTY_FIELD_ERROR.format("Total Employees")))

        return total_employees

    def clean_local_currency(self):
        all_currency_codes = Currency.objects.values_list('alphabetic_code', flat=True)
        currency_input = self.cleaned_data['local_currency']

        if not currency_input in all_currency_codes:
            raise forms.ValidationError(ugettext_noop('Please select currency code.'))

        return currency_input

    def clean_total_revenue(self):
        total_revenue = self.cleaned_data['total_revenue']

        if not total_revenue:
            raise forms.ValidationError(ugettext_noop(EMPTY_FIELD_ERROR.format("Total Revenue")))

        return total_revenue

    def clean_total_donations(self):
        total_donations = self.cleaned_data['total_donations']

        if not total_donations:
            raise forms.ValidationError(ugettext_noop(EMPTY_FIELD_ERROR.format("Total Donations")))

        return total_donations

    def clean_total_expenses(self):
        total_expenses = self.cleaned_data['total_expenses']

        if not total_expenses:
            raise forms.ValidationError(ugettext_noop(EMPTY_FIELD_ERROR.format("Total Expenses")))

        return total_expenses

    def clean_total_program_expenses(self):
        total_program_expenses = self.cleaned_data['total_program_expenses']

        if not total_program_expenses:
            raise forms.ValidationError(ugettext_noop(EMPTY_FIELD_ERROR.format("Total Program Expense")))

        return total_program_expenses

    def save(self, request):
        user_extended_profile = request.user.extended_profile

        org_detail = super(OrganizationMetricModelForm, self).save(commit=False)
        org_detail.user = request.user
        org_detail.org = user_extended_profile.organization
        org_detail.local_currency = Currency.objects.filter(
            alphabetic_code=self.cleaned_data['local_currency']).first().alphabetic_code

        org_detail.save()

        if self.data['registration_number']:
            user_extended_profile.organization.registration_number = self.data['registration_number']
            user_extended_profile.organization.save()

        user_extended_profile.is_organization_metrics_submitted = True
        user_extended_profile.save()<|MERGE_RESOLUTION|>--- conflicted
+++ resolved
@@ -871,12 +871,8 @@
         if can_provide_info and not last_fiscal_year_end_date:
             raise forms.ValidationError(ugettext_noop(EMPTY_FIELD_ERROR.format("End date for Last Fiscal Year")))
 
-<<<<<<< HEAD
         if last_fiscal_year_end_date and \
             last_fiscal_year_end_date > datetime.now().date():
-=======
-        if last_fiscal_year_end_date > datetime.now().date():
->>>>>>> ddd291b2
             raise forms.ValidationError(ugettext_noop("Please enter a valid End date for Last Fiscal Year"))
 
         return last_fiscal_year_end_date
@@ -1081,12 +1077,8 @@
         if not last_fiscal_year_end_date:
             raise forms.ValidationError(ugettext_noop(EMPTY_FIELD_ERROR.format("End date for Last Fiscal Year")))
 
-<<<<<<< HEAD
         if last_fiscal_year_end_date and \
             last_fiscal_year_end_date > datetime.now().date():
-=======
-        if last_fiscal_year_end_date > datetime.now().date():
->>>>>>> ddd291b2
             raise forms.ValidationError(ugettext_noop("Please enter a valid End date for Last Fiscal Year"))
 
         return last_fiscal_year_end_date
