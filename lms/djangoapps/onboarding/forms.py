--- conflicted
+++ resolved
@@ -675,29 +675,9 @@
                 organization_to_assign.unclaimed_org_admin_email = None
                 organization_to_assign.admin = user
 
-<<<<<<< HEAD
-            if not is_poc == '1' and org_admin_email:
-                try:
-
-                    hash_key = OrganizationAdminHashKeys.assign_hash(organization_to_assign, user, org_admin_email)
-                    org_id = extended_profile.organization_id
-                    org_name = extended_profile.organization.label
-                    organization_to_assign.unclaimed_org_admin_email = org_admin_email
-
-                    send_admin_activation_email(first_name, org_id, org_name, org_admin_email, hash_key)
-
-                except Exception as ex:
-                    log.info(ex.args)
-                    pass
-
-            if prev_org:
-                if organization_to_assign.label != prev_org.label:
-                    prev_org.admin = None
-=======
             if not is_poc == '1':
                 if organization_to_assign.admin == user:
                     organization_to_assign.admin = None
->>>>>>> 920ef04f
 
         user.first_name = first_name
         user.last_name = last_name
