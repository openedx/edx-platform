"""
Views for on-boarding app.
"""
import base64
import json
import logging
from datetime import datetime

import os
from django.conf import settings
from django.contrib import messages
from django.contrib.auth import logout
from django.contrib.auth.decorators import login_required
from django.contrib.auth.models import User
from django.core.urlresolvers import reverse
from django.db import transaction
from django.http import HttpResponse, HttpResponseRedirect
from django.http import JsonResponse
from django.shortcuts import redirect
from django.shortcuts import render
from django.utils.translation import ugettext_lazy as _
from django.views.decorators.csrf import csrf_exempt
from path import Path as path

from edxmako.shortcuts import render_to_response
from lms.djangoapps.onboarding.decorators import can_save_org_data, can_not_update_onboarding_steps
from lms.djangoapps.onboarding.email_utils import send_admin_activation_email, send_admin_update_confirmation_email, send_admin_update_email
from lms.djangoapps.onboarding.helpers import calculate_age_years, COUNTRIES
from lms.djangoapps.onboarding.models import (
    Organization,
    Currency, OrganizationMetric, OrganizationAdminHashKeys)
from lms.djangoapps.onboarding.models import UserExtendedProfile
from lms.djangoapps.onboarding.signals import save_interests
from lms.djangoapps.student_dashboard.views import get_recommended_xmodule_courses, get_recommended_communities
from nodebb.helpers import update_nodebb_for_user_status
from onboarding import forms

log = logging.getLogger("edx.onboarding")


@login_required
@can_not_update_onboarding_steps
@transaction.atomic
def user_info(request):
    """
    The view to handle user info survey from the user.

    If its a GET request then an empty form for survey is returned
    otherwise, a form is populated form the POST request data and
    is then saved. After saving the form, user is redirected to the
    next survey namely, interests survey.
    """

    user_extended_profile = request.user.extended_profile
    are_forms_complete = not (bool(user_extended_profile.unattended_surveys(_type='list')))
    userprofile = request.user.profile
    is_under_age = False

    template = 'onboarding/tell_us_more_survey.html'
    next_page_url = reverse('interests')
    redirect_to_next = True

    if request.path == reverse('additional_information'):
        redirect_to_next = False
        template = 'myaccount/additional_information.html'

    initial = {
        'year_of_birth': userprofile.year_of_birth,
        'gender': userprofile.gender,
        'language': userprofile.language,
        'country': COUNTRIES.get(userprofile.country) if not request.POST.get('country') else request.POST.get('country'),
        'country_of_employment': COUNTRIES.get(user_extended_profile.country_of_employment, '') if not request.POST.get('country_of_employment') else request.POST.get('country_of_employment') ,
        'city': userprofile.city,
        'level_of_education': userprofile.level_of_education,
        'hours_per_week': user_extended_profile.hours_per_week if user_extended_profile.hours_per_week else '',
        'is_emp_location_different': True if user_extended_profile.country_of_employment else False,
        "function_areas": user_extended_profile.get_user_selected_functions(_type="fields")
    }

    context = {
        'are_forms_complete': are_forms_complete, 'first_name': request.user.first_name
    }

    year_of_birth = userprofile.year_of_birth

    if request.method == 'POST':
        year_of_birth = request.POST.get('year_of_birth')

    if year_of_birth:
        years = calculate_age_years(int(year_of_birth))
        if years < 13:
            is_under_age = True

    if request.method == 'POST':
        form = forms.UserInfoModelForm(request.POST, instance=user_extended_profile, initial=initial)

        if form.is_valid() and not is_under_age:
            form.save(request)

            are_forms_complete = not (bool(user_extended_profile.unattended_surveys(_type='list')))

            if not are_forms_complete and redirect_to_next:
                return redirect(next_page_url)

    else:
        form = forms.UserInfoModelForm(instance=user_extended_profile, initial=initial)

    context.update({
        'form': form,
        'is_under_age': is_under_age,
        'is_poc': user_extended_profile.is_organization_admin,
        'is_first_user': user_extended_profile.organization.is_first_signup_in_org() \
        if user_extended_profile.organization else False,
        'google_place_api_key': settings.GOOGLE_PLACE_API_KEY,

    })

    context.update(user_extended_profile.unattended_surveys())
    return render(request, template, context)


@login_required
@can_not_update_onboarding_steps
@transaction.atomic
def interests(request):
    """
    The view to handle interests survey from the user.

    If its a GET request then an empty form for survey is returned
    otherwise, a form is populated form the POST request and then is
    saved. After saving the form, user is redirected to the next survey
    namely, organization survey.
    """
    user_extended_profile = request.user.extended_profile
    are_forms_complete = not(bool(user_extended_profile.unattended_surveys(_type='list')))
    is_first_signup_in_org = user_extended_profile.organization.is_first_signup_in_org() \
        if user_extended_profile.organization else False

    template = 'onboarding/interests_survey.html'
    next_page_url = reverse('organization')
    redirect_to_next = True

    if request.path == reverse('update_interests'):
        redirect_to_next = False
        template = 'myaccount/interests.html'

    initial = {
        "interests": user_extended_profile.get_user_selected_interests(_type="fields"),
        "interested_learners": user_extended_profile.get_user_selected_interested_learners(_type="fields"),
        "personal_goals": user_extended_profile.get_user_selected_personal_goal(_type="fields")
    }

    if request.method == 'POST':
        form = forms.InterestsForm(request.POST, initial=initial)

        is_action_update = user_extended_profile.is_interests_data_submitted

        form.save(request, user_extended_profile)

        save_interests.send(sender=UserExtendedProfile, instance=user_extended_profile)

        are_forms_complete = not (bool(user_extended_profile.unattended_surveys(_type='list')))

        if (user_extended_profile.is_organization_admin or is_first_signup_in_org) and not are_forms_complete \
                and redirect_to_next:
            return redirect(next_page_url)

        if are_forms_complete and not is_action_update:
            update_nodebb_for_user_status(request.user.username)
            return redirect(reverse('recommendations'))

    else:
        form = forms.InterestsForm(initial=initial)

    context = {'form': form, 'are_forms_complete': are_forms_complete}

    user = request.user
    extended_profile = user.extended_profile
    context.update(extended_profile.unattended_surveys())
    context['is_poc'] = extended_profile.is_organization_admin
    context['is_first_user'] = is_first_signup_in_org

    return render(request, template, context)


@login_required
@can_save_org_data
@can_not_update_onboarding_steps
@transaction.atomic
def organization(request):
    """
    The view to handle organization survey from the user.

    If its a GET request then an empty form for survey is returned
    otherwise, a form is populated form the POST request and then is
    saved. After saving the form, user is redirected to recommendations page.
    """
    user_extended_profile = request.user.extended_profile
    _organization = user_extended_profile.organization
    are_forms_complete = not(bool(user_extended_profile.unattended_surveys(_type='list')))

    template = 'onboarding/organization_survey.html'
    next_page_url = reverse('org_detail_survey')
    redirect_to_next = True

    if request.path == reverse('update_organization'):
        redirect_to_next = False
        template = 'organization/update_organization.html'

    initial = {
        'country': COUNTRIES.get(_organization.country),
        'is_org_url_exist': '1' if _organization.url else '0',
        'partner_networks': _organization.organization_partners.values_list('partner', flat=True),
    }

    if request.method == 'POST':
        form = forms.OrganizationInfoForm(request.POST, instance=_organization, initial=initial)

        if form.is_valid():
            form.save(request)

            are_forms_complete = not (bool(user_extended_profile.unattended_surveys(_type='list')))

            if not are_forms_complete and redirect_to_next:
                return redirect(next_page_url)

    else:
        form = forms.OrganizationInfoForm(instance=_organization, initial=initial)

    context = {'form': form, 'are_forms_complete': are_forms_complete}

    organization = user_extended_profile.organization
    context.update(user_extended_profile.unattended_surveys())
    context['is_poc'] = user_extended_profile.is_organization_admin
    context['is_first_user'] = organization.is_first_signup_in_org() if user_extended_profile.organization else False
    context['org_admin_id'] =  organization.admin_id if user_extended_profile.organization else None
    context['organization_name'] = _organization.label
    context['google_place_api_key'] = settings.GOOGLE_PLACE_API_KEY

    return render(request, template, context)


@login_required
def delete_my_account(request):
    user = request.user

    try:
        logout(request)
        user = User.objects.get(id=user.id)
        user.delete()
        data = json.dumps({"status": 200})
    except User.DoesNotExist:
        log.info("User does not exists")
        data = json.dumps({"status": 200})

    mime_type = 'application/json'
    return HttpResponse(data, mime_type)


@csrf_exempt
def get_country_names(request):
    """
    Returns country names.
    """
    if request.is_ajax():
        q = request.GET.get('term', '')
        all_countries = COUNTRIES.values()

        filtered_countries = [country for country in all_countries if country.lower().startswith(q.lower())]

        data = json.dumps(filtered_countries)

    else:
        data = 'fail'

    mime_type = 'application/json'

    return HttpResponse(data, mime_type)


@login_required
@can_save_org_data
@can_not_update_onboarding_steps
@transaction.atomic
def org_detail_survey(request):
    user_extended_profile = request.user.extended_profile
    are_forms_complete = not(bool(user_extended_profile.unattended_surveys(_type='list')))

    latest_survey = OrganizationMetric.objects.filter(org=user_extended_profile.organization,
                                                      user=request.user).last()

    initial = {
        'can_provide_info': '1' if latest_survey else '0',
        'actual_data': '1' if latest_survey and latest_survey.actual_data else '0',
        "effective_date": datetime.strftime(latest_survey.effective_date, '%d/%m/%Y') if latest_survey else ""
    }

    template = 'onboarding/organization_detail_survey.html'
    next_page_url = reverse('oef_survey')
    org_metric_form = forms.OrganizationMetricModelForm
    redirect_to_next = True

    if request.path == reverse('update_organization_details'):
        redirect_to_next = False
        template = 'organization/update_organization_details.html'
        org_metric_form = forms.OrganizationMetricModelUpdateForm

    if request.method == 'POST':
        if latest_survey:
            form = org_metric_form(request.POST, instance=latest_survey, initial=initial)
        else:
            form = org_metric_form(request.POST, initial=initial)

        if form.is_valid():
            form.save(request)

            are_forms_complete = not (bool(user_extended_profile.unattended_surveys(_type='list')))

            if are_forms_complete and redirect_to_next:
                update_nodebb_for_user_status(request.user.username)
                return redirect(next_page_url)

    else:
        if latest_survey:
            form = org_metric_form(instance=latest_survey, initial=initial)
        else:
            form = org_metric_form()

    context = {'form': form, 'are_forms_complete': are_forms_complete}
    context.update(user_extended_profile.unattended_surveys())
    context['is_poc'] = user_extended_profile.is_organization_admin
    context['is_first_user'] = user_extended_profile.organization.is_first_signup_in_org() \
        if user_extended_profile.organization else False
    context['organization_name'] = user_extended_profile.organization.label
    return render(request, template, context)


@csrf_exempt
def get_languages(request):
    """
    Returns languages
    """
    if request.is_ajax():
        file_path = path(os.path.join(
            'lms', 'djangoapps', 'onboarding', 'data', 'world_languages.json'
        )).abspath()
        with open(file_path) as json_data:
            q = request.GET.get('term', '')
            all_languages = json.load(json_data)
            filtered_languages = [language for language in all_languages if language.lower().startswith(q.lower())]

        data = json.dumps(filtered_languages)

    else:
        data = 'fail'

    mime_type = 'application/json'

    return HttpResponse(data, mime_type)


@login_required
def update_account_settings(request):
    """
    View to handle update of registration extra fields
    """

    user_extended_profile = UserExtendedProfile.objects.get(user_id=request.user.id)
    if request.method == 'POST':

        form = forms.UpdateRegModelForm(request.POST, instance=user_extended_profile)
        if form.is_valid():
            user_extended_profile = form.save(user=user_extended_profile.user, commit=True)

    else:
        form = forms.UpdateRegModelForm(
            instance=user_extended_profile,
            initial={
                'organization_name': user_extended_profile.organization.label if user_extended_profile.organization else "",
                'is_poc': "1" if user_extended_profile.is_organization_admin else "0",
                'first_name': user_extended_profile.user.first_name,
                'last_name': user_extended_profile.user.last_name
            }
        )

    return render(
        request, 'myaccount/registration_update.html',
        {'form': form, 'org_url': reverse('get_organizations')}
    )


@login_required
def suggest_org_admin(request):
    """
    Suggest a user as administrator of an organization
    """
    status = 200
    if request.method == 'POST':
        organization = request.POST.get('organization')
        org_admin_email = request.POST.get('email')

        if organization:
            try:
                organization = Organization.objects.get(label__iexact=organization)
                extended_profile = request.user.extended_profile

<<<<<<< HEAD
                hash_key = OrganizationAdminHashKeys.assign_hash(organization, request.user, org_admin_email)
                org_id = extended_profile.organization_id
                org_name = extended_profile.organization.label
                organization.unclaimed_org_admin_email = org_admin_email

                send_admin_activation_email(request.user.first_name, org_id, org_name, org_admin_email, hash_key)
=======
                if org_admin_email:
                    hash_key = OrganizationAdminHashKeys.assign_hash(organization, request.user, org_admin_email)
                    org_id = extended_profile.organization_id
                    org_name = extended_profile.organization.label
                    organization.unclaimed_org_admin_email = org_admin_email

                    send_admin_activation_email(org_id, org_name, org_admin_email, hash_key)
                else:
                    hash_key = OrganizationAdminHashKeys.assign_hash(organization, request.user, request.user.email)
                    send_admin_update_email(organization.id, organization.label, organization.admin.email,
                                            hash_key, request.user.email, request.user.username
                                            )
>>>>>>> bf692040
            except Organization.DoesNotExist:
                log.info("Organization does not exists: %s" % organization)
                status = 400
            except Exception as ex:
                log.info(ex.args)
                status = 400

    return JsonResponse({'status': status})


@csrf_exempt
def get_organizations(request):
    """
    Get organizations
    """
    final_result = {}
    org_label = ''
    admin_email = ''

    if request.is_ajax():
        query = request.GET.get('term', '')
        all_organizations = Organization.objects.filter(label__istartswith=query)

        for organization in all_organizations:
            final_result[organization.label] = {
                'is_admin_assigned': True if organization.admin else False,
                'is_current_user_admin': True if organization.admin == request.user else False,
                'admin_email': organization.admin.email if organization.admin else ''
            }

        if request.user.is_authenticated():
            user_extended_profile = request.user.extended_profile
            organization = user_extended_profile.organization

            if organization:
                org_label = organization.label
                is_poc = True if organization.admin == request.user else False
                admin_email = organization.admin.email if organization.admin else ''

            final_result['user_org_info'] = {
                'org': org_label,
                'is_poc': is_poc,
                'admin_email': admin_email
            }

    return JsonResponse(final_result)


@csrf_exempt
def get_currencies(request):
    currencies = []

    if request.is_ajax():
        term = request.GET.get('term', '')
        currencies = Currency.objects.filter(alphabetic_code__istartswith=term).values_list('alphabetic_code',
                                                                                            flat=True).distinct()
    data = json.dumps(list(currencies))
    return HttpResponse(data, 'application/json')


@login_required
def recommendations(request):
    """
    Display recommended courses and communities based on the survey

    """
    recommended_courses = get_recommended_xmodule_courses(request.user)
    recommended_communities = get_recommended_communities(request.user)
    context = {
        'recommended_courses': recommended_courses,
        'recommended_communities': recommended_communities,
    }

    return render_to_response('onboarding/recommendations.html', context)


@csrf_exempt
@transaction.atomic
def admin_activation(request, activation_key):
    """
        When clicked on link sent in email to make user admin.

        activation_status can have values 1, 2, 3, 4, 5.
        1 = Activated
        2 = Already Active
        3 = Invalid Hash
        4 = To be Activated
        5 = User not exist in platform

    """
    context = {}
    admin_activation = True if request.GET.get('admin_activation') == 'True' else False

    try:
        hash_key = OrganizationAdminHashKeys.objects.get(activation_hash=activation_key)
        admin_change_confirmation = True if request.GET.get('confirm') == 'True' else False
        user_extended_profile = UserExtendedProfile.objects.get(user__email=hash_key.suggested_admin_email)
        user = user_extended_profile.user

        context['key'] = hash_key.activation_hash
        if hash_key.is_hash_consumed:
            activation_status = 2
        else:
            hash_key.is_hash_consumed = True
            hash_key.save()
            activation_status = 4

        if request.method == 'POST':
            if admin_activation or admin_change_confirmation:
                hash_key.organization.unclaimed_org_admin_email = None
                hash_key.organization.admin = user
                hash_key.organization.save()
                activation_status = 1
            else:
                if admin_change_confirmation:
                    if user_extended_profile.organization.admin == user:
                        user_extended_profile.organization.admin = None
                        user_extended_profile.organization.save()

                    user_extended_profile.organization = hash_key.organization
                    user_extended_profile.save()

                activation_status = 1
                send_admin_update_confirmation_email(hash_key.organization.label, user.email,
                                                     confirm=1 if admin_change_confirmation else None)
                return HttpResponseRedirect('/myaccount/settings/')

    except OrganizationAdminHashKeys.DoesNotExist:
        activation_status = 3

    except UserExtendedProfile.DoesNotExist:
        activation_status = 5

    if activation_status == 5 and admin_activation:
        url = reverse('register_user', kwargs={
            'initial_mode': 'register',
            'org_name': base64.b64encode(str(hash_key.organization.label)),
            'admin_email': base64.b64encode(str(hash_key.suggested_admin_email))})

        messages.add_message(request, messages.INFO,
                             _('Please signup here to become admin for %s' % hash_key.organization.label))
        return HttpResponseRedirect(url)

    context['activation_status'] = activation_status

    if admin_activation:
        return render_to_response('onboarding/admin_activation.html', context)

    context['username'] = user.username if user else None
    return render_to_response('onboarding/admin_change_confirmation.html', context)

<|MERGE_RESOLUTION|>--- conflicted
+++ resolved
@@ -404,27 +404,19 @@
                 organization = Organization.objects.get(label__iexact=organization)
                 extended_profile = request.user.extended_profile
 
-<<<<<<< HEAD
-                hash_key = OrganizationAdminHashKeys.assign_hash(organization, request.user, org_admin_email)
-                org_id = extended_profile.organization_id
-                org_name = extended_profile.organization.label
-                organization.unclaimed_org_admin_email = org_admin_email
-
-                send_admin_activation_email(request.user.first_name, org_id, org_name, org_admin_email, hash_key)
-=======
                 if org_admin_email:
                     hash_key = OrganizationAdminHashKeys.assign_hash(organization, request.user, org_admin_email)
                     org_id = extended_profile.organization_id
                     org_name = extended_profile.organization.label
                     organization.unclaimed_org_admin_email = org_admin_email
 
-                    send_admin_activation_email(org_id, org_name, org_admin_email, hash_key)
+                    send_admin_activation_email(request.user.first_name, org_id, org_name, org_admin_email, hash_key)
                 else:
                     hash_key = OrganizationAdminHashKeys.assign_hash(organization, request.user, request.user.email)
                     send_admin_update_email(organization.id, organization.label, organization.admin.email,
                                             hash_key, request.user.email, request.user.username
                                             )
->>>>>>> bf692040
+
             except Organization.DoesNotExist:
                 log.info("Organization does not exists: %s" % organization)
                 status = 400
