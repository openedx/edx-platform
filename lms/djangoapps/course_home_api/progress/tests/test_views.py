"""
Tests for Progress Tab API in the Course Home API
"""

import dateutil
import ddt
<<<<<<< HEAD
from datetime import datetime, timedelta
from django.conf import settings
=======
from datetime import datetime, timedelta  # lint-amnesty, pylint: disable=wrong-import-order
>>>>>>> 0dd1f9b7
from pytz import UTC
from unittest.mock import patch  # lint-amnesty, pylint: disable=wrong-import-order
from django.urls import reverse
from django.utils.timezone import now
from edx_toggles.toggles.testutils import override_waffle_flag

from common.djangoapps.course_modes.models import CourseMode
from common.djangoapps.student.models import CourseEnrollment
from common.djangoapps.student.tests.factories import UserFactory
from lms.djangoapps.course_home_api.tests.utils import BaseCourseHomeTests
from lms.djangoapps.course_home_api.models import DisableProgressPageStackedConfig
from lms.djangoapps.course_home_api.toggles import COURSE_HOME_MICROFRONTEND_PROGRESS_TAB
from lms.djangoapps.grades.config.tests.utils import persistent_grades_feature_flags
from lms.djangoapps.grades.constants import GradeOverrideFeatureEnum
from lms.djangoapps.grades.models import (
    PersistentSubsectionGrade,
    PersistentSubsectionGradeOverride
)
from lms.djangoapps.verify_student.models import ManualVerification
from openedx.core.djangoapps.content.course_overviews.models import CourseOverview
from openedx.core.djangoapps.course_date_signals.utils import MIN_DURATION
from openedx.features.content_type_gating.helpers import CONTENT_GATING_PARTITION_ID, CONTENT_TYPE_GATE_GROUP_IDS
from openedx.features.content_type_gating.models import ContentTypeGatingConfig
from openedx.features.course_duration_limits.models import CourseDurationLimitConfig
from xmodule.modulestore.tests.factories import ItemFactory  # lint-amnesty, pylint: disable=wrong-import-order


@ddt.ddt
class ProgressTabTestViews(BaseCourseHomeTests):
    """
    Tests for the Progress Tab API
    """
    def setUp(self):
        super().setUp()
        self.url = reverse('course-home:progress-tab', args=[self.course.id])

    @override_waffle_flag(COURSE_HOME_MICROFRONTEND_PROGRESS_TAB, active=True)
    @ddt.data(CourseMode.AUDIT, CourseMode.VERIFIED)
    def test_get_authenticated_enrolled_user(self, enrollment_mode):
        CourseEnrollment.enroll(self.user, self.course.id, enrollment_mode)
        response = self.client.get(self.url)
        assert response.status_code == 200

        assert response.data['section_scores'] is not None
        for chapter in response.data['section_scores']:
            assert chapter is not None
        assert 'settings/grading/' + str(self.course.id) in response.data['studio_url']
        assert response.data['verification_data'] is not None
        assert response.data['verification_data']['status'] == 'none'
        if enrollment_mode == CourseMode.VERIFIED:
            ManualVerification.objects.create(user=self.user, status='approved')
            response = self.client.get(self.url)
            assert response.data['verification_data']['status'] == 'approved'
            assert response.data['certificate_data'] is None
        elif enrollment_mode == CourseMode.AUDIT:
            assert response.data['certificate_data']['cert_status'] == 'audit_passing'

    @override_waffle_flag(COURSE_HOME_MICROFRONTEND_PROGRESS_TAB, active=True)
    @ddt.data(True, False)
    def test_get_authenticated_user_not_enrolled(self, has_previously_enrolled):
        if has_previously_enrolled:
            # Create an enrollment, then unenroll to set is_active to False
            CourseEnrollment.enroll(self.user, self.course.id)
            CourseEnrollment.unenroll(self.user, self.course.id)
        response = self.client.get(self.url)
        assert response.status_code == 401

    @override_waffle_flag(COURSE_HOME_MICROFRONTEND_PROGRESS_TAB, active=True)
    def test_get_unauthenticated_user(self):
        self.client.logout()
        response = self.client.get(self.url)
        assert response.status_code == 401

    @override_waffle_flag(COURSE_HOME_MICROFRONTEND_PROGRESS_TAB, active=True)
    def test_get_unknown_course(self):
        url = reverse('course-home:progress-tab', args=['course-v1:unknown+course+2T2020'])
        response = self.client.get(url)
        assert response.status_code == 404

    @override_waffle_flag(COURSE_HOME_MICROFRONTEND_PROGRESS_TAB, active=False)
    @ddt.data(CourseMode.AUDIT, CourseMode.VERIFIED)
    def test_waffle_flag_disabled(self, enrollment_mode):
        CourseEnrollment.enroll(self.user, self.course.id, enrollment_mode)
        response = self.client.get(self.url)
        assert response.status_code == 404

    @override_waffle_flag(COURSE_HOME_MICROFRONTEND_PROGRESS_TAB, active=True)
    def test_masquerade(self):
        # Enroll a verified user
        verified_user = UserFactory(is_staff=False)
        CourseEnrollment.enroll(verified_user, self.course.id, CourseMode.VERIFIED)

        # Enroll self in course
        CourseEnrollment.enroll(self.user, self.course.id)
        response = self.client.get(self.url)
        assert response.status_code == 200

        self.switch_to_staff()  # needed for masquerade
        assert self.client.get(self.url).data.get('enrollment_mode') is None

        # Masquerade as verified user
        self.update_masquerade(username=verified_user.username)
        assert self.client.get(self.url).data.get('enrollment_mode') == 'verified'

    @patch.dict('django.conf.settings.FEATURES', {'DISABLE_START_DATES': False})
    @override_waffle_flag(COURSE_HOME_MICROFRONTEND_PROGRESS_TAB, active=True)
    def test_has_scheduled_content_data(self):
        CourseEnrollment.enroll(self.user, self.course.id)
        future = now() + timedelta(days=30)
        ItemFactory(parent=self.course, category='chapter', start=future)
        response = self.client.get(self.url)
        assert response.status_code == 200
        assert response.json()['has_scheduled_content']

    @override_waffle_flag(COURSE_HOME_MICROFRONTEND_PROGRESS_TAB, active=True)
    def test_end(self):
        CourseEnrollment.enroll(self.user, self.course.id)
        future = now() + timedelta(days=30)
        self.course.end = future
        self.update_course(self.course, self.user.id)
        response = self.client.get(self.url)
        assert response.status_code == 200
        end = dateutil.parser.parse(response.json()['end']).replace(tzinfo=UTC)
        assert end.date() == future.date()

    @override_waffle_flag(COURSE_HOME_MICROFRONTEND_PROGRESS_TAB, active=True)
    def test_user_has_passing_grade(self):
        CourseEnrollment.enroll(self.user, self.course.id)
        self.course.grade_cutoffs = {'Pass': 0}
        self.update_course(self.course, self.user.id)
        response = self.client.get(self.url)
        assert response.status_code == 200
        assert response.json()['user_has_passing_grade']

    @override_waffle_flag(COURSE_HOME_MICROFRONTEND_PROGRESS_TAB, active=True)
    def test_verified_mode(self):
        enrollment = CourseEnrollment.enroll(self.user, self.course.id)
        CourseDurationLimitConfig.objects.create(enabled=True, enabled_as_of=datetime(2018, 1, 1))

        response = self.client.get(self.url)
        assert response.status_code == 200
        assert response.data['verified_mode'] == {'access_expiration_date': (enrollment.created + MIN_DURATION),
                                                  'currency': 'USD', 'currency_symbol': '$', 'price': 149,
                                                  'sku': 'ABCD1234', 'upgrade_url': '/dashboard'}

    @override_waffle_flag(COURSE_HOME_MICROFRONTEND_PROGRESS_TAB, active=True)
    def test_page_respects_stacked_config(self):
        CourseEnrollment.enroll(self.user, self.course.id)
        course_overview = CourseOverview.get_from_id(self.course.id)

        response = self.client.get(self.url)
        assert response.status_code == 200

        DisableProgressPageStackedConfig.objects.create(disabled=True, course=course_overview)

        response = self.client.get(self.url)
        assert response.status_code == 404

    @override_waffle_flag(COURSE_HOME_MICROFRONTEND_PROGRESS_TAB, active=True)
    def test_learner_has_access(self):
        chapter = ItemFactory(parent=self.course, category='chapter')
        gated = ItemFactory(parent=chapter, category='sequential')
        ItemFactory.create(parent=gated, category='problem', graded=True, has_score=True)
        ungated = ItemFactory(parent=chapter, category='sequential')
        ItemFactory.create(parent=ungated, category='problem', graded=True, has_score=True,
                           group_access={
                               CONTENT_GATING_PARTITION_ID: [CONTENT_TYPE_GATE_GROUP_IDS['full_access'],
                                                             CONTENT_TYPE_GATE_GROUP_IDS['limited_access']],
                           })

        CourseEnrollment.enroll(self.user, self.course.id)
        CourseDurationLimitConfig.objects.create(enabled=True, enabled_as_of=datetime(2018, 1, 1))
        ContentTypeGatingConfig.objects.create(enabled=True, enabled_as_of=datetime(2018, 1, 1))

        response = self.client.get(self.url)
        assert response.status_code == 200

        sections = response.data['section_scores']
        ungraded_score = sections[0]['subsections'][0]  # default sequence that parent class gives us
        gated_score = sections[1]['subsections'][0]
        ungated_score = sections[1]['subsections'][1]
        assert ungraded_score['learner_has_access']
        assert not gated_score['learner_has_access']
        assert ungated_score['learner_has_access']

    @override_waffle_flag(COURSE_HOME_MICROFRONTEND_PROGRESS_TAB, active=True)
    @patch.dict(settings.FEATURES, {'ASSUME_ZERO_GRADE_IF_ABSENT_FOR_ALL_TESTS': False})
    def test_override_is_visible(self):
        with persistent_grades_feature_flags(global_flag=True):
            chapter = ItemFactory(parent=self.course, category='chapter')
            subsection = ItemFactory.create(parent=chapter, category="sequential", display_name="Subsection")

            CourseEnrollment.enroll(self.user, self.course.id)

            params = {
                "user_id": self.user.id,
                "usage_key": subsection.location,
                "course_version": self.course.course_version,
                "subtree_edited_timestamp": "2016-08-01 18:53:24.354741Z",
                "earned_all": 6.0,
                "possible_all": 12.0,
                "earned_graded": 6.0,
                "possible_graded": 8.0,
                "visible_blocks": [],
                "first_attempted": datetime.now(),
            }

            created_grade = PersistentSubsectionGrade.update_or_create_grade(**params)
            proctoring_failure_comment = "Failed Test Proctoring"
            override = PersistentSubsectionGradeOverride.update_or_create_override(
                requesting_user=self.staff_user,
                subsection_grade_model=created_grade,
                earned_all_override=0.0,
                earned_graded_override=0.0,
                system=GradeOverrideFeatureEnum.proctoring,
                feature=GradeOverrideFeatureEnum.proctoring,
                comment=proctoring_failure_comment
            )

            response = self.client.get(self.url)
            assert response.status_code == 200

            sections = response.data['section_scores']
            overridden_subsection = sections[1]['subsections'][0]
            override_entry = overridden_subsection["override"]

            assert override_entry['system'] == GradeOverrideFeatureEnum.proctoring
            assert override_entry['reason'] == proctoring_failure_comment

    @override_waffle_flag(COURSE_HOME_MICROFRONTEND_PROGRESS_TAB, active=True)
    def test_view_other_students_progress_page(self):
        # Test the ability to view progress pages of other students by changing the url
        CourseEnrollment.enroll(self.user, self.course.id)
        response = self.client.get(self.url)
        assert response.data['username'] == self.user.username

        other_user = UserFactory()
        self.url = reverse('course-home:progress-tab-other-student', args=[self.course.id, other_user.id])
        CourseEnrollment.enroll(other_user, self.course.id)

        # users with the ccx coach role can view other students' progress pages
        with patch(
            'lms.djangoapps.course_home_api.progress.views.has_ccx_coach_role',
            return_value=True
        ):
            response = self.client.get(self.url)
            assert response.data['username'] == other_user.username

        # staff users can view other students' progress pages
        self.switch_to_staff()

        response = self.client.get(self.url)
        assert response.data['username'] == other_user.username

    @override_waffle_flag(COURSE_HOME_MICROFRONTEND_PROGRESS_TAB, active=True)
    def test_url_hidden_if_subsection_hide_after_due(self):
        chapter = ItemFactory(parent=self.course, category='chapter')
        yesterday = now() - timedelta(days=1)
        hide_after_due_subsection = ItemFactory(
            parent=chapter, category='sequential', hide_after_due=True, due=yesterday
        )

        CourseEnrollment.enroll(self.user, self.course.id)

        response = self.client.get(self.url)
        assert response.status_code == 200

        sections = response.data['section_scores']
        regular_subsection = sections[0]['subsections'][0]  # default sequence that parent class gives us
        hide_after_due_subsection = sections[1]['subsections'][0]
        assert regular_subsection['url'] is not None
        assert hide_after_due_subsection['url'] is None<|MERGE_RESOLUTION|>--- conflicted
+++ resolved
@@ -2,14 +2,11 @@
 Tests for Progress Tab API in the Course Home API
 """
 
+from datetime import datetime, timedelta
 import dateutil
 import ddt
-<<<<<<< HEAD
-from datetime import datetime, timedelta
 from django.conf import settings
-=======
-from datetime import datetime, timedelta  # lint-amnesty, pylint: disable=wrong-import-order
->>>>>>> 0dd1f9b7
+
 from pytz import UTC
 from unittest.mock import patch  # lint-amnesty, pylint: disable=wrong-import-order
 from django.urls import reverse
