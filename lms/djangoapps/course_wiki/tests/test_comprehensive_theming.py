"""
Tests for wiki middleware.
"""
from django.test.client import Client
from nose.plugins.attrib import attr
from unittest import skip
from wiki.models import URLPath

from xmodule.modulestore.tests.django_utils import ModuleStoreTestCase
from xmodule.modulestore.tests.factories import CourseFactory
from openedx.core.djangoapps.theming.tests.test_util import with_comprehensive_theme

from courseware.tests.factories import InstructorFactory
from course_wiki.views import get_or_create_root


@attr(shard=1)
class TestComprehensiveTheming(ModuleStoreTestCase):
    """Tests for comprehensive theming of wiki pages."""

    def setUp(self):
        """Test setup."""
        super(TestComprehensiveTheming, self).setUp()

        self.wiki = get_or_create_root()

        self.course_math101 = CourseFactory.create(org='edx', number='math101', display_name='2014',
                                                   metadata={'use_unique_wiki_id': 'false'})
        self.course_math101_instructor = InstructorFactory(course_key=self.course_math101.id, username='instructor',
                                                           password='secret')
        self.wiki_math101 = URLPath.create_article(self.wiki, 'math101', title='math101')

        self.client = Client()
        self.client.login(username='instructor', password='secret')

    @skip("Fails when run immediately after lms.djangoapps.course_wiki.tests.test_middleware")
<<<<<<< HEAD
    @with_comprehensive_theme(settings.REPO_ROOT / 'themes/red-theme')
=======
    @with_comprehensive_theme('red-theme')
>>>>>>> d2788ff2
    def test_themed_footer(self):
        """
        Tests that theme footer is used rather than standard
        footer when comprehensive theme is enabled.
        """
        response = self.client.get('/courses/edx/math101/2014/wiki/math101/')
        self.assertEqual(response.status_code, 200)
        # This string comes from themes/red-theme/lms/templates/footer.html
        self.assertContains(response, "super-ugly")<|MERGE_RESOLUTION|>--- conflicted
+++ resolved
@@ -34,11 +34,8 @@
         self.client.login(username='instructor', password='secret')
 
     @skip("Fails when run immediately after lms.djangoapps.course_wiki.tests.test_middleware")
-<<<<<<< HEAD
-    @with_comprehensive_theme(settings.REPO_ROOT / 'themes/red-theme')
-=======
     @with_comprehensive_theme('red-theme')
->>>>>>> d2788ff2
+
     def test_themed_footer(self):
         """
         Tests that theme footer is used rather than standard
