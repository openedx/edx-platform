--- conflicted
+++ resolved
@@ -15,11 +15,8 @@
 from courseware.courses import get_course_by_id
 from course_wiki.utils import course_wiki_slug
 from opaque_keys.edx.locations import SlashSeparatedCourseKey
-<<<<<<< HEAD
-from openedx.core.djangoapps.theming.helpers import get_value as get_themed_value
-=======
 from openedx.core.djangoapps.site_configuration import helpers as configuration_helpers
->>>>>>> d2788ff2
+
 
 log = logging.getLogger(__name__)
 
@@ -53,24 +50,6 @@
     if not valid_slug:
         return redirect("wiki:get", path="")
 
-<<<<<<< HEAD
-    # The wiki needs a Site object created. We make sure it exists here
-    try:
-        Site.objects.get_current()
-    except Site.DoesNotExist:
-        new_site = Site()
-        new_site.domain = settings.SITE_NAME
-        new_site.name = "edX"
-        new_site.save()
-        site_id = str(new_site.id)
-        if site_id != str(settings.SITE_ID):
-            msg = "No site object was created and the SITE_ID doesn't match the newly created one. {} != {}".format(
-                site_id, settings.SITE_ID
-            )
-            raise ImproperlyConfigured(msg)
-
-=======
->>>>>>> d2788ff2
     try:
         urlpath = URLPath.get_by_path(course_slug, select_related=True)
 
@@ -134,14 +113,9 @@
         pass
 
     starting_content = "\n".join((
-<<<<<<< HEAD
-        _("Welcome to the {platform_name} Wiki").format(platform_name=get_themed_value('PLATFORM_NAME',
-                                                                                       settings.PLATFORM_NAME)),
-=======
         _("Welcome to the {platform_name} Wiki").format(
             platform_name=configuration_helpers.get_value('PLATFORM_NAME', settings.PLATFORM_NAME),
         ),
->>>>>>> d2788ff2
         "===",
         _("Visit a course wiki to add an article."),
     ))
