--- conflicted
+++ resolved
@@ -312,17 +312,11 @@
         else:
             problem_list = []
             # Make an error messages to reflect that we could not find anything to grade.
-<<<<<<< HEAD
-            response['error'] = (_("Cannot find any open response problems in this course.  "
-                                 "Have you submitted answers to any open response assessment questions?  "
-                                 "If not, please do so and return to this page."))
-=======
             response['error'] = _(
                 u'Cannot find any open response problems in this course. '
                 u'Have you submitted answers to any open response assessment questions? '
                 u'If not, please do so and return to this page.'
             )
->>>>>>> 5c94a3d1
         valid_problem_list = []
         for i in xrange(0,len(problem_list)):
             # Needed to ensure that the 'location' key can be accessed.
