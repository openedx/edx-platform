--- conflicted
+++ resolved
@@ -1635,12 +1635,7 @@
         # now reset the time to 10 mins from now in future in order to unblock
         reset_time = datetime.now(UTC) + timedelta(seconds=600)
         with freeze_time(reset_time):
-<<<<<<< HEAD
-            response = self.client.post(url, **{'HTTP_HOST': 'localhost'})
-            print(response)
-=======
             response = self.client.post(url)
->>>>>>> 00b75f01
             self.assertEquals(response.status_code, 404)
 
         cache.clear()
