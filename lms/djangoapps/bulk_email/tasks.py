--- conflicted
+++ resolved
@@ -422,10 +422,6 @@
 
     """
     course_title_no_quotes = re.sub(r'"', '', course_title)
-<<<<<<< HEAD
-    from_addr = _(u'"{title}" Course Staff <{email}>').format(title = course_title_no_quotes, email = settings.DEFAULT_BULK_FROM_EMAIL)
-=======
->>>>>>> 6883d832
 
     # The course_id is assumed to be in the form 'org/course_num/run',
     # so pull out the course_num.  Then make sure that it can be used
@@ -435,7 +431,7 @@
     invalid_chars = re.compile(r"[^\w.-]")
     course_num = invalid_chars.sub('_', course_num)
 
-    from_addr = '"{0}" Course Staff <{1}-{2}>'.format(course_title_no_quotes, course_num, settings.BULK_EMAIL_DEFAULT_FROM_EMAIL)
+    from_addr = u'"{0}" <{1}-{2}>'.format(course_title_no_quotes, course_num, settings.BULK_EMAIL_DEFAULT_FROM_EMAIL)
     return from_addr
 
 
