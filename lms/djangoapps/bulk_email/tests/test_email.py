--- conflicted
+++ resolved
@@ -13,20 +13,10 @@
 from django.core.management import call_command
 from django.test.utils import override_settings
 
-<<<<<<< HEAD
-from courseware.tests.tests import TEST_DATA_MONGO_MODULESTORE
-from student.tests.factories import CourseEnrollmentFactory, UserFactory
+from instructor_email_widget.models import StudentsForQuery, TemporaryQuery
+from bulk_email.models import Optout
+from courseware.models import StudentModule
 from courseware.tests.factories import StaffFactory, InstructorFactory
-
-from courseware.models import StudentModule
-from xmodule.modulestore.tests.django_utils import ModuleStoreTestCase
-from xmodule.modulestore.tests.factories import CourseFactory
-from bulk_email.models import Optout
-from instructor_email_widget.models import StudentsForQuery, TemporaryQuery
-=======
-from bulk_email.models import Optout
-from courseware.tests.factories import StaffFactory, InstructorFactory
->>>>>>> 00b75f01
 from instructor_task.subtasks import update_subtask_status
 from student.roles import CourseStaffRole
 from student.models import CourseEnrollment
@@ -191,7 +181,6 @@
             [self.instructor.email] + [s.email for s in self.staff] + [s.email for s in self.students]
         )
 
-<<<<<<< HEAD
     def _setup_query(self):
         """
         Helper function for email to query tests
@@ -295,14 +284,13 @@
         temp_response = self.client.get(get_saved_url)
         queries = json.loads(temp_response.content)['queries']
         return queries
-=======
+
     @override_settings(BULK_EMAIL_JOB_SIZE_THRESHOLD=1)
     def test_send_to_all_high_queue(self):
         """
         Test that email is still sent when the high priority queue is used
         """
         self.test_send_to_all()
->>>>>>> 00b75f01
 
     def test_no_duplicate_emails_staff_instructor(self):
         """
