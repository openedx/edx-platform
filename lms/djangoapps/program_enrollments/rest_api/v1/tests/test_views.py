--- conflicted
+++ resolved
@@ -1815,13 +1815,8 @@
         actual_course_run_ids = {run['course_run_id'] for run in response_course_runs}
         expected_course_run_ids = {str(self.course_id)}
         if other_enrollment_active:
-<<<<<<< HEAD
             expected_course_run_ids.add(str(other_course_key))
-        self.assertEqual(expected_course_run_ids, actual_course_run_ids)
-=======
-            expected_course_run_ids.add(text_type(other_course_key))
         assert expected_course_run_ids == actual_course_run_ids
->>>>>>> ba16e058
 
     @patch_resume_url
     def test_blank_resume_url_omitted(self, mock_get_resume_urls):
@@ -2133,13 +2128,8 @@
 
         course_run_overview = response_course_runs[0]
 
-<<<<<<< HEAD
-        self.assertEqual(course_run_overview['course_run_id'], str(self.course_id))
-        self.assertEqual(course_run_overview['display_name'], "{} Course".format(str(self.course_id)))
-=======
-        assert course_run_overview['course_run_id'] == text_type(self.course_id)
-        assert course_run_overview['display_name'] == '{} Course'.format(text_type(self.course_id))
->>>>>>> ba16e058
+        assert course_run_overview['course_run_id'] == str(self.course_id)
+        assert course_run_overview['display_name'] == '{} Course'.format(str(self.course_id))
 
     def test_emails_enabled(self):
         self.log_in()
