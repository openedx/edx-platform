"""
Handles requests for data, returning a json
"""

import logging
import json

from django.http import HttpResponse
from opaque_keys.edx.locations import SlashSeparatedCourseKey

from courseware.courses import get_course_with_access
from courseware.access import has_access
from class_dashboard import dashboard_data


log = logging.getLogger(__name__)


def has_instructor_access_for_class(user, course_id):
    """
    Returns true if the `user` is an instructor for the course.
    """

    course = get_course_with_access(user, 'staff', course_id, depth=None)
    return has_access(user, 'staff', course)


def all_sequential_open_distrib(request, course_id, enrollment):
    """
    Creates a json with the open distribution for all the subsections in the course.

    `request` django request

    `course_id` the course ID for the course interested in

    `enrollment` the number of students enrolled in the course

    Returns the format in dashboard_data.get_d3_sequential_open_distrib
    """

    data = {}

    # Only instructor for this particular course can request this information
    course_key = SlashSeparatedCourseKey.from_deprecated_string(course_id)
    if has_instructor_access_for_class(request.user, course_key):
        try:
<<<<<<< HEAD
            json = dashboard_data.get_d3_sequential_open_distrib(course_key, int(enrollment))
=======
            data = dashboard_data.get_d3_sequential_open_distrib(course_key)
>>>>>>> 00b75f01
        except Exception as ex:  # pylint: disable=broad-except
            log.error('Generating metrics failed with exception: %s', ex)
            data = {'error': "error"}
    else:
        data = {'error': "Access Denied: User does not have access to this course's data"}

    return HttpResponse(json.dumps(data), mimetype="application/json")


def all_problem_grade_distribution(request, course_id, enrollment):
    """
    Creates a json with the grade distribution for all the problems in the course.

    `Request` django request

    `course_id` the course ID for the course interested in

    `enrollment` the number of students enrolled in the course

    Returns the format in dashboard_data.get_d3_problem_grade_distrib
    """
    data = {}

    # Only instructor for this particular course can request this information
    course_key = SlashSeparatedCourseKey.from_deprecated_string(course_id)
    if has_instructor_access_for_class(request.user, course_key):
        try:
<<<<<<< HEAD
            json = dashboard_data.get_d3_problem_grade_distrib(course_key, int(enrollment))
=======
            data = dashboard_data.get_d3_problem_grade_distrib(course_key)
>>>>>>> 00b75f01
        except Exception as ex:  # pylint: disable=broad-except
            log.error('Generating metrics failed with exception: %s', ex)
            data = {'error': "error"}
    else:
        data = {'error': "Access Denied: User does not have access to this course's data"}

    return HttpResponse(json.dumps(data), mimetype="application/json")


def section_problem_grade_distrib(request, course_id, section, enrollment):
    """
    Creates a json with the grade distribution for the problems in the specified section.

    `request` django request

    `course_id` the course ID for the course interested in

    `section` The zero-based index of the section for the course

    `enrollment` the number of students enrolled in the course

    Returns the format in dashboard_data.get_d3_section_grade_distrib

    If this is requested multiple times quickly for the same course, it is better to call all_problem_grade_distribution
    and pick out the sections of interest.
    """
    data = {}

    # Only instructor for this particular course can request this information
    course_key = SlashSeparatedCourseKey.from_deprecated_string(course_id)
    if has_instructor_access_for_class(request.user, course_key):
        try:
<<<<<<< HEAD
            json = dashboard_data.get_d3_section_grade_distrib(course_key, section, int(enrollment))
=======
            data = dashboard_data.get_d3_section_grade_distrib(course_key, section)
>>>>>>> 00b75f01
        except Exception as ex:  # pylint: disable=broad-except
            log.error('Generating metrics failed with exception: %s', ex)
            data = {'error': "error"}
    else:
        data = {'error': "Access Denied: User does not have access to this course's data"}

    return HttpResponse(json.dumps(data), mimetype="application/json")<|MERGE_RESOLUTION|>--- conflicted
+++ resolved
@@ -44,11 +44,7 @@
     course_key = SlashSeparatedCourseKey.from_deprecated_string(course_id)
     if has_instructor_access_for_class(request.user, course_key):
         try:
-<<<<<<< HEAD
-            json = dashboard_data.get_d3_sequential_open_distrib(course_key, int(enrollment))
-=======
-            data = dashboard_data.get_d3_sequential_open_distrib(course_key)
->>>>>>> 00b75f01
+            data = dashboard_data.get_d3_sequential_open_distrib(course_key, int(enrollment))
         except Exception as ex:  # pylint: disable=broad-except
             log.error('Generating metrics failed with exception: %s', ex)
             data = {'error': "error"}
@@ -76,11 +72,7 @@
     course_key = SlashSeparatedCourseKey.from_deprecated_string(course_id)
     if has_instructor_access_for_class(request.user, course_key):
         try:
-<<<<<<< HEAD
-            json = dashboard_data.get_d3_problem_grade_distrib(course_key, int(enrollment))
-=======
-            data = dashboard_data.get_d3_problem_grade_distrib(course_key)
->>>>>>> 00b75f01
+            data = dashboard_data.get_d3_problem_grade_distrib(course_key, int(enrollment))
         except Exception as ex:  # pylint: disable=broad-except
             log.error('Generating metrics failed with exception: %s', ex)
             data = {'error': "error"}
@@ -113,11 +105,7 @@
     course_key = SlashSeparatedCourseKey.from_deprecated_string(course_id)
     if has_instructor_access_for_class(request.user, course_key):
         try:
-<<<<<<< HEAD
-            json = dashboard_data.get_d3_section_grade_distrib(course_key, section, int(enrollment))
-=======
-            data = dashboard_data.get_d3_section_grade_distrib(course_key, section)
->>>>>>> 00b75f01
+            data = dashboard_data.get_d3_section_grade_distrib(course_key, section, int(enrollment))
         except Exception as ex:  # pylint: disable=broad-except
             log.error('Generating metrics failed with exception: %s', ex)
             data = {'error': "error"}
