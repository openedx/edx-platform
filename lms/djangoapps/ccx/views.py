"""
Views related to the Custom Courses feature.
"""
import csv
import datetime
import functools
import json
import logging
import pytz

from copy import deepcopy
from cStringIO import StringIO

from django.conf import settings
from django.core.urlresolvers import reverse
from django.http import (
    Http404,
    HttpResponse,
    HttpResponseForbidden,
)
from django.contrib import messages
from django.db import transaction
from django.http import Http404
from django.shortcuts import redirect
from django.utils.translation import ugettext as _
from django.views.decorators.cache import cache_control
from django.views.decorators.csrf import ensure_csrf_cookie
from django.contrib.auth.models import User

from courseware.access import has_access
from courseware.courses import get_course_by_id

from courseware.field_overrides import disable_overrides
from courseware.grades import iterate_grades_for
from edxmako.shortcuts import render_to_response
from opaque_keys.edx.keys import CourseKey
from ccx_keys.locator import CCXLocator
from student.roles import CourseCcxCoachRole
from student.models import CourseEnrollment

from instructor.views.api import _split_input_list
from instructor.views.gradebook_api import get_grade_book_page
from instructor.enrollment import (
    enroll_email,
    get_email_params,
)

from lms.djangoapps.ccx.models import CustomCourseForEdX
from lms.djangoapps.ccx.overrides import (
    get_override_for_ccx,
    override_field_for_ccx,
    clear_override_for_ccx,
    clear_ccx_field_info_from_ccx_map,
    bulk_delete_ccx_override_fields,
)
from lms.djangoapps.ccx.utils import (
    add_master_course_staff_to_ccx,
    assign_coach_role_to_ccx,
    ccx_course,
    ccx_students_enrolling_center,
    get_ccx_for_coach,
    get_ccx_by_ccx_id,
    get_ccx_creation_dict,
    get_date,
    parse_date,
    prep_course_for_grading,
)

log = logging.getLogger(__name__)
TODAY = datetime.datetime.today  # for patching in tests


def coach_dashboard(view):
    """
    View decorator which enforces that the user have the CCX coach role on the
    given course and goes ahead and translates the course_id from the Django
    route into a course object.
    """
    @functools.wraps(view)
    def wrapper(request, course_id):
        """
        Wraps the view function, performing access check, loading the course,
        and modifying the view's call signature.
        """
        course_key = CourseKey.from_string(course_id)
        ccx = None
        if isinstance(course_key, CCXLocator):
            ccx_id = course_key.ccx
            try:
                ccx = CustomCourseForEdX.objects.get(pk=ccx_id)
            except CustomCourseForEdX.DoesNotExist:
                raise Http404

        if ccx:
            course_key = ccx.course_id
        course = get_course_by_id(course_key, depth=None)
        is_staff = has_access(request.user, 'staff', course)
        is_instructor = has_access(request.user, 'instructor', course)

        if not course.enable_ccx:
            raise Http404
        elif is_staff or is_instructor:
            # if user is staff or instructor then he can view ccx coach dashboard.
            return view(request, course, ccx)
        else:
            role = CourseCcxCoachRole(course_key)
            if not role.has_user(request.user):
                return HttpResponseForbidden(_('You must be a CCX Coach to access this view.'))

            # if there is a ccx, we must validate that it is the ccx for this coach
            if ccx is not None:
                coach_ccx = get_ccx_by_ccx_id(course, request.user, ccx.id)
                if coach_ccx is None:
                    return HttpResponseForbidden(
                        _('You must be the coach for this ccx to access this view')
                    )

        return view(request, course, ccx)
    return wrapper


@ensure_csrf_cookie
@cache_control(no_cache=True, no_store=True, must_revalidate=True)
@coach_dashboard
def dashboard(request, course, ccx=None):
    """
    Display the CCX Coach Dashboard.
    """
    # right now, we can only have one ccx per user and course
    # so, if no ccx is passed in, we can sefely redirect to that
    if ccx is None:
        ccx = get_ccx_for_coach(course, request.user)
        if ccx:
            url = reverse(
                'ccx_coach_dashboard',
                kwargs={'course_id': CCXLocator.from_course_locator(course.id, ccx.id)}
            )
            return redirect(url)

    context = {
        'course': course,
        'ccx': ccx,
    }
    context.update(get_ccx_creation_dict(course))

    if ccx:
        ccx_locator = CCXLocator.from_course_locator(course.id, unicode(ccx.id))
        # At this point we are done with verification that current user is ccx coach.
        assign_coach_role_to_ccx(ccx_locator, request.user, course.id)

        schedule = get_ccx_schedule(course, ccx)
        grading_policy = get_override_for_ccx(
            ccx, course, 'grading_policy', course.grading_policy)
        context['schedule'] = json.dumps(schedule, indent=4)
        context['save_url'] = reverse(
            'save_ccx', kwargs={'course_id': ccx_locator})
        # Start: Added by Labster
        # Hide internal users from coaches view.
        is_staff = has_access(request.user, 'staff', course)
        is_instructor = has_access(request.user, 'instructor', course)
        ccx_members = CourseEnrollment.objects.filter(course_id=ccx_locator, is_active=True)
        if not all([is_staff, is_instructor]):
           ccx_members = ccx_members.exclude(user__courseaccessrole__role__in=('instructor', 'staff',))
        context['ccx_members'] = ccx_members
        # End: Added by Labster
        context['gradebook_url'] = reverse(
            'ccx_gradebook', kwargs={'course_id': ccx_locator})
        context['grades_csv_url'] = reverse(
            'ccx_grades_csv', kwargs={'course_id': ccx_locator})
        context['grading_policy'] = json.dumps(grading_policy, indent=4)
        context['grading_policy_url'] = reverse(
            'ccx_set_grading_policy', kwargs={'course_id': ccx_locator})

        with ccx_course(ccx_locator) as course:
            context['course'] = course

    else:
        context['create_ccx_url'] = reverse(
            'create_ccx', kwargs={'course_id': course.id})
    return render_to_response('ccx/coach_dashboard.html', context)


@ensure_csrf_cookie
@cache_control(no_cache=True, no_store=True, must_revalidate=True)
@coach_dashboard
def create_ccx(request, course, ccx=None):
    """
    Create a new CCX
    """
    name = request.POST.get('name')

    if hasattr(course, 'ccx_connector') and course.ccx_connector:
        # if ccx connector url is set in course settings then inform user that he can
        # only create ccx by using ccx connector url.
        context = get_ccx_creation_dict(course)
        messages.error(request, context['use_ccx_con_error_message'])
        return render_to_response('ccx/coach_dashboard.html', context)

    # prevent CCX objects from being created for deprecated course ids.
    if course.id.deprecated:
        messages.error(request, _(
            "You cannot create a CCX from a course using a deprecated id. "
            "Please create a rerun of this course in the studio to allow "
            "this action."))
        url = reverse('ccx_coach_dashboard', kwargs={'course_id': course.id})
        return redirect(url)

    ccx = CustomCourseForEdX(
        course_id=course.id,
        coach=request.user,
        display_name=name)
    ccx.save()

    # Make sure start/due are overridden for entire course
    start = TODAY().replace(tzinfo=pytz.UTC)
    override_field_for_ccx(ccx, course, 'start', start)
    override_field_for_ccx(ccx, course, 'due', None)
    override_field_for_ccx(ccx, course, 'lti_passports', [])

    # Enforce a static limit for the maximum amount of students that can be enrolled
    override_field_for_ccx(ccx, course, 'max_student_enrollments_allowed', settings.CCX_MAX_STUDENTS_ALLOWED)

    # Hide anything that can show up in the schedule
    # hidden = 'visible_to_staff_only'
    # for chapter in course.get_children():
    #     override_field_for_ccx(ccx, chapter, hidden, True)
    #     for sequential in chapter.get_children():
    #         override_field_for_ccx(ccx, sequential, hidden, True)
    #         for vertical in sequential.get_children():
    #             override_field_for_ccx(ccx, vertical, hidden, True)

    ccx_id = CCXLocator.from_course_locator(course.id, ccx.id)

    url = reverse('ccx_coach_dashboard', kwargs={'course_id': ccx_id})

    # Enroll the coach in the course
    email_params = get_email_params(course, auto_enroll=True, course_key=ccx_id, display_name=ccx.display_name)
    enroll_email(
        course_id=ccx_id,
        student_email=request.user.email,
        auto_enroll=True,
        email_students=True,
        email_params=email_params,
    )

    assign_coach_role_to_ccx(ccx_id, request.user, course.id)
    add_master_course_staff_to_ccx(course, ccx_id, ccx.display_name)
    return redirect(url)


@ensure_csrf_cookie
@cache_control(no_cache=True, no_store=True, must_revalidate=True)
@coach_dashboard
def save_ccx(request, course, ccx=None):
    """
    Save changes to CCX.
    """
    if not ccx:
        raise Http404

    def override_fields(parent, data, graded, earliest=None, ccx_ids_to_delete=None):
        """
        Recursively apply CCX schedule data to CCX by overriding the
        `visible_to_staff_only`, `start` and `due` fields for units in the
        course.
        """
        if ccx_ids_to_delete is None:
            ccx_ids_to_delete = []
        blocks = {
            str(child.location): child
            for child in parent.get_children()}

        for unit in data:
            block = blocks[unit['location']]
            if unit['hidden']:  # start changes by labster
                override_field_for_ccx(ccx, block, 'visible_to_staff_only', unit['hidden'])
            else:
                clear_override_for_ccx(ccx, block, 'visible_to_staff_only')  # end changes by labster

            start = parse_date(unit['start'])
            if start:
                if not earliest or start < earliest:
                    earliest = start
                override_field_for_ccx(ccx, block, 'start', start)
            else:
                ccx_ids_to_delete.append(get_override_for_ccx(ccx, block, 'start_id'))
                clear_ccx_field_info_from_ccx_map(ccx, block, 'start')

            # Only subsection (aka sequential) and unit (aka vertical) have due dates.
            if 'due' in unit:  # checking that the key (due) exist in dict (unit).
                due = parse_date(unit['due'])
                if due:
                    override_field_for_ccx(ccx, block, 'due', due)
                else:
                    ccx_ids_to_delete.append(get_override_for_ccx(ccx, block, 'due_id'))
                    clear_ccx_field_info_from_ccx_map(ccx, block, 'due')
            else:
                # In case of section aka chapter we do not have due date.
                ccx_ids_to_delete.append(get_override_for_ccx(ccx, block, 'due_id'))
                clear_ccx_field_info_from_ccx_map(ccx, block, 'due')

            if not unit['hidden'] and block.graded:
                graded[block.format] = graded.get(block.format, 0) + 1

            children = unit.get('children', None)
            # For a vertical, override start and due dates of all its problems.
            if unit.get('category', None) == u'vertical':
                for component in block.get_children():
                    # override start and due date of problem (Copy dates of vertical into problems)
                    if start:
                        override_field_for_ccx(ccx, component, 'start', start)

                    if due:
                        override_field_for_ccx(ccx, component, 'due', due)

            if children:
                override_fields(block, children, graded, earliest, ccx_ids_to_delete)
        return earliest, ccx_ids_to_delete

    graded = {}
    earliest, ccx_ids_to_delete = override_fields(course, json.loads(request.body), graded, [])
    bulk_delete_ccx_override_fields(ccx, ccx_ids_to_delete)
    if earliest:
        override_field_for_ccx(ccx, course, 'start', earliest)

    # Attempt to automatically adjust grading policy
    changed = False
    policy = get_override_for_ccx(
        ccx, course, 'grading_policy', course.grading_policy
    )
    policy = deepcopy(policy)
    grader = policy['GRADER']
    for section in grader:
        count = graded.get(section.get('type'), 0)
        if count < section.get('min_count', 0):
            changed = True
            section['min_count'] = count
    if changed:
        override_field_for_ccx(ccx, course, 'grading_policy', policy)

    return HttpResponse(
        json.dumps({
            'schedule': get_ccx_schedule(course, ccx),
            'grading_policy': json.dumps(policy, indent=4)}),
        content_type='application/json',
    )


@ensure_csrf_cookie
@cache_control(no_cache=True, no_store=True, must_revalidate=True)
@coach_dashboard
def set_grading_policy(request, course, ccx=None):
    """
    Set grading policy for the CCX.
    """
    if not ccx:
        raise Http404

    override_field_for_ccx(
        ccx, course, 'grading_policy', json.loads(request.POST['policy']))

    url = reverse(
        'ccx_coach_dashboard',
        kwargs={'course_id': CCXLocator.from_course_locator(course.id, ccx.id)}
    )
    return redirect(url)


def get_ccx_schedule(course, ccx):
    """
    Generate a JSON serializable CCX schedule.
    """
    def visit(node, depth=1):
        """
        Recursive generator function which yields CCX schedule nodes.
        We convert dates to string to get them ready for use by the js date
        widgets, which use text inputs.
        Visits students visible nodes only; nodes children of hidden ones
        are skipped as well.

        Dates:
        Only start date is applicable to a section. If ccx coach did not override start date then
        getting it from the master course.
        Both start and due dates are applicable to a subsection (aka sequential). If ccx coach did not override
        these dates then getting these dates from corresponding subsection in master course.
        Unit inherits start date and due date from its subsection. If ccx coach did not override these dates
        then getting them from corresponding subsection in master course.
        """
        for child in node.get_children():
            # in case the children are visible to staff only, skip them
            if child.visible_to_staff_only:
                continue

            hidden = get_override_for_ccx(
                ccx, child, 'visible_to_staff_only',
                child.visible_to_staff_only)

            start = get_date(ccx, child, 'start')
            if depth > 1:
                # Subsection has both start and due dates and unit inherit dates from their subsections
                if depth == 2:
                    due = get_date(ccx, child, 'due')
                elif depth == 3:
                    # Get start and due date of subsection in case unit has not override dates.
                    due = get_date(ccx, child, 'due', node)
                    start = get_date(ccx, child, 'start', node)

                visited = {
                    'location': str(child.location),
                    'display_name': child.display_name,
                    'category': child.category,
                    'start': start,
                    'due': due,
                    'hidden': hidden,
                }
            else:
                visited = {
                    'location': str(child.location),
                    'display_name': child.display_name,
                    'category': child.category,
                    'start': start,
                    'hidden': hidden,
                }
            if depth < 3:
                children = tuple(visit(child, depth + 1))
                if children:
                    visited['children'] = children
                    yield visited
            else:
                yield visited

    with disable_overrides():
        return tuple(visit(course))


@ensure_csrf_cookie
@cache_control(no_cache=True, no_store=True, must_revalidate=True)
@coach_dashboard
def ccx_schedule(request, course, ccx=None):  # pylint: disable=unused-argument
    """
    get json representation of ccx schedule
    """
    if not ccx:
        raise Http404

    schedule = get_ccx_schedule(course, ccx)
    json_schedule = json.dumps(schedule, indent=4)
    return HttpResponse(json_schedule, content_type='application/json')


@ensure_csrf_cookie
@cache_control(no_cache=True, no_store=True, must_revalidate=True)
@coach_dashboard
def ccx_invite(request, course, ccx=None):
    """
    Invite users to new ccx
    """
    if not ccx:
        raise Http404

    action = request.POST.get('enrollment-button')
    identifiers_raw = request.POST.get('student-ids')
    identifiers = _split_input_list(identifiers_raw)
    email_students = 'email-students' in request.POST
    course_key = CCXLocator.from_course_locator(course.id, ccx.id)
    email_params = get_email_params(course, auto_enroll=True, course_key=course_key, display_name=ccx.display_name)

<<<<<<< HEAD
    ccx_students_enrolling_center(action, identifiers, email_students, course_key, email_params, ccx.coach)

=======
    _ccx_students_enrrolling_center(action, identifiers, email_students, course_key, email_params)
    log.info(
        "User: %s;\nAction: %s;\nIdentifiers: %s;\nSend email: %s;\nCourse: %s;\nEmail parameters: %s.",
        request.user, action, identifiers, email_students, course_key, email_params
    )
>>>>>>> a31e2b0a
    url = reverse('ccx_coach_dashboard', kwargs={'course_id': course_key})
    return redirect(url)


@ensure_csrf_cookie
@cache_control(no_cache=True, no_store=True, must_revalidate=True)
@coach_dashboard
def ccx_student_management(request, course, ccx=None):
    """
    Manage the enrollment of individual students in a CCX
    """
    if not ccx:
        raise Http404

    action = request.POST.get('student-action', None)
    student_id = request.POST.get('student-id', '')
    email_students = 'email-students' in request.POST
    identifiers = [student_id]
    course_key = CCXLocator.from_course_locator(course.id, ccx.id)
    email_params = get_email_params(course, auto_enroll=True, course_key=course_key, display_name=ccx.display_name)

<<<<<<< HEAD
    errors = ccx_students_enrolling_center(action, identifiers, email_students, course_key, email_params, ccx.coach)
=======
    errors = _ccx_students_enrrolling_center(action, identifiers, email_students, course_key, email_params)
    log.info(
        "User: %s;\nAction: %s;\nIdentifiers: %s;\nSend email: %s;\nCourse: %s;\nEmail parameters: %s.",
        request.user, action, identifiers, email_students, course_key, email_params
    )
>>>>>>> a31e2b0a

    for error_message in errors:
        messages.error(request, error_message)

    url = reverse('ccx_coach_dashboard', kwargs={'course_id': course_key})
    return redirect(url)


# Grades can potentially be written - if so, let grading manage the transaction.
@transaction.non_atomic_requests
@cache_control(no_cache=True, no_store=True, must_revalidate=True)
@coach_dashboard
def ccx_gradebook(request, course, ccx=None):
    """
    Show the gradebook for this CCX.
    """
    if not ccx:
        raise Http404

    ccx_key = CCXLocator.from_course_locator(course.id, ccx.id)
    with ccx_course(ccx_key) as course:
        prep_course_for_grading(course, request)
        student_info, page = get_grade_book_page(request, course, course_key=ccx_key)

        return render_to_response('courseware/gradebook.html', {
            'page': page,
            'page_url': reverse('ccx_gradebook', kwargs={'course_id': ccx_key}),
            'students': student_info,
            'course': course,
            'course_id': course.id,
            'staff_access': request.user.is_staff,
            'ordered_grades': sorted(
                course.grade_cutoffs.items(), key=lambda i: i[1], reverse=True),
        })


# Grades can potentially be written - if so, let grading manage the transaction.
@transaction.non_atomic_requests
@cache_control(no_cache=True, no_store=True, must_revalidate=True)
@coach_dashboard
def ccx_grades_csv(request, course, ccx=None):
    """
    Download grades as CSV.
    """
    if not ccx:
        raise Http404

    ccx_key = CCXLocator.from_course_locator(course.id, ccx.id)
    with ccx_course(ccx_key) as course:
        prep_course_for_grading(course, request)

        enrolled_students = User.objects.filter(
            courseenrollment__course_id=ccx_key,
            courseenrollment__is_active=1
        ).order_by('username').select_related("profile")
        grades = iterate_grades_for(course, enrolled_students)

        header = None
        rows = []
        for student, gradeset, __ in grades:
            if gradeset:
                # We were able to successfully grade this student for this
                # course.
                if not header:
                    # Encode the header row in utf-8 encoding in case there are
                    # unicode characters
                    header = [section['label'].encode('utf-8')
                              for section in gradeset[u'section_breakdown']]
                    rows.append(["id", "email", "username", "grade"] + header)

                percents = {
                    section['label']: section.get('percent', 0.0)
                    for section in gradeset[u'section_breakdown']
                    if 'label' in section
                }

                row_percents = [percents.get(label, 0.0) for label in header]
                rows.append([student.id, student.email, student.username,
                             gradeset['percent']] + row_percents)

        buf = StringIO()
        writer = csv.writer(buf)
        for row in rows:
            writer.writerow(row)

        response = HttpResponse(buf.getvalue(), content_type='text/csv')
        response['Content-Disposition'] = 'attachment'

        return response<|MERGE_RESOLUTION|>--- conflicted
+++ resolved
@@ -465,16 +465,11 @@
     course_key = CCXLocator.from_course_locator(course.id, ccx.id)
     email_params = get_email_params(course, auto_enroll=True, course_key=course_key, display_name=ccx.display_name)
 
-<<<<<<< HEAD
     ccx_students_enrolling_center(action, identifiers, email_students, course_key, email_params, ccx.coach)
-
-=======
-    _ccx_students_enrrolling_center(action, identifiers, email_students, course_key, email_params)
     log.info(
-        "User: %s;\nAction: %s;\nIdentifiers: %s;\nSend email: %s;\nCourse: %s;\nEmail parameters: %s.",
-        request.user, action, identifiers, email_students, course_key, email_params
+        "User: %s;\nCoach: %s;\nAction: %s;\nIdentifiers: %s;\nSend email: %s;\nCourse: %s;\nEmail parameters: %s.",
+        request.user, ccx.coach, action, identifiers, email_students, course_key, email_params
     )
->>>>>>> a31e2b0a
     url = reverse('ccx_coach_dashboard', kwargs={'course_id': course_key})
     return redirect(url)
 
@@ -496,15 +491,11 @@
     course_key = CCXLocator.from_course_locator(course.id, ccx.id)
     email_params = get_email_params(course, auto_enroll=True, course_key=course_key, display_name=ccx.display_name)
 
-<<<<<<< HEAD
     errors = ccx_students_enrolling_center(action, identifiers, email_students, course_key, email_params, ccx.coach)
-=======
-    errors = _ccx_students_enrrolling_center(action, identifiers, email_students, course_key, email_params)
     log.info(
-        "User: %s;\nAction: %s;\nIdentifiers: %s;\nSend email: %s;\nCourse: %s;\nEmail parameters: %s.",
-        request.user, action, identifiers, email_students, course_key, email_params
+        "User: %s;\nCoach: %s;\nAction: %s;\nIdentifiers: %s;\nSend email: %s;\nCourse: %s;\nEmail parameters: %s.",
+        request.user, ccx.coach, action, identifiers, email_students, course_key, email_params
     )
->>>>>>> a31e2b0a
 
     for error_message in errors:
         messages.error(request, error_message)
