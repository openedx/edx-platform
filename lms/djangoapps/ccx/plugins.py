--- conflicted
+++ resolved
@@ -28,19 +28,10 @@
         if not settings.FEATURES.get('CUSTOM_COURSES_EDX', False) or not course.enable_ccx:
             # If ccx is not enable do not show ccx coach tab.
             return False
-<<<<<<< HEAD
-        # Start: Added By Labster
-        # Hide the tab in CCX becasue it missleads to master course.
-        # This fix has to be removed after upgrading to Eucalyptus.
-        ccx_id = getattr(course.id, 'ccx', None)
-        if ccx_id is not None:
-            return False
-        # End: Added By Labster
-=======
+
         if has_access(user, 'staff', course) or has_access(user, 'instructor', course):
             # if user is staff or instructor then he can always see ccx coach tab.
             return True
         # check if user has coach access.
->>>>>>> 448238f2
         role = CourseCcxCoachRole(course.id)
         return role.has_user(user)