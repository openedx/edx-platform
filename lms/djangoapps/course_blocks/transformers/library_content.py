"""
Content Library Transformer.
"""


import json

import six
from eventtracking import tracker

from lms.djangoapps.courseware.models import StudentModule
from openedx.core.djangoapps.content.block_structure.transformer import (
    BlockStructureTransformer,
    FilteringTransformerMixin
)
from track import contexts
from xmodule.library_content_module import LibraryContentModule
from xmodule.modulestore.django import modulestore

from ..utils import get_student_module_as_dict


class ContentLibraryTransformer(FilteringTransformerMixin, BlockStructureTransformer):
    """
    A transformer that manipulates the block structure by removing all
    blocks within a library_content module to which a user should not
    have access.

    Staff users are not to be exempted from library content pathways.
    """
    WRITE_VERSION = 1
    READ_VERSION = 1

    @classmethod
    def name(cls):
        """
        Unique identifier for the transformer's class;
        same identifier used in setup.py.
        """
        return "library_content"

    @classmethod
    def collect(cls, block_structure):
        """
        Collects any information that's necessary to execute this
        transformer's transform method.
        """
        block_structure.request_xblock_fields('mode')
        block_structure.request_xblock_fields('max_count')
        block_structure.request_xblock_fields('category')
        store = modulestore()

        # needed for analytics purposes
        def summarize_block(usage_key):
            """ Basic information about the given block """
            orig_key, orig_version = store.get_block_original_usage(usage_key)
            return {
                "usage_key": six.text_type(usage_key),
                "original_usage_key": six.text_type(orig_key) if orig_key else None,
                "original_usage_version": six.text_type(orig_version) if orig_version else None,
            }

        # For each block check if block is library_content.
        # If library_content add children array to content_library_children field
        for block_key in block_structure.topological_traversal(
                filter_func=lambda block_key: block_key.block_type == 'library_content',
                yield_descendants_of_unyielded=True,
        ):
            xblock = block_structure.get_xblock(block_key)
            for child_key in xblock.children:
                summary = summarize_block(child_key)
                block_structure.set_transformer_block_field(child_key, cls, 'block_analytics_summary', summary)

    def transform_block_filters(self, usage_info, block_structure):
        all_library_children = set()
        all_selected_children = set()
        for block_key in block_structure:
            if block_key.block_type != 'library_content':
                continue
            library_children = block_structure.get_children(block_key)
            if library_children:
                all_library_children.update(library_children)
                selected = []
                mode = block_structure.get_xblock_field(block_key, 'mode')
                max_count = block_structure.get_xblock_field(block_key, 'max_count')

                # Retrieve "selected" json from LMS MySQL database.
                state_dict = get_student_module_as_dict(usage_info.user, usage_info.course_key, block_key)
                for selected_block in state_dict.get('selected', []):
                    # Add all selected entries for this user for this
                    # library module to the selected list.
                    block_type, block_id = selected_block
                    usage_key = usage_info.course_key.make_usage_key(block_type, block_id)
                    if usage_key in library_children:
                        selected.append(selected_block)

                # Update selected
                previous_count = len(selected)
                block_keys = LibraryContentModule.make_selection(selected, library_children, max_count, mode)
                selected = block_keys['selected']

                # Save back any changes
                if any(block_keys[changed] for changed in ('invalid', 'overlimit', 'added')):
                    state_dict['selected'] = list(selected)
<<<<<<< HEAD
                    StudentModule.save_state(  # pylint: disable=no-value-for-parameter
=======
                    StudentModule.save_state(
>>>>>>> d9a072af
                        student=usage_info.user,
                        course_id=usage_info.course_key,
                        module_state_key=block_key,
                        defaults={
                            'state': json.dumps(state_dict),
                        },
                    )

                # publish events for analytics
                self._publish_events(
                    block_structure,
                    block_key,
                    previous_count,
                    max_count,
                    block_keys,
                    usage_info.user.id,
                )
                all_selected_children.update(usage_info.course_key.make_usage_key(s[0], s[1]) for s in selected)

        def check_child_removal(block_key):
            """
            Return True if selected block should be removed.

            Block is removed if it is part of library_content, but has
            not been selected for current user.
            """
            if block_key not in all_library_children:
                return False
            if block_key in all_selected_children:
                return False
            return True

        return [block_structure.create_removal_filter(check_child_removal)]

    def _publish_events(self, block_structure, location, previous_count, max_count, block_keys, user_id):
        """
        Helper method to publish events for analytics purposes
        """

        def format_block_keys(keys):
            """
            Helper function to format block keys
            """
            json_result = []
            for key in keys:
                info = block_structure.get_transformer_block_field(
                    key, ContentLibraryTransformer, 'block_analytics_summary'
                )
                json_result.append(info)
            return json_result

        def publish_event(event_name, result, **kwargs):
            """
            Helper function to publish an event for analytics purposes
            """
            event_data = {
                "location": six.text_type(location),
                "previous_count": previous_count,
                "result": result,
                "max_count": max_count,
            }
            event_data.update(kwargs)
            context = contexts.course_context_from_course_id(location.course_key)
            if user_id:
                context['user_id'] = user_id
            full_event_name = "edx.librarycontentblock.content.{}".format(event_name)
            with tracker.get_tracker().context(full_event_name, context):
                tracker.emit(full_event_name, event_data)

        LibraryContentModule.publish_selected_children_events(
            block_keys,
            format_block_keys,
            publish_event,
        )<|MERGE_RESOLUTION|>--- conflicted
+++ resolved
@@ -102,11 +102,7 @@
                 # Save back any changes
                 if any(block_keys[changed] for changed in ('invalid', 'overlimit', 'added')):
                     state_dict['selected'] = list(selected)
-<<<<<<< HEAD
-                    StudentModule.save_state(  # pylint: disable=no-value-for-parameter
-=======
                     StudentModule.save_state(
->>>>>>> d9a072af
                         student=usage_info.user,
                         course_id=usage_info.course_key,
                         module_state_key=block_key,
