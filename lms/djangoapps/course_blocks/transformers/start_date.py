--- conflicted
+++ resolved
@@ -85,12 +85,8 @@
     """
     A transformer that adds 'start' date to course blocks.
     """
-<<<<<<< HEAD
-    VERSION = 1
-=======
     WRITE_VERSION = 1
     READ_VERSION = 1
->>>>>>> 75068967
     MERGED_START_DATE = 'merged_start_date'
 
     @classmethod
