"""
API entry point to the course_blocks app with top-level
get_course_blocks function.
"""


from django.conf import settings
from edx_when import field_data

from lms.djangoapps.course_api.blocks.transformers.block_completion import BlockCompletionTransformer
from openedx.core.djangoapps.content.block_structure.api import get_block_structure_manager
from openedx.core.djangoapps.content.block_structure.transformers import BlockStructureTransformers
from openedx.features.content_type_gating.block_transformers import ContentTypeGateTransformer

from .transformers import library_content, load_override_data, start_date, user_partitions, visibility
from .usage_info import CourseUsageInfo

INDIVIDUAL_STUDENT_OVERRIDE_PROVIDER = (
    'lms.djangoapps.courseware.student_field_overrides.IndividualStudentOverrideProvider'
)


def has_individual_student_override_provider():
    """
    check if FIELD_OVERRIDE_PROVIDERS has class
    `lms.djangoapps.courseware.student_field_overrides.IndividualStudentOverrideProvider`
    """
    return INDIVIDUAL_STUDENT_OVERRIDE_PROVIDER in getattr(settings, 'FIELD_OVERRIDE_PROVIDERS', ())


def get_course_block_access_transformers(user, grading=False):
    """
    Default list of transformers for manipulating course block structures
    based on the user's access to the course blocks.

    Arguments:
        user (django.contrib.auth.models.User) - User object for
            which the block structure is to be transformed.

    """
    if grading:
        return [
            library_content.ContentLibraryTransformer(),
            ContentTypeGateTransformer(),
            user_partitions.UserPartitionTransformer(),
            visibility.VisibilityTransformer(),
            field_data.DateOverrideTransformer(user),
        ]

    course_block_access_transformers = [
        library_content.ContentLibraryTransformer(),
        start_date.StartDateTransformer(),
        ContentTypeGateTransformer(),
        user_partitions.UserPartitionTransformer(),
        visibility.VisibilityTransformer(),
        field_data.DateOverrideTransformer(user),
    ]

    if has_individual_student_override_provider():
        course_block_access_transformers += [load_override_data.OverrideDataTransformer(user)]

    return course_block_access_transformers


def get_course_blocks(
        user,
        starting_block_usage_key,
        transformers=None,
        collected_block_structure=None,
<<<<<<< HEAD
        grading=False,
=======
        allow_start_dates_in_future=False,
        include_completion=False,
>>>>>>> d325943f
):
    """
    A higher order function implemented on top of the
    block_structure.get_blocks function returning a transformed block
    structure for the given user starting at starting_block_usage_key.

    Arguments:
        user (django.contrib.auth.models.User) - User object for
            which the block structure is to be transformed.

        starting_block_usage_key (UsageKey) - Specifies the starting block
            of the block structure that is to be transformed.

        transformers (BlockStructureTransformers) - A collection of
            transformers whose transform methods are to be called.
            If None, get_course_block_access_transformers() is used.

        collected_block_structure (BlockStructureBlockData) - A
            block structure retrieved from a prior call to
            BlockStructureManager.get_collected.  Can be optionally
            provided if already available, for optimization.

    Returns:
        BlockStructureBlockData - A transformed block structure,
            starting at starting_block_usage_key, that has undergone the
            transform methods for the given user and the course
            associated with the block structure.  If using the default
            transformers, the transformed block structure will be
            exactly equivalent to the blocks that the given user has
            access.
    """
    if not transformers:
<<<<<<< HEAD
        transformers = BlockStructureTransformers(get_course_block_access_transformers(user, grading))
    transformers.usage_info = CourseUsageInfo(starting_block_usage_key.course_key, user)
=======
        transformers = BlockStructureTransformers(get_course_block_access_transformers(user))
    if include_completion:
        transformers += [BlockCompletionTransformer()]
    transformers.usage_info = CourseUsageInfo(starting_block_usage_key.course_key, user, allow_start_dates_in_future)
>>>>>>> d325943f

    return get_block_structure_manager(starting_block_usage_key.course_key).get_transformed(
        transformers,
        starting_block_usage_key,
        collected_block_structure,
    )<|MERGE_RESOLUTION|>--- conflicted
+++ resolved
@@ -67,12 +67,9 @@
         starting_block_usage_key,
         transformers=None,
         collected_block_structure=None,
-<<<<<<< HEAD
         grading=False,
-=======
         allow_start_dates_in_future=False,
         include_completion=False,
->>>>>>> d325943f
 ):
     """
     A higher order function implemented on top of the
@@ -95,6 +92,9 @@
             BlockStructureManager.get_collected.  Can be optionally
             provided if already available, for optimization.
 
+        grading - Ensure hidden blocks are taken into account for grading
+            purposes.
+
     Returns:
         BlockStructureBlockData - A transformed block structure,
             starting at starting_block_usage_key, that has undergone the
@@ -105,15 +105,10 @@
             access.
     """
     if not transformers:
-<<<<<<< HEAD
         transformers = BlockStructureTransformers(get_course_block_access_transformers(user, grading))
-    transformers.usage_info = CourseUsageInfo(starting_block_usage_key.course_key, user)
-=======
-        transformers = BlockStructureTransformers(get_course_block_access_transformers(user))
     if include_completion:
         transformers += [BlockCompletionTransformer()]
     transformers.usage_info = CourseUsageInfo(starting_block_usage_key.course_key, user, allow_start_dates_in_future)
->>>>>>> d325943f
 
     return get_block_structure_manager(starting_block_usage_key.course_key).get_transformed(
         transformers,
