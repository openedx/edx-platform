--- conflicted
+++ resolved
@@ -44,16 +44,10 @@
 
         user_extended_profile = user.extended_profile
         return JsonResponse({
-<<<<<<< HEAD
-            "is_admin": user_extended_profile.is_organization_admin,
+<           "is_admin": user_extended_profile.is_organization_admin,
             "eligible_for_oef": eligible_for_oef(user_extended_profile),
             "help_center": configuration_helpers.get_value('SUPPORT_SITE_LINK', settings.SUPPORT_SITE_LINK)
-=======
-            "is_admin": user.extended_profile.is_organization_admin,
-            "is_first_learner": user_extended_profile.is_first_signup_in_org
-            if user_extended_profile.organization else False,
->>>>>>> d2e14898
-        }, status=status.HTTP_200_OK)
+=       }, status=status.HTTP_200_OK)
 
     def post(self, request):
         """ Update provided information in openEdx received from nodeBB client """
