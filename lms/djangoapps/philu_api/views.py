"""
restAPI Views
"""
import logging
import requests

from datetime import datetime
from django.http import JsonResponse
from django.conf import settings
from rest_framework import status
from rest_framework.views import APIView

from lms.djangoapps.onboarding.forms import RegModelForm
from student.models import User

from lms.djangoapps.onboarding.models import Organization, UserExtendedProfile
from lms.djangoapps.philu_api.helpers import get_encoded_token

log = logging.getLogger("edx.philu_api")


class UpdateCommunityProfile(APIView):
    """ Retrieve order details. """

    def post(self, request):
        """ Update provided information in openEdx received from nodeBB client """

        username = request.GET.get('username')
        email = request.GET.get('email')
        
        try:
            user = User.objects.get(email=email)
        except User.DoesNotExist:
            return JsonResponse({'message': "User does not exist for provided username"}, status=status.HTTP_400_BAD_REQUEST)

        id = user.id        

        token = request.META["HTTP_X_CSRFTOKEN"]
        if not token == get_encoded_token(username, email, id):
            return JsonResponse({"message": "Invalid Session token"}, status=status.HTTP_400_BAD_REQUEST)
        
        extended_profile = user.extended_profile
        user_info_survey = user.user_info_survey

        data = request.data

        try:
            first_name = data.get('first_name', extended_profile.first_name)
            last_name = data.get('last_name', extended_profile.last_name)
            about_me = data.get('aboutme', user.profile.bio)
            organization = data.get('organization')
            if organization:
                organization, is_created = Organization.objects.get_or_create(name=organization)

                if organization != extended_profile.organization:
                    is_poc_value, is_poc_label = RegModelForm.POC_CHOICES[0]
                    extended_profile.org_admin_email = ""
                    extended_profile.is_poc = is_poc_value
                    extended_profile.organization = organization

            city_of_residence = data.get('city_of_residence', user_info_survey.city_of_residence)
            country_of_residence = data.get('country_of_residence', user_info_survey.country_of_residence)
            city_of_employment = data.get('city_of_employment', user_info_survey.city_of_employment)
            country_of_employment = data.get('country_of_employment', user_info_survey.country_of_employment)

            language = data.get('language', user_info_survey.language)

            birthday = data.get('birthday')
            if birthday:
                birthday_year = birthday.split("/")[2]
            else:
                birthday_year = user_info_survey.year_of_birth

            extended_profile.first_name = first_name
            extended_profile.last_name = last_name
            user.profile.bio = about_me
            user_info_survey.city_of_residence = city_of_residence
            user_info_survey.country_of_residence = country_of_residence
            user_info_survey.city_of_employment = city_of_employment
            user_info_survey.country_of_employment = country_of_employment
            user_info_survey.language = language

            if birthday:
                user_info_survey.year_of_birth = birthday_year

            extended_profile.save()
            user_info_survey.save()

            return JsonResponse({"message": "user info updated successfully"}, status=status.HTTP_200_OK)
        except Exception as ex:
<<<<<<< HEAD
            return JsonResponse({"message": str(ex.args)}, status=status.HTTP_400_BAD_REQUEST)
=======
            return JsonResponse({"message": str(ex.args)}, status=status.HTTP_400_BAD_REQUEST)

def get_user_chat(request):
    """ Get recent chats of the user from NodeBB """

    chat_endpoint = settings.NODEBB_ENDPOINT + '/api/v2/users/chats'
    username = request.user.username
    headers = {'Authorization': 'Bearer ' + settings.NODEBB_MASTER_TOKEN}
    response = requests.post(chat_endpoint,
        data={'_uid': 1, 'username': username},
        headers=headers)
    return JsonResponse(response.json())
>>>>>>> 9533a247
<|MERGE_RESOLUTION|>--- conflicted
+++ resolved
@@ -88,9 +88,6 @@
 
             return JsonResponse({"message": "user info updated successfully"}, status=status.HTTP_200_OK)
         except Exception as ex:
-<<<<<<< HEAD
-            return JsonResponse({"message": str(ex.args)}, status=status.HTTP_400_BAD_REQUEST)
-=======
             return JsonResponse({"message": str(ex.args)}, status=status.HTTP_400_BAD_REQUEST)
 
 def get_user_chat(request):
@@ -102,5 +99,4 @@
     response = requests.post(chat_endpoint,
         data={'_uid': 1, 'username': username},
         headers=headers)
-    return JsonResponse(response.json())
->>>>>>> 9533a247
+    return JsonResponse(response.json())