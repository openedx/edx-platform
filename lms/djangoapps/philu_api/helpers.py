--- conflicted
+++ resolved
@@ -11,8 +11,5 @@
     """ Return course custom settings object """
     if isinstance(course_key, str) or isinstance(course_key, unicode):
         course_key = CourseKey.from_string(course_key)
-<<<<<<< HEAD
-=======
 
->>>>>>> ca251eb1
     return CustomSettings.objects.filter(id=course_key).first()