"""
Views for the verification flow
"""

import decimal
import json
import logging
import urllib

from django.conf import settings
from django.contrib.auth.decorators import login_required
from django.contrib.staticfiles.storage import staticfiles_storage
from django.db import transaction
from django.http import Http404, HttpResponse, HttpResponseBadRequest, HttpResponseForbidden
from django.shortcuts import redirect
from django.urls import reverse
from django.utils.decorators import method_decorator
from django.utils.timezone import now
from django.utils.translation import ugettext as _
from django.utils.translation import ugettext_lazy
from django.views.decorators.csrf import csrf_exempt
from django.views.decorators.http import require_POST
from django.views.generic.base import View
from edx_rest_api_client.exceptions import SlumberBaseException
from ipware.ip import get_client_ip
from opaque_keys.edx.keys import CourseKey
from rest_framework.response import Response
from rest_framework.views import APIView

from common.djangoapps.course_modes.models import CourseMode
from common.djangoapps.edxmako.shortcuts import render_to_response
from common.djangoapps.student.models import CourseEnrollment
from common.djangoapps.track import segment
from common.djangoapps.util.db import outer_atomic
from common.djangoapps.util.json_request import JsonResponse
from common.djangoapps.util.views import require_global_staff
from lms.djangoapps.commerce.utils import EcommerceService, is_account_activation_requirement_disabled
from lms.djangoapps.verify_student.emails import send_verification_approved_email, send_verification_confirmation_email
from lms.djangoapps.verify_student.image import InvalidImageData, decode_image_data
from lms.djangoapps.verify_student.models import SoftwareSecurePhotoVerification, VerificationDeadline
from lms.djangoapps.verify_student.tasks import send_verification_status_email
from lms.djangoapps.verify_student.utils import can_verify_now
from openedx.core.djangoapps.commerce.utils import ecommerce_api_client
from openedx.core.djangoapps.embargo import api as embargo_api
from openedx.core.djangoapps.site_configuration import helpers as configuration_helpers
from openedx.core.djangoapps.user_api.accounts import NAME_MIN_LENGTH
from openedx.core.djangoapps.user_api.accounts.api import update_account_settings
from openedx.core.djangoapps.user_api.errors import AccountValidationError, UserNotFound
from openedx.core.lib.log_utils import audit_log
from xmodule.modulestore.django import modulestore

from .services import IDVerificationService

log = logging.getLogger(__name__)


class PayAndVerifyView(View):
    """
    View for the "verify and pay" flow.

    This view is somewhat complicated, because the user
    can enter it from a number of different places:

    * From the "choose your track" page.
    * After completing payment.
    * From the dashboard in order to complete verification.
    * From the dashboard in order to upgrade to a verified track.

    The page will display different steps and requirements
    depending on:

    * Whether the user has submitted a photo verification recently.
    * Whether the user has paid for the course.
    * How the user reached the page (mostly affects messaging)

    We are also super-paranoid about how users reach this page.
    If they somehow aren't enrolled, or the course doesn't exist,
    or they've unenrolled, or they've already paid/verified,
    ... then we try to redirect them to the page with the
    most appropriate messaging (including the dashboard).

    Note that this page does NOT handle re-verification
    (photo verification that was denied or had an error);
    that is handled by the "reverify" view.

    """

    # Step definitions
    #
    # These represent the numbered steps a user sees in
    # the verify / payment flow.
    #
    # Steps can either be:
    # - displayed or hidden
    # - complete or incomplete
    #
    # For example, when a user enters the verification/payment
    # flow for the first time, the user will see steps
    # for both payment and verification.  As the user
    # completes these steps (for example, submitting a photo)
    # the steps will be marked "complete".
    #
    # If a user has already verified for another course,
    # then the verification steps will be hidden,
    # since the user has already completed them.
    #
    # If a user re-enters the flow from another application
    # (for example, after completing payment through
    # a third-party payment processor), then the user
    # will resume the flow at an intermediate step.
    #
    INTRO_STEP = 'intro-step'
    MAKE_PAYMENT_STEP = 'make-payment-step'
    FACE_PHOTO_STEP = 'face-photo-step'
    ID_PHOTO_STEP = 'id-photo-step'
    REVIEW_PHOTOS_STEP = 'review-photos-step'
    ENROLLMENT_CONFIRMATION_STEP = 'enrollment-confirmation-step'

    ALL_STEPS = [
        INTRO_STEP,
        MAKE_PAYMENT_STEP,
        FACE_PHOTO_STEP,
        ID_PHOTO_STEP,
        REVIEW_PHOTOS_STEP,
        ENROLLMENT_CONFIRMATION_STEP
    ]

    PAYMENT_STEPS = [
        MAKE_PAYMENT_STEP,
    ]

    VERIFICATION_STEPS = [
        FACE_PHOTO_STEP,
        ID_PHOTO_STEP,
        REVIEW_PHOTOS_STEP,
        ENROLLMENT_CONFIRMATION_STEP
    ]

    # These steps can be skipped using the ?skip-first-step GET param
    SKIP_STEPS = [
        INTRO_STEP,
    ]

    STEP_TITLES = {
        INTRO_STEP: ugettext_lazy("Intro"),
        MAKE_PAYMENT_STEP: ugettext_lazy("Make payment"),
        FACE_PHOTO_STEP: ugettext_lazy("Take photo"),
        ID_PHOTO_STEP: ugettext_lazy("Take a photo of your ID"),
        REVIEW_PHOTOS_STEP: ugettext_lazy("Review your info"),
        ENROLLMENT_CONFIRMATION_STEP: ugettext_lazy("Enrollment confirmation"),
    }

    # Messages
    #
    # Depending on how the user entered reached the page,
    # we will display different text messaging.
    # For example, we show users who are upgrading
    # slightly different copy than users who are verifying
    # for the first time.
    #
    FIRST_TIME_VERIFY_MSG = 'first-time-verify'
    VERIFY_NOW_MSG = 'verify-now'
    VERIFY_LATER_MSG = 'verify-later'
    UPGRADE_MSG = 'upgrade'

    # Requirements
    #
    # These explain to the user what he or she
    # will need to successfully pay and/or verify.
    #
    # These are determined by the steps displayed
    # to the user; for example, if the user does not
    # need to complete the verification steps,
    # then the photo ID and webcam requirements are hidden.
    #
    ACCOUNT_ACTIVATION_REQ = "account-activation-required"
    PHOTO_ID_REQ = "photo-id-required"
    WEBCAM_REQ = "webcam-required"

    STEP_REQUIREMENTS = {
        ID_PHOTO_STEP: [PHOTO_ID_REQ, WEBCAM_REQ],
        FACE_PHOTO_STEP: [WEBCAM_REQ],
    }

    # Deadline types
    VERIFICATION_DEADLINE = "verification"
    UPGRADE_DEADLINE = "upgrade"

    def _get_user_active_status(self, user):
        """
        Returns the user's active status to the caller
        Overrides the actual value if account activation has been disabled via waffle switch

        Arguments:
            user (User): Current user involved in the onboarding/verification flow
        """
        return user.is_active or is_account_activation_requirement_disabled()

    @method_decorator(login_required)
    def get(  # lint-amnesty, pylint: disable=too-many-statements
        self, request, course_id,
        always_show_payment=False,
        current_step=None,
        message=FIRST_TIME_VERIFY_MSG
    ):
        """
        Render the payment and verification flow.

        Arguments:
            request (HttpRequest): The request object.
            course_id (unicode): The ID of the course the user is trying
                to enroll in.

        Keyword Arguments:
            always_show_payment (bool): If True, show the payment steps
                even if the user has already paid.  This is useful
                for users returning to the flow after paying.
            current_step (string): The current step in the flow.
            message (string): The messaging to display.

        Returns:
            HttpResponse

        Raises:
            Http404: The course does not exist or does not
                have a verified mode.

        """
        # Parse the course key
        # The URL regex should guarantee that the key format is valid.
        course_key = CourseKey.from_string(course_id)
        course = modulestore().get_course(course_key)

        # Verify that the course exists
        if course is None:
            log.warning("Could not find course with ID %s.", course_id)
            raise Http404

        # Check whether the user has access to this course
        # based on country access rules.
        redirect_url = embargo_api.redirect_if_blocked(
            course_key,
            user=request.user,
            ip_address=get_client_ip(request)[0],
            url=request.path
        )
        if redirect_url:
            return redirect(redirect_url)

        # If the verification deadline has passed
        # then show the user a message that he/she can't verify.
        #
        # We're making the assumptions (enforced in Django admin) that:
        #
        # 1) Only verified modes have verification deadlines.
        #
        # 2) If set, verification deadlines are always AFTER upgrade deadlines, because why would you
        #   let someone upgrade into a verified track if they can't complete verification?
        #
        verification_deadline = VerificationDeadline.deadline_for_course(course.id)
        response = self._response_if_deadline_passed(course, self.VERIFICATION_DEADLINE, verification_deadline)
        if response is not None:
            log.info("Verification deadline for '%s' has passed.", course.id)
            return response

        # Retrieve the relevant course mode for the payment/verification flow.
        #
        # WARNING: this is technical debt!  A much better way to do this would be to
        # separate out the payment flow and use the product SKU to figure out what
        # the user is trying to purchase.
        #
        # Nonetheless, for the time being we continue to make the really ugly assumption
        # that at some point there was a paid course mode we can query for the price.
        relevant_course_mode = self._get_paid_mode(course_key)

        # If we can find a relevant course mode, then log that we're entering the flow
        # Otherwise, this course does not support payment/verification, so respond with a 404.
        if relevant_course_mode is not None:
            if CourseMode.is_verified_mode(relevant_course_mode):
                log.info(
                    "Entering payment and verification flow for user '%s', course '%s', with current step '%s'.",
                    request.user.id, course_id, current_step
                )
            else:
                log.info(
                    "Entering payment flow for user '%s', course '%s', with current step '%s'",
                    request.user.id, course_id, current_step
                )
        else:
            # Otherwise, there has never been a verified/paid mode,
            # so return a page not found response.
            log.warning(
                "No paid/verified course mode found for course '%s' for verification/payment flow request",
                course_id
            )
            raise Http404

        # If the user is trying to *pay* and the upgrade deadline has passed,
        # then they shouldn't be able to enter the flow.
        #
        # NOTE: This should match the availability dates used by the E-Commerce service
        # to determine whether a user can purchase a product.  The idea is that if the service
        # won't fulfill the order, we shouldn't even let the user get into the payment flow.
        #
        user_is_trying_to_pay = message in [self.FIRST_TIME_VERIFY_MSG, self.UPGRADE_MSG]
        if user_is_trying_to_pay:
            upgrade_deadline = relevant_course_mode.expiration_datetime
            response = self._response_if_deadline_passed(course, self.UPGRADE_DEADLINE, upgrade_deadline)
            if response is not None:
                log.info("Upgrade deadline for '%s' has passed.", course.id)
                return response

        # Check whether the user has verified, paid, and enrolled.
        # A user is considered "paid" if he or she has an enrollment
        # with a paid course mode (such as "verified").
        # For this reason, every paid user is enrolled, but not
        # every enrolled user is paid.
        # If the course mode is not verified(i.e only paid) then already_verified is always True
        already_verified = (
            self._check_already_verified(request.user)
            if CourseMode.is_verified_mode(relevant_course_mode)
            else True
        )
        already_paid, is_enrolled = self._check_enrollment(request.user, course_key)

        # Redirect the user to a more appropriate page if the
        # messaging won't make sense based on the user's
        # enrollment / payment / verification status.
        sku_to_use = relevant_course_mode.sku
        purchase_workflow = request.GET.get('purchase_workflow', 'single')
        if purchase_workflow == 'bulk' and relevant_course_mode.bulk_sku:
            sku_to_use = relevant_course_mode.bulk_sku
        redirect_response = self._redirect_if_necessary(
            message,
            already_verified,
            already_paid,
            is_enrolled,
            course_key,
            user_is_trying_to_pay,
            request.user,
            sku_to_use
        )
        if redirect_response is not None:
            return redirect_response

        display_steps = self._display_steps(
            always_show_payment,
            already_verified,
            already_paid,
            relevant_course_mode
        )

        # Override the actual value if account activation has been disabled
        # Also see the reference to this parameter in context dictionary further down
        user_is_active = self._get_user_active_status(request.user)
        requirements = self._requirements(display_steps, user_is_active)

        if current_step is None:
            current_step = display_steps[0]['name']

        # Allow the caller to skip the first page
        # This is useful if we want the user to be able to
        # use the "back" button to return to the previous step.
        # This parameter should only work for known skip-able steps
        if request.GET.get('skip-first-step') and current_step in self.SKIP_STEPS:
            display_step_names = [step['name'] for step in display_steps]
            current_step_idx = display_step_names.index(current_step)
            if (current_step_idx + 1) < len(display_steps):
                current_step = display_steps[current_step_idx + 1]['name']

        courseware_url = ""
        if not course.start or course.start < now():
            courseware_url = reverse(
                'course_root',
                kwargs={'course_id': str(course_key)}
            )

        full_name = (
            request.user.profile.name
            if request.user.profile.name
            else ""
        )

        # If the user set a contribution amount on another page,
        # use that amount to pre-fill the price selection form.
        contribution_amount = request.session.get(
            'donation_for_course', {}
        ).get(str(course_key), '')

        # Remember whether the user is upgrading
        # so we can fire an analytics event upon payment.
        request.session['attempting_upgrade'] = (message == self.UPGRADE_MSG)

        # Determine the photo verification status
        verification_good_until = self._verification_valid_until(request.user)

        # get available payment processors
        processors = ecommerce_api_client(request.user).payment.processors.get()

        # Render the top-level page
        context = {
            'contribution_amount': contribution_amount,
            'course': course,
            'course_key': str(course_key),
            'checkpoint_location': request.GET.get('checkpoint'),
            'course_mode': relevant_course_mode,
            'courseware_url': courseware_url,
            'current_step': current_step,
            'disable_courseware_js': True,
            'display_steps': display_steps,
            'is_active': json.dumps(user_is_active),
            'user_email': request.user.email,
            'message_key': message,
            'platform_name': configuration_helpers.get_value('PLATFORM_NAME', settings.PLATFORM_NAME),
            'processors': processors,
            'requirements': requirements,
            'user_full_name': full_name,
            'verification_deadline': verification_deadline or "",
            'already_verified': already_verified,
            'verification_good_until': verification_good_until,
            'capture_sound': staticfiles_storage.url("audio/camera_capture.wav"),
            'nav_hidden': True,
            'is_ab_testing': 'begin-flow' in request.path,
        }

        return render_to_response("verify_student/pay_and_verify.html", context)

    def add_utm_params_to_url(self, url):  # lint-amnesty, pylint: disable=missing-function-docstring
        # utm_params is [(u'utm_content', u'course-v1:IDBx IDB20.1x 1T2017'),...
        utm_params = [item for item in self.request.GET.items() if 'utm_' in item[0]]
        # utm_params is utm_content=course-v1%3AIDBx+IDB20.1x+1T2017&...
        utm_params = urllib.parse.urlencode(utm_params, True)
        # utm_params is utm_content=course-v1:IDBx+IDB20.1x+1T2017&...
        # (course-keys do not have url encoding)
        utm_params = urllib.parse.unquote(utm_params)
        if utm_params:
            if '?' in url:
                url = url + '&' + utm_params
            else:
                url = url + '?' + utm_params
        return url

    def _redirect_if_necessary(
        self, message, already_verified, already_paid, is_enrolled, course_key,
        user_is_trying_to_pay, user, sku
    ):
        """Redirect the user to a more appropriate page if necessary.

        In some cases, a user may visit this page with
        verification / enrollment / payment state that
        we don't anticipate.  For example, a user may unenroll
        from the course after paying for it, then visit the
        "verify now" page to complete verification.

        When this happens, we try to redirect the user to
        the most appropriate page.

        Arguments:

            message (string): The messaging of the page.  Should be a key
                in `MESSAGES`.

            already_verified (bool): Whether the user has submitted
                a verification request recently.

            already_paid (bool): Whether the user is enrolled in a paid
                course mode.

            is_enrolled (bool): Whether the user has an active enrollment
                in the course.

            course_key (CourseKey): The key for the course.

        Returns:
            HttpResponse or None

        """
        url = None
        course_kwargs = {'course_id': str(course_key)}

        if already_verified and already_paid:
            # If they've already paid and verified, there's nothing else to do,
            # so redirect them to the dashboard.
            url = reverse('dashboard')
        elif message in [self.VERIFY_NOW_MSG, self.VERIFY_LATER_MSG]:
            if is_enrolled:
                # If the user is already enrolled but hasn't yet paid,
                # then the "upgrade" messaging is more appropriate.
                if not already_paid:
                    url = reverse('verify_student_upgrade_and_verify', kwargs=course_kwargs)
            else:
                # If the user is NOT enrolled, then send him/her
                # to the first time verification page.
                url = reverse('verify_student_start_flow', kwargs=course_kwargs)
        elif message == self.UPGRADE_MSG:
            if is_enrolled:
                if already_paid:
                    # If the student has paid, but not verified, redirect to the verification flow.
                    url = IDVerificationService.get_verify_location(str(course_key))
            else:
                url = reverse('verify_student_start_flow', kwargs=course_kwargs)

        if user_is_trying_to_pay and self._get_user_active_status(user) and not already_paid:
            # If the user is trying to pay, has activated their account, and the ecommerce service
            # is enabled redirect them to the ecommerce checkout page.
            ecommerce_service = EcommerceService()
            if ecommerce_service.is_enabled(user):
                url = ecommerce_service.get_checkout_page_url(
                    sku,
                    catalog=self.request.GET.get('catalog')
                )

        # Redirect if necessary, otherwise implicitly return None
        if url is not None:
            url = self.add_utm_params_to_url(url)
            return redirect(url)

    def _get_paid_mode(self, course_key):
        """
        Retrieve the paid course mode for a course.

        The returned course mode may or may not be expired.
        Unexpired modes are preferred to expired modes.

        Arguments:
            course_key (CourseKey): The location of the course.

        Returns:
            CourseMode tuple

        """
        # Retrieve all the modes at once to reduce the number of database queries
        all_modes, unexpired_modes = CourseMode.all_and_unexpired_modes_for_courses([course_key])

        # Retrieve the first mode that matches the following criteria:
        #  * Unexpired
        #  * Price > 0
        #  * Not credit
        for mode in unexpired_modes[course_key]:
            if mode.min_price > 0 and not CourseMode.is_credit_mode(mode):
                return mode

        # Otherwise, find the first non credit expired paid mode
        for mode in all_modes[course_key]:
            if mode.min_price > 0 and not CourseMode.is_credit_mode(mode):
                return mode

        # Otherwise, return None and so the view knows to respond with a 404.
        return None

    def _display_steps(self, always_show_payment, already_verified, already_paid, course_mode):
        """Determine which steps to display to the user.

        Includes all steps by default, but removes steps
        if the user has already completed them.

        Arguments:

            always_show_payment (bool): If True, display the payment steps
                even if the user has already paid.

            already_verified (bool): Whether the user has submitted
                a verification request recently.

            already_paid (bool): Whether the user is enrolled in a paid
                course mode.

        Returns:
            list

        """
        display_steps = self.ALL_STEPS
        remove_steps = set()

        if already_verified or not CourseMode.is_verified_mode(course_mode):
            remove_steps |= set(self.VERIFICATION_STEPS)

        if already_paid and not always_show_payment:
            remove_steps |= set(self.PAYMENT_STEPS)
        else:
            # The "make payment" step doubles as an intro step,
            # so if we're showing the payment step, hide the intro step.
            remove_steps |= {self.INTRO_STEP}
        return [
            {
                'name': step,
                'title': str(self.STEP_TITLES[step]),
            }
            for step in display_steps
            if step not in remove_steps
        ]

    def _requirements(self, display_steps, is_active):
        """Determine which requirements to show the user.

        For example, if the user needs to submit a photo
        verification, tell the user that she will need
        a photo ID and a webcam.

        Arguments:
            display_steps (list): The steps to display to the user.
            is_active (bool): If False, adds a requirement to activate the user account.

        Returns:
            dict: Keys are requirement names, values are booleans
                indicating whether to show the requirement.

        """
        all_requirements = {
            self.ACCOUNT_ACTIVATION_REQ: not is_active,
            self.PHOTO_ID_REQ: False,
            self.WEBCAM_REQ: False,
        }

        # Remove the account activation requirement if disabled via waffle
        if is_account_activation_requirement_disabled():
            all_requirements.pop(self.ACCOUNT_ACTIVATION_REQ)

        display_steps = {step['name'] for step in display_steps}

        for step, step_requirements in self.STEP_REQUIREMENTS.items():
            if step in display_steps:
                for requirement in step_requirements:
                    all_requirements[requirement] = True

        return all_requirements

    def _verification_valid_until(self, user, date_format="%m/%d/%Y"):
        """
        Check whether the user has a valid or pending verification.

        Arguments:
            user:
            date_format: optional parameter for formatting datetime
                object to string in response

        Returns:
            datetime object in string format
        """
        expiration_datetime = IDVerificationService.get_expiration_datetime(
            user, ['submitted', 'approved', 'must_retry']
        )
        # return 'expiration_datetime' of latest photo verification if found,
        # otherwise implicitly return ''
        if expiration_datetime:
            return expiration_datetime.strftime(date_format)

        return ''

    def _check_already_verified(self, user):
        """Check whether the user has a valid or pending verification.

        Note that this includes cases in which the user's verification
        has not been accepted (either because it hasn't been processed,
        or there was an error).

        This should return True if the user has done their part:
        submitted photos within the expiration period.

        """
        return IDVerificationService.user_has_valid_or_pending(user)

    def _check_enrollment(self, user, course_key):
        """Check whether the user has an active enrollment and has paid.

        If a user is enrolled in a paid course mode, we assume
        that the user has paid.

        Arguments:
            user (User): The user to check.
            course_key (CourseKey): The key of the course to check.

        Returns:
            Tuple `(has_paid, is_active)` indicating whether the user
            has paid and whether the user has an active account.

        """
        enrollment_mode, is_active = CourseEnrollment.enrollment_mode_for_user(user, course_key)
        has_paid = False

        if enrollment_mode is not None and is_active:
            all_modes = CourseMode.modes_for_course_dict(course_key, include_expired=True)
            course_mode = all_modes.get(enrollment_mode)
            has_paid = (course_mode and course_mode.min_price > 0)

        return (has_paid, bool(is_active))

    def _response_if_deadline_passed(self, course, deadline_name, deadline_datetime):
        """
        Respond with some error messaging if the deadline has passed.

        Arguments:
            course (Course): The course the user is trying to enroll in.
            deadline_name (str): One of the deadline constants.
            deadline_datetime (datetime): The deadline.

        Returns: HttpResponse or None

        """
        if deadline_name not in [self.VERIFICATION_DEADLINE, self.UPGRADE_DEADLINE]:
            log.error("Invalid deadline name %s.  Skipping check for whether the deadline passed.", deadline_name)
            return None

        deadline_passed = (
            deadline_datetime is not None and
            deadline_datetime < now()
        )
        if deadline_passed:
            context = {
                'course': course,
                'deadline_name': deadline_name,
                'deadline': deadline_datetime
            }
            return render_to_response("verify_student/missed_deadline.html", context)


def checkout_with_ecommerce_service(user, course_key, course_mode, processor):
    """ Create a new basket and trigger immediate checkout, using the E-Commerce API. """
    course_id = str(course_key)
    try:
        api = ecommerce_api_client(user)
        # Make an API call to create the order and retrieve the results
        result = api.baskets.post({
            'products': [{'sku': course_mode.sku}],
            'checkout': True,
            'payment_processor_name': processor
        })

        # Pass the payment parameters directly from the API response.
        return result.get('payment_data')
    except SlumberBaseException:
        params = {'username': user.username, 'mode': course_mode.slug, 'course_id': course_id}
        log.exception('Failed to create order for %(username)s %(mode)s mode of %(course_id)s', params)
        raise
    finally:
        audit_log(
            'checkout_requested',
            course_id=course_id,
            mode=course_mode.slug,
            processor_name=processor,
            user_id=user.id
        )


@require_POST
@login_required
def create_order(request):
    """
    This endpoint is named 'create_order' for backward compatibility, but its
    actual use is to add a single product to the user's cart and request
    immediate checkout.
    """
    course_id = request.POST['course_id']
    course_id = CourseKey.from_string(course_id)
    donation_for_course = request.session.get('donation_for_course', {})
    contribution = request.POST.get("contribution", donation_for_course.get(str(course_id), 0))
    try:
        amount = decimal.Decimal(contribution).quantize(decimal.Decimal('.01'), rounding=decimal.ROUND_DOWN)
    except decimal.InvalidOperation:
        return HttpResponseBadRequest(_("Selected price is not valid number."))

    current_mode = None
    sku = request.POST.get('sku', None)

    if sku:
        try:
            current_mode = CourseMode.objects.get(sku=sku)
        except CourseMode.DoesNotExist:
            log.exception('Failed to find CourseMode with SKU [%s].', sku)

    if not current_mode:
        # Check if there are more than 1 paid(mode with min_price>0 e.g verified/professional/no-id-professional) modes
        # for course exist then choose the first one
        paid_modes = CourseMode.paid_modes_for_course(course_id)
        if paid_modes:
            if len(paid_modes) > 1:
                log.warning("Multiple paid course modes found for course '%s' for create order request", course_id)
            current_mode = paid_modes[0]

    # Make sure this course has a paid mode
    if not current_mode:
        log.warning("Create order requested for course '%s' without a paid mode.", course_id)
        return HttpResponseBadRequest(_("This course doesn't support paid certificates"))

    if CourseMode.is_professional_mode(current_mode):
        amount = current_mode.min_price

    if amount < current_mode.min_price:
        return HttpResponseBadRequest(_("No selected price or selected price is below minimum."))

    # if request.POST doesn't contain 'processor' then the service's default payment processor will be used.
    payment_data = checkout_with_ecommerce_service(
        request.user,
        course_id,
        current_mode,
        request.POST.get('processor')
    )

    if 'processor' not in request.POST:
        # (XCOM-214) To be removed after release.
        # the absence of this key in the POST payload indicates that the request was initiated from
        # a stale js client, which expects a response containing only the 'payment_form_data' part of
        # the payment data result.
        payment_data = payment_data['payment_form_data']
    return JsonResponse(payment_data)


class SubmitPhotosView(View):
    """
    End-point for submitting photos for verification.
    """

    @method_decorator(transaction.non_atomic_requests)
    def dispatch(self, request, *args, **kwargs):
        return super().dispatch(request, *args, **kwargs)

    @method_decorator(login_required)
    @method_decorator(outer_atomic(read_committed=True))
    def post(self, request):
        """
        Submit photos for verification.

        This end-point is used for the following cases:

        * Initial verification through the pay-and-verify flow.
        * Initial verification initiated from a checkpoint within a course.
        * Re-verification initiated from a checkpoint within a course.

        POST Parameters:

            face_image (str): base64-encoded image data of the user's face.
            photo_id_image (str): base64-encoded image data of the user's photo ID.
            full_name (str): The user's full name, if the user is requesting a name change as well.
            experiment_name (str): The name of an A/B experiment associated with this attempt

        """
        # If the user already has an initial verification attempt, we can re-use the photo ID
        # the user submitted with the initial attempt.
        initial_verification = SoftwareSecurePhotoVerification.get_initial_verification(request.user)

        # Validate the POST parameters
        params, response = self._validate_parameters(request, bool(initial_verification))
        if response is not None:
            return response

        # If necessary, update the user's full name
        if "full_name" in params:
            response = self._update_full_name(request, params["full_name"])
            if response is not None:
                return response

        # Retrieve the image data
        # Validation ensures that we'll have a face image, but we may not have
        # a photo ID image if this is a re-verification.
        face_image, photo_id_image, response = self._decode_image_data(
            request, params["face_image"], params.get("photo_id_image")
        )

        # If we have a photo_id we do not want use the initial verification image.
        if photo_id_image is not None:
            initial_verification = None

        if response is not None:
            return response

        # Submit the attempt
        attempt = self._submit_attempt(request.user, face_image, photo_id_image, initial_verification)

        # Send event to segment for analyzing A/B testing data
        data = {
            "attempt_id": attempt.id,
            "experiment_name": params.get("experiment_name", "original")
        }
        self._fire_event(request.user, "edx.bi.experiment.verification.attempt", data)

        self._fire_event(request.user, "edx.bi.verify.submitted", {"category": "verification"})
        self._send_confirmation_email(request.user)
        return JsonResponse({})

    def _validate_parameters(self, request, has_initial_verification):
        """
        Check that the POST parameters are valid.

        Arguments:
            request (HttpRequest): The request object.
            has_initial_verification (bool): Whether the user has an initial verification attempt.

        Returns:
            HttpResponse or None

        """
        # Pull out the parameters we care about.
        params = {
            param_name: request.POST[param_name]
            for param_name in [
                "face_image",
                "photo_id_image",
                "full_name",
                "experiment_name"
            ]
            if param_name in request.POST
        }

        # If the user already has an initial verification attempt, then we don't
        # require the user to submit a photo ID image, since we can re-use the photo ID
        # image from the initial attempt.
        # If we don't have an initial verification OR a photo ID image, something has gone
        # terribly wrong in the JavaScript.  Log this as an error so we can track it down.
        if "photo_id_image" not in params and not has_initial_verification:
            log.error(
                (
                    "User %s does not have an initial verification attempt "
                    "and no photo ID image data was provided. "
                    "This most likely means that the JavaScript client is not "
                    "correctly constructing the request to submit photos."
                ), request.user.id
            )
            return None, HttpResponseBadRequest(
                _("Photo ID image is required if the user does not have an initial verification attempt.")
            )

        # The face image is always required.
        if "face_image" not in params:
            msg = _("Missing required parameter face_image")
            log.error(("User {user_id} missing required parameter face_image").format(user_id=request.user.id))
            return None, HttpResponseBadRequest(msg)

        return params, None

    def _update_full_name(self, request, full_name):
        """
        Update the user's full name.

        Arguments:
            user (User): The user to update.
            full_name (unicode): The user's updated full name.

        Returns:
            HttpResponse or None

        """
        try:
            update_account_settings(request.user, {"name": full_name})
        except UserNotFound:
            log.error(("No profile found for user {user_id}").format(user_id=request.user.id))
            return HttpResponseBadRequest(_("No profile found for user"))
        except AccountValidationError:
            msg = _(
                "Name must be at least {min_length} character long."
            ).format(min_length=NAME_MIN_LENGTH)
            log.error(
<<<<<<< HEAD
                ("User {user_id} provided an account name less than {min_length} characters").format(
                    user_id=request.user.id,
                    min_length=NAME_MIN_LENGTH
=======
                (
                    "User {user_id} suffered ID verification error while submitting a full_name change"
                ).format(
                    user_id=request.user.id
>>>>>>> 5d7cd3d2
                )
            )
            return HttpResponseBadRequest(msg)

    def _decode_image_data(self, request, face_data, photo_id_data=None):
        """
        Decode image data sent with the request.

        Arguments:
            face_data (str): base64-encoded face image data.

        Keyword Arguments:
            photo_id_data (str): base64-encoded photo ID image data.

        Returns:
            tuple of (str, str, HttpResponse)

        """
        try:
            # Decode face image data (used for both an initial and re-verification)
            face_image = decode_image_data(face_data)

            # Decode the photo ID image data if it's provided
            photo_id_image = (
                decode_image_data(photo_id_data)
                if photo_id_data is not None else None
            )

            return face_image, photo_id_image, None

        except InvalidImageData:
            msg = _("Image data is not valid.")
            log.error(("Image data for user {user_id} is not valid").format(user_id=request.user.id))
            return None, None, HttpResponseBadRequest(msg)

    def _submit_attempt(self, user, face_image, photo_id_image=None, initial_verification=None):
        """
        Submit a verification attempt.

        Arguments:
            user (User): The user making the attempt.
            face_image (str): Decoded face image data.

        Keyword Arguments:
            photo_id_image (str or None): Decoded photo ID image data.
            initial_verification (SoftwareSecurePhotoVerification): The initial verification attempt.
        """
        attempt = SoftwareSecurePhotoVerification(user=user)

        # We will always have face image data, so upload the face image
        attempt.upload_face_image(face_image)

        # If an ID photo wasn't submitted, re-use the ID photo from the initial attempt.
        # Earlier validation rules ensure that at least one of these is available.
        if photo_id_image is not None:
            attempt.upload_photo_id_image(photo_id_image)
        elif initial_verification is None:
            # Earlier validation should ensure that we never get here.
            log.error(
                "Neither a photo ID image or initial verification attempt provided. "
                "Parameter validation in the view should prevent this from happening!"
            )

        # Submit the attempt
        attempt.mark_ready()
        attempt.submit(copy_id_photo_from=initial_verification)

        return attempt

    def _send_confirmation_email(self, user):
        """
        Send an email confirming that the user submitted photos
        for initial verification.
        """
        lms_root_url = configuration_helpers.get_value('LMS_ROOT_URL', settings.LMS_ROOT_URL)
        context = {
            'user': user,
            'dashboard_link': '{}{}'.format(lms_root_url, reverse('dashboard'))
        }
        return send_verification_confirmation_email(context)

    def _fire_event(self, user, event_name, parameters):
        """
        Fire an analytics event.

        Arguments:
            user (User): The user who submitted photos.
            event_name (str): Name of the analytics event.
            parameters (dict): Event parameters.

        Returns: None

        """
        segment.track(user.id, event_name, parameters)


@require_POST
@csrf_exempt  # SS does its own message signing, and their API won't have a cookie value
def results_callback(request):  # lint-amnesty, pylint: disable=too-many-statements
    """
    Software Secure will call this callback to tell us whether a user is
    verified to be who they said they are.
    """
    body = request.body

    try:
        body_dict = json.loads(body.decode('utf-8'))
    except ValueError:
        log.exception(f"Invalid JSON received from Software Secure:\n\n{body}\n")
        return HttpResponseBadRequest(f"Invalid JSON. Received:\n\n{body}")

    if not isinstance(body_dict, dict):
        log.error(f"Reply from Software Secure is not a dict:\n\n{body}\n")
        return HttpResponseBadRequest(f"JSON should be dict. Received:\n\n{body}")

    headers = {
        "Authorization": request.META.get("HTTP_AUTHORIZATION", ""),
        "Date": request.META.get("HTTP_DATE", "")
    }

    _response, access_key_and_sig = headers["Authorization"].split(" ")
    access_key = access_key_and_sig.split(":")[0]

    # This is what we should be doing...
    # if not sig_valid:
    #    return HttpResponseBadRequest("Signature is invalid")

    # This is what we're doing until we can figure out why we disagree on sigs
    if access_key != settings.VERIFY_STUDENT["SOFTWARE_SECURE"]["API_ACCESS_KEY"]:
        return HttpResponseBadRequest("Access key invalid")

    receipt_id = body_dict.get("EdX-ID")
    result = body_dict.get("Result")
    reason = body_dict.get("Reason", "")
    error_code = body_dict.get("MessageType", "")

    try:
        attempt = SoftwareSecurePhotoVerification.objects.get(receipt_id=receipt_id)
    except SoftwareSecurePhotoVerification.DoesNotExist:
        log.error("Software Secure posted back for receipt_id %s, but not found", receipt_id)
        return HttpResponseBadRequest(f"edX ID {receipt_id} not found")

    user = attempt.user
    verification_status_email_vars = {
        'platform_name': settings.PLATFORM_NAME,
    }
    if result == "PASS":
        # If this verification is not an outdated version then make expiry email date of previous approved verification NULL  # lint-amnesty, pylint: disable=line-too-long
        # Setting expiry email date to NULL is important so that it does not get filtered in the management command
        # that sends email when verification expires : verify_student/send_verification_expiry_email
        if attempt.status != 'approved':
            verification = SoftwareSecurePhotoVerification.objects.filter(status='approved', user_id=attempt.user_id)
            if verification:
                log.info(f'Making expiry email date of previous approved verification NULL for {attempt.user_id}')  # lint-amnesty, pylint: disable=line-too-long
                # The updated_at field in sspv model has auto_now set to True, which means any time save() is called on
                # the model instance, `updated_at` will change. Some of the existing functionality of verification
                # (showing your verification has expired on dashboard) relies on updated_at.
                # In case the attempt.approve() fails for some reason and to not cause any inconsistencies in existing
                # functionality update() is called instead of save()
                previous_verification = verification.latest('updated_at')
                SoftwareSecurePhotoVerification.objects.filter(pk=previous_verification.pk
                                                               ).update(expiry_email_date=None)
        log.debug(f'Approving verification for {receipt_id}')
        attempt.approve()

        expiration_datetime = attempt.expiration_datetime.date()
        email_context = {'user': user, 'expiration_datetime': expiration_datetime.strftime("%m/%d/%Y")}
        send_verification_approved_email(context=email_context)

    elif result == "FAIL":
        log.debug("Denying verification for %s", receipt_id)
        attempt.deny(json.dumps(reason), error_code=error_code)
        reverify_url = f'{settings.ACCOUNT_MICROFRONTEND_URL}/id-verification'
        verification_status_email_vars['reasons'] = reason
        verification_status_email_vars['reverify_url'] = reverify_url
        verification_status_email_vars['faq_url'] = settings.ID_VERIFICATION_SUPPORT_LINK
        subject = _("Your {platform_name} Verification Has Been Denied").format(
            platform_name=settings.PLATFORM_NAME
        )
        context = {
            'subject': subject,
            'template': 'emails/failed_verification_email.txt',
            'email': user.email,
            'email_vars': verification_status_email_vars
        }
        send_verification_status_email.delay(context)

    elif result == "SYSTEM FAIL":
        log.debug("System failure for %s -- resetting to must_retry", receipt_id)
        attempt.system_error(json.dumps(reason), error_code=error_code)
        log.error("Software Secure callback attempt for %s failed: %s", receipt_id, reason)
    else:
        log.error("Software Secure returned unknown result %s", result)
        return HttpResponseBadRequest(
            f"Result {result} not understood. Known results: PASS, FAIL, SYSTEM FAIL"
        )

    # Send event to segment for analyzing A/B testing data
    data = {
        "attempt_id": attempt.id,
        "result": result
    }
    segment.track(attempt.user.id, "edx.bi.experiment.verification.attempt.result", data)

    return HttpResponse("OK!")


class VerificationStatusAPIView(APIView):
    """
    GET /verify_student/status/

    Parameters: None

    Returns:
        200 OK
        {
            "status": String,
            "expires": String,
            "can_verify": Boolean
        }

    Notes:
        * "status" is a verification status string, or "none" if there is none.
        * Verification should be allowed if and only if "can_verify" is true.
        * If there is a current verification, then "expires" is a ISO datetime string.
        * Otherwise, "expires" is omitted.
    """
    @method_decorator(login_required)
    def get(self, request):
        """
        Handle the GET request.
        """
        verification_status = IDVerificationService.user_status(request.user)
        expiration_datetime = IDVerificationService.get_expiration_datetime(request.user, ['approved'])
        can_verify = can_verify_now(verification_status, expiration_datetime)
        data = {
            'status': verification_status['status'],
            'can_verify': can_verify,
        }
        if expiration_datetime:
            data['expires'] = expiration_datetime
        return Response(data)


class ReverifyView(View):
    """
    Reverification occurs when a user's initial verification is denied
    or expires.  When this happens, users can re-submit photos through
    the re-verification flow.

    Unlike in-course reverification, this flow requires users to submit
    *both* face and ID photos.  In contrast, during in-course reverification,
    students submit only face photos, which are matched against the ID photo
    the user submitted during initial verification.

    """

    @method_decorator(login_required)
    def get(self, request):
        """
        Render the reverification flow.

        Most of the work is done client-side by composing the same
        Backbone views used in the initial verification flow.
        """
        IDV_workflow = IDVerificationService.get_verify_location()
        return redirect(IDV_workflow)


class PhotoUrlsView(APIView):
    """
    This can be used to help debug IDV photos
    """

    @method_decorator(require_global_staff)
    def get(self, request, receipt_id):
        """
        Endpoint for retrieving photo urls for IDV
        GET /verify_student/photo-urls/{receipt_id}

        Returns:
            200 OK
            {
                "EdX-ID": receipt_id,
                "ExpectedName": user profile name,
                "PhotoID": id photo S3 url,
                "PhotoIDKey": encrypted photo id key,
                "UserPhoto": face photo S3 url,
                "UserPhotoKey": encrypted user photo key,
            }
        """
        verification = SoftwareSecurePhotoVerification.get_verification_from_receipt(receipt_id)
        if verification:
            _, body = verification.create_request()
            # remove this key, as it isn't needed
            body.pop('SendResponseTo')
            return Response(body)

        log.warning("Could not find verification with receipt ID %s.", receipt_id)
        raise Http404


class DecryptFaceImageView(APIView):
    """
    Endpoint to retrieve decrypted IDV face image data. Can only be used on stage.
    """

    @method_decorator(require_global_staff)
    def get(self, request, receipt_id):
        """
        Endpoint used for decrypting images on stage based on a given receipt ID
        GET /verify_student/decrypt-idv-images/face/{receipt_id}

        Returns:
            200 OK
            {
                img
            }
        """
        # if this endpoint is not being accessed on stage, raise a 403. Only stage will have an RSA_PRIVATE_KEY
        if not settings.VERIFY_STUDENT["SOFTWARE_SECURE"].get("RSA_PRIVATE_KEY", None):
            log.warning("Cannot access image decryption outside of staging environment")
            return HttpResponseForbidden()

        verification = SoftwareSecurePhotoVerification.get_verification_from_receipt(receipt_id)
        if verification:
            user_photo = verification.download_face_image()
            if user_photo:
                return HttpResponse(user_photo, content_type="image/png")

        log.warning("Could not decrypt face image for receipt ID %s.", receipt_id)
        raise Http404


class DecryptPhotoIDImageView(APIView):
    """
        Endpoint to retrieve decrypted IDV photo ID image data. Can only be used on stage.
    """

    @method_decorator(require_global_staff)
    def get(self, request, receipt_id):
        """
        Endpoint used for decrypting images on stage based on a given receipt ID
        GET /verify_student/decrypt-idv-images/photo-id/{receipt_id}

        Returns:
            200 OK
            {
                img
            }
        """
        # if this endpoint is not being accessed on stage, raise a 403. Only stage will have an RSA_PRIVATE_KEY
        if not settings.VERIFY_STUDENT["SOFTWARE_SECURE"].get("RSA_PRIVATE_KEY", None):
            log.warning("Cannot access image decryption outside of staging environment")
            return HttpResponseForbidden()

        verification = SoftwareSecurePhotoVerification.get_verification_from_receipt(receipt_id)
        if verification:
            id_photo = verification.download_photo_id_image()
            if id_photo:
                return HttpResponse(id_photo, content_type="image/png")

        log.warning("Could not decrypt photo ID image for receipt ID %s.", receipt_id)
        raise Http404<|MERGE_RESOLUTION|>--- conflicted
+++ resolved
@@ -949,16 +949,9 @@
                 "Name must be at least {min_length} character long."
             ).format(min_length=NAME_MIN_LENGTH)
             log.error(
-<<<<<<< HEAD
                 ("User {user_id} provided an account name less than {min_length} characters").format(
                     user_id=request.user.id,
                     min_length=NAME_MIN_LENGTH
-=======
-                (
-                    "User {user_id} suffered ID verification error while submitting a full_name change"
-                ).format(
-                    user_id=request.user.id
->>>>>>> 5d7cd3d2
                 )
             )
             return HttpResponseBadRequest(msg)
