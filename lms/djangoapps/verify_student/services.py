--- conflicted
+++ resolved
@@ -18,15 +18,7 @@
 from openedx.core.djangoapps.site_configuration import helpers as configuration_helpers
 
 from .models import ManualVerification, SoftwareSecurePhotoVerification, SSOVerification
-<<<<<<< HEAD
-from .utils import (  # lint-amnesty, pylint: disable=unused-import
-    active_verifications,
-    earliest_allowed_verification_date,
-    most_recent_verification
-)
-=======
 from .utils import most_recent_verification
->>>>>>> 981ecb67
 
 log = logging.getLogger(__name__)
 
