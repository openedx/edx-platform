# -*- coding: utf-8 -*-
"""Tests for django comment client views."""
import json
import logging
from contextlib import contextmanager

import ddt

from django.test.client import RequestFactory
from django.contrib.auth.models import User
from django.core.management import call_command
from django.core.urlresolvers import reverse
from mock import patch, ANY, Mock
from nose.tools import assert_true, assert_equal
from nose.plugins.attrib import attr
from opaque_keys.edx.keys import CourseKey

from common.test.utils import MockSignalHandlerMixin, disable_signal
from django_comment_client.base import views
<<<<<<< HEAD
from django_comment_client.utils import is_commentable_cohorted
from django_comment_client.tests.group_id import (
    CohortedTopicGroupIdTestMixin, NonCohortedTopicGroupIdTestMixin, GroupIdAssertionMixin
)
from django_comment_client.tests.utils import CohortedTestCase, ForumsEnableMixin
=======
from django_comment_client.utils import is_commentable_divided
from django_comment_client.tests.group_id import (
    CohortedTopicGroupIdTestMixin, NonCohortedTopicGroupIdTestMixin, GroupIdAssertionMixin
)
>>>>>>> 75068967
from django_comment_client.tests.unicode import UnicodeTestMixin
from django_comment_client.tests.utils import CohortedTestCase, ForumsEnableMixin
from django_comment_common.models import Role
from django_comment_common.utils import seed_permissions_roles, ThreadContext

from lms.djangoapps.teams.tests.factories import CourseTeamFactory, CourseTeamMembershipFactory
from lms.lib.comment_client import Thread
from student.tests.factories import CourseAccessRoleFactory, CourseEnrollmentFactory, UserFactory
from util.testing import UrlResetMixin
from xmodule.modulestore import ModuleStoreEnum
from xmodule.modulestore.django import modulestore
from xmodule.modulestore.tests.django_utils import ModuleStoreTestCase, SharedModuleStoreTestCase
from xmodule.modulestore.tests.factories import CourseFactory, ItemFactory, check_mongo_calls

from openedx.core.djangoapps.course_groups.cohorts import add_cohort, add_user_to_cohort
from openedx.core.djangoapps.course_groups.models import CourseCohort

from edx_notifications.lib.consumer import get_notifications_for_user, get_notifications_count_for_user
from edx_notifications.startup import initialize as initialize_notifications

from social_engagement.models import StudentSocialEngagementScore

from openedx.core.djangoapps.course_groups.cohorts import add_cohort, add_user_to_cohort
from openedx.core.djangoapps.course_groups.models import CourseCohort

from edx_notifications.lib.consumer import get_notifications_count_for_user
from edx_notifications.startup import initialize as initialize_notifications

from social_engagement.models import StudentSocialEngagementScore


log = logging.getLogger(__name__)

CS_PREFIX = "http://localhost:4567/api/v1"

# pylint: disable=missing-docstring


class MockRequestSetupMixin(object):
    def _create_response_mock(self, data):
        return Mock(text=json.dumps(data), json=Mock(return_value=data))

    def _set_mock_request_data(self, mock_request, data):
        mock_request.return_value = self._create_response_mock(data)


@attr(shard=2)
@patch('lms.lib.comment_client.utils.requests.request', autospec=True)
class CreateThreadGroupIdTestCase(
        MockRequestSetupMixin,
        CohortedTestCase,
        CohortedTopicGroupIdTestMixin,
        NonCohortedTopicGroupIdTestMixin
):
    cs_endpoint = "/threads"

    def call_view(self, mock_request, commentable_id, user, group_id, pass_group_id=True):
        self._set_mock_request_data(mock_request, {})
        mock_request.return_value.status_code = 200
        request_data = {"body": "body", "title": "title", "thread_type": "discussion"}
        if pass_group_id:
            request_data["group_id"] = group_id
        request = RequestFactory().post("dummy_url", request_data)
        request.user = user
        request.view_name = "create_thread"

        return views.create_thread(
            request,
            course_id=unicode(self.course.id),
            commentable_id=commentable_id
        )

    def test_group_info_in_response(self, mock_request):
        response = self.call_view(
            mock_request,
            "cohorted_topic",
            self.student,
            None
        )
        self._assert_json_response_contains_group_info(response)


@attr(shard=2)
@patch('lms.lib.comment_client.utils.requests.request', autospec=True)
@disable_signal(views, 'thread_edited')
@disable_signal(views, 'thread_voted')
@disable_signal(views, 'thread_deleted')
class ThreadActionGroupIdTestCase(
        MockRequestSetupMixin,
        CohortedTestCase,
        GroupIdAssertionMixin
):
    def call_view(
            self,
            view_name,
            mock_request,
            user=None,
            post_params=None,
            view_args=None
    ):
        self._set_mock_request_data(
            mock_request,
            {
                "user_id": str(self.student.id),
                "group_id": self.student_cohort.id,
                "closed": False,
                "type": "thread",
                "commentable_id": "non_team_dummy_id"
            }
        )
        mock_request.return_value.status_code = 200
        request = RequestFactory().post("dummy_url", post_params or {})
        request.user = user or self.student
        request.view_name = view_name

        return getattr(views, view_name)(
            request,
            course_id=unicode(self.course.id),
            thread_id="dummy",
            **(view_args or {})
        )

    def test_update(self, mock_request):
        response = self.call_view(
            "update_thread",
            mock_request,
            post_params={"body": "body", "title": "title"}
        )
        self._assert_json_response_contains_group_info(response)

    def test_delete(self, mock_request):
        response = self.call_view("delete_thread", mock_request)
        self._assert_json_response_contains_group_info(response)

    def test_vote(self, mock_request):
        response = self.call_view(
            "vote_for_thread",
            mock_request,
            view_args={"value": "up"}
        )
        self._assert_json_response_contains_group_info(response)
        response = self.call_view("undo_vote_for_thread", mock_request)
        self._assert_json_response_contains_group_info(response)

    def test_flag(self, mock_request):
        response = self.call_view("flag_abuse_for_thread", mock_request)
        self._assert_json_response_contains_group_info(response)
        response = self.call_view("un_flag_abuse_for_thread", mock_request)
        self._assert_json_response_contains_group_info(response)

    def test_pin(self, mock_request):
        response = self.call_view(
            "pin_thread",
            mock_request,
            user=self.moderator
        )
        self._assert_json_response_contains_group_info(response)
        response = self.call_view(
            "un_pin_thread",
            mock_request,
            user=self.moderator
        )
        self._assert_json_response_contains_group_info(response)

    def test_openclose(self, mock_request):
        response = self.call_view(
            "openclose_thread",
            mock_request,
            user=self.moderator
        )
        self._assert_json_response_contains_group_info(
            response,
            lambda d: d['content']
        )


@patch('lms.lib.comment_client.utils.requests.request')
class CreateCohortedThreadTestCase(CohortedTestCase):
    """
    Tests how `views.create_thread` passes `group_id` to the comments service
    for cohorted topics.
    """
    def _create_thread_in_cohorted_topic(
            self,
            user,
            mock_request,
            group_id,
            pass_group_id=True,
            expected_status_code=200
    ):
        self._create_thread(user, "cohorted_topic", mock_request, group_id, pass_group_id, expected_status_code)

    def test_student_without_group_id(self, mock_request):
        self._create_thread_in_cohorted_topic(self.student, mock_request, None, pass_group_id=False)
        self._assert_mock_request_called_with_group_id(mock_request, self.student_cohort.id)

    def test_student_none_group_id(self, mock_request):
        self._create_thread_in_cohorted_topic(self.student, mock_request, None)
        self._assert_mock_request_called_with_group_id(mock_request, self.student_cohort.id)

    def test_student_with_own_group_id(self, mock_request):
        self._create_thread_in_cohorted_topic(self.student, mock_request, self.student_cohort.id)
        self._assert_mock_request_called_with_group_id(mock_request, self.student_cohort.id)

    def test_student_with_other_group_id(self, mock_request):
        self._create_thread_in_cohorted_topic(self.student, mock_request, self.moderator_cohort.id)
        self._assert_mock_request_called_with_group_id(mock_request, self.student_cohort.id)

    def test_moderator_without_group_id(self, mock_request):
        self._create_thread_in_cohorted_topic(self.moderator, mock_request, None, pass_group_id=False)
        self._assert_mock_request_called_without_group_id(mock_request)

    def test_moderator_none_group_id(self, mock_request):
<<<<<<< HEAD
        self._create_thread_in_cohorted_topic(self.moderator, mock_request, None, expected_status_code=400)
=======
        self._create_thread_in_cohorted_topic(self.moderator, mock_request, None, expected_status_code=500)
>>>>>>> 75068967
        self.assertFalse(mock_request.called)

    def test_moderator_with_own_group_id(self, mock_request):
        self._create_thread_in_cohorted_topic(self.moderator, mock_request, self.moderator_cohort.id)
        self._assert_mock_request_called_with_group_id(mock_request, self.moderator_cohort.id)

    def test_moderator_with_other_group_id(self, mock_request):
        self._create_thread_in_cohorted_topic(self.moderator, mock_request, self.student_cohort.id)
        self._assert_mock_request_called_with_group_id(mock_request, self.student_cohort.id)

    def test_moderator_with_invalid_group_id(self, mock_request):
        invalid_id = self.student_cohort.id + self.moderator_cohort.id
<<<<<<< HEAD
        self._create_thread_in_cohorted_topic(self.moderator, mock_request, invalid_id, expected_status_code=400)
=======
        self._create_thread_in_cohorted_topic(self.moderator, mock_request, invalid_id, expected_status_code=500)
>>>>>>> 75068967
        self.assertFalse(mock_request.called)


@patch('lms.lib.comment_client.utils.requests.request')
class CreateNonCohortedThreadTestCase(CohortedTestCase):
    """
    Tests how `views.create_thread` passes `group_id` to the comments service
    for non-cohorted topics.
    """
    def _create_thread_in_non_cohorted_topic(
            self,
            user,
            mock_request,
            group_id,
            pass_group_id=True,
            expected_status_code=200
    ):
        self._create_thread(user, "non_cohorted_topic", mock_request, group_id, pass_group_id, expected_status_code)

    def test_student_without_group_id(self, mock_request):
        self._create_thread_in_non_cohorted_topic(self.student, mock_request, None, pass_group_id=False)
        self._assert_mock_request_called_without_group_id(mock_request)

    def test_student_none_group_id(self, mock_request):
        self._create_thread_in_non_cohorted_topic(self.student, mock_request, None)
        self._assert_mock_request_called_without_group_id(mock_request)

    def test_student_with_own_group_id(self, mock_request):
        self._create_thread_in_non_cohorted_topic(self.student, mock_request, self.student_cohort.id)
        self._assert_mock_request_called_without_group_id(mock_request)

    def test_student_with_other_group_id(self, mock_request):
        self._create_thread_in_non_cohorted_topic(self.student, mock_request, self.moderator_cohort.id)
        self._assert_mock_request_called_without_group_id(mock_request)

    def test_moderator_without_group_id(self, mock_request):
        self._create_thread_in_non_cohorted_topic(self.moderator, mock_request, None, pass_group_id=False)
        self._assert_mock_request_called_without_group_id(mock_request)

    def test_moderator_none_group_id(self, mock_request):
        self._create_thread_in_non_cohorted_topic(self.student, mock_request, None)
        self._assert_mock_request_called_without_group_id(mock_request)

    def test_moderator_with_own_group_id(self, mock_request):
        self._create_thread_in_non_cohorted_topic(self.moderator, mock_request, self.moderator_cohort.id)
        self._assert_mock_request_called_without_group_id(mock_request)

    def test_moderator_with_other_group_id(self, mock_request):
        self._create_thread_in_non_cohorted_topic(self.moderator, mock_request, self.student_cohort.id)
        self._assert_mock_request_called_without_group_id(mock_request)

    def test_moderator_with_invalid_group_id(self, mock_request):
        invalid_id = self.student_cohort.id + self.moderator_cohort.id
        self._create_thread_in_non_cohorted_topic(self.moderator, mock_request, invalid_id)
        self._assert_mock_request_called_without_group_id(mock_request)


class ViewsTestCaseMixin(object):

    def set_up_course(self, module_count=0):
        """
        Creates a course, optionally with module_count discussion modules, and
        a user with appropriate permissions.
        """

        # create a course
        self.course = CourseFactory.create(
            org='MITx', course='999',
            discussion_topics={"Some Topic": {"id": "some_topic"}},
            display_name='Robot Super Course',
        )
        self.course_id = self.course.id

        # add some discussion modules
        for i in range(module_count):
            ItemFactory.create(
                parent_location=self.course.location,
                category='discussion',
                discussion_id='id_module_{}'.format(i),
                discussion_category='Category {}'.format(i),
                discussion_target='Discussion {}'.format(i)
            )

        # seed the forums permissions and roles
        call_command('seed_permissions_roles', unicode(self.course_id))

        # Patch the comment client user save method so it does not try
        # to create a new cc user when creating a django user
        with patch('student.models.cc.User.save'):
            uname = 'student'
            email = 'student@edx.org'
            self.password = 'test'  # pylint: disable=attribute-defined-outside-init

            # Create the user and make them active so we can log them in.
            self.student = User.objects.create_user(uname, email, self.password)  # pylint: disable=attribute-defined-outside-init
            self.student.is_active = True
            self.student.save()

            # Add a discussion moderator
            self.moderator = UserFactory.create(password=self.password)  # pylint: disable=attribute-defined-outside-init

            # Enroll the student in the course
            CourseEnrollmentFactory(user=self.student,
                                    course_id=self.course_id)

            # Enroll the moderator and give them the appropriate roles
            CourseEnrollmentFactory(user=self.moderator, course_id=self.course.id)
            self.moderator.roles.add(Role.objects.get(name="Moderator", course_id=self.course.id))

            assert_true(self.client.login(username='student', password=self.password))

    def _setup_mock_request(self, mock_request, include_depth=False):
        """
        Ensure that mock_request returns the data necessary to make views
        function correctly
        """
        mock_request.return_value.status_code = 200
        data = {
            "user_id": str(self.student.id),
            "closed": False,
            "commentable_id": "non_team_dummy_id"
        }
        if include_depth:
            data["depth"] = 0
        self._set_mock_request_data(mock_request, data)

    def create_thread_helper(self, mock_request, extra_request_data=None, extra_response_data=None):
        """
        Issues a request to create a thread and verifies the result.
        """
        mock_request.return_value.status_code = 200
        self._set_mock_request_data(mock_request, {
            "thread_type": "discussion",
            "title": "Hello",
            "body": "this is a post",
            "course_id": "MITx/999/Robot_Super_Course",
            "anonymous": False,
            "anonymous_to_peers": False,
            "commentable_id": "i4x-MITx-999-course-Robot_Super_Course",
            "created_at": "2013-05-10T18:53:43Z",
            "updated_at": "2013-05-10T18:53:43Z",
            "at_position_list": [],
            "closed": False,
            "id": "518d4237b023791dca00000d",
            "user_id": "1",
            "username": "robot",
            "votes": {
                "count": 0,
                "up_count": 0,
                "down_count": 0,
                "point": 0
            },
            "abuse_flaggers": [],
            "type": "thread",
            "group_id": None,
            "pinned": False,
            "endorsed": False,
            "unread_comments_count": 0,
            "read": False,
            "comments_count": 0,
        })
        thread = {
            "thread_type": "discussion",
            "body": ["this is a post"],
            "anonymous_to_peers": ["false"],
            "auto_subscribe": ["false"],
            "anonymous": ["false"],
            "title": ["Hello"],
        }
        if extra_request_data:
            thread.update(extra_request_data)
        url = reverse('create_thread', kwargs={'commentable_id': 'i4x-MITx-999-course-Robot_Super_Course',
                                               'course_id': unicode(self.course_id)})
        response = self.client.post(url, data=thread)
        assert_true(mock_request.called)
        expected_data = {
            'thread_type': 'discussion',
            'body': u'this is a post',
            'context': ThreadContext.COURSE,
            'anonymous_to_peers': False, 'user_id': 1,
            'title': u'Hello',
            'commentable_id': u'i4x-MITx-999-course-Robot_Super_Course',
            'anonymous': False,
            'course_id': unicode(self.course_id),
        }
        if extra_response_data:
            expected_data.update(extra_response_data)
        mock_request.assert_called_with(
            'post',
            '{prefix}/i4x-MITx-999-course-Robot_Super_Course/threads'.format(prefix=CS_PREFIX),
            data=expected_data,
            params={'request_id': ANY},
            headers=ANY,
            timeout=5
        )
        assert_equal(response.status_code, 200)

    def update_thread_helper(self, mock_request):
        """
        Issues a request to update a thread and verifies the result.
        """
        self._setup_mock_request(mock_request)
        # Mock out saving in order to test that content is correctly
        # updated. Otherwise, the call to thread.save() receives the
        # same mocked request data that the original call to retrieve
        # the thread did, overwriting any changes.
        with patch.object(Thread, 'save'):
            response = self.client.post(
                reverse("update_thread", kwargs={
                    "thread_id": "dummy",
                    "course_id": unicode(self.course_id)
                }),
                data={"body": "foo", "title": "foo", "commentable_id": "some_topic"}
            )
        self.assertEqual(response.status_code, 200)
        data = json.loads(response.content)
        self.assertEqual(data['body'], 'foo')
        self.assertEqual(data['title'], 'foo')
        self.assertEqual(data['commentable_id'], 'some_topic')


@attr(shard=2)
@ddt.ddt
@patch('lms.lib.comment_client.utils.requests.request', autospec=True)
@disable_signal(views, 'thread_created')
@disable_signal(views, 'thread_edited')
class ViewsQueryCountTestCase(
        ForumsEnableMixin,
        UrlResetMixin,
        ModuleStoreTestCase,
        MockRequestSetupMixin,
        ViewsTestCaseMixin
):

    CREATE_USER = False
    ENABLED_CACHES = ['default', 'mongo_metadata_inheritance', 'loc_cache']
    ENABLED_SIGNALS = ['course_published']

    @patch.dict("django.conf.settings.FEATURES", {"ENABLE_DISCUSSION_SERVICE": True})
    def setUp(self):
        super(ViewsQueryCountTestCase, self).setUp()

    def count_queries(func):  # pylint: disable=no-self-argument
        """
        Decorates test methods to count mongo and SQL calls for a
        particular modulestore.
        """
        def inner(self, default_store, module_count, mongo_calls, sql_queries, *args, **kwargs):
            with modulestore().default_store(default_store):
                self.set_up_course(module_count=module_count)
                self.clear_caches()
                with self.assertNumQueries(sql_queries):
                    with check_mongo_calls(mongo_calls):
                        func(self, *args, **kwargs)
        return inner

    @ddt.data(
        (ModuleStoreEnum.Type.mongo, 3, 4, 31),
        (ModuleStoreEnum.Type.split, 3, 13, 31),
    )
    @ddt.unpack
    @count_queries
    def test_create_thread(self, mock_request):
        self.create_thread_helper(mock_request)

    @ddt.data(
        (ModuleStoreEnum.Type.mongo, 3, 3, 27),
        (ModuleStoreEnum.Type.split, 3, 10, 27),
    )
    @ddt.unpack
    @count_queries
    def test_update_thread(self, mock_request):
        self.update_thread_helper(mock_request)


@attr(shard=2)
@ddt.ddt
@patch('lms.lib.comment_client.utils.requests.request', autospec=True)
@patch.dict("django.conf.settings.FEATURES", {"ENABLE_SOCIAL_ENGAGEMENT": False})
class ViewsTestCase(
        ForumsEnableMixin,
        UrlResetMixin,
        SharedModuleStoreTestCase,
        MockRequestSetupMixin,
        ViewsTestCaseMixin,
        MockSignalHandlerMixin
):

    @classmethod
    def setUpClass(cls):
        # pylint: disable=super-method-not-called
        with super(ViewsTestCase, cls).setUpClassAndTestData():
            cls.course = CourseFactory.create(
                org='MITx', course='999',
                discussion_topics={"Some Topic": {"id": "some_topic"}},
                display_name='Robot Super Course',
            )

    @classmethod
    def setUpTestData(cls):
        super(ViewsTestCase, cls).setUpTestData()

        cls.course_id = cls.course.id

        # seed the forums permissions and roles
        call_command('seed_permissions_roles', unicode(cls.course_id))

    @patch.dict("django.conf.settings.FEATURES", {"ENABLE_DISCUSSION_SERVICE": True})
    def setUp(self):
        # Patching the ENABLE_DISCUSSION_SERVICE value affects the contents of urls.py,
        # so we need to call super.setUp() which reloads urls.py (because
        # of the UrlResetMixin)
        super(ViewsTestCase, self).setUp()

        # Patch the comment client user save method so it does not try
        # to create a new cc user when creating a django user
        with patch('student.models.cc.User.save'):
            uname = 'student'
            email = 'student@edx.org'
            self.password = 'test'  # pylint: disable=attribute-defined-outside-init

            # Create the user and make them active so we can log them in.
            self.student = User.objects.create_user(uname, email, self.password)  # pylint: disable=attribute-defined-outside-init
            self.student.is_active = True
            self.student.save()

            # Add a discussion moderator
            self.moderator = UserFactory.create(password=self.password)  # pylint: disable=attribute-defined-outside-init

            # Enroll the student in the course
            CourseEnrollmentFactory(user=self.student,
                                    course_id=self.course_id)

            # Enroll the moderator and give them the appropriate roles
            CourseEnrollmentFactory(user=self.moderator, course_id=self.course.id)
            self.moderator.roles.add(Role.objects.get(name="Moderator", course_id=self.course.id))

            assert_true(self.client.login(username='student', password=self.password))

    @contextmanager
    def assert_discussion_signals(self, signal, user=None):
        if user is None:
            user = self.student
        exclude_args = ['post']
        if signal in ['thread_deleted', 'comment_deleted']:
            exclude_args.append('involved_users')
        with self.assert_signal_sent(views, signal, sender=None, user=user, exclude_args=exclude_args):
            yield

    def test_create_thread(self, mock_request):
        with self.assert_discussion_signals('thread_created'):
            self.create_thread_helper(mock_request)

    def test_create_thread_standalone(self, mock_request):
        team = CourseTeamFactory.create(
            name="A Team",
            course_id=self.course_id,
            topic_id='topic_id',
            discussion_topic_id="i4x-MITx-999-course-Robot_Super_Course"
        )

        # Add the student to the team so they can post to the commentable.
        team.add_user(self.student)

        # create_thread_helper verifies that extra data are passed through to the comments service
        self.create_thread_helper(mock_request, extra_response_data={'context': ThreadContext.STANDALONE})

    @ddt.data(
        ('follow_thread', 'thread_followed'),
        ('unfollow_thread', 'thread_unfollowed'),
    )
    @ddt.unpack
    def test_follow_unfollow_thread_signals(self, view_name, signal, mock_request):
        self.create_thread_helper(mock_request)

        with self.assert_discussion_signals(signal):
            response = self.client.post(
                reverse(
                    view_name,
                    kwargs={"course_id": unicode(self.course_id), "thread_id": 'i4x-MITx-999-course-Robot_Super_Course'}
                )
            )
        self.assertEqual(response.status_code, 200)

    @patch.dict("django.conf.settings.FEATURES", {"ENABLE_NOTIFICATIONS": True})
    @patch.dict("django.conf.settings.FEATURES", {"ENABLE_SOCIAL_ENGAGEMENT": True})
    def test_create_cohorted_thread(self, mock_request):
        initialize_notifications()

        commentable_id = 'cohorted-commentable-id'

        self.course.cohort_config = {
            'cohorted': True,
            'always_cohort_inline_discussions': True
        }
        self.store.update_item(self.course, self.student.id)

<<<<<<< HEAD
        assert_true(is_commentable_cohorted(self.course.id, commentable_id))
=======
        assert_true(is_commentable_divided(self.course.id, commentable_id))
>>>>>>> 75068967

        mock_request.return_value.status_code = 200
        self._set_mock_request_data(mock_request, {
            "thread_type": "discussion",
            "title": "Hello",
            "body": "this is a post",
            "course_id": "MITx/999/Robot_Super_Course",
            "anonymous": False,
            "anonymous_to_peers": False,
            "commentable_id": commentable_id,
            "created_at": "2013-05-10T18:53:43Z",
            "updated_at": "2013-05-10T18:53:43Z",
            "at_position_list": [],
            "closed": False,
            "id": "518d4237b023791dca00000d",
            "user_id": "1",
            "username": "robot",
            "votes": {
                "count": 0,
                "up_count": 0,
                "down_count": 0,
                "point": 0
            },
            "abuse_flaggers": [],
            "type": "thread",
            "group_id": None,
            "pinned": False,
            "endorsed": False,
            "unread_comments_count": 0,
            "read": False,
            "comments_count": 0,
        })
        thread = {
            "thread_type": "discussion",
            "body": ["this is a post"],
            "anonymous_to_peers": ["false"],
            "auto_subscribe": ["false"],
            "anonymous": ["false"],
            "title": ["Hello"],
        }

        # first assert that there is no engagement score
        # for user

        leaderboard_position = StudentSocialEngagementScore.get_user_leaderboard_position(
            self.course.id,
            self.student.id
        )

        # should be 10 points
        self.assertEqual(
            leaderboard_position['score'],
            0
        )

        # should be in first place
        self.assertEqual(
            leaderboard_position['position'],
            0
        )

        # no notifications so far
        assert_equal(get_notifications_count_for_user(self.student.id), 0)

        # in order to test social engagement scoring, we have
        # to mock out the social stats cs_comment_service
        # API
        with patch('social_engagement.engagement._get_user_social_stats') as mock_func:
            mock_func.return_value = {
                'num_threads': 1,
                'num_comments': 0,
                'num_replies': 0,
                'num_upvotes': 0,
                'num_thread_followers': 0,
                'num_comments_generated': 0,
            }

            url = reverse('create_thread', kwargs={'commentable_id': commentable_id,
                                                   'course_id': self.course_id.to_deprecated_string()})
            response = self.client.post(url, data=thread)
            assert_equal(response.status_code, 200)

            # check social engagement score, it should be 10 points
            # based on default scoring rules
            leaderboard_position = StudentSocialEngagementScore.get_user_leaderboard_position(
                self.course.id,
                self.student.id
            )

            # should be 10 points
            self.assertEqual(
                leaderboard_position['score'],
                10
            )

            # should be in first place
            self.assertEqual(
                leaderboard_position['position'],
                1
            )

            # should have gotten one notification
            # for leaderboard position change
            assert_equal(get_notifications_count_for_user(self.student.id), 1)

        # create cohorts
        groupA = add_cohort(self.course.id, "CohortA", CourseCohort.RANDOM)
        groupB = add_cohort(self.course.id, "CohortB", CourseCohort.RANDOM)

        add_user_to_cohort(groupA, self.student.username)

        # create more users
        a_user = User.objects.create_user('cohortA', 'cohortAemail', 'test')
        a_user.is_active = True
        a_user.save()
        CourseEnrollmentFactory(user=a_user, course_id=self.course_id)
        add_user_to_cohort(groupA, a_user.username)

        b_user = User.objects.create_user('cohortB', 'cohortBemail', 'test')
        b_user.is_active = True
        b_user.save()
        CourseEnrollmentFactory(user=b_user, course_id=self.course_id)
        add_user_to_cohort(groupB, b_user.username)

        no_user = User.objects.create_user('cohortNo', 'cohortNoemail', 'test')
        no_user.is_active = True
        CourseEnrollmentFactory(user=no_user, course_id=self.course_id)
        no_user.save()

        # Now do another posting and verify the notifications have been sent

        self._set_mock_request_data(mock_request, {
            "thread_type": "discussion",
            "title": "Hello",
            "body": "this is a post",
            "course_id": "MITx/999/Robot_Super_Course",
            "anonymous": False,
            "anonymous_to_peers": False,
            "commentable_id": commentable_id,
            "created_at": "2013-05-10T18:53:43Z",
            "updated_at": "2013-05-10T18:53:43Z",
            "at_position_list": [],
            "closed": False,
            "id": "518d4237b023791dca00000d",
            "user_id": "1",
            "username": "robot",
            "votes": {
                "count": 0,
                "up_count": 0,
                "down_count": 0,
                "point": 0
            },
            "abuse_flaggers": [],
            "type": "thread",
            "group_id": groupA.id,
            "pinned": False,
            "endorsed": False,
            "unread_comments_count": 0,
            "read": False,
            "comments_count": 0,
        })

        with patch('social_engagement.engagement._get_user_social_stats') as mock_func:
            mock_func.return_value = {
                'num_threads': 2,
                'num_comments': 0,
                'num_replies': 0,
                'num_upvotes': 0,
                'num_thread_followers': 0,
                'num_comments_generated': 0,
            }

            url = reverse('create_thread', kwargs={'commentable_id': commentable_id,
                                                   'course_id': self.course_id.to_deprecated_string()})
            response = self.client.post(url, data=thread)
            assert_equal(response.status_code, 200)

            # check social engagement score, it should be 20 points
            # based on default scoring rules, since the user has
            # created two threads
            leaderboard_position = StudentSocialEngagementScore.get_user_leaderboard_position(
                self.course.id,
                self.student.id
            )

            # should be 10 points
            self.assertEqual(
                leaderboard_position['score'],
                20
            )

            # should be in first place
            self.assertEqual(
                leaderboard_position['position'],
                1
            )

        # person who is in the cohort, but created the thread should not get a notification
        # meaning they should just have one unread notification, which
        # was due to position change
        assert_equal(get_notifications_count_for_user(self.student.id), 1)

        # the person who is in the same cohort as the poster should get a notification
        assert_equal(get_notifications_count_for_user(a_user.id), 1)

        # people not in the cohort, should not get the notification
        assert_equal(get_notifications_count_for_user(b_user.id), 0)
        assert_equal(get_notifications_count_for_user(no_user.id), 0)
        # make sure course is not cohorted anymore to avoid mock_request response assertion failure
        # in other tests due to addition of group_id param for cohorted course
        self.course.cohort_config = {
            'cohorted': False,
            'always_cohort_inline_discussions': False
        }
        self.store.update_item(self.course, self.student.id)

    def test_delete_thread(self, mock_request):
        self._set_mock_request_data(mock_request, {
            "user_id": str(self.student.id),
            "closed": False,
        })
        test_thread_id = "test_thread_id"
        request = RequestFactory().post("dummy_url", {"id": test_thread_id})
        request.user = self.student
        request.view_name = "delete_thread"
        with self.assert_discussion_signals('thread_deleted'):
            response = views.delete_thread(
                request,
                course_id=unicode(self.course.id),
                thread_id=test_thread_id
            )
        self.assertEqual(response.status_code, 200)
        self.assertTrue(mock_request.called)

    def test_delete_comment(self, mock_request):
        self._set_mock_request_data(mock_request, {
            "user_id": str(self.student.id),
            "closed": False,
        })
        test_comment_id = "test_comment_id"
        request = RequestFactory().post("dummy_url", {"id": test_comment_id})
        request.user = self.student
        request.view_name = "delete_comment"
        with self.assert_discussion_signals('comment_deleted'):
            response = views.delete_comment(
                request,
                course_id=unicode(self.course.id),
                comment_id=test_comment_id
            )
        self.assertEqual(response.status_code, 200)
        self.assertTrue(mock_request.called)
        args = mock_request.call_args[0]
        self.assertEqual(args[0], "delete")
        self.assertTrue(args[1].endswith("/{}".format(test_comment_id)))

    def _test_request_error(self, view_name, view_kwargs, data, mock_request):
        """
        Submit a request against the given view with the given data and ensure
        that the result is a 400 error and that no data was posted using
        mock_request
        """
        self._setup_mock_request(mock_request, include_depth=(view_name == "create_sub_comment"))

        response = self.client.post(reverse(view_name, kwargs=view_kwargs), data=data)
        self.assertEqual(response.status_code, 400)
        for call in mock_request.call_args_list:
            self.assertEqual(call[0][0].lower(), "get")

    def test_create_thread_no_title(self, mock_request):
        self._test_request_error(
            "create_thread",
            {"commentable_id": "dummy", "course_id": unicode(self.course_id)},
            {"body": "foo"},
            mock_request
        )

    def test_create_thread_empty_title(self, mock_request):
        self._test_request_error(
            "create_thread",
            {"commentable_id": "dummy", "course_id": unicode(self.course_id)},
            {"body": "foo", "title": " "},
            mock_request
        )

    def test_create_thread_no_body(self, mock_request):
        self._test_request_error(
            "create_thread",
            {"commentable_id": "dummy", "course_id": unicode(self.course_id)},
            {"title": "foo"},
            mock_request
        )

    def test_create_thread_empty_body(self, mock_request):
        self._test_request_error(
            "create_thread",
            {"commentable_id": "dummy", "course_id": unicode(self.course_id)},
            {"body": " ", "title": "foo"},
            mock_request
        )

    def test_update_thread_no_title(self, mock_request):
        self._test_request_error(
            "update_thread",
            {"thread_id": "dummy", "course_id": unicode(self.course_id)},
            {"body": "foo"},
            mock_request
        )

    def test_update_thread_empty_title(self, mock_request):
        self._test_request_error(
            "update_thread",
            {"thread_id": "dummy", "course_id": unicode(self.course_id)},
            {"body": "foo", "title": " "},
            mock_request
        )

    def test_update_thread_no_body(self, mock_request):
        self._test_request_error(
            "update_thread",
            {"thread_id": "dummy", "course_id": unicode(self.course_id)},
            {"title": "foo"},
            mock_request
        )

    def test_update_thread_empty_body(self, mock_request):
        self._test_request_error(
            "update_thread",
            {"thread_id": "dummy", "course_id": unicode(self.course_id)},
            {"body": " ", "title": "foo"},
            mock_request
        )

    def test_update_thread_course_topic(self, mock_request):
        with self.assert_discussion_signals('thread_edited'):
            self.update_thread_helper(mock_request)

    @patch('django_comment_client.utils.get_discussion_categories_ids', return_value=["test_commentable"])
    def test_update_thread_wrong_commentable_id(self, mock_get_discussion_id_map, mock_request):
        self._test_request_error(
            "update_thread",
            {"thread_id": "dummy", "course_id": unicode(self.course_id)},
            {"body": "foo", "title": "foo", "commentable_id": "wrong_commentable"},
            mock_request
        )

    def test_create_comment(self, mock_request):
        self._setup_mock_request(mock_request)
        with self.assert_discussion_signals('comment_created'):
            response = self.client.post(
                reverse(
                    "create_comment",
                    kwargs={"course_id": unicode(self.course_id), "thread_id": "dummy"}
                ),
                data={"body": "body"}
            )
        self.assertEqual(response.status_code, 200)

    def test_create_comment_no_body(self, mock_request):
        self._test_request_error(
            "create_comment",
            {"thread_id": "dummy", "course_id": unicode(self.course_id)},
            {},
            mock_request
        )

    def test_create_comment_empty_body(self, mock_request):
        self._test_request_error(
            "create_comment",
            {"thread_id": "dummy", "course_id": unicode(self.course_id)},
            {"body": " "},
            mock_request
        )

    def test_create_sub_comment_no_body(self, mock_request):
        self._test_request_error(
            "create_sub_comment",
            {"comment_id": "dummy", "course_id": unicode(self.course_id)},
            {},
            mock_request
        )

    def test_create_sub_comment_empty_body(self, mock_request):
        self._test_request_error(
            "create_sub_comment",
            {"comment_id": "dummy", "course_id": unicode(self.course_id)},
            {"body": " "},
            mock_request
        )

    def test_update_comment_no_body(self, mock_request):
        self._test_request_error(
            "update_comment",
            {"comment_id": "dummy", "course_id": unicode(self.course_id)},
            {},
            mock_request
        )

    def test_update_comment_empty_body(self, mock_request):
        self._test_request_error(
            "update_comment",
            {"comment_id": "dummy", "course_id": unicode(self.course_id)},
            {"body": " "},
            mock_request
        )

    def test_update_comment_basic(self, mock_request):
        self._setup_mock_request(mock_request)
        comment_id = "test_comment_id"
        updated_body = "updated body"
        with self.assert_discussion_signals('comment_edited'):
            response = self.client.post(
                reverse(
                    "update_comment",
                    kwargs={"course_id": unicode(self.course_id), "comment_id": comment_id}
                ),
                data={"body": updated_body}
            )
        self.assertEqual(response.status_code, 200)
        mock_request.assert_called_with(
            "put",
            "{prefix}/comments/{comment_id}".format(prefix=CS_PREFIX, comment_id=comment_id),
            headers=ANY,
            params=ANY,
            timeout=ANY,
            data={"body": updated_body}
        )

    def test_flag_thread_open(self, mock_request):
        self.flag_thread(mock_request, False)

    def test_flag_thread_close(self, mock_request):
        self.flag_thread(mock_request, True)

    def flag_thread(self, mock_request, is_closed):
        mock_request.return_value.status_code = 200
        self._set_mock_request_data(mock_request, {
            "title": "Hello",
            "body": "this is a post",
            "course_id": "MITx/999/Robot_Super_Course",
            "anonymous": False,
            "anonymous_to_peers": False,
            "commentable_id": "i4x-MITx-999-course-Robot_Super_Course",
            "created_at": "2013-05-10T18:53:43Z",
            "updated_at": "2013-05-10T18:53:43Z",
            "at_position_list": [],
            "closed": is_closed,
            "id": "518d4237b023791dca00000d",
            "user_id": "1", "username": "robot",
            "votes": {
                "count": 0,
                "up_count": 0,
                "down_count": 0,
                "point": 0
            },
            "abuse_flaggers": [1],
            "type": "thread",
            "group_id": None,
            "pinned": False,
            "endorsed": False,
            "unread_comments_count": 0,
            "read": False,
            "comments_count": 0,
        })
        url = reverse('flag_abuse_for_thread', kwargs={
            'thread_id': '518d4237b023791dca00000d',
            'course_id': unicode(self.course_id)
        })
        response = self.client.post(url)
        assert_true(mock_request.called)

        call_list = [
            (
                ('get', '{prefix}/threads/518d4237b023791dca00000d'.format(prefix=CS_PREFIX)),
                {
                    'data': None,
                    'params': {'mark_as_read': True, 'request_id': ANY, 'with_responses': False},
                    'headers': ANY,
                    'timeout': 5
                }
            ),
            (
                ('put', '{prefix}/threads/518d4237b023791dca00000d/abuse_flag'.format(prefix=CS_PREFIX)),
                {
                    'data': {'user_id': '1'},
                    'params': {'request_id': ANY},
                    'headers': ANY,
                    'timeout': 5
                }
            ),
            (
                ('get', '{prefix}/threads/518d4237b023791dca00000d'.format(prefix=CS_PREFIX)),
                {
                    'data': None,
                    'params': {'mark_as_read': True, 'request_id': ANY, 'with_responses': False},
                    'headers': ANY,
                    'timeout': 5
                }
            )
        ]

        assert_equal(call_list, mock_request.call_args_list)

        assert_equal(response.status_code, 200)

    def test_un_flag_thread_open(self, mock_request):
        self.un_flag_thread(mock_request, False)

    def test_un_flag_thread_close(self, mock_request):
        self.un_flag_thread(mock_request, True)

    def un_flag_thread(self, mock_request, is_closed):
        mock_request.return_value.status_code = 200
        self._set_mock_request_data(mock_request, {
            "title": "Hello",
            "body": "this is a post",
            "course_id": "MITx/999/Robot_Super_Course",
            "anonymous": False,
            "anonymous_to_peers": False,
            "commentable_id": "i4x-MITx-999-course-Robot_Super_Course",
            "created_at": "2013-05-10T18:53:43Z",
            "updated_at": "2013-05-10T18:53:43Z",
            "at_position_list": [],
            "closed": is_closed,
            "id": "518d4237b023791dca00000d",
            "user_id": "1",
            "username": "robot",
            "votes": {
                "count": 0,
                "up_count": 0,
                "down_count": 0,
                "point": 0
            },
            "abuse_flaggers": [],
            "type": "thread",
            "group_id": None,
            "pinned": False,
            "endorsed": False,
            "unread_comments_count": 0,
            "read": False,
            "comments_count": 0
        })
        url = reverse('un_flag_abuse_for_thread', kwargs={
            'thread_id': '518d4237b023791dca00000d',
            'course_id': unicode(self.course_id)
        })
        response = self.client.post(url)
        assert_true(mock_request.called)

        call_list = [
            (
                ('get', '{prefix}/threads/518d4237b023791dca00000d'.format(prefix=CS_PREFIX)),
                {
                    'data': None,
                    'params': {'mark_as_read': True, 'request_id': ANY, 'with_responses': False},
                    'headers': ANY,
                    'timeout': 5
                }
            ),
            (
                ('put', '{prefix}/threads/518d4237b023791dca00000d/abuse_unflag'.format(prefix=CS_PREFIX)),
                {
                    'data': {'user_id': '1'},
                    'params': {'request_id': ANY},
                    'headers': ANY,
                    'timeout': 5
                }
            ),
            (
                ('get', '{prefix}/threads/518d4237b023791dca00000d'.format(prefix=CS_PREFIX)),
                {
                    'data': None,
                    'params': {'mark_as_read': True, 'request_id': ANY, 'with_responses': False},
                    'headers': ANY,
                    'timeout': 5
                }
            )
        ]

        assert_equal(call_list, mock_request.call_args_list)

        assert_equal(response.status_code, 200)

    def test_flag_comment_open(self, mock_request):
        self.flag_comment(mock_request, False)

    def test_flag_comment_close(self, mock_request):
        self.flag_comment(mock_request, True)

    def flag_comment(self, mock_request, is_closed):
        mock_request.return_value.status_code = 200
        self._set_mock_request_data(mock_request, {
            "body": "this is a comment",
            "course_id": "MITx/999/Robot_Super_Course",
            "anonymous": False,
            "anonymous_to_peers": False,
            "commentable_id": "i4x-MITx-999-course-Robot_Super_Course",
            "created_at": "2013-05-10T18:53:43Z",
            "updated_at": "2013-05-10T18:53:43Z",
            "at_position_list": [],
            "closed": is_closed,
            "id": "518d4237b023791dca00000d",
            "user_id": "1",
            "username": "robot",
            "votes": {
                "count": 0,
                "up_count": 0,
                "down_count": 0,
                "point": 0
            },
            "abuse_flaggers": [1],
            "type": "comment",
            "endorsed": False
        })
        url = reverse('flag_abuse_for_comment', kwargs={
            'comment_id': '518d4237b023791dca00000d',
            'course_id': unicode(self.course_id)
        })
        response = self.client.post(url)
        assert_true(mock_request.called)

        call_list = [
            (
                ('get', '{prefix}/comments/518d4237b023791dca00000d'.format(prefix=CS_PREFIX)),
                {
                    'data': None,
                    'params': {'request_id': ANY},
                    'headers': ANY,
                    'timeout': 5
                }
            ),
            (
                ('put', '{prefix}/comments/518d4237b023791dca00000d/abuse_flag'.format(prefix=CS_PREFIX)),
                {
                    'data': {'user_id': '1'},
                    'params': {'request_id': ANY},
                    'headers': ANY,
                    'timeout': 5
                }
            ),
            (
                ('get', '{prefix}/comments/518d4237b023791dca00000d'.format(prefix=CS_PREFIX)),
                {
                    'data': None,
                    'params': {'request_id': ANY},
                    'headers': ANY,
                    'timeout': 5
                }
            )
        ]

        assert_equal(call_list, mock_request.call_args_list)

        assert_equal(response.status_code, 200)

    def test_un_flag_comment_open(self, mock_request):
        self.un_flag_comment(mock_request, False)

    def test_un_flag_comment_close(self, mock_request):
        self.un_flag_comment(mock_request, True)

    def un_flag_comment(self, mock_request, is_closed):
        mock_request.return_value.status_code = 200
        self._set_mock_request_data(mock_request, {
            "body": "this is a comment",
            "course_id": "MITx/999/Robot_Super_Course",
            "anonymous": False,
            "anonymous_to_peers": False,
            "commentable_id": "i4x-MITx-999-course-Robot_Super_Course",
            "created_at": "2013-05-10T18:53:43Z",
            "updated_at": "2013-05-10T18:53:43Z",
            "at_position_list": [],
            "closed": is_closed,
            "id": "518d4237b023791dca00000d",
            "user_id": "1",
            "username": "robot",
            "votes": {
                "count": 0,
                "up_count": 0,
                "down_count": 0,
                "point": 0
            },
            "abuse_flaggers": [],
            "type": "comment",
            "endorsed": False
        })
        url = reverse('un_flag_abuse_for_comment', kwargs={
            'comment_id': '518d4237b023791dca00000d',
            'course_id': unicode(self.course_id)
        })
        response = self.client.post(url)
        assert_true(mock_request.called)

        call_list = [
            (
                ('get', '{prefix}/comments/518d4237b023791dca00000d'.format(prefix=CS_PREFIX)),
                {
                    'data': None,
                    'params': {'request_id': ANY},
                    'headers': ANY,
                    'timeout': 5
                }
            ),
            (
                ('put', '{prefix}/comments/518d4237b023791dca00000d/abuse_unflag'.format(prefix=CS_PREFIX)),
                {
                    'data': {'user_id': '1'},
                    'params': {'request_id': ANY},
                    'headers': ANY,
                    'timeout': 5
                }
            ),
            (
                ('get', '{prefix}/comments/518d4237b023791dca00000d'.format(prefix=CS_PREFIX)),
                {
                    'data': None,
                    'params': {'request_id': ANY},
                    'headers': ANY,
                    'timeout': 5
                }
            )
        ]

        assert_equal(call_list, mock_request.call_args_list)

        assert_equal(response.status_code, 200)

    @ddt.data(
        ('upvote_thread', 'thread_id', 'thread_voted'),
        ('upvote_comment', 'comment_id', 'comment_voted'),
        ('downvote_thread', 'thread_id', 'thread_voted'),
        ('downvote_comment', 'comment_id', 'comment_voted')
    )
    @ddt.unpack
    def test_voting(self, view_name, item_id, signal, mock_request):
        self._setup_mock_request(mock_request)
        with self.assert_discussion_signals(signal):
            response = self.client.post(
                reverse(
                    view_name,
                    kwargs={item_id: 'dummy', 'course_id': unicode(self.course_id)}
                )
            )
        self.assertEqual(response.status_code, 200)

    def test_endorse_comment(self, mock_request):
        self._setup_mock_request(mock_request)
        self.client.login(username=self.moderator.username, password=self.password)
        with self.assert_discussion_signals('comment_endorsed', user=self.moderator):
            response = self.client.post(
                reverse(
                    'endorse_comment',
                    kwargs={'comment_id': 'dummy', 'course_id': unicode(self.course_id)}
                )
            )
        self.assertEqual(response.status_code, 200)


@attr(shard=2)
@patch("lms.lib.comment_client.utils.requests.request", autospec=True)
@patch.dict("django.conf.settings.FEATURES", {"ENABLE_SOCIAL_ENGAGEMENT": False})
@disable_signal(views, 'comment_endorsed')
class ViewPermissionsTestCase(ForumsEnableMixin, UrlResetMixin, SharedModuleStoreTestCase, MockRequestSetupMixin):

    @classmethod
    def setUpClass(cls):
        # pylint: disable=super-method-not-called
        with super(ViewPermissionsTestCase, cls).setUpClassAndTestData():
            cls.course = CourseFactory.create()

    @classmethod
    def setUpTestData(cls):
        super(ViewPermissionsTestCase, cls).setUpTestData()

        seed_permissions_roles(cls.course.id)

        cls.password = "test password"
        cls.student = UserFactory.create(password=cls.password)
        cls.moderator = UserFactory.create(password=cls.password)

        CourseEnrollmentFactory(user=cls.student, course_id=cls.course.id)
        CourseEnrollmentFactory(user=cls.moderator, course_id=cls.course.id)

        cls.moderator.roles.add(Role.objects.get(name="Moderator", course_id=cls.course.id))

    @patch.dict("django.conf.settings.FEATURES", {"ENABLE_DISCUSSION_SERVICE": True})
    def setUp(self):
        super(ViewPermissionsTestCase, self).setUp()

    def test_pin_thread_as_student(self, mock_request):
        self._set_mock_request_data(mock_request, {})
        self.client.login(username=self.student.username, password=self.password)
        response = self.client.post(
            reverse("pin_thread", kwargs={"course_id": unicode(self.course.id), "thread_id": "dummy"})
        )
        self.assertEqual(response.status_code, 401)

    def test_pin_thread_as_moderator(self, mock_request):
        self._set_mock_request_data(mock_request, {})
        self.client.login(username=self.moderator.username, password=self.password)
        response = self.client.post(
            reverse("pin_thread", kwargs={"course_id": unicode(self.course.id), "thread_id": "dummy"})
        )
        self.assertEqual(response.status_code, 200)

    def test_un_pin_thread_as_student(self, mock_request):
        self._set_mock_request_data(mock_request, {})
        self.client.login(username=self.student.username, password=self.password)
        response = self.client.post(
            reverse("un_pin_thread", kwargs={"course_id": unicode(self.course.id), "thread_id": "dummy"})
        )
        self.assertEqual(response.status_code, 401)

    def test_un_pin_thread_as_moderator(self, mock_request):
        self._set_mock_request_data(mock_request, {})
        self.client.login(username=self.moderator.username, password=self.password)
        response = self.client.post(
            reverse("un_pin_thread", kwargs={"course_id": unicode(self.course.id), "thread_id": "dummy"})
        )
        self.assertEqual(response.status_code, 200)

    def _set_mock_request_thread_and_comment(self, mock_request, thread_data, comment_data):
        def handle_request(*args, **kwargs):
            url = args[1]
            if "/threads/" in url:
                return self._create_response_mock(thread_data)
            elif "/comments/" in url:
                return self._create_response_mock(comment_data)
            else:
                raise ArgumentError("Bad url to mock request")
        mock_request.side_effect = handle_request

    def test_endorse_response_as_staff(self, mock_request):
        self._set_mock_request_thread_and_comment(
            mock_request,
            {"type": "thread", "thread_type": "question", "user_id": str(self.student.id)},
            {"type": "comment", "thread_id": "dummy"}
        )
        self.client.login(username=self.moderator.username, password=self.password)
        response = self.client.post(
            reverse("endorse_comment", kwargs={"course_id": unicode(self.course.id), "comment_id": "dummy"})
        )
        self.assertEqual(response.status_code, 200)

    def test_endorse_response_as_student(self, mock_request):
        self._set_mock_request_thread_and_comment(
            mock_request,
            {"type": "thread", "thread_type": "question", "user_id": str(self.moderator.id)},
            {"type": "comment", "thread_id": "dummy"}
        )
        self.client.login(username=self.student.username, password=self.password)
        response = self.client.post(
            reverse("endorse_comment", kwargs={"course_id": unicode(self.course.id), "comment_id": "dummy"})
        )
        self.assertEqual(response.status_code, 401)

    def test_endorse_response_as_student_question_author(self, mock_request):
        self._set_mock_request_thread_and_comment(
            mock_request,
            {"type": "thread", "thread_type": "question", "user_id": str(self.student.id)},
            {"type": "comment", "thread_id": "dummy"}
        )
        self.client.login(username=self.student.username, password=self.password)
        response = self.client.post(
            reverse("endorse_comment", kwargs={"course_id": unicode(self.course.id), "comment_id": "dummy"})
        )
        self.assertEqual(response.status_code, 200)


@attr(shard=2)
@patch.dict("django.conf.settings.FEATURES", {"ENABLE_SOCIAL_ENGAGEMENT": False})
class CreateThreadUnicodeTestCase(
        ForumsEnableMixin,
        SharedModuleStoreTestCase,
        UnicodeTestMixin,
        MockRequestSetupMixin):

    @classmethod
    def setUpClass(cls):
        # pylint: disable=super-method-not-called
        with super(CreateThreadUnicodeTestCase, cls).setUpClassAndTestData():
            cls.course = CourseFactory.create()

    @classmethod
    def setUpTestData(cls):
        super(CreateThreadUnicodeTestCase, cls).setUpTestData()

        seed_permissions_roles(cls.course.id)
        cls.student = UserFactory.create()
        CourseEnrollmentFactory(user=cls.student, course_id=cls.course.id)

    @patch('lms.lib.comment_client.utils.requests.request', autospec=True)
    def _test_unicode_data(self, text, mock_request,):
        """
        Test to make sure unicode data in a thread doesn't break it.
        """
        self._set_mock_request_data(mock_request, {})
        request = RequestFactory().post("dummy_url", {"thread_type": "discussion", "body": text, "title": text})
        request.user = self.student
        request.view_name = "create_thread"
        response = views.create_thread(
            # The commentable ID contains a username, the Unicode char below ensures it works fine
            request, course_id=unicode(self.course.id), commentable_id=u"non_tåem_dummy_id"
        )

        self.assertEqual(response.status_code, 200)
        self.assertTrue(mock_request.called)
        self.assertEqual(mock_request.call_args[1]["data"]["body"], text)
        self.assertEqual(mock_request.call_args[1]["data"]["title"], text)


@attr(shard=2)
@disable_signal(views, 'thread_edited')
@patch.dict("django.conf.settings.FEATURES", {"ENABLE_SOCIAL_ENGAGEMENT": False})
class UpdateThreadUnicodeTestCase(
        ForumsEnableMixin,
        SharedModuleStoreTestCase,
        UnicodeTestMixin,
        MockRequestSetupMixin
):

    @classmethod
    def setUpClass(cls):
        # pylint: disable=super-method-not-called
        with super(UpdateThreadUnicodeTestCase, cls).setUpClassAndTestData():
            cls.course = CourseFactory.create()

    @classmethod
    def setUpTestData(cls):
        super(UpdateThreadUnicodeTestCase, cls).setUpTestData()

        seed_permissions_roles(cls.course.id)
        cls.student = UserFactory.create()
        CourseEnrollmentFactory(user=cls.student, course_id=cls.course.id)

    @patch('django_comment_client.utils.get_discussion_categories_ids', return_value=["test_commentable"])
    @patch('lms.lib.comment_client.utils.requests.request', autospec=True)
    def _test_unicode_data(self, text, mock_request, mock_get_discussion_id_map):
        self._set_mock_request_data(mock_request, {
            "user_id": str(self.student.id),
            "closed": False,
        })
        request = RequestFactory().post("dummy_url", {"body": text, "title": text, "thread_type": "question", "commentable_id": "test_commentable"})
        request.user = self.student
        request.view_name = "update_thread"
        response = views.update_thread(request, course_id=unicode(self.course.id), thread_id="dummy_thread_id")

        self.assertEqual(response.status_code, 200)
        self.assertTrue(mock_request.called)
        self.assertEqual(mock_request.call_args[1]["data"]["body"], text)
        self.assertEqual(mock_request.call_args[1]["data"]["title"], text)
        self.assertEqual(mock_request.call_args[1]["data"]["thread_type"], "question")
        self.assertEqual(mock_request.call_args[1]["data"]["commentable_id"], "test_commentable")


@attr(shard=2)
@disable_signal(views, 'comment_created')
@patch.dict("django.conf.settings.FEATURES", {"ENABLE_SOCIAL_ENGAGEMENT": False})
class CreateCommentUnicodeTestCase(
        ForumsEnableMixin,
        SharedModuleStoreTestCase,
        UnicodeTestMixin,
        MockRequestSetupMixin
):

    @classmethod
    def setUpClass(cls):
        # pylint: disable=super-method-not-called
        with super(CreateCommentUnicodeTestCase, cls).setUpClassAndTestData():
            cls.course = CourseFactory.create()

    @classmethod
    def setUpTestData(cls):
        super(CreateCommentUnicodeTestCase, cls).setUpTestData()

        seed_permissions_roles(cls.course.id)
        cls.student = UserFactory.create()
        CourseEnrollmentFactory(user=cls.student, course_id=cls.course.id)

    @patch('lms.lib.comment_client.utils.requests.request', autospec=True)
    def _test_unicode_data(self, text, mock_request):
        commentable_id = "non_team_dummy_id"
        self._set_mock_request_data(mock_request, {
            "closed": False,
            "commentable_id": commentable_id
        })
        # We have to get clever here due to Thread's setters and getters.
        # Patch won't work with it.
        try:
            Thread.commentable_id = commentable_id
            request = RequestFactory().post("dummy_url", {"body": text})
            request.user = self.student
            request.view_name = "create_comment"
            response = views.create_comment(
                request, course_id=unicode(self.course.id), thread_id="dummy_thread_id"
            )

            self.assertEqual(response.status_code, 200)
            self.assertTrue(mock_request.called)
            self.assertEqual(mock_request.call_args[1]["data"]["body"], text)
        finally:
            del Thread.commentable_id


@attr(shard=2)
@disable_signal(views, 'comment_edited')
@patch.dict("django.conf.settings.FEATURES", {"ENABLE_SOCIAL_ENGAGEMENT": False})
class UpdateCommentUnicodeTestCase(
        ForumsEnableMixin,
        SharedModuleStoreTestCase,
        UnicodeTestMixin,
        MockRequestSetupMixin
):

    @classmethod
    def setUpClass(cls):
        # pylint: disable=super-method-not-called
        with super(UpdateCommentUnicodeTestCase, cls).setUpClassAndTestData():
            cls.course = CourseFactory.create()

    @classmethod
    def setUpTestData(cls):
        super(UpdateCommentUnicodeTestCase, cls).setUpTestData()

        seed_permissions_roles(cls.course.id)
        cls.student = UserFactory.create()
        CourseEnrollmentFactory(user=cls.student, course_id=cls.course.id)

    @patch('lms.lib.comment_client.utils.requests.request', autospec=True)
    def _test_unicode_data(self, text, mock_request):
        self._set_mock_request_data(mock_request, {
            "user_id": str(self.student.id),
            "closed": False,
        })
        request = RequestFactory().post("dummy_url", {"body": text})
        request.user = self.student
        request.view_name = "update_comment"
        response = views.update_comment(request, course_id=unicode(self.course.id), comment_id="dummy_comment_id")

        self.assertEqual(response.status_code, 200)
        self.assertTrue(mock_request.called)
        self.assertEqual(mock_request.call_args[1]["data"]["body"], text)


@attr(shard=2)
@disable_signal(views, 'comment_created')
@patch.dict("django.conf.settings.FEATURES", {"ENABLE_SOCIAL_ENGAGEMENT": False})
class CreateSubCommentUnicodeTestCase(
        ForumsEnableMixin,
        SharedModuleStoreTestCase,
        UnicodeTestMixin,
        MockRequestSetupMixin
):
    """
    Make sure comments under a response can handle unicode.
    """
    @classmethod
    def setUpClass(cls):
        # pylint: disable=super-method-not-called
        with super(CreateSubCommentUnicodeTestCase, cls).setUpClassAndTestData():
            cls.course = CourseFactory.create()

    @classmethod
    def setUpTestData(cls):
        super(CreateSubCommentUnicodeTestCase, cls).setUpTestData()

        seed_permissions_roles(cls.course.id)
        cls.student = UserFactory.create()
        CourseEnrollmentFactory(user=cls.student, course_id=cls.course.id)

    @patch('lms.lib.comment_client.utils.requests.request', autospec=True)
    def _test_unicode_data(self, text, mock_request):
        """
        Create a comment with unicode in it.
        """
        self._set_mock_request_data(mock_request, {
            "closed": False,
            "depth": 1,
            "thread_id": "test_thread",
            "commentable_id": "non_team_dummy_id"
        })
        request = RequestFactory().post("dummy_url", {"body": text})
        request.user = self.student
        request.view_name = "create_sub_comment"
        Thread.commentable_id = "test_commentable"
        try:
            response = views.create_sub_comment(
                request, course_id=unicode(self.course.id), comment_id="dummy_comment_id"
            )

            self.assertEqual(response.status_code, 200)
            self.assertTrue(mock_request.called)
            self.assertEqual(mock_request.call_args[1]["data"]["body"], text)
        finally:
            del Thread.commentable_id


@attr(shard=2)
@ddt.ddt
@patch("lms.lib.comment_client.utils.requests.request", autospec=True)
@disable_signal(views, 'thread_voted')
@disable_signal(views, 'thread_edited')
@disable_signal(views, 'comment_created')
@disable_signal(views, 'comment_voted')
@disable_signal(views, 'comment_deleted')
class TeamsPermissionsTestCase(ForumsEnableMixin, UrlResetMixin, SharedModuleStoreTestCase, MockRequestSetupMixin):
    # Most of the test points use the same ddt data.
    # args: user, commentable_id, status_code
    ddt_permissions_args = [
        # Student in team can do operations on threads/comments within the team commentable.
        ('student_in_team', 'team_commentable_id', 200),
        # Non-team commentables can be edited by any student.
        ('student_in_team', 'course_commentable_id', 200),
        # Student not in team cannot do operations within the team commentable.
        ('student_not_in_team', 'team_commentable_id', 401),
        # Non-team commentables can be edited by any student.
        ('student_not_in_team', 'course_commentable_id', 200),
        # Moderators can always operator on threads within a team, regardless of team membership.
        ('moderator', 'team_commentable_id', 200)
    ]

    @classmethod
    def setUpClass(cls):
        # pylint: disable=super-method-not-called
        with super(TeamsPermissionsTestCase, cls).setUpClassAndTestData():
            teams_configuration = {
                'topics': [{'id': "topic_id", 'name': 'Solar Power', 'description': 'Solar power is hot'}]
            }
            cls.course = CourseFactory.create(teams_configuration=teams_configuration)

    @classmethod
    def setUpTestData(cls):
        super(TeamsPermissionsTestCase, cls).setUpTestData()

        cls.password = "test password"
        seed_permissions_roles(cls.course.id)

        # Create 3 users-- student in team, student not in team, discussion moderator
        cls.student_in_team = UserFactory.create(password=cls.password)
        cls.student_not_in_team = UserFactory.create(password=cls.password)
        cls.moderator = UserFactory.create(password=cls.password)
        CourseEnrollmentFactory(user=cls.student_in_team, course_id=cls.course.id)
        CourseEnrollmentFactory(user=cls.student_not_in_team, course_id=cls.course.id)
        CourseEnrollmentFactory(user=cls.moderator, course_id=cls.course.id)
        cls.moderator.roles.add(Role.objects.get(name="Moderator", course_id=cls.course.id))

        # Create a team.
        cls.team_commentable_id = "team_discussion_id"
        cls.team = CourseTeamFactory.create(
            name=u'The Only Team',
            course_id=cls.course.id,
            topic_id='topic_id',
            discussion_topic_id=cls.team_commentable_id
        )

        cls.team.add_user(cls.student_in_team)

        # Dummy commentable ID not linked to a team
        cls.course_commentable_id = "course_level_commentable"

    @patch.dict("django.conf.settings.FEATURES", {"ENABLE_DISCUSSION_SERVICE": True})
    def setUp(self):
        super(TeamsPermissionsTestCase, self).setUp()

    def _setup_mock(self, user, mock_request, data):
        user = getattr(self, user)
        self._set_mock_request_data(mock_request, data)
        self.client.login(username=user.username, password=self.password)

    @ddt.data(
        # student_in_team will be able to update his own post, regardless of team membership
        ('student_in_team', 'student_in_team', 'team_commentable_id', 200),
        ('student_in_team', 'student_in_team', 'course_commentable_id', 200),
        # students can only update their own posts
        ('student_in_team', 'moderator', 'team_commentable_id', 401),
        # Even though student_not_in_team is not in the team, he can still modify posts he created while in the team.
        ('student_not_in_team', 'student_not_in_team', 'team_commentable_id', 200),
        # Moderators can change their own posts and other people's posts.
        ('moderator', 'moderator', 'team_commentable_id', 200),
        ('moderator', 'student_in_team', 'team_commentable_id', 200),
    )
    @ddt.unpack
    def test_update_thread(self, user, thread_author, commentable_id, status_code, mock_request):
        """
        Verify that update_thread is limited to thread authors and privileged users (team membership does not matter).
        """
        commentable_id = getattr(self, commentable_id)
        # thread_author is who is marked as the author of the thread being updated.
        thread_author = getattr(self, thread_author)
        self._setup_mock(
            user, mock_request,  # user is the person making the request.
            {
                "user_id": str(thread_author.id),
                "closed": False, "commentable_id": commentable_id,
                "context": "standalone"
            }
        )
        response = self.client.post(
            reverse(
                "update_thread",
                kwargs={
                    "course_id": unicode(self.course.id),
                    "thread_id": "dummy"
                }
            ),
            data={"body": "foo", "title": "foo", "commentable_id": commentable_id}
        )
        self.assertEqual(response.status_code, status_code)

    @ddt.data(
        # Students can delete their own posts
        ('student_in_team', 'student_in_team', 'team_commentable_id', 200),
        # Moderators can delete any post
        ('moderator', 'student_in_team', 'team_commentable_id', 200),
        # Others cannot delete posts
        ('student_in_team', 'moderator', 'team_commentable_id', 401),
        ('student_not_in_team', 'student_in_team', 'team_commentable_id', 401)
    )
    @ddt.unpack
    def test_delete_comment(self, user, comment_author, commentable_id, status_code, mock_request):
        commentable_id = getattr(self, commentable_id)
        comment_author = getattr(self, comment_author)

        self._setup_mock(user, mock_request, {
            "closed": False,
            "commentable_id": commentable_id,
            "user_id": str(comment_author.id)
        })

        response = self.client.post(
            reverse(
                "delete_comment",
                kwargs={
                    "course_id": unicode(self.course.id),
                    "comment_id": "dummy"
                }
            ),
            data={"body": "foo", "title": "foo"}
        )
        self.assertEqual(response.status_code, status_code)

    @ddt.data(*ddt_permissions_args)
    @ddt.unpack
    def test_create_comment(self, user, commentable_id, status_code, mock_request):
        """
        Verify that create_comment is limited to members of the team or users with 'edit_content' permission.
        """
        commentable_id = getattr(self, commentable_id)
        self._setup_mock(user, mock_request, {"closed": False, "commentable_id": commentable_id})

        response = self.client.post(
            reverse(
                "create_comment",
                kwargs={
                    "course_id": unicode(self.course.id),
                    "thread_id": "dummy"
                }
            ),
            data={"body": "foo", "title": "foo"}
        )
        self.assertEqual(response.status_code, status_code)

    @ddt.data(*ddt_permissions_args)
    @ddt.unpack
    def test_create_sub_comment(self, user, commentable_id, status_code, mock_request):
        """
        Verify that create_sub_comment is limited to members of the team or users with 'edit_content' permission.
        """
        commentable_id = getattr(self, commentable_id)
        self._setup_mock(
            user, mock_request,
            {"closed": False, "commentable_id": commentable_id, "thread_id": "dummy_thread"},
        )
        response = self.client.post(
            reverse(
                "create_sub_comment",
                kwargs={
                    "course_id": unicode(self.course.id),
                    "comment_id": "dummy_comment"
                }
            ),
            data={"body": "foo", "title": "foo"}
        )
        self.assertEqual(response.status_code, status_code)

    @ddt.data(*ddt_permissions_args)
    @ddt.unpack
    def test_comment_actions(self, user, commentable_id, status_code, mock_request):
        """
        Verify that voting and flagging of comments is limited to members of the team or users with
        'edit_content' permission.
        """
        commentable_id = getattr(self, commentable_id)
        self._setup_mock(
            user, mock_request,
            {"closed": False, "commentable_id": commentable_id, "thread_id": "dummy_thread"},
        )
        for action in ["upvote_comment", "downvote_comment", "un_flag_abuse_for_comment", "flag_abuse_for_comment"]:
            response = self.client.post(
                reverse(
                    action,
                    kwargs={"course_id": unicode(self.course.id), "comment_id": "dummy_comment"}
                )
            )
            self.assertEqual(response.status_code, status_code)

    @ddt.data(*ddt_permissions_args)
    @ddt.unpack
    def test_threads_actions(self, user, commentable_id, status_code, mock_request):
        """
        Verify that voting, flagging, and following of threads is limited to members of the team or users with
        'edit_content' permission.
        """
        commentable_id = getattr(self, commentable_id)
        self._setup_mock(
            user, mock_request,
            {"closed": False, "commentable_id": commentable_id},
        )
        for action in ["upvote_thread", "downvote_thread", "un_flag_abuse_for_thread", "flag_abuse_for_thread",
                       "follow_thread", "unfollow_thread"]:
            response = self.client.post(
                reverse(
                    action,
                    kwargs={"course_id": unicode(self.course.id), "thread_id": "dummy_thread"}
                )
            )
            self.assertEqual(response.status_code, status_code)

    @ddt.data(*ddt_permissions_args)
    @ddt.unpack
    def test_create_thread(self, user, commentable_id, status_code, __):
        """
        Verify that creation of threads is limited to members of the team or users with 'edit_content' permission.
        """
        commentable_id = getattr(self, commentable_id)
        # mock_request is not used because Commentables don't exist in comment service.
        self.client.login(username=getattr(self, user).username, password=self.password)
        response = self.client.post(
            reverse(
                "create_thread",
                kwargs={"course_id": unicode(self.course.id), "commentable_id": commentable_id}
            ),
            data={"body": "foo", "title": "foo", "thread_type": "discussion"}
        )
        self.assertEqual(response.status_code, status_code)

    @ddt.data(*ddt_permissions_args)
    @ddt.unpack
    def test_commentable_actions(self, user, commentable_id, status_code, __):
        """
        Verify that following of commentables is limited to members of the team or users with
        'edit_content' permission.
        """
        commentable_id = getattr(self, commentable_id)
        # mock_request is not used because Commentables don't exist in comment service.
        self.client.login(username=getattr(self, user).username, password=self.password)
        for action in ["follow_commentable", "unfollow_commentable"]:
            response = self.client.post(
                reverse(
                    action,
                    kwargs={"course_id": unicode(self.course.id), "commentable_id": commentable_id}
                )
            )
            self.assertEqual(response.status_code, status_code)


TEAM_COMMENTABLE_ID = 'test-team-discussion'


@attr(shard=2)
@disable_signal(views, 'comment_created')
@ddt.ddt
class ForumEventTestCase(ForumsEnableMixin, SharedModuleStoreTestCase, MockRequestSetupMixin):
    """
    Forum actions are expected to launch analytics events. Test these here.
    """
    @classmethod
    def setUpClass(cls):
        # pylint: disable=super-method-not-called
        with super(ForumEventTestCase, cls).setUpClassAndTestData():
            cls.course = CourseFactory.create()

    @classmethod
    def setUpTestData(cls):
        super(ForumEventTestCase, cls).setUpTestData()

        seed_permissions_roles(cls.course.id)

        cls.student = UserFactory.create()
        CourseEnrollmentFactory(user=cls.student, course_id=cls.course.id)
        cls.student.roles.add(Role.objects.get(name="Student", course_id=cls.course.id))
        CourseAccessRoleFactory(course_id=cls.course.id, user=cls.student, role='Wizard')

    @patch('eventtracking.tracker.emit')
    @patch('lms.lib.comment_client.utils.requests.request', autospec=True)
    def test_thread_event(self, __, mock_emit):
        request = RequestFactory().post(
            "dummy_url", {
                "thread_type": "discussion",
                "body": "Test text",
                "title": "Test",
                "auto_subscribe": True
            }
        )
        request.user = self.student
        request.view_name = "create_thread"

        views.create_thread(request, course_id=unicode(self.course.id), commentable_id="test_commentable")

        event_name, event = mock_emit.call_args[0]
        self.assertEqual(event_name, 'edx.forum.thread.created')
        self.assertEqual(event['body'], 'Test text')
        self.assertEqual(event['title'], 'Test')
        self.assertEqual(event['commentable_id'], 'test_commentable')
        self.assertEqual(event['user_forums_roles'], ['Student'])
        self.assertEqual(event['options']['followed'], True)
        self.assertEqual(event['user_course_roles'], ['Wizard'])
        self.assertEqual(event['anonymous'], False)
        self.assertEqual(event['group_id'], None)
        self.assertEqual(event['thread_type'], 'discussion')
        self.assertEquals(event['anonymous_to_peers'], False)

    @patch('eventtracking.tracker.emit')
    @patch('lms.lib.comment_client.utils.requests.request', autospec=True)
    def test_response_event(self, mock_request, mock_emit):
        """
        Check to make sure an event is fired when a user responds to a thread.
        """
        mock_request.return_value.status_code = 200
        self._set_mock_request_data(mock_request, {
            "closed": False,
            "commentable_id": 'test_commentable_id',
            'thread_id': 'test_thread_id',
        })
        request = RequestFactory().post("dummy_url", {"body": "Test comment", 'auto_subscribe': True})
        request.user = self.student
        request.view_name = "create_comment"
        views.create_comment(request, course_id=unicode(self.course.id), thread_id='test_thread_id')

        event_name, event = mock_emit.call_args[0]
        self.assertEqual(event_name, 'edx.forum.response.created')
        self.assertEqual(event['body'], "Test comment")
        self.assertEqual(event['commentable_id'], 'test_commentable_id')
        self.assertEqual(event['user_forums_roles'], ['Student'])
        self.assertEqual(event['user_course_roles'], ['Wizard'])
        self.assertEqual(event['discussion']['id'], 'test_thread_id')
        self.assertEqual(event['options']['followed'], True)

    @patch('eventtracking.tracker.emit')
    @patch('lms.lib.comment_client.utils.requests.request', autospec=True)
    def test_comment_event(self, mock_request, mock_emit):
        """
        Ensure an event is fired when someone comments on a response.
        """
        self._set_mock_request_data(mock_request, {
            "closed": False,
            "depth": 1,
            "thread_id": "test_thread_id",
            "commentable_id": "test_commentable_id",
            "parent_id": "test_response_id"
        })
        request = RequestFactory().post("dummy_url", {"body": "Another comment"})
        request.user = self.student
        request.view_name = "create_sub_comment"
        views.create_sub_comment(request, course_id=unicode(self.course.id), comment_id="dummy_comment_id")

        event_name, event = mock_emit.call_args[0]
        self.assertEqual(event_name, "edx.forum.comment.created")
        self.assertEqual(event['body'], 'Another comment')
        self.assertEqual(event['discussion']['id'], 'test_thread_id')
        self.assertEqual(event['response']['id'], 'test_response_id')
        self.assertEqual(event['user_forums_roles'], ['Student'])
        self.assertEqual(event['user_course_roles'], ['Wizard'])
        self.assertEqual(event['options']['followed'], False)

    @patch('eventtracking.tracker.emit')
    @patch('lms.lib.comment_client.utils.requests.request', autospec=True)
    @ddt.data((
        'create_thread',
        'edx.forum.thread.created', {
            'thread_type': 'discussion',
            'body': 'Test text',
            'title': 'Test',
            'auto_subscribe': True
        },
        {'commentable_id': TEAM_COMMENTABLE_ID}
    ), (
        'create_comment',
        'edx.forum.response.created',
        {'body': 'Test comment', 'auto_subscribe': True},
        {'thread_id': 'test_thread_id'}
    ), (
        'create_sub_comment',
        'edx.forum.comment.created',
        {'body': 'Another comment'},
        {'comment_id': 'dummy_comment_id'}
    ))
    @ddt.unpack
    def test_team_events(self, view_name, event_name, view_data, view_kwargs, mock_request, mock_emit):
        user = self.student
        team = CourseTeamFactory.create(discussion_topic_id=TEAM_COMMENTABLE_ID)
        CourseTeamMembershipFactory.create(team=team, user=user)

        mock_request.return_value.status_code = 200
        self._set_mock_request_data(mock_request, {
            'closed': False,
            'commentable_id': TEAM_COMMENTABLE_ID,
            'thread_id': 'test_thread_id',
        })

        request = RequestFactory().post('dummy_url', view_data)
        request.user = user
        request.view_name = view_name

        getattr(views, view_name)(request, course_id=unicode(self.course.id), **view_kwargs)

        name, event = mock_emit.call_args[0]
        self.assertEqual(name, event_name)
        self.assertEqual(event['team_id'], team.team_id)

    @ddt.data(
        ('vote_for_thread', 'thread_id', 'thread'),
        ('undo_vote_for_thread', 'thread_id', 'thread'),
        ('vote_for_comment', 'comment_id', 'response'),
        ('undo_vote_for_comment', 'comment_id', 'response'),
    )
    @ddt.unpack
    @patch('eventtracking.tracker.emit')
    @patch('lms.lib.comment_client.utils.requests.request', autospec=True)
    def test_thread_voted_event(self, view_name, obj_id_name, obj_type, mock_request, mock_emit):
        undo = view_name.startswith('undo')

        self._set_mock_request_data(mock_request, {
            'closed': False,
            'commentable_id': 'test_commentable_id',
            'username': 'gumprecht',
        })
        request = RequestFactory().post('dummy_url', {})
        request.user = self.student
        request.view_name = view_name
        view_function = getattr(views, view_name)
        kwargs = dict(course_id=unicode(self.course.id))
        kwargs[obj_id_name] = obj_id_name
        if not undo:
            kwargs.update(value='up')
        view_function(request, **kwargs)

        self.assertTrue(mock_emit.called)
        event_name, event = mock_emit.call_args[0]
        self.assertEqual(event_name, 'edx.forum.{}.voted'.format(obj_type))
        self.assertEqual(event['target_username'], 'gumprecht')
        self.assertEqual(event['undo_vote'], undo)
        self.assertEqual(event['vote_value'], 'up')


@attr(shard=2)
@patch.dict("django.conf.settings.FEATURES", {"ENABLE_SOCIAL_ENGAGEMENT": False})
class UsersEndpointTestCase(ForumsEnableMixin, SharedModuleStoreTestCase, MockRequestSetupMixin):

    @classmethod
    def setUpClass(cls):
        # pylint: disable=super-method-not-called
        with super(UsersEndpointTestCase, cls).setUpClassAndTestData():
            cls.course = CourseFactory.create()

    @classmethod
    def setUpTestData(cls):
        super(UsersEndpointTestCase, cls).setUpTestData()

        seed_permissions_roles(cls.course.id)

        cls.student = UserFactory.create()
        cls.enrollment = CourseEnrollmentFactory(user=cls.student, course_id=cls.course.id)
        cls.other_user = UserFactory.create(username="other")
        CourseEnrollmentFactory(user=cls.other_user, course_id=cls.course.id)

    def set_post_counts(self, mock_request, threads_count=1, comments_count=1):
        """
        sets up a mock response from the comments service for getting post counts for our other_user
        """
        self._set_mock_request_data(mock_request, {
            "threads_count": threads_count,
            "comments_count": comments_count,
        })

    def make_request(self, method='get', course_id=None, **kwargs):
        course_id = course_id or self.course.id
        request = getattr(RequestFactory(), method)("dummy_url", kwargs)
        request.user = self.student
        request.view_name = "users"
        return views.users(request, course_id=course_id.to_deprecated_string())

    @patch('lms.lib.comment_client.utils.requests.request', autospec=True)
    def test_finds_exact_match(self, mock_request):
        self.set_post_counts(mock_request)
        response = self.make_request(username="other")
        self.assertEqual(response.status_code, 200)
        self.assertEqual(
            json.loads(response.content)["users"],
            [{"id": self.other_user.id, "username": self.other_user.username}]
        )

    @patch('lms.lib.comment_client.utils.requests.request', autospec=True)
    def test_finds_no_match(self, mock_request):
        self.set_post_counts(mock_request)
        response = self.make_request(username="othor")
        self.assertEqual(response.status_code, 200)
        self.assertEqual(json.loads(response.content)["users"], [])

    def test_requires_GET(self):
        response = self.make_request(method='post', username="other")
        self.assertEqual(response.status_code, 405)

    def test_requires_username_param(self):
        response = self.make_request()
        self.assertEqual(response.status_code, 400)
        content = json.loads(response.content)
        self.assertIn("errors", content)
        self.assertNotIn("users", content)

    def test_course_does_not_exist(self):
        course_id = CourseKey.from_string("does/not/exist")
        response = self.make_request(course_id=course_id, username="other")

        self.assertEqual(response.status_code, 404)
        content = json.loads(response.content)
        self.assertIn("errors", content)
        self.assertNotIn("users", content)

    def test_requires_requestor_enrolled_in_course(self):
        # unenroll self.student from the course.
        self.enrollment.delete()

        response = self.make_request(username="other")
        self.assertEqual(response.status_code, 404)
        content = json.loads(response.content)
        self.assertIn("errors", content)
        self.assertNotIn("users", content)

    @patch('lms.lib.comment_client.utils.requests.request', autospec=True)
    def test_requires_matched_user_has_forum_content(self, mock_request):
        self.set_post_counts(mock_request, 0, 0)
        response = self.make_request(username="other")
        self.assertEqual(response.status_code, 200)
        self.assertEqual(json.loads(response.content)["users"], [])<|MERGE_RESOLUTION|>--- conflicted
+++ resolved
@@ -17,18 +17,10 @@
 
 from common.test.utils import MockSignalHandlerMixin, disable_signal
 from django_comment_client.base import views
-<<<<<<< HEAD
-from django_comment_client.utils import is_commentable_cohorted
-from django_comment_client.tests.group_id import (
-    CohortedTopicGroupIdTestMixin, NonCohortedTopicGroupIdTestMixin, GroupIdAssertionMixin
-)
-from django_comment_client.tests.utils import CohortedTestCase, ForumsEnableMixin
-=======
 from django_comment_client.utils import is_commentable_divided
 from django_comment_client.tests.group_id import (
     CohortedTopicGroupIdTestMixin, NonCohortedTopicGroupIdTestMixin, GroupIdAssertionMixin
 )
->>>>>>> 75068967
 from django_comment_client.tests.unicode import UnicodeTestMixin
 from django_comment_client.tests.utils import CohortedTestCase, ForumsEnableMixin
 from django_comment_common.models import Role
@@ -47,14 +39,6 @@
 from openedx.core.djangoapps.course_groups.models import CourseCohort
 
 from edx_notifications.lib.consumer import get_notifications_for_user, get_notifications_count_for_user
-from edx_notifications.startup import initialize as initialize_notifications
-
-from social_engagement.models import StudentSocialEngagementScore
-
-from openedx.core.djangoapps.course_groups.cohorts import add_cohort, add_user_to_cohort
-from openedx.core.djangoapps.course_groups.models import CourseCohort
-
-from edx_notifications.lib.consumer import get_notifications_count_for_user
 from edx_notifications.startup import initialize as initialize_notifications
 
 from social_engagement.models import StudentSocialEngagementScore
@@ -242,11 +226,7 @@
         self._assert_mock_request_called_without_group_id(mock_request)
 
     def test_moderator_none_group_id(self, mock_request):
-<<<<<<< HEAD
-        self._create_thread_in_cohorted_topic(self.moderator, mock_request, None, expected_status_code=400)
-=======
         self._create_thread_in_cohorted_topic(self.moderator, mock_request, None, expected_status_code=500)
->>>>>>> 75068967
         self.assertFalse(mock_request.called)
 
     def test_moderator_with_own_group_id(self, mock_request):
@@ -259,11 +239,7 @@
 
     def test_moderator_with_invalid_group_id(self, mock_request):
         invalid_id = self.student_cohort.id + self.moderator_cohort.id
-<<<<<<< HEAD
-        self._create_thread_in_cohorted_topic(self.moderator, mock_request, invalid_id, expected_status_code=400)
-=======
         self._create_thread_in_cohorted_topic(self.moderator, mock_request, invalid_id, expected_status_code=500)
->>>>>>> 75068967
         self.assertFalse(mock_request.called)
 
 
@@ -661,11 +637,7 @@
         }
         self.store.update_item(self.course, self.student.id)
 
-<<<<<<< HEAD
-        assert_true(is_commentable_cohorted(self.course.id, commentable_id))
-=======
         assert_true(is_commentable_divided(self.course.id, commentable_id))
->>>>>>> 75068967
 
         mock_request.return_value.status_code = 200
         self._set_mock_request_data(mock_request, {
