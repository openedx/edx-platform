import json
import logging

import ddt
from django.core.urlresolvers import reverse
from django.http import Http404
from django.test.client import Client, RequestFactory
from django.test.utils import override_settings
from edxmako.tests import mako_middleware_process_request

from django_comment_common.utils import ThreadContext
from django_comment_client.forum import views
from django_comment_client.permissions import get_team
from django_comment_client.tests.group_id import (
    CohortedTopicGroupIdTestMixin,
    NonCohortedTopicGroupIdTestMixin
)
from django_comment_client.tests.unicode import UnicodeTestMixin
from django_comment_client.tests.utils import CohortedTestCase
from django_comment_client.utils import strip_none
from student.tests.factories import UserFactory, CourseEnrollmentFactory
from util.testing import UrlResetMixin
from openedx.core.djangoapps.util.testing import ContentGroupTestCase
from xmodule.modulestore import ModuleStoreEnum
from xmodule.modulestore.django import modulestore
from xmodule.modulestore.tests.django_utils import (
    ModuleStoreTestCase,
    TEST_DATA_MONGO_MODULESTORE
)
from xmodule.modulestore.tests.factories import check_mongo_calls, CourseFactory, ItemFactory

from courseware.courses import UserNotEnrolled
from nose.tools import assert_true  # pylint: disable=E0611
from mock import patch, Mock, ANY, call

from openedx.core.djangoapps.course_groups.models import CourseUserGroup

from teams.tests.factories import CourseTeamFactory

log = logging.getLogger(__name__)

# pylint: disable=missing-docstring


class ViewsExceptionTestCase(UrlResetMixin, ModuleStoreTestCase):

    @patch.dict("django.conf.settings.FEATURES", {"ENABLE_DISCUSSION_SERVICE": True})
    def setUp(self):

        # Patching the ENABLE_DISCUSSION_SERVICE value affects the contents of urls.py,
        # so we need to call super.setUp() which reloads urls.py (because
        # of the UrlResetMixin)
        super(ViewsExceptionTestCase, self).setUp()

        # create a course
        self.course = CourseFactory.create(org='MITx', course='999',
                                           display_name='Robot Super Course')

        # Patch the comment client user save method so it does not try
        # to create a new cc user when creating a django user
        with patch('student.models.cc.User.save'):
            uname = 'student'
            email = 'student@edx.org'
            password = 'test'

            # Create the student
            self.student = UserFactory(username=uname, password=password, email=email)

            # Enroll the student in the course
            CourseEnrollmentFactory(user=self.student, course_id=self.course.id)

            # Log the student in
            self.client = Client()
            assert_true(self.client.login(username=uname, password=password))

    @patch('student.models.cc.User.from_django_user')
    @patch('student.models.cc.User.active_threads')
    def test_user_profile_exception(self, mock_threads, mock_from_django_user):

        # Mock the code that makes the HTTP requests to the cs_comment_service app
        # for the profiled user's active threads
        mock_threads.return_value = [], 1, 1

        # Mock the code that makes the HTTP request to the cs_comment_service app
        # that gets the current user's info
        mock_from_django_user.return_value = Mock()

        url = reverse('django_comment_client.forum.views.user_profile',
                      kwargs={'course_id': self.course.id.to_deprecated_string(), 'user_id': '12345'})  # There is no user 12345
        self.response = self.client.get(url)
        self.assertEqual(self.response.status_code, 404)

    @patch('student.models.cc.User.from_django_user')
    @patch('student.models.cc.User.subscribed_threads')
    def test_user_followed_threads_exception(self, mock_threads, mock_from_django_user):

        # Mock the code that makes the HTTP requests to the cs_comment_service app
        # for the profiled user's active threads
        mock_threads.return_value = [], 1, 1

        # Mock the code that makes the HTTP request to the cs_comment_service app
        # that gets the current user's info
        mock_from_django_user.return_value = Mock()

        url = reverse('django_comment_client.forum.views.followed_threads',
                      kwargs={'course_id': self.course.id.to_deprecated_string(), 'user_id': '12345'})  # There is no user 12345
        self.response = self.client.get(url)
        self.assertEqual(self.response.status_code, 404)


def make_mock_thread_data(
        course,
        text,
        thread_id,
        num_children,
        group_id=None,
        group_name=None,
        commentable_id=None,
):
    data_commentable_id = (
        commentable_id or course.discussion_topics.get('General', {}).get('id') or "dummy_commentable_id"
    )
    thread_data = {
        "id": thread_id,
        "type": "thread",
        "title": text,
        "body": text,
        "commentable_id": data_commentable_id,
        "resp_total": 42,
        "resp_skip": 25,
        "resp_limit": 5,
        "group_id": group_id,
        "context": (
            ThreadContext.COURSE if get_team(data_commentable_id) is None else ThreadContext.STANDALONE
        )
    }
    if group_id is not None:
        thread_data['group_name'] = group_name
    if num_children is not None:
        thread_data["children"] = [{
            "id": "dummy_comment_id_{}".format(i),
            "type": "comment",
            "body": text,
        } for i in range(num_children)]
    return thread_data


def make_mock_request_impl(
        course,
        text,
        thread_id="dummy_thread_id",
        group_id=None,
        commentable_id=None,
        num_thread_responses=1,
):
    def mock_request_impl(*args, **kwargs):
        url = args[1]
        data = None
        if url.endswith("threads") or url.endswith("user_profile"):
            data = {
                "collection": [
                    make_mock_thread_data(
                        course=course,
                        text=text,
                        thread_id=thread_id,
                        num_children=None,
                        group_id=group_id,
                        commentable_id=commentable_id,
                    )
                ]
            }
        elif thread_id and url.endswith(thread_id):
            data = make_mock_thread_data(
                course=course,
                text=text,
                thread_id=thread_id,
                num_children=num_thread_responses,
                group_id=group_id,
                commentable_id=commentable_id
            )
        elif "/users/" in url:
            data = {
                "default_sort_key": "date",
                "upvoted_ids": [],
                "downvoted_ids": [],
                "subscribed_thread_ids": [],
            }
            # comments service adds these attributes when course_id param is present
            if kwargs.get('params', {}).get('course_id'):
                data.update({
                    "threads_count": 1,
                    "comments_count": 2
                })
        if data:
            return Mock(status_code=200, text=json.dumps(data), json=Mock(return_value=data))
        return Mock(status_code=404)
    return mock_request_impl


class StringEndsWithMatcher(object):
    def __init__(self, suffix):
        self.suffix = suffix

    def __eq__(self, other):
        return other.endswith(self.suffix)


class PartialDictMatcher(object):
    def __init__(self, expected_values):
        self.expected_values = expected_values

    def __eq__(self, other):
        return all([
            key in other and other[key] == value
            for key, value in self.expected_values.iteritems()
        ])


@patch('requests.request')
class SingleThreadTestCase(ModuleStoreTestCase):
    def setUp(self):
        super(SingleThreadTestCase, self).setUp(create_user=False)

        self.course = CourseFactory.create(discussion_topics={'dummy discussion': {'id': 'dummy_discussion_id'}})
        self.student = UserFactory.create()
        CourseEnrollmentFactory.create(user=self.student, course_id=self.course.id)

    def test_ajax(self, mock_request):
        text = "dummy content"
        thread_id = "test_thread_id"
        mock_request.side_effect = make_mock_request_impl(course=self.course, text=text, thread_id=thread_id)

        request = RequestFactory().get(
            "dummy_url",
            HTTP_X_REQUESTED_WITH="XMLHttpRequest"
        )
        request.user = self.student
        response = views.single_thread(
            request,
            self.course.id.to_deprecated_string(),
            "dummy_discussion_id",
            "test_thread_id"
        )

        self.assertEquals(response.status_code, 200)
        response_data = json.loads(response.content)
        # strip_none is being used to perform the same transform that the
        # django view performs prior to writing thread data to the response
        self.assertEquals(
            response_data["content"],
            strip_none(make_mock_thread_data(course=self.course, text=text, thread_id=thread_id, num_children=1))
        )
        mock_request.assert_called_with(
            "get",
            StringEndsWithMatcher(thread_id),  # url
            data=None,
            params=PartialDictMatcher({"mark_as_read": True, "user_id": 1, "recursive": True}),
            headers=ANY,
            timeout=ANY
        )

    def test_skip_limit(self, mock_request):
        text = "dummy content"
        thread_id = "test_thread_id"
        response_skip = "45"
        response_limit = "15"
        mock_request.side_effect = make_mock_request_impl(course=self.course, text=text, thread_id=thread_id)

        request = RequestFactory().get(
            "dummy_url",
            {"resp_skip": response_skip, "resp_limit": response_limit},
            HTTP_X_REQUESTED_WITH="XMLHttpRequest"
        )
        request.user = self.student
        response = views.single_thread(
            request,
            self.course.id.to_deprecated_string(),
            "dummy_discussion_id",
            "test_thread_id"
        )
        self.assertEquals(response.status_code, 200)
        response_data = json.loads(response.content)
        # strip_none is being used to perform the same transform that the
        # django view performs prior to writing thread data to the response
        self.assertEquals(
            response_data["content"],
            strip_none(make_mock_thread_data(course=self.course, text=text, thread_id=thread_id, num_children=1))
        )
        mock_request.assert_called_with(
            "get",
            StringEndsWithMatcher(thread_id),  # url
            data=None,
            params=PartialDictMatcher({
                "mark_as_read": True,
                "user_id": 1,
                "recursive": True,
                "resp_skip": response_skip,
                "resp_limit": response_limit,
            }),
            headers=ANY,
            timeout=ANY
        )

    def test_post(self, mock_request):
        request = RequestFactory().post("dummy_url")
        response = views.single_thread(
            request,
            self.course.id.to_deprecated_string(),
            "dummy_discussion_id",
            "dummy_thread_id"
        )
        self.assertEquals(response.status_code, 405)

    def test_not_found(self, mock_request):
        request = RequestFactory().get("dummy_url")
        request.user = self.student
        # Mock request to return 404 for thread request
        mock_request.side_effect = make_mock_request_impl(course=self.course, text="dummy", thread_id=None)
        self.assertRaises(
            Http404,
            views.single_thread,
            request,
            self.course.id.to_deprecated_string(),
            "test_discussion_id",
            "test_thread_id"
        )


@ddt.ddt
@patch('requests.request')
class SingleThreadQueryCountTestCase(ModuleStoreTestCase):
    """
    Ensures the number of modulestore queries and number of sql queries are
    independent of the number of responses retrieved for a given discussion thread.
    """
    MODULESTORE = TEST_DATA_MONGO_MODULESTORE

    @ddt.data(
<<<<<<< HEAD
        # old mongo with cache: 15
        (ModuleStoreEnum.Type.mongo, 1, 21, 15, 41, 27),
        (ModuleStoreEnum.Type.mongo, 50, 315, 15, 629, 27),
        # split mongo: 3 queries, regardless of thread response size.
        (ModuleStoreEnum.Type.split, 1, 3, 3, 41, 27),
        (ModuleStoreEnum.Type.split, 50, 3, 3, 629, 27),
=======
        # old mongo with cache
        (ModuleStoreEnum.Type.mongo, 1, 6, 4, 14, 8),
        (ModuleStoreEnum.Type.mongo, 50, 6, 4, 14, 8),
        # split mongo: 3 queries, regardless of thread response size.
        (ModuleStoreEnum.Type.split, 1, 3, 3, 14, 8),
        (ModuleStoreEnum.Type.split, 50, 3, 3, 14, 8),
>>>>>>> c8090659
    )
    @ddt.unpack
    def test_number_of_mongo_queries(
            self,
            default_store,
            num_thread_responses,
            num_uncached_mongo_calls,
            num_cached_mongo_calls,
            num_uncached_sql_queries,
            num_cached_sql_queries,
            mock_request
    ):
        with modulestore().default_store(default_store):
            course = CourseFactory.create(discussion_topics={'dummy discussion': {'id': 'dummy_discussion_id'}})

        student = UserFactory.create()
        CourseEnrollmentFactory.create(user=student, course_id=course.id)

        test_thread_id = "test_thread_id"
        mock_request.side_effect = make_mock_request_impl(
            course=course, text="dummy content", thread_id=test_thread_id, num_thread_responses=num_thread_responses
        )
        request = RequestFactory().get(
            "dummy_url",
            HTTP_X_REQUESTED_WITH="XMLHttpRequest"
        )
        request.user = student

        def call_single_thread():
            """
            Call single_thread and assert that it returns what we expect.
            """
            response = views.single_thread(
                request,
                course.id.to_deprecated_string(),
                "dummy_discussion_id",
                test_thread_id
            )
            self.assertEquals(response.status_code, 200)
            self.assertEquals(len(json.loads(response.content)["content"]["children"]), num_thread_responses)

        # Test uncached first, then cached now that the cache is warm.
        cached_calls = [
            [num_uncached_mongo_calls, num_uncached_sql_queries],
            [num_cached_mongo_calls, num_cached_sql_queries],
        ]
        for expected_mongo_calls, expected_sql_queries in cached_calls:
            with self.assertNumQueries(expected_sql_queries):
                with check_mongo_calls(expected_mongo_calls):
                    call_single_thread()


@patch('requests.request')
class SingleCohortedThreadTestCase(CohortedTestCase):
    def _create_mock_cohorted_thread(self, mock_request):
        self.mock_text = "dummy content"
        self.mock_thread_id = "test_thread_id"
        mock_request.side_effect = make_mock_request_impl(
            course=self.course, text=self.mock_text, thread_id=self.mock_thread_id, group_id=self.student_cohort.id
        )

    def test_ajax(self, mock_request):
        self._create_mock_cohorted_thread(mock_request)

        request = RequestFactory().get(
            "dummy_url",
            HTTP_X_REQUESTED_WITH="XMLHttpRequest"
        )
        request.user = self.student
        response = views.single_thread(
            request,
            self.course.id.to_deprecated_string(),
            "cohorted_topic",
            self.mock_thread_id
        )

        self.assertEquals(response.status_code, 200)
        response_data = json.loads(response.content)
        self.assertEquals(
            response_data["content"],
            make_mock_thread_data(
                course=self.course,
                text=self.mock_text,
                thread_id=self.mock_thread_id,
                num_children=1,
                group_id=self.student_cohort.id,
                group_name=self.student_cohort.name
            )
        )

    def test_html(self, mock_request):
        self._create_mock_cohorted_thread(mock_request)

        request = RequestFactory().get("dummy_url")
        request.user = self.student
        mako_middleware_process_request(request)
        response = views.single_thread(
            request,
            self.course.id.to_deprecated_string(),
            "cohorted_topic",
            self.mock_thread_id
        )

        self.assertEquals(response.status_code, 200)
        self.assertEqual(response['Content-Type'], 'text/html; charset=utf-8')
        html = response.content

        # Verify that the group name is correctly included in the HTML
        self.assertRegexpMatches(html, r'&quot;group_name&quot;: &quot;student_cohort&quot;')


@patch('lms.lib.comment_client.utils.requests.request')
class SingleThreadAccessTestCase(CohortedTestCase):
    def call_view(self, mock_request, commentable_id, user, group_id, thread_group_id=None, pass_group_id=True):
        thread_id = "test_thread_id"
        mock_request.side_effect = make_mock_request_impl(
            course=self.course, text="dummy context", thread_id=thread_id, group_id=thread_group_id
        )

        request_data = {}
        if pass_group_id:
            request_data["group_id"] = group_id
        request = RequestFactory().get(
            "dummy_url",
            data=request_data,
            HTTP_X_REQUESTED_WITH="XMLHttpRequest"
        )
        request.user = user
        return views.single_thread(
            request,
            self.course.id.to_deprecated_string(),
            commentable_id,
            thread_id
        )

    def test_student_non_cohorted(self, mock_request):
        resp = self.call_view(mock_request, "non_cohorted_topic", self.student, self.student_cohort.id)
        self.assertEqual(resp.status_code, 200)

    def test_student_same_cohort(self, mock_request):
        resp = self.call_view(
            mock_request,
            "cohorted_topic",
            self.student,
            self.student_cohort.id,
            thread_group_id=self.student_cohort.id
        )
        self.assertEqual(resp.status_code, 200)

    # this test ensures that a thread response from the cs with group_id: null
    # behaves the same as a thread response without a group_id (see: TNL-444)
    def test_student_global_thread_in_cohorted_topic(self, mock_request):
        resp = self.call_view(
            mock_request,
            "cohorted_topic",
            self.student,
            self.student_cohort.id,
            thread_group_id=None
        )
        self.assertEqual(resp.status_code, 200)

    def test_student_different_cohort(self, mock_request):
        self.assertRaises(
            Http404,
            lambda: self.call_view(
                mock_request,
                "cohorted_topic",
                self.student,
                self.student_cohort.id,
                thread_group_id=self.moderator_cohort.id
            )
        )

    def test_moderator_non_cohorted(self, mock_request):
        resp = self.call_view(mock_request, "non_cohorted_topic", self.moderator, self.moderator_cohort.id)
        self.assertEqual(resp.status_code, 200)

    def test_moderator_same_cohort(self, mock_request):
        resp = self.call_view(
            mock_request,
            "cohorted_topic",
            self.moderator,
            self.moderator_cohort.id,
            thread_group_id=self.moderator_cohort.id
        )
        self.assertEqual(resp.status_code, 200)

    def test_moderator_different_cohort(self, mock_request):
        resp = self.call_view(
            mock_request,
            "cohorted_topic",
            self.moderator,
            self.moderator_cohort.id,
            thread_group_id=self.student_cohort.id
        )
        self.assertEqual(resp.status_code, 200)


@patch('lms.lib.comment_client.utils.requests.request')
class SingleThreadGroupIdTestCase(CohortedTestCase, CohortedTopicGroupIdTestMixin):
    cs_endpoint = "/threads"

    def call_view(self, mock_request, commentable_id, user, group_id, pass_group_id=True, is_ajax=False):
        mock_request.side_effect = make_mock_request_impl(
            course=self.course, text="dummy context", group_id=self.student_cohort.id
        )

        request_data = {}
        if pass_group_id:
            request_data["group_id"] = group_id
        headers = {}
        if is_ajax:
            headers['HTTP_X_REQUESTED_WITH'] = "XMLHttpRequest"
        request = RequestFactory().get(
            "dummy_url",
            data=request_data,
            **headers
        )
        request.user = user
        mako_middleware_process_request(request)
        return views.single_thread(
            request,
            self.course.id.to_deprecated_string(),
            commentable_id,
            "dummy_thread_id"
        )

    def test_group_info_in_html_response(self, mock_request):
        response = self.call_view(
            mock_request,
            "cohorted_topic",
            self.student,
            self.student_cohort.id,
            is_ajax=False
        )
        self._assert_html_response_contains_group_info(response)

    def test_group_info_in_ajax_response(self, mock_request):
        response = self.call_view(
            mock_request,
            "cohorted_topic",
            self.student,
            self.student_cohort.id,
            is_ajax=True
        )
        self._assert_json_response_contains_group_info(
            response, lambda d: d['content']
        )


@patch('requests.request')
class SingleThreadContentGroupTestCase(ContentGroupTestCase):
    def assert_can_access(self, user, discussion_id, thread_id, should_have_access):
        """
        Verify that a user has access to a thread within a given
        discussion_id when should_have_access is True, otherwise
        verify that the user does not have access to that thread.
        """
        request = RequestFactory().get("dummy_url")
        request.user = user
        mako_middleware_process_request(request)

        def call_single_thread():
            return views.single_thread(
                request,
                unicode(self.course.id),
                discussion_id,
                thread_id
            )

        if should_have_access:
            self.assertEqual(call_single_thread().status_code, 200)
        else:
            with self.assertRaises(Http404):
                call_single_thread()

    def test_staff_user(self, mock_request):
        """
        Verify that the staff user can access threads in the alpha,
        beta, and global discussion modules.
        """
        thread_id = "test_thread_id"
        mock_request.side_effect = make_mock_request_impl(course=self.course, text="dummy content", thread_id=thread_id)

        for discussion_module in [self.alpha_module, self.beta_module, self.global_module]:
            self.assert_can_access(self.staff_user, discussion_module.discussion_id, thread_id, True)

    def test_alpha_user(self, mock_request):
        """
        Verify that the alpha user can access threads in the alpha and
        global discussion modules.
        """
        thread_id = "test_thread_id"
        mock_request.side_effect = make_mock_request_impl(course=self.course, text="dummy content", thread_id=thread_id)

        for discussion_module in [self.alpha_module, self.global_module]:
            self.assert_can_access(self.alpha_user, discussion_module.discussion_id, thread_id, True)

        self.assert_can_access(self.alpha_user, self.beta_module.discussion_id, thread_id, False)

    def test_beta_user(self, mock_request):
        """
        Verify that the beta user can access threads in the beta and
        global discussion modules.
        """
        thread_id = "test_thread_id"
        mock_request.side_effect = make_mock_request_impl(course=self.course, text="dummy content", thread_id=thread_id)

        for discussion_module in [self.beta_module, self.global_module]:
            self.assert_can_access(self.beta_user, discussion_module.discussion_id, thread_id, True)

        self.assert_can_access(self.beta_user, self.alpha_module.discussion_id, thread_id, False)

    def test_non_cohorted_user(self, mock_request):
        """
        Verify that the non-cohorted user can access threads in just the
        global discussion module.
        """
        thread_id = "test_thread_id"
        mock_request.side_effect = make_mock_request_impl(course=self.course, text="dummy content", thread_id=thread_id)

        self.assert_can_access(self.non_cohorted_user, self.global_module.discussion_id, thread_id, True)

        self.assert_can_access(self.non_cohorted_user, self.alpha_module.discussion_id, thread_id, False)

        self.assert_can_access(self.non_cohorted_user, self.beta_module.discussion_id, thread_id, False)

    def test_course_context_respected(self, mock_request):
        """
        Verify that course threads go through discussion_category_id_access method.
        """
        thread_id = "test_thread_id"
        mock_request.side_effect = make_mock_request_impl(
            course=self.course, text="dummy content", thread_id=thread_id
        )

        # Beta user does not have access to alpha_module.
        self.assert_can_access(self.beta_user, self.alpha_module.discussion_id, thread_id, False)

    def test_standalone_context_respected(self, mock_request):
        """
        Verify that standalone threads don't go through discussion_category_id_access method.
        """
        # For this rather pathological test, we are assigning the alpha module discussion_id (commentable_id)
        # to a team so that we can verify that standalone threads don't go through discussion_category_id_access.
        thread_id = "test_thread_id"
        CourseTeamFactory(
            name="A team",
            course_id=self.course.id,
            topic_id='topic_id',
            discussion_topic_id=self.alpha_module.discussion_id
        )
        mock_request.side_effect = make_mock_request_impl(
            course=self.course, text="dummy content", thread_id=thread_id,
            commentable_id=self.alpha_module.discussion_id
        )

        # If a thread returns context other than "course", the access check is not done, and the beta user
        # can see the alpha discussion module.
        self.assert_can_access(self.beta_user, self.alpha_module.discussion_id, thread_id, True)


@patch('lms.lib.comment_client.utils.requests.request')
class InlineDiscussionContextTestCase(ModuleStoreTestCase):
    def setUp(self):
        super(InlineDiscussionContextTestCase, self).setUp()
        self.course = CourseFactory.create()
        CourseEnrollmentFactory(user=self.user, course_id=self.course.id)
        self.discussion_topic_id = "dummy_topic"
        self.team = CourseTeamFactory(
            name="A team",
            course_id=self.course.id,
            topic_id='topic_id',
            discussion_topic_id=self.discussion_topic_id
        )
        self.team.add_user(self.user)  # pylint: disable=no-member

    def test_context_can_be_standalone(self, mock_request):
        mock_request.side_effect = make_mock_request_impl(
            course=self.course,
            text="dummy text",
            commentable_id=self.discussion_topic_id
        )

        request = RequestFactory().get("dummy_url")
        request.user = self.user

        response = views.inline_discussion(
            request,
            unicode(self.course.id),
            self.discussion_topic_id,
        )

        json_response = json.loads(response.content)
        self.assertEqual(json_response['discussion_data'][0]['context'], ThreadContext.STANDALONE)


@patch('lms.lib.comment_client.utils.requests.request')
class InlineDiscussionGroupIdTestCase(
        CohortedTestCase,
        CohortedTopicGroupIdTestMixin,
        NonCohortedTopicGroupIdTestMixin
):
    cs_endpoint = "/threads"

    def setUp(self):
        super(InlineDiscussionGroupIdTestCase, self).setUp()
        self.cohorted_commentable_id = 'cohorted_topic'

    def call_view(self, mock_request, commentable_id, user, group_id, pass_group_id=True):
        kwargs = {'commentable_id': self.cohorted_commentable_id}
        if group_id:
            # avoid causing a server error when the LMS chokes attempting
            # to find a group name for the group_id, when we're testing with
            # an invalid one.
            try:
                CourseUserGroup.objects.get(id=group_id)
                kwargs['group_id'] = group_id
            except CourseUserGroup.DoesNotExist:
                pass
        mock_request.side_effect = make_mock_request_impl(self.course, "dummy content", **kwargs)

        request_data = {}
        if pass_group_id:
            request_data["group_id"] = group_id
        request = RequestFactory().get(
            "dummy_url",
            data=request_data
        )
        request.user = user
        return views.inline_discussion(
            request,
            self.course.id.to_deprecated_string(),
            commentable_id
        )

    def test_group_info_in_ajax_response(self, mock_request):
        response = self.call_view(
            mock_request,
            self.cohorted_commentable_id,
            self.student,
            self.student_cohort.id
        )
        self._assert_json_response_contains_group_info(
            response, lambda d: d['discussion_data'][0]
        )


@patch('lms.lib.comment_client.utils.requests.request')
class ForumFormDiscussionGroupIdTestCase(CohortedTestCase, CohortedTopicGroupIdTestMixin):
    cs_endpoint = "/threads"

    def call_view(self, mock_request, commentable_id, user, group_id, pass_group_id=True, is_ajax=False):
        kwargs = {}
        if group_id:
            kwargs['group_id'] = group_id
        mock_request.side_effect = make_mock_request_impl(self.course, "dummy content", **kwargs)

        request_data = {}
        if pass_group_id:
            request_data["group_id"] = group_id
        headers = {}
        if is_ajax:
            headers['HTTP_X_REQUESTED_WITH'] = "XMLHttpRequest"
        request = RequestFactory().get(
            "dummy_url",
            data=request_data,
            **headers
        )
        request.user = user
        mako_middleware_process_request(request)
        return views.forum_form_discussion(
            request,
            self.course.id.to_deprecated_string()
        )

    def test_group_info_in_html_response(self, mock_request):
        response = self.call_view(
            mock_request,
            "cohorted_topic",
            self.student,
            self.student_cohort.id
        )
        self._assert_html_response_contains_group_info(response)

    def test_group_info_in_ajax_response(self, mock_request):
        response = self.call_view(
            mock_request,
            "cohorted_topic",
            self.student,
            self.student_cohort.id,
            is_ajax=True
        )
        self._assert_json_response_contains_group_info(
            response, lambda d: d['discussion_data'][0]
        )


@patch('lms.lib.comment_client.utils.requests.request')
class UserProfileDiscussionGroupIdTestCase(CohortedTestCase, CohortedTopicGroupIdTestMixin):
    cs_endpoint = "/active_threads"

    def call_view_for_profiled_user(
            self, mock_request, requesting_user, profiled_user, group_id, pass_group_id, is_ajax=False
    ):
        """
        Calls "user_profile" view method on behalf of "requesting_user" to get information about
        the user "profiled_user".
        """
        kwargs = {}
        if group_id:
            kwargs['group_id'] = group_id
        mock_request.side_effect = make_mock_request_impl(self.course, "dummy content", **kwargs)

        request_data = {}
        if pass_group_id:
            request_data["group_id"] = group_id
        headers = {}
        if is_ajax:
            headers['HTTP_X_REQUESTED_WITH'] = "XMLHttpRequest"
        request = RequestFactory().get(
            "dummy_url",
            data=request_data,
            **headers
        )
        request.user = requesting_user
        mako_middleware_process_request(request)
        return views.user_profile(
            request,
            self.course.id.to_deprecated_string(),
            profiled_user.id
        )

    def call_view(self, mock_request, _commentable_id, user, group_id, pass_group_id=True, is_ajax=False):
        return self.call_view_for_profiled_user(
            mock_request, user, user, group_id, pass_group_id=pass_group_id, is_ajax=is_ajax
        )

    def test_group_info_in_html_response(self, mock_request):
        response = self.call_view(
            mock_request,
            "cohorted_topic",
            self.student,
            self.student_cohort.id,
            is_ajax=False
        )
        self._assert_html_response_contains_group_info(response)

    def test_group_info_in_ajax_response(self, mock_request):
        response = self.call_view(
            mock_request,
            "cohorted_topic",
            self.student,
            self.student_cohort.id,
            is_ajax=True
        )
        self._assert_json_response_contains_group_info(
            response, lambda d: d['discussion_data'][0]
        )

    def _test_group_id_passed_to_user_profile(
            self, mock_request, expect_group_id_in_request, requesting_user, profiled_user, group_id, pass_group_id
    ):
        """
        Helper method for testing whether or not group_id was passed to the user_profile request.
        """

        def get_params_from_user_info_call(for_specific_course):
            """
            Returns the request parameters for the user info call with either course_id specified or not,
            depending on value of 'for_specific_course'.
            """
            # There will be 3 calls from user_profile. One has the cs_endpoint "active_threads", and it is already
            # tested. The other 2 calls are for user info; one of those calls is for general information about the user,
            # and it does not specify a course_id. The other call does specify a course_id, and if the caller did not
            # have discussion moderator privileges, it should also contain a group_id.
            for r_call in mock_request.call_args_list:
                if not r_call[0][1].endswith(self.cs_endpoint):
                    params = r_call[1]["params"]
                    has_course_id = "course_id" in params
                    if (for_specific_course and has_course_id) or (not for_specific_course and not has_course_id):
                        return params
            self.assertTrue(
                False,
                "Did not find appropriate user_profile call for 'for_specific_course'=" + for_specific_course
            )

        mock_request.reset_mock()
        self.call_view_for_profiled_user(
            mock_request,
            requesting_user,
            profiled_user,
            group_id,
            pass_group_id=pass_group_id,
            is_ajax=False
        )
        # Should never have a group_id if course_id was not included in the request.
        params_without_course_id = get_params_from_user_info_call(False)
        self.assertNotIn("group_id", params_without_course_id)

        params_with_course_id = get_params_from_user_info_call(True)
        if expect_group_id_in_request:
            self.assertIn("group_id", params_with_course_id)
            self.assertEqual(group_id, params_with_course_id["group_id"])
        else:
            self.assertNotIn("group_id", params_with_course_id)

    def test_group_id_passed_to_user_profile_student(self, mock_request):
        """
        Test that the group id is always included when requesting user profile information for a particular
        course if the requester does not have discussion moderation privileges.
        """
        def verify_group_id_always_present(profiled_user, pass_group_id):
            """
            Helper method to verify that group_id is always present for student in course
            (non-privileged user).
            """
            self._test_group_id_passed_to_user_profile(
                mock_request, True, self.student, profiled_user, self.student_cohort.id, pass_group_id
            )

        # In all these test cases, the requesting_user is the student (non-privileged user).
        # The profile returned on behalf of the student is for the profiled_user.
        verify_group_id_always_present(profiled_user=self.student, pass_group_id=True)
        verify_group_id_always_present(profiled_user=self.student, pass_group_id=False)
        verify_group_id_always_present(profiled_user=self.moderator, pass_group_id=True)
        verify_group_id_always_present(profiled_user=self.moderator, pass_group_id=False)

    def test_group_id_user_profile_moderator(self, mock_request):
        """
        Test that the group id is only included when a privileged user requests user profile information for a
        particular course and user if the group_id is explicitly passed in.
        """
        def verify_group_id_present(profiled_user, pass_group_id, requested_cohort=self.moderator_cohort):
            """
            Helper method to verify that group_id is present.
            """
            self._test_group_id_passed_to_user_profile(
                mock_request, True, self.moderator, profiled_user, requested_cohort.id, pass_group_id
            )

        def verify_group_id_not_present(profiled_user, pass_group_id, requested_cohort=self.moderator_cohort):
            """
            Helper method to verify that group_id is not present.
            """
            self._test_group_id_passed_to_user_profile(
                mock_request, False, self.moderator, profiled_user, requested_cohort.id, pass_group_id
            )

        # In all these test cases, the requesting_user is the moderator (privileged user).

        # If the group_id is explicitly passed, it will be present in the request.
        verify_group_id_present(profiled_user=self.student, pass_group_id=True)
        verify_group_id_present(profiled_user=self.moderator, pass_group_id=True)
        verify_group_id_present(
            profiled_user=self.student, pass_group_id=True, requested_cohort=self.student_cohort
        )

        # If the group_id is not explicitly passed, it will not be present because the requesting_user
        # has discussion moderator privileges.
        verify_group_id_not_present(profiled_user=self.student, pass_group_id=False)
        verify_group_id_not_present(profiled_user=self.moderator, pass_group_id=False)


@patch('lms.lib.comment_client.utils.requests.request')
class FollowedThreadsDiscussionGroupIdTestCase(CohortedTestCase, CohortedTopicGroupIdTestMixin):
    cs_endpoint = "/subscribed_threads"

    def call_view(self, mock_request, commentable_id, user, group_id, pass_group_id=True):
        kwargs = {}
        if group_id:
            kwargs['group_id'] = group_id
        mock_request.side_effect = make_mock_request_impl(self.course, "dummy content", **kwargs)

        request_data = {}
        if pass_group_id:
            request_data["group_id"] = group_id
        request = RequestFactory().get(
            "dummy_url",
            data=request_data,
            HTTP_X_REQUESTED_WITH="XMLHttpRequest"
        )
        request.user = user
        return views.followed_threads(
            request,
            self.course.id.to_deprecated_string(),
            user.id
        )

    def test_group_info_in_ajax_response(self, mock_request):
        response = self.call_view(
            mock_request,
            "cohorted_topic",
            self.student,
            self.student_cohort.id
        )
        self._assert_json_response_contains_group_info(
            response, lambda d: d['discussion_data'][0]
        )


@patch('lms.lib.comment_client.utils.requests.request')
class InlineDiscussionTestCase(ModuleStoreTestCase):
    def setUp(self):
        super(InlineDiscussionTestCase, self).setUp()

        self.course = CourseFactory.create(org="TestX", number="101", display_name="Test Course")
        self.student = UserFactory.create()
        CourseEnrollmentFactory(user=self.student, course_id=self.course.id)
        self.discussion1 = ItemFactory.create(
            parent_location=self.course.location,
            category="discussion",
            discussion_id="discussion1",
            display_name='Discussion1',
            discussion_category="Chapter",
            discussion_target="Discussion1"
        )

    def send_request(self, mock_request, params=None):
        """
        Creates and returns a request with params set, and configures
        mock_request to return appropriate values.
        """
        request = RequestFactory().get("dummy_url", params if params else {})
        request.user = self.student
        mock_request.side_effect = make_mock_request_impl(
            course=self.course, text="dummy content", commentable_id=self.discussion1.discussion_id
        )
        return views.inline_discussion(
            request, self.course.id.to_deprecated_string(), self.discussion1.discussion_id
        )

    def verify_response(self, response):
        """Verifies that the response contains the appropriate courseware_url and courseware_title"""
        self.assertEqual(response.status_code, 200)
        response_data = json.loads(response.content)
        expected_courseware_url = '/courses/TestX/101/Test_Course/jump_to/i4x://TestX/101/discussion/Discussion1'
        expected_courseware_title = 'Chapter / Discussion1'
        self.assertEqual(response_data['discussion_data'][0]['courseware_url'], expected_courseware_url)
        self.assertEqual(response_data["discussion_data"][0]["courseware_title"], expected_courseware_title)

    def test_courseware_data(self, mock_request):
        self.verify_response(self.send_request(mock_request))

    def test_context(self, mock_request):
        team = CourseTeamFactory(
            name='Team Name',
            topic_id='A topic',
            course_id=self.course.id,
            discussion_topic_id=self.discussion1.discussion_id
        )
        team.add_user(self.student)  # pylint: disable=no-member
        response = self.send_request(mock_request)
        self.assertEqual(mock_request.call_args[1]['params']['context'], ThreadContext.STANDALONE)
        self.verify_response(response)


@patch('requests.request')
class UserProfileTestCase(ModuleStoreTestCase):

    TEST_THREAD_TEXT = 'userprofile-test-text'
    TEST_THREAD_ID = 'userprofile-test-thread-id'

    def setUp(self):
        super(UserProfileTestCase, self).setUp()

        self.course = CourseFactory.create()
        self.student = UserFactory.create()
        self.profiled_user = UserFactory.create()
        CourseEnrollmentFactory.create(user=self.student, course_id=self.course.id)

    def get_response(self, mock_request, params, **headers):
        mock_request.side_effect = make_mock_request_impl(
            course=self.course, text=self.TEST_THREAD_TEXT, thread_id=self.TEST_THREAD_ID
        )
        request = RequestFactory().get("dummy_url", data=params, **headers)
        request.user = self.student

        mako_middleware_process_request(request)
        response = views.user_profile(
            request,
            self.course.id.to_deprecated_string(),
            self.profiled_user.id
        )
        mock_request.assert_any_call(
            "get",
            StringEndsWithMatcher('/users/{}/active_threads'.format(self.profiled_user.id)),
            data=None,
            params=PartialDictMatcher({
                "course_id": self.course.id.to_deprecated_string(),
                "page": params.get("page", 1),
                "per_page": views.THREADS_PER_PAGE
            }),
            headers=ANY,
            timeout=ANY
        )
        return response

    def check_html(self, mock_request, **params):
        response = self.get_response(mock_request, params)
        self.assertEqual(response.status_code, 200)
        self.assertEqual(response['Content-Type'], 'text/html; charset=utf-8')
        html = response.content
        self.assertRegexpMatches(html, r'data-page="1"')
        self.assertRegexpMatches(html, r'data-num-pages="1"')
        self.assertRegexpMatches(html, r'<span>1</span> discussion started')
        self.assertRegexpMatches(html, r'<span>2</span> comments')
        self.assertRegexpMatches(html, r'&quot;id&quot;: &quot;{}&quot;'.format(self.TEST_THREAD_ID))
        self.assertRegexpMatches(html, r'&quot;title&quot;: &quot;{}&quot;'.format(self.TEST_THREAD_TEXT))
        self.assertRegexpMatches(html, r'&quot;body&quot;: &quot;{}&quot;'.format(self.TEST_THREAD_TEXT))
        self.assertRegexpMatches(html, r'&quot;username&quot;: &quot;{}&quot;'.format(self.student.username))

    def check_ajax(self, mock_request, **params):
        response = self.get_response(mock_request, params, HTTP_X_REQUESTED_WITH="XMLHttpRequest")
        self.assertEqual(response.status_code, 200)
        self.assertEqual(response['Content-Type'], 'application/json; charset=utf-8')
        response_data = json.loads(response.content)
        self.assertEqual(
            sorted(response_data.keys()),
            ["annotated_content_info", "discussion_data", "num_pages", "page"]
        )
        self.assertEqual(len(response_data['discussion_data']), 1)
        self.assertEqual(response_data["page"], 1)
        self.assertEqual(response_data["num_pages"], 1)
        self.assertEqual(response_data['discussion_data'][0]['id'], self.TEST_THREAD_ID)
        self.assertEqual(response_data['discussion_data'][0]['title'], self.TEST_THREAD_TEXT)
        self.assertEqual(response_data['discussion_data'][0]['body'], self.TEST_THREAD_TEXT)

    def test_html(self, mock_request):
        self.check_html(mock_request)

    def test_html_p2(self, mock_request):
        self.check_html(mock_request, page="2")

    def test_ajax(self, mock_request):
        self.check_ajax(mock_request)

    def test_ajax_p2(self, mock_request):
        self.check_ajax(mock_request, page="2")

    def test_404_profiled_user(self, mock_request):
        request = RequestFactory().get("dummy_url")
        request.user = self.student
        with self.assertRaises(Http404):
            views.user_profile(
                request,
                self.course.id.to_deprecated_string(),
                -999
            )

    def test_404_course(self, mock_request):
        request = RequestFactory().get("dummy_url")
        request.user = self.student
        with self.assertRaises(Http404):
            views.user_profile(
                request,
                "non/existent/course",
                self.profiled_user.id
            )

    def test_post(self, mock_request):
        mock_request.side_effect = make_mock_request_impl(
            course=self.course, text=self.TEST_THREAD_TEXT, thread_id=self.TEST_THREAD_ID
        )
        request = RequestFactory().post("dummy_url")
        request.user = self.student
        response = views.user_profile(
            request,
            self.course.id.to_deprecated_string(),
            self.profiled_user.id
        )
        self.assertEqual(response.status_code, 405)


@patch('requests.request')
class CommentsServiceRequestHeadersTestCase(UrlResetMixin, ModuleStoreTestCase):
    @patch.dict("django.conf.settings.FEATURES", {"ENABLE_DISCUSSION_SERVICE": True})
    def setUp(self):
        super(CommentsServiceRequestHeadersTestCase, self).setUp()

        username = "foo"
        password = "bar"

        # Invoke UrlResetMixin
        super(CommentsServiceRequestHeadersTestCase, self).setUp(create_user=False)
        self.course = CourseFactory.create(discussion_topics={'dummy discussion': {'id': 'dummy_discussion_id'}})
        self.student = UserFactory.create(username=username, password=password)
        CourseEnrollmentFactory.create(user=self.student, course_id=self.course.id)
        self.assertTrue(
            self.client.login(username=username, password=password)
        )

    def assert_all_calls_have_header(self, mock_request, key, value):
        expected = call(
            ANY,  # method
            ANY,  # url
            data=ANY,
            params=ANY,
            headers=PartialDictMatcher({key: value}),
            timeout=ANY
        )
        for actual in mock_request.call_args_list:
            self.assertEqual(expected, actual)

    def test_accept_language(self, mock_request):
        lang = "eo"
        text = "dummy content"
        thread_id = "test_thread_id"
        mock_request.side_effect = make_mock_request_impl(course=self.course, text=text, thread_id=thread_id)

        self.client.get(
            reverse(
                "django_comment_client.forum.views.single_thread",
                kwargs={
                    "course_id": self.course.id.to_deprecated_string(),
                    "discussion_id": "dummy_discussion_id",
                    "thread_id": thread_id,
                }
            ),
            HTTP_ACCEPT_LANGUAGE=lang,
        )
        self.assert_all_calls_have_header(mock_request, "Accept-Language", lang)

    @override_settings(COMMENTS_SERVICE_KEY="test_api_key")
    def test_api_key(self, mock_request):
        mock_request.side_effect = make_mock_request_impl(course=self.course, text="dummy", thread_id="dummy")

        self.client.get(
            reverse(
                "django_comment_client.forum.views.forum_form_discussion",
                kwargs={"course_id": self.course.id.to_deprecated_string()}
            ),
        )
        self.assert_all_calls_have_header(mock_request, "X-Edx-Api-Key", "test_api_key")


class InlineDiscussionUnicodeTestCase(ModuleStoreTestCase, UnicodeTestMixin):
    def setUp(self):
        super(InlineDiscussionUnicodeTestCase, self).setUp()

        self.course = CourseFactory.create()
        self.student = UserFactory.create()
        CourseEnrollmentFactory(user=self.student, course_id=self.course.id)

    @patch('lms.lib.comment_client.utils.requests.request')
    def _test_unicode_data(self, text, mock_request):
        mock_request.side_effect = make_mock_request_impl(course=self.course, text=text)
        request = RequestFactory().get("dummy_url")
        request.user = self.student

        response = views.inline_discussion(
            request, self.course.id.to_deprecated_string(), self.course.discussion_topics['General']['id']
        )
        self.assertEqual(response.status_code, 200)
        response_data = json.loads(response.content)
        self.assertEqual(response_data["discussion_data"][0]["title"], text)
        self.assertEqual(response_data["discussion_data"][0]["body"], text)


class ForumFormDiscussionUnicodeTestCase(ModuleStoreTestCase, UnicodeTestMixin):
    def setUp(self):
        super(ForumFormDiscussionUnicodeTestCase, self).setUp()

        self.course = CourseFactory.create()
        self.student = UserFactory.create()
        CourseEnrollmentFactory(user=self.student, course_id=self.course.id)

    @patch('lms.lib.comment_client.utils.requests.request')
    def _test_unicode_data(self, text, mock_request):
        mock_request.side_effect = make_mock_request_impl(course=self.course, text=text)
        request = RequestFactory().get("dummy_url")
        request.user = self.student
        request.META["HTTP_X_REQUESTED_WITH"] = "XMLHttpRequest"  # so request.is_ajax() == True

        response = views.forum_form_discussion(request, self.course.id.to_deprecated_string())
        self.assertEqual(response.status_code, 200)
        response_data = json.loads(response.content)
        self.assertEqual(response_data["discussion_data"][0]["title"], text)
        self.assertEqual(response_data["discussion_data"][0]["body"], text)


class ForumDiscussionSearchUnicodeTestCase(ModuleStoreTestCase, UnicodeTestMixin):
    def setUp(self):
        super(ForumDiscussionSearchUnicodeTestCase, self).setUp()

        self.course = CourseFactory.create()
        self.student = UserFactory.create()
        CourseEnrollmentFactory(user=self.student, course_id=self.course.id)

    @patch('lms.lib.comment_client.utils.requests.request')
    def _test_unicode_data(self, text, mock_request):
        mock_request.side_effect = make_mock_request_impl(course=self.course, text=text)
        data = {
            "ajax": 1,
            "text": text,
        }
        request = RequestFactory().get("dummy_url", data)
        request.user = self.student
        request.META["HTTP_X_REQUESTED_WITH"] = "XMLHttpRequest"  # so request.is_ajax() == True

        response = views.forum_form_discussion(request, self.course.id.to_deprecated_string())
        self.assertEqual(response.status_code, 200)
        response_data = json.loads(response.content)
        self.assertEqual(response_data["discussion_data"][0]["title"], text)
        self.assertEqual(response_data["discussion_data"][0]["body"], text)


class SingleThreadUnicodeTestCase(ModuleStoreTestCase, UnicodeTestMixin):
    def setUp(self):
        super(SingleThreadUnicodeTestCase, self).setUp()

        self.course = CourseFactory.create(discussion_topics={'dummy_discussion_id': {'id': 'dummy_discussion_id'}})
        self.student = UserFactory.create()
        CourseEnrollmentFactory(user=self.student, course_id=self.course.id)

    @patch('lms.lib.comment_client.utils.requests.request')
    def _test_unicode_data(self, text, mock_request):
        thread_id = "test_thread_id"
        mock_request.side_effect = make_mock_request_impl(course=self.course, text=text, thread_id=thread_id)
        request = RequestFactory().get("dummy_url")
        request.user = self.student
        request.META["HTTP_X_REQUESTED_WITH"] = "XMLHttpRequest"  # so request.is_ajax() == True

        response = views.single_thread(request, self.course.id.to_deprecated_string(), "dummy_discussion_id", thread_id)
        self.assertEqual(response.status_code, 200)
        response_data = json.loads(response.content)
        self.assertEqual(response_data["content"]["title"], text)
        self.assertEqual(response_data["content"]["body"], text)


class UserProfileUnicodeTestCase(ModuleStoreTestCase, UnicodeTestMixin):
    def setUp(self):
        super(UserProfileUnicodeTestCase, self).setUp()

        self.course = CourseFactory.create()
        self.student = UserFactory.create()
        CourseEnrollmentFactory(user=self.student, course_id=self.course.id)

    @patch('lms.lib.comment_client.utils.requests.request')
    def _test_unicode_data(self, text, mock_request):
        mock_request.side_effect = make_mock_request_impl(course=self.course, text=text)
        request = RequestFactory().get("dummy_url")
        request.user = self.student
        request.META["HTTP_X_REQUESTED_WITH"] = "XMLHttpRequest"  # so request.is_ajax() == True

        response = views.user_profile(request, self.course.id.to_deprecated_string(), str(self.student.id))
        self.assertEqual(response.status_code, 200)
        response_data = json.loads(response.content)
        self.assertEqual(response_data["discussion_data"][0]["title"], text)
        self.assertEqual(response_data["discussion_data"][0]["body"], text)


class FollowedThreadsUnicodeTestCase(ModuleStoreTestCase, UnicodeTestMixin):
    def setUp(self):
        super(FollowedThreadsUnicodeTestCase, self).setUp()

        self.course = CourseFactory.create()
        self.student = UserFactory.create()
        CourseEnrollmentFactory(user=self.student, course_id=self.course.id)

    @patch('lms.lib.comment_client.utils.requests.request')
    def _test_unicode_data(self, text, mock_request):
        mock_request.side_effect = make_mock_request_impl(course=self.course, text=text)
        request = RequestFactory().get("dummy_url")
        request.user = self.student
        request.META["HTTP_X_REQUESTED_WITH"] = "XMLHttpRequest"  # so request.is_ajax() == True

        response = views.followed_threads(request, self.course.id.to_deprecated_string(), str(self.student.id))
        self.assertEqual(response.status_code, 200)
        response_data = json.loads(response.content)
        self.assertEqual(response_data["discussion_data"][0]["title"], text)
        self.assertEqual(response_data["discussion_data"][0]["body"], text)


class EnrollmentTestCase(ModuleStoreTestCase):
    """
    Tests for the behavior of views depending on if the student is enrolled
    in the course
    """

    @patch.dict("django.conf.settings.FEATURES", {"ENABLE_DISCUSSION_SERVICE": True})
    def setUp(self):
        super(EnrollmentTestCase, self).setUp()
        self.course = CourseFactory.create()
        self.student = UserFactory.create()

    @patch.dict("django.conf.settings.FEATURES", {"ENABLE_DISCUSSION_SERVICE": True})
    @patch('lms.lib.comment_client.utils.requests.request')
    def test_unenrolled(self, mock_request):
        mock_request.side_effect = make_mock_request_impl(course=self.course, text='dummy')
        request = RequestFactory().get('dummy_url')
        request.user = self.student
        with self.assertRaises(UserNotEnrolled):
            views.forum_form_discussion(request, course_id=self.course.id.to_deprecated_string())<|MERGE_RESOLUTION|>--- conflicted
+++ resolved
@@ -336,21 +336,12 @@
     MODULESTORE = TEST_DATA_MONGO_MODULESTORE
 
     @ddt.data(
-<<<<<<< HEAD
-        # old mongo with cache: 15
-        (ModuleStoreEnum.Type.mongo, 1, 21, 15, 41, 27),
-        (ModuleStoreEnum.Type.mongo, 50, 315, 15, 629, 27),
-        # split mongo: 3 queries, regardless of thread response size.
-        (ModuleStoreEnum.Type.split, 1, 3, 3, 41, 27),
-        (ModuleStoreEnum.Type.split, 50, 3, 3, 629, 27),
-=======
         # old mongo with cache
         (ModuleStoreEnum.Type.mongo, 1, 6, 4, 14, 8),
         (ModuleStoreEnum.Type.mongo, 50, 6, 4, 14, 8),
         # split mongo: 3 queries, regardless of thread response size.
         (ModuleStoreEnum.Type.split, 1, 3, 3, 14, 8),
         (ModuleStoreEnum.Type.split, 50, 3, 3, 14, 8),
->>>>>>> c8090659
     )
     @ddt.unpack
     def test_number_of_mongo_queries(
