--- conflicted
+++ resolved
@@ -669,11 +669,7 @@
         'read', 'group_id', 'group_name', 'pinned', 'abuse_flaggers',
         'stats', 'resp_skip', 'resp_limit', 'resp_total', 'thread_type',
         'endorsed_responses', 'non_endorsed_responses', 'non_endorsed_resp_total',
-<<<<<<< HEAD
-        'endorsement', 'context', 'private_to_peers'
-=======
-        'endorsement', 'context', 'last_activity_at'
->>>>>>> d2788ff2
+        'endorsement', 'context', 'last_activity_at', 'private_to_peers'
     ]
 
     if (content.get('anonymous') is False) and ((content.get('anonymous_to_peers') is False) or is_staff):
@@ -815,13 +811,10 @@
     if settings.FEATURES.get('CUSTOM_COURSES_EDX', False):
         if get_current_ccx(course_id):
             return False
-<<<<<<< HEAD
     course = courses.get_course_by_id(course_id)
     if not tabs.ExternalDiscussionCourseTab.is_enabled(course):
         return False
     return settings.FEATURES.get('ENABLE_DISCUSSION_SERVICE')
-=======
-    return settings.FEATURES.get('ENABLE_DISCUSSION_SERVICE')
 
 
 def is_content_authored_by(content, user):
@@ -831,5 +824,4 @@
     try:
         return int(content.get('user_id')) == user.id
     except (ValueError, TypeError):
-        return False
->>>>>>> d2788ff2
+        return False