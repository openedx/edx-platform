from collections import defaultdict
from datetime import datetime
import json
import logging
from django.conf import settings

import pytz
from django.contrib.auth.models import User
from django.core.urlresolvers import reverse
from django.db import connection
from django.http import HttpResponse
from django.utils.timezone import UTC
import pystache_custom as pystache
from opaque_keys.edx.locations import i4xEncoder
from opaque_keys.edx.keys import CourseKey
from xmodule.modulestore.django import modulestore
from lms.djangoapps.ccx.overrides import get_current_ccx

from django_comment_common.models import Role, FORUM_ROLE_STUDENT
from django_comment_client.permissions import check_permissions_by_view, has_permission, get_team
from django_comment_client.settings import MAX_COMMENT_DEPTH
from edxmako import lookup_template

from courseware import courses, tabs
from courseware.access import has_access
from openedx.core.djangoapps.content.course_structures.models import CourseStructure
from openedx.core.djangoapps.course_groups.cohorts import (
    get_course_cohort_settings, get_cohort_by_id, get_cohort_id, is_course_cohorted
)
from openedx.core.djangoapps.course_groups.models import CourseUserGroup


log = logging.getLogger(__name__)


def extract(dic, keys):
    """
    Returns a subset of keys from the provided dictionary
    """
    return {k: dic.get(k) for k in keys}


def strip_none(dic):
    """
    Returns a dictionary stripped of any keys having values of None
    """
    return dict([(k, v) for k, v in dic.iteritems() if v is not None])


def strip_blank(dic):
    """
    Returns a dictionary stripped of any 'blank' (empty) keys
    """
    def _is_blank(v):
        """
        Determines if the provided value contains no information
        """
        return isinstance(v, str) and len(v.strip()) == 0
    return dict([(k, v) for k, v in dic.iteritems() if not _is_blank(v)])

# TODO should we be checking if d1 and d2 have the same keys with different values?


def merge_dict(dic1, dic2):
    """
    Combines the keys from the two provided dictionaries
    """
    return dict(dic1.items() + dic2.items())


def get_role_ids(course_id):
    """
    Returns a dictionary having role names as keys and a list of users as values
    """
    roles = Role.objects.filter(course_id=course_id).exclude(name=FORUM_ROLE_STUDENT)
    return dict([(role.name, list(role.users.values_list('id', flat=True))) for role in roles])


def has_discussion_privileges(user, course_id):
    """
    Returns True if the user is privileged in teams discussions for
    this course. The user must be one of Discussion Admin, Moderator,
    or Community TA.

    Args:
      user (User): The user to check privileges for.
      course_id (CourseKey): A key for the course to check privileges for.

    Returns:
      bool
    """
    # get_role_ids returns a dictionary of only admin, moderator and community TAs.
    roles = get_role_ids(course_id)
    for role in roles:
        if user.id in roles[role]:
            return True
    return False


def has_forum_access(uname, course_id, rolename):
    """
    Boolean operation which tests a user's role-based permissions (not actually forums-specific)
    """
    try:
        role = Role.objects.get(name=rolename, course_id=course_id)
    except Role.DoesNotExist:
        return False
    return role.users.filter(username=uname).exists()


def has_required_keys(xblock):
    """
    Returns True iff xblock has the proper attributes for generating metadata
    with get_discussion_id_map_entry()
    """
    for key in ('discussion_id', 'discussion_category', 'discussion_target'):
        if getattr(xblock, key, None) is None:
            log.debug(
                "Required key '%s' not in discussion %s, leaving out of category map",
                key,
                xblock.location
            )
            return False
    return True


def get_accessible_discussion_xblocks(course, user, include_all=False):  # pylint: disable=invalid-name
    """
    Return a list of all valid discussion xblocks in this course that
    are accessible to the given user.
    """
    all_xblocks = modulestore().get_items(course.id, qualifiers={'category': 'discussion'}, include_orphans=False)

    return [
        xblock for xblock in all_xblocks
        if has_required_keys(xblock) and (include_all or has_access(user, 'load', xblock, course.id))
    ]


def get_discussion_id_map_entry(xblock):
    """
    Returns a tuple of (discussion_id, metadata) suitable for inclusion in the results of get_discussion_id_map().
    """
    return (
        xblock.discussion_id,
        {
            "location": xblock.location,
            "title": xblock.discussion_category.split("/")[-1].strip() + " / " + xblock.discussion_target
        }
    )


class DiscussionIdMapIsNotCached(Exception):
    """Thrown when the discussion id map is not cached for this course, but an attempt was made to access it."""
    pass


def get_cached_discussion_key(course, discussion_id):
    """
    Returns the usage key of the discussion xblock associated with discussion_id if it is cached. If the discussion id
    map is cached but does not contain discussion_id, returns None. If the discussion id map is not cached for course,
    raises a DiscussionIdMapIsNotCached exception.
    """
    try:
        cached_mapping = CourseStructure.objects.get(course_id=course.id).discussion_id_map
        if not cached_mapping:
            raise DiscussionIdMapIsNotCached()
        return cached_mapping.get(discussion_id)
    except CourseStructure.DoesNotExist:
        raise DiscussionIdMapIsNotCached()


def get_cached_discussion_id_map(course, discussion_ids, user):
    """
    Returns a dict mapping discussion_ids to respective discussion xblock metadata if it is cached and visible to the
    user. If not, returns the result of get_discussion_id_map
    """
    try:
        entries = []
        for discussion_id in discussion_ids:
            key = get_cached_discussion_key(course, discussion_id)
            if not key:
                continue
            xblock = modulestore().get_item(key)
            if not (has_required_keys(xblock) and has_access(user, 'load', xblock, course.id)):
                continue
            entries.append(get_discussion_id_map_entry(xblock))
        return dict(entries)
    except DiscussionIdMapIsNotCached:
        return get_discussion_id_map(course, user)


def get_discussion_id_map(course, user):
    """
    Transform the list of this course's discussion xblocks (visible to a given user) into a dictionary of metadata keyed
    by discussion_id.
    """
    return dict(map(get_discussion_id_map_entry, get_accessible_discussion_xblocks(course, user)))


def _filter_unstarted_categories(category_map, course):
    """
    Returns a subset of categories from the provided map which have not yet met the start date
    Includes information about category children, subcategories (different), and entries
    """
    now = datetime.now(UTC())

    result_map = {}

    unfiltered_queue = [category_map]
    filtered_queue = [result_map]

    while unfiltered_queue:

        unfiltered_map = unfiltered_queue.pop()
        filtered_map = filtered_queue.pop()

        filtered_map["children"] = []
        filtered_map["entries"] = {}
        filtered_map["subcategories"] = {}

        for child in unfiltered_map["children"]:
            if child in unfiltered_map["entries"]:
                if course.self_paced or unfiltered_map["entries"][child]["start_date"] <= now:
                    filtered_map["children"].append(child)
                    filtered_map["entries"][child] = {}
                    for key in unfiltered_map["entries"][child]:
                        if key != "start_date":
                            filtered_map["entries"][child][key] = unfiltered_map["entries"][child][key]
                else:
                    log.debug(u"Filtering out:%s with start_date: %s", child, unfiltered_map["entries"][child]["start_date"])
            else:
                if course.self_paced or unfiltered_map["subcategories"][child]["start_date"] < now:
                    filtered_map["children"].append(child)
                    filtered_map["subcategories"][child] = {}
                    unfiltered_queue.append(unfiltered_map["subcategories"][child])
                    filtered_queue.append(filtered_map["subcategories"][child])

    return result_map


def _sort_map_entries(category_map, sort_alpha):
    """
    Internal helper method to list category entries according to the provided sort order
    """
    things = []
    for title, entry in category_map["entries"].items():
        if entry["sort_key"] is None and sort_alpha:
            entry["sort_key"] = title
        things.append((title, entry))
    for title, category in category_map["subcategories"].items():
        things.append((title, category))
        _sort_map_entries(category_map["subcategories"][title], sort_alpha)
    category_map["children"] = [x[0] for x in sorted(things, key=lambda x: x[1]["sort_key"])]


def get_discussion_category_map(course, user, cohorted_if_in_list=False, exclude_unstarted=True):
    """
    Transform the list of this course's discussion xblocks into a recursive dictionary structure.  This is used
    to render the discussion category map in the discussion tab sidebar for a given user.

    Args:
        course: Course for which to get the ids.
        user:  User to check for access.
        cohorted_if_in_list (bool): If True, inline topics are marked is_cohorted only if they are
            in course_cohort_settings.discussion_topics.

    Example:
        >>> example = {
        >>>               "entries": {
        >>>                   "General": {
        >>>                       "sort_key": "General",
        >>>                       "is_cohorted": True,
        >>>                       "id": "i4x-edx-eiorguegnru-course-foobarbaz"
        >>>                   }
        >>>               },
        >>>               "children": ["General", "Getting Started"],
        >>>               "subcategories": {
        >>>                   "Getting Started": {
        >>>                       "subcategories": {},
        >>>                       "children": [
        >>>                           "Working with Videos",
        >>>                           "Videos on edX"
        >>>                       ],
        >>>                       "entries": {
        >>>                           "Working with Videos": {
        >>>                               "sort_key": None,
        >>>                               "is_cohorted": False,
        >>>                               "id": "d9f970a42067413cbb633f81cfb12604"
        >>>                           },
        >>>                           "Videos on edX": {
        >>>                               "sort_key": None,
        >>>                               "is_cohorted": False,
        >>>                               "id": "98d8feb5971041a085512ae22b398613"
        >>>                           }
        >>>                       }
        >>>                   }
        >>>               }
        >>>          }

    """
    unexpanded_category_map = defaultdict(list)

    xblocks = get_accessible_discussion_xblocks(course, user)

    course_cohort_settings = get_course_cohort_settings(course.id)

    for xblock in xblocks:
        discussion_id = xblock.discussion_id
        title = xblock.discussion_target
        sort_key = xblock.sort_key
        category = " / ".join([x.strip() for x in xblock.discussion_category.split("/")])
        # Handle case where xblock.start is None
        entry_start_date = xblock.start if xblock.start else datetime.max.replace(tzinfo=pytz.UTC)
        unexpanded_category_map[category].append({"title": title,
                                                  "id": discussion_id,
                                                  "sort_key": sort_key,
                                                  "start_date": entry_start_date})

    category_map = {"entries": defaultdict(dict), "subcategories": defaultdict(dict)}
    for category_path, entries in unexpanded_category_map.items():
        node = category_map["subcategories"]
        path = [x.strip() for x in category_path.split("/")]

        # Find the earliest start date for the entries in this category
        category_start_date = None
        for entry in entries:
            if category_start_date is None or entry["start_date"] < category_start_date:
                category_start_date = entry["start_date"]

        for level in path[:-1]:
            if level not in node:
                node[level] = {"subcategories": defaultdict(dict),
                               "entries": defaultdict(dict),
                               "sort_key": level,
                               "start_date": category_start_date}
            else:
                if node[level]["start_date"] > category_start_date:
                    node[level]["start_date"] = category_start_date
            node = node[level]["subcategories"]

        level = path[-1]
        if level not in node:
            node[level] = {"subcategories": defaultdict(dict),
                           "entries": defaultdict(dict),
                           "sort_key": level,
                           "start_date": category_start_date}
        else:
            if node[level]["start_date"] > category_start_date:
                node[level]["start_date"] = category_start_date

        always_cohort_inline_discussions = (  # pylint: disable=invalid-name
            not cohorted_if_in_list and course_cohort_settings.always_cohort_inline_discussions
        )
        dupe_counters = defaultdict(lambda: 0)  # counts the number of times we see each title
        for entry in entries:
            is_entry_cohorted = (
                course_cohort_settings.is_cohorted and (
                    always_cohort_inline_discussions or entry["id"] in course_cohort_settings.cohorted_discussions
                )
            )

            title = entry["title"]
            if node[level]["entries"][title]:
                # If we've already seen this title, append an incrementing number to disambiguate
                # the category from other categores sharing the same title in the course discussion UI.
                dupe_counters[title] += 1
                title = u"{title} ({counter})".format(title=title, counter=dupe_counters[title])
            node[level]["entries"][title] = {"id": entry["id"],
                                             "sort_key": entry["sort_key"],
                                             "start_date": entry["start_date"],
                                             "is_cohorted": is_entry_cohorted}

    # TODO.  BUG! : course location is not unique across multiple course runs!
    # (I think Kevin already noticed this)  Need to send course_id with requests, store it
    # in the backend.
    for topic, entry in course.discussion_topics.items():
        category_map['entries'][topic] = {
            "id": entry["id"],
            "sort_key": entry.get("sort_key", topic),
            "start_date": datetime.now(UTC()),
            "is_cohorted": (course_cohort_settings.is_cohorted and
                            entry["id"] in course_cohort_settings.cohorted_discussions)
        }

    _sort_map_entries(category_map, course.discussion_sort_alpha)

    return _filter_unstarted_categories(category_map, course) if exclude_unstarted else category_map


def discussion_category_id_access(course, user, discussion_id, xblock=None):
    """
    Returns True iff the given discussion_id is accessible for user in course.
    Assumes that the commentable identified by discussion_id has a null or 'course' context.
    Uses the discussion id cache if available, falling back to
    get_discussion_categories_ids if there is no cache.
    """
    if discussion_id in course.top_level_discussion_topic_ids:
        return True
    try:
        if not xblock:
            key = get_cached_discussion_key(course, discussion_id)
            if not key:
                return False
            xblock = modulestore().get_item(key)
        return has_required_keys(xblock) and has_access(user, 'load', xblock, course.id)
    except DiscussionIdMapIsNotCached:
        return discussion_id in get_discussion_categories_ids(course, user)


def get_discussion_categories_ids(course, user, include_all=False):
    """
    Returns a list of available ids of categories for the course that
    are accessible to the given user.

    Args:
        course: Course for which to get the ids.
        user:  User to check for access.
        include_all (bool): If True, return all ids. Used by configuration views.

    """
    accessible_discussion_ids = [
        xblock.discussion_id for xblock in get_accessible_discussion_xblocks(course, user, include_all=include_all)
    ]
    return course.top_level_discussion_topic_ids + accessible_discussion_ids


class JsonResponse(HttpResponse):
    """
    Django response object delivering JSON representations
    """
    def __init__(self, data=None):
        """
        Object constructor, converts data (if provided) to JSON
        """
        content = json.dumps(data, cls=i4xEncoder)
        super(JsonResponse, self).__init__(content,
                                           content_type='application/json; charset=utf-8')


class JsonError(HttpResponse):
    """
    Django response object delivering JSON exceptions
    """
    def __init__(self, error_messages=[], status=400):
        """
        Object constructor, returns an error response containing the provided exception messages
        """
        if isinstance(error_messages, basestring):
            error_messages = [error_messages]
        content = json.dumps({'errors': error_messages}, indent=2, ensure_ascii=False)
        super(JsonError, self).__init__(content,
                                        content_type='application/json; charset=utf-8', status=status)


class HtmlResponse(HttpResponse):
    """
    Django response object delivering HTML representations
    """
    def __init__(self, html=''):
        """
        Object constructor, brokers provided HTML to caller
        """
        super(HtmlResponse, self).__init__(html, content_type='text/plain')


class ViewNameMiddleware(object):
    """
    Django middleware object to inject view name into request context
    """
    def process_view(self, request, view_func, view_args, view_kwargs):
        """
        Injects the view name value into the request context
        """
        request.view_name = view_func.__name__


class QueryCountDebugMiddleware(object):
    """
    This middleware will log the number of queries run
    and the total time taken for each request (with a
    status code of 200). It does not currently support
    multi-db setups.
    """
    def process_response(self, request, response):
        """
        Log information for 200 OK responses as part of the outbound pipeline
        """
        if response.status_code == 200:
            total_time = 0

            for query in connection.queries:
                query_time = query.get('time')
                if query_time is None:
                    # django-debug-toolbar monkeypatches the connection
                    # cursor wrapper and adds extra information in each
                    # item in connection.queries. The query time is stored
                    # under the key "duration" rather than "time" and is
                    # in milliseconds, not seconds.
                    query_time = query.get('duration', 0) / 1000
                total_time += float(query_time)

            log.info(u'%s queries run, total %s seconds', len(connection.queries), total_time)
        return response


def get_ability(course_id, content, user):
    """
    Return a dictionary of forums-oriented actions and the user's permission to perform them
    """
    return {
        'editable': check_permissions_by_view(user, course_id, content, "update_thread" if content['type'] == 'thread' else "update_comment"),
        'can_reply': check_permissions_by_view(user, course_id, content, "create_comment" if content['type'] == 'thread' else "create_sub_comment"),
        'can_delete': check_permissions_by_view(user, course_id, content, "delete_thread" if content['type'] == 'thread' else "delete_comment"),
        'can_openclose': check_permissions_by_view(user, course_id, content, "openclose_thread") if content['type'] == 'thread' else False,
        'can_vote': not is_content_authored_by(content, user) and check_permissions_by_view(
            user,
            course_id,
            content,
            "vote_for_thread" if content['type'] == 'thread' else "vote_for_comment"
        ),
        'can_report': not is_content_authored_by(content, user) and check_permissions_by_view(
            user,
            course_id,
            content,
            "flag_abuse_for_thread" if content['type'] == 'thread' else "flag_abuse_for_comment"
        )
    }

# TODO: RENAME


def get_annotated_content_info(course_id, content, user, user_info):
    """
    Get metadata for an individual content (thread or comment)
    """
    voted = ''
    if content['id'] in user_info['upvoted_ids']:
        voted = 'up'
    elif content['id'] in user_info['downvoted_ids']:
        voted = 'down'
    return {
        'voted': voted,
        'subscribed': content['id'] in user_info['subscribed_thread_ids'],
        'ability': get_ability(course_id, content, user),
    }

# TODO: RENAME


def get_annotated_content_infos(course_id, thread, user, user_info):
    """
    Get metadata for a thread and its children
    """
    infos = {}

    def annotate(content):
        infos[str(content['id'])] = get_annotated_content_info(course_id, content, user, user_info)
        for child in (
                content.get('children', []) +
                content.get('endorsed_responses', []) +
                content.get('non_endorsed_responses', [])
        ):
            annotate(child)
    annotate(thread)
    return infos


def get_metadata_for_threads(course_id, threads, user, user_info):
    """
    Returns annotated content information for the specified course, threads, and user information
    """

    def infogetter(thread):
        return get_annotated_content_infos(course_id, thread, user, user_info)

    metadata = reduce(merge_dict, map(infogetter, threads), {})
    return metadata

# put this method in utils.py to avoid circular import dependency between helpers and mustache_helpers


def render_mustache(template_name, dictionary, *args, **kwargs):
    template = lookup_template('main', template_name).source
    return pystache.render(template, dictionary)


def permalink(content):
    if isinstance(content['course_id'], CourseKey):
        course_id = content['course_id'].to_deprecated_string()
    else:
        course_id = content['course_id']
    if content['type'] == 'thread':
        return reverse('django_comment_client.forum.views.single_thread',
                       args=[course_id, content['commentable_id'], content['id']])
    else:
        return reverse('django_comment_client.forum.views.single_thread',
                       args=[course_id, content['commentable_id'], content['thread_id']]) + '#' + content['id']


def extend_content(content):
    roles = {}
    if content.get('user_id'):
        try:
            user = User.objects.get(pk=content['user_id'])
            roles = dict(('name', role.name.lower()) for role in user.roles.filter(course_id=content['course_id']))
        except User.DoesNotExist:
            log.error(
                'User ID %s in comment content %s but not in our DB.',
                content.get('user_id'),
                content.get('id')
            )

    content_info = {
        'displayed_title': content.get('highlighted_title') or content.get('title', ''),
        'displayed_body': content.get('highlighted_body') or content.get('body', ''),
        'permalink': permalink(content),
        'roles': roles,
        'updated': content['created_at'] != content['updated_at'],
    }
    return merge_dict(content, content_info)


def add_courseware_context(content_list, course, user, id_map=None):
    """
    Decorates `content_list` with courseware metadata using the discussion id map cache if available.
    """
    if id_map is None:
        id_map = get_cached_discussion_id_map(
            course,
            [content['commentable_id'] for content in content_list],
            user
        )

    for content in content_list:
        commentable_id = content['commentable_id']
        if commentable_id in id_map:
            location = id_map[commentable_id]["location"].to_deprecated_string()
            title = id_map[commentable_id]["title"]

            url = reverse('jump_to', kwargs={"course_id": course.id.to_deprecated_string(),
                          "location": location})

            content.update({"courseware_url": url, "courseware_title": title})


def prepare_content(content, course_key, is_staff=False, course_is_cohorted=None):
    """
    This function is used to pre-process thread and comment models in various
    ways before adding them to the HTTP response.  This includes fixing empty
    attribute fields, enforcing author anonymity, and enriching metadata around
    group ownership and response endorsement.

    @TODO: not all response pre-processing steps are currently integrated into
    this function.

    Arguments:
        content (dict): A thread or comment.
        course_key (CourseKey): The course key of the course.
        is_staff (bool): Whether the user is a staff member.
        course_is_cohorted (bool): Whether the course is cohorted.
    """
    fields = [
        'id', 'title', 'body', 'course_id', 'anonymous', 'anonymous_to_peers',
        'endorsed', 'parent_id', 'thread_id', 'votes', 'closed', 'created_at',
        'updated_at', 'depth', 'type', 'commentable_id', 'comments_count',
        'at_position_list', 'children', 'highlighted_title', 'highlighted_body',
        'courseware_title', 'courseware_url', 'unread_comments_count',
        'read', 'group_id', 'group_name', 'pinned', 'abuse_flaggers',
        'stats', 'resp_skip', 'resp_limit', 'resp_total', 'thread_type',
        'endorsed_responses', 'non_endorsed_responses', 'non_endorsed_resp_total',
        'endorsement', 'context', 'last_activity_at', 'private_to_peers'
    ]

    if (content.get('anonymous') is False) and ((content.get('anonymous_to_peers') is False) or is_staff):
        fields += ['username', 'user_id']

    content = strip_none(extract(content, fields))

    if content.get("endorsement"):
        endorsement = content["endorsement"]
        endorser = None
        if endorsement["user_id"]:
            try:
                endorser = User.objects.get(pk=endorsement["user_id"])
            except User.DoesNotExist:
                log.error(
                    "User ID %s in endorsement for comment %s but not in our DB.",
                    content.get('user_id'),
                    content.get('id')
                )

        # Only reveal endorser if requester can see author or if endorser is staff
        if (
                endorser and
                ("username" in fields or has_permission(endorser, "endorse_comment", course_key))
        ):
            endorsement["username"] = endorser.username
        else:
            del endorsement["user_id"]

    if course_is_cohorted is None:
        course_is_cohorted = is_course_cohorted(course_key)

    for child_content_key in ["children", "endorsed_responses", "non_endorsed_responses"]:
        if child_content_key in content:
            children = [
                prepare_content(child, course_key, is_staff, course_is_cohorted=course_is_cohorted)
                for child in content[child_content_key]
            ]
            content[child_content_key] = children

    if course_is_cohorted:
        # Augment the specified thread info to include the group name if a group id is present.
        if content.get('group_id') is not None:
            content['group_name'] = get_cohort_by_id(course_key, content.get('group_id')).name
    else:
        # Remove any cohort information that might remain if the course had previously been cohorted.
        content.pop('group_id', None)

    return content


def get_group_id_for_comments_service(request, course_key, commentable_id=None):
    """
    Given a user requesting content within a `commentable_id`, determine the
    group_id which should be passed to the comments service.

    Returns:
        int: the group_id to pass to the comments service or None if nothing
        should be passed

    Raises:
        ValueError if the requested group_id is invalid
    """
    if commentable_id is None or is_commentable_cohorted(course_key, commentable_id):
        if request.method == "GET":
            requested_group_id = request.GET.get('group_id')
        elif request.method == "POST":
            requested_group_id = request.POST.get('group_id')
        if has_permission(request.user, "see_all_cohorts", course_key):
            if not requested_group_id:
                return None
            try:
                group_id = int(requested_group_id)
                get_cohort_by_id(course_key, group_id)
            except CourseUserGroup.DoesNotExist:
                raise ValueError
        else:
            # regular users always query with their own id.
            group_id = get_cohort_id(request.user, course_key)
        return group_id
    else:
        # Never pass a group_id to the comments service for a non-cohorted
        # commentable
        return None


def is_comment_too_deep(parent):
    """
    Determine whether a comment with the given parent violates MAX_COMMENT_DEPTH

    parent can be None to determine whether root comments are allowed
    """
    return (
        MAX_COMMENT_DEPTH is not None and (
            MAX_COMMENT_DEPTH < 0 or
            (parent and parent["depth"] >= MAX_COMMENT_DEPTH)
        )
    )


def is_commentable_cohorted(course_key, commentable_id):
    """
    Args:
        course_key: CourseKey
        commentable_id: string

    Returns:
        Bool: is this commentable cohorted?

    Raises:
        Http404 if the course doesn't exist.
    """
    course = courses.get_course_by_id(course_key)
    course_cohort_settings = get_course_cohort_settings(course_key)

    if not course_cohort_settings.is_cohorted or get_team(commentable_id):
        # this is the easy case :)
        ans = False
    elif (
            commentable_id in course.top_level_discussion_topic_ids or
            course_cohort_settings.always_cohort_inline_discussions is False
    ):
        # top level discussions have to be manually configured as cohorted
        # (default is not).
        # Same thing for inline discussions if the default is explicitly set to False in settings
        ans = commentable_id in course_cohort_settings.cohorted_discussions
    else:
        # inline discussions are cohorted by default
        ans = True

    log.debug(u"is_commentable_cohorted(%s, %s) = {%s}", course_key, commentable_id, ans)
    return ans


def is_discussion_enabled(course_id):
    """
    Return True if Discussion is enabled for a course; else False
    """
    if settings.FEATURES.get('CUSTOM_COURSES_EDX', False):
        if get_current_ccx(course_id):
            return False
<<<<<<< HEAD
    course = courses.get_course_by_id(course_id)
    if not tabs.ExternalDiscussionCourseTab.is_enabled(course):
        return False
    return settings.FEATURES.get('ENABLE_DISCUSSION_SERVICE')


def is_content_authored_by(content, user):
    """
    Return True if the author is this content is the passed user, else False
    """
    try:
        return int(content.get('user_id')) == user.id
    except (ValueError, TypeError):
        return False
=======
    return settings.FEATURES.get('ENABLE_DISCUSSION_SERVICE')
>>>>>>> 1b79facf
<|MERGE_RESOLUTION|>--- conflicted
+++ resolved
@@ -811,10 +811,6 @@
     if settings.FEATURES.get('CUSTOM_COURSES_EDX', False):
         if get_current_ccx(course_id):
             return False
-<<<<<<< HEAD
-    course = courses.get_course_by_id(course_id)
-    if not tabs.ExternalDiscussionCourseTab.is_enabled(course):
-        return False
     return settings.FEATURES.get('ENABLE_DISCUSSION_SERVICE')
 
 
@@ -825,7 +821,4 @@
     try:
         return int(content.get('user_id')) == user.id
     except (ValueError, TypeError):
-        return False
-=======
-    return settings.FEATURES.get('ENABLE_DISCUSSION_SERVICE')
->>>>>>> 1b79facf
+        return False