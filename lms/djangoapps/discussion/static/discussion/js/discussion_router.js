(function(define) {
    'use strict';

    define(
        [
            'underscore',
            'backbone',
            'common/js/discussion/utils',
            'common/js/discussion/views/discussion_thread_view'
        ],
        function(_, Backbone, DiscussionUtil, DiscussionThreadView) {
            var DiscussionRouter = Backbone.Router.extend({
                routes: {
                    '': 'allThreads',
                    ':forum_name/threads/:thread_id': 'showThread'
                },

                initialize: function(options) {
                    Backbone.Router.prototype.initialize.call(this);
                    _.bindAll(this, 'allThreads', 'showThread');
                    this.rootUrl = options.rootUrl;
                    this.discussion = options.discussion;
                    this.courseSettings = options.courseSettings;
                    this.discussionBoardView = options.discussionBoardView;
                    this.newPostView = options.newPostView;
                    if (options.startHeader !== undefined) {
                        this.startHeader = options.startHeader;
                    } else {
                        this.startHeader = 2; // Start the header levels at H<startHeader>
                    }

                },

                start: function() {
                    var self = this,
                        $newPostButton = $('.new-post-btn'),
                        rootUrl = '/courses/' + this.courseId + '/discussion/',
                        result = window.location.pathname.match('.*/discussion');
                    this.listenTo(this.newPostView, 'newPost:cancel', this.hideNewPost);
                    $newPostButton.bind('click', _.bind(this.showNewPost, this));
                    $newPostButton.bind('keydown', function(event) {
                        DiscussionUtil.activateOnSpace(event, self.showNewPost);
                    });

                    // Automatically navigate when the user selects threads
                    this.discussionBoardView.discussionThreadListView.on(
                        'thread:selected', _.bind(this.navigateToThread, this)
                    );
                    this.discussionBoardView.discussionThreadListView.on(
                        'thread:removed', _.bind(this.navigateToAllThreads, this)
                    );
                    this.discussionBoardView.discussionThreadListView.on(
                        'threads:rendered', _.bind(this.setActiveThread, this)
                    );
                    this.discussionBoardView.discussionThreadListView.on(
                        'thread:created', _.bind(this.navigateToThread, this)
                    );
<<<<<<< HEAD
                    var root_url = '/courses/' + this.courseId + '/discussion/';
                    var result = window.location.pathname.match('.*/discussion');
                    root_url = (result !== null) ? result[0] + '/' : root_url;
                    Backbone.history.start({
                        pushState: true,
                        root: root_url
=======
                    rootUrl = (result !== null) ? result[0] + '/' : rootUrl;
                    // stop history if it is already started.
                    if (Backbone.History.started) {
                        Backbone.history.stop();
                    }
                    Backbone.history.start({
                        pushState: true,
                        root: rootUrl
>>>>>>> 75068967
                    });
                },

                stop: function() {
                    Backbone.history.stop();
                },

                allThreads: function() {
                    this.discussionBoardView.updateSidebar();
                    return this.discussionBoardView.goHome();
                },

                setActiveThread: function() {
                    if (this.thread) {
                        return this.discussionBoardView.discussionThreadListView.setActiveThread(this.thread.get('id'));
                    } else {
                        return this.discussionBoardView.goHome;
                    }
                },

                showThread: function(forumName, threadId) {
                    this.thread = this.discussion.get(threadId);
                    if (typeof this.thread === 'undefined') {
                        DiscussionUtil.discussionAlert(
                            gettext('Error'),
                            gettext('You are not permitted to view this discussion.')
                        );
                        return;
                    }
                    this.thread.set('unread_comments_count', 0);
                    this.thread.set('read', true);
                    this.setActiveThread();
                    return this.showMain();
                },

                showMain: function() {
                    var self = this;
                    if (this.main) {
                        this.main.cleanup();
                        this.main.undelegateEvents();
                    }
                    if (!($('.forum-content').is(':visible'))) {
                        $('.forum-content').fadeIn();
                    }
                    if ($('.new-post-article').is(':visible')) {
                        $('.new-post-article').fadeOut();
                    }
                    this.main = new DiscussionThreadView({
                        el: $('.forum-content'),
                        model: this.thread,
                        mode: 'tab',
                        startHeader: this.startHeader,
                        courseSettings: this.courseSettings,
                        is_commentable_divided: this.discussion.is_commentable_divided
                    });
                    this.main.render();
                    this.main.on('thread:responses:rendered', function() {
                        return self.discussionBoardView.updateSidebar();
                    });
                    return this.thread.on('thread:thread_type_updated', this.showMain);
                },

                navigateToThread: function(threadId) {
                    var thread = this.discussion.get(threadId);
                    return this.navigate('' + (thread.get('commentable_id')) + '/threads/' + threadId, {
                        trigger: true
                    });
                },

                navigateToAllThreads: function() {
                    return this.navigate('', {
                        trigger: true
                    });
                },

                showNewPost: function() {
                    var self = this;
                    return $('.forum-content').fadeOut({
                        duration: 200,
                        complete: function() {
                            return self.newPostView.$el.fadeIn(200).focus();
                        }
                    });
                },

                hideNewPost: function() {
                    return this.newPostView.$el.fadeOut({
                        duration: 200,
                        complete: function() {
                            return $('.forum-content').fadeIn(200).find('.thread-wrapper')
                                .focus();
                        }
                    });
                }

            });

            return DiscussionRouter;
        });
}).call(this, define || RequireJS.define);<|MERGE_RESOLUTION|>--- conflicted
+++ resolved
@@ -55,14 +55,6 @@
                     this.discussionBoardView.discussionThreadListView.on(
                         'thread:created', _.bind(this.navigateToThread, this)
                     );
-<<<<<<< HEAD
-                    var root_url = '/courses/' + this.courseId + '/discussion/';
-                    var result = window.location.pathname.match('.*/discussion');
-                    root_url = (result !== null) ? result[0] + '/' : root_url;
-                    Backbone.history.start({
-                        pushState: true,
-                        root: root_url
-=======
                     rootUrl = (result !== null) ? result[0] + '/' : rootUrl;
                     // stop history if it is already started.
                     if (Backbone.History.started) {
@@ -71,7 +63,6 @@
                     Backbone.history.start({
                         pushState: true,
                         root: rootUrl
->>>>>>> 75068967
                     });
                 },
 
