--- conflicted
+++ resolved
@@ -4,11 +4,7 @@
 
 import logging
 import re
-<<<<<<< HEAD
-from collections import defaultdict, OrderedDict
-=======
 from collections import OrderedDict, defaultdict
->>>>>>> d9a072af
 from datetime import datetime
 from itertools import chain
 from time import time
@@ -916,11 +912,7 @@
                         for user_state in user_states:
                             user_response = response.copy()
                             user_response.update(user_state)
-<<<<<<< HEAD
-                            student_data_keys = student_data_keys.union(user_state.keys())
-=======
                             student_data_keys = student_data_keys.union(list(user_state.keys()))
->>>>>>> d9a072af
                             responses.append(user_response)
                     else:
                         responses.append(response)
