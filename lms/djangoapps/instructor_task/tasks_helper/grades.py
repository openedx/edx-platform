"""
Functionality for generating grade reports.
"""

import logging
from collections import OrderedDict, defaultdict
from datetime import datetime
from itertools import chain
from time import time

import re
import six
from lms.djangoapps.course_blocks.api import get_course_blocks
from django.conf import settings
from django.contrib.auth import get_user_model
from lazy import lazy
from opaque_keys.edx.keys import UsageKey
from pytz import UTC
from six import text_type
from six.moves import zip, zip_longest

from common.djangoapps.course_modes.models import CourseMode
from lms.djangoapps.certificates.models import CertificateWhitelist, GeneratedCertificate, certificate_info_for_user
from lms.djangoapps.courseware.courses import get_course_by_id
from lms.djangoapps.courseware.user_state_client import DjangoXBlockUserStateClient
from lms.djangoapps.grades.api import (
    CourseGradeFactory,
    context as grades_context,
    prefetch_course_and_subsection_grades,
)
from lms.djangoapps.instructor_analytics.basic import list_problem_responses
from lms.djangoapps.instructor_analytics.csvs import format_dictlist
from lms.djangoapps.instructor_task.config.waffle import (
    course_grade_report_verified_only,
    optimize_get_learners_switch_enabled,
    problem_grade_report_verified_only,
)
from lms.djangoapps.teams.models import CourseTeamMembership
from lms.djangoapps.verify_student.services import IDVerificationService
from openedx.core.djangoapps.content.block_structure.api import get_course_in_cache
from openedx.core.djangoapps.course_groups.cohorts import bulk_cache_cohorts, get_cohort, is_course_cohorted
from openedx.core.djangoapps.user_api.course_tag.api import BulkCourseTags
from openedx.core.lib.cache_utils import get_cache
from common.djangoapps.student.models import CourseEnrollment
from common.djangoapps.student.roles import BulkRoleCache
from xmodule.modulestore.django import modulestore
from xmodule.partitions.partitions_service import PartitionService
from xmodule.split_test_module import get_split_user_partitions
from .runner import TaskProgress
from .utils import upload_csv_to_report_store

TASK_LOG = logging.getLogger('edx.celery.task')

ENROLLED_IN_COURSE = 'enrolled'

NOT_ENROLLED_IN_COURSE = 'unenrolled'


def _user_enrollment_status(user, course_id):
    """
    Returns the enrollment activation status in the given course
    for the given user.
    """
    enrollment_is_active = CourseEnrollment.enrollment_mode_for_user(user, course_id)[1]
    if enrollment_is_active:
        return ENROLLED_IN_COURSE
    return NOT_ENROLLED_IN_COURSE


def _flatten(iterable):
    return list(chain.from_iterable(iterable))


class GradeReportBase(object):
    """
    Base class for grade reports (ProblemGradeReport and CourseGradeReport).
    """

    def _get_enrolled_learner_count(self, context):
        """
        Returns count of number of learner enrolled in course.
        """
        return CourseEnrollment.objects.users_enrolled_in(
            course_id=context.course_id,
            include_inactive=True,
            verified_only=context.report_for_verified_only,
        ).count()

    def log_task_info(self, context, message):
        """
        Updates the status on the celery task to the given message.
        Also logs the update.
        """
        fmt = u'Task: {task_id}, InstructorTask ID: {entry_id}, Course: {course_id}, Input: {task_input}'
        task_info_string = fmt.format(
            task_id=context.task_id,
            entry_id=context.entry_id,
            course_id=context.course_id,
            task_input=context.task_input
        )
        TASK_LOG.info(u'%s, Task type: %s, %s, %s', task_info_string, context.action_name,
                      message, context.task_progress.state)

    def _handle_empty_generator(self, generator, default):
        """
        Handle empty generator.
        Return default if the generator is emtpy, otherwise return all
        its iterations (including the first which was used for validation).
        """
        TASK_LOG.info('GradeReport: Checking generator')
        empty_generator_sentinel = object()
        first_iteration_output = next(generator, empty_generator_sentinel)
        generator_is_empty = first_iteration_output == empty_generator_sentinel

        if generator_is_empty:
            TASK_LOG.info('GradeReport: Generator is empty')
            yield default

        else:
            TASK_LOG.info('GradeReport: Generator is not empty')
            yield first_iteration_output
            for element in generator:
                yield element

    def _batch_users(self, context):
        """
        Returns a generator of batches of users.
        """
        def grouper(iterable, chunk_size=100, fillvalue=None):
            args = [iter(iterable)] * chunk_size
            return zip_longest(*args, fillvalue=fillvalue)

        def get_enrolled_learners_for_course(course_id, verified_only=False):
            """
            Get all the enrolled users in a course chunk by chunk.
            This generator method fetches & loads the enrolled user objects on demand which in chunk
            size defined. This method is a workaround to avoid out-of-memory errors.
            """
            self.log_additional_info_for_testing(
                context,
                'ProblemGradeReport: Starting batching of enrolled students'
            )

            filter_kwargs = {
                'courseenrollment__course_id': course_id,
            }
            if verified_only:
                filter_kwargs['courseenrollment__mode'] = CourseMode.VERIFIED

            user_ids_list = get_user_model().objects.filter(**filter_kwargs).values_list('id', flat=True).order_by('id')
            user_chunks = grouper(user_ids_list)
            for user_ids in user_chunks:
                user_ids = [user_id for user_id in user_ids if user_id is not None]
                min_id = min(user_ids)
                max_id = max(user_ids)
                users = get_user_model().objects.filter(
                    id__gte=min_id,
                    id__lte=max_id,
                    **filter_kwargs
                ).select_related('profile')

                self.log_additional_info_for_testing(context, 'ProblemGradeReport: user chunk yielded successfully')
                yield users

        course_id = context.course_id
        return get_enrolled_learners_for_course(course_id=course_id, verified_only=context.report_for_verified_only)

    def _compile(self, context, batched_rows):
        """
        Compiles and returns the complete list of (success_rows, error_rows) for
        the given batched_rows and context.
        """
        # partition and chain successes and errors
        success_rows, error_rows = zip(*batched_rows)
        success_rows = list(chain(*success_rows))
        error_rows = list(chain(*error_rows))

        # update metrics on task status
        context.task_progress.succeeded = len(success_rows)
        context.task_progress.failed = len(error_rows)
        context.task_progress.attempted = context.task_progress.succeeded + context.task_progress.failed
        context.task_progress.total = context.task_progress.attempted
        return success_rows, error_rows

    def _upload(self, context, success_rows, error_rows):
        """
        Creates and uploads a CSV for the given headers and rows.
        """
        date = datetime.now(UTC)
        upload_csv_to_report_store(success_rows, context.file_name, context.course_id, date)
        if len(error_rows) > 1:
            upload_csv_to_report_store(error_rows, context.file_name + '_err', context.course_id, date)

    def log_additional_info_for_testing(self, context, message):
        """
        Investigation logs for test problem grade report.

        TODO -- Remove as a part of PROD-1287
        """
        context.update_status(message)


class _CourseGradeReportContext(object):
    """
    Internal class that provides a common context to use for a single grade
    report.  When a report is parallelized across multiple processes,
    elements of this context are serialized and parsed across process
    boundaries.
    """

    def __init__(self, _xmodule_instance_args, _entry_id, course_id, _task_input, action_name):
        self.task_info_string = (
            u'Task: {task_id}, '
            u'InstructorTask ID: {entry_id}, '
            u'Course: {course_id}, '
            u'Input: {task_input}'
        ).format(
            task_id=_xmodule_instance_args.get('task_id') if _xmodule_instance_args is not None else None,
            entry_id=_entry_id,
            course_id=course_id,
            task_input=_task_input,
        )
        self.action_name = action_name
        self.course_id = course_id
        self.task_progress = TaskProgress(self.action_name, total=None, start_time=time())
        self.report_for_verified_only = course_grade_report_verified_only(self.course_id)

    @lazy
    def course(self):
        return get_course_by_id(self.course_id)

    @lazy
    def course_structure(self):
        return get_course_in_cache(self.course_id)

    @lazy
    def course_experiments(self):
        return get_split_user_partitions(self.course.user_partitions)

    @lazy
    def teams_enabled(self):
        return self.course.teams_enabled

    @lazy
    def cohorts_enabled(self):
        return is_course_cohorted(self.course_id)

    @lazy
    def graded_assignments(self):
        """
        Returns an OrderedDict that maps an assignment type to a dict of
        subsection-headers and average-header.
        """
        grading_cxt = grades_context.grading_context(self.course, self.course_structure)
        graded_assignments_map = OrderedDict()
        for assignment_type_name, subsection_infos in six.iteritems(grading_cxt['all_graded_subsections_by_type']):
            graded_subsections_map = OrderedDict()
            for subsection_index, subsection_info in enumerate(subsection_infos, start=1):
                subsection = subsection_info['subsection_block']
                header_name = u"{assignment_type} {subsection_index}: {subsection_name}".format(
                    assignment_type=assignment_type_name,
                    subsection_index=subsection_index,
                    subsection_name=subsection.display_name,
                )
                graded_subsections_map[subsection.location] = header_name

            average_header = u"{assignment_type}".format(assignment_type=assignment_type_name)

            # Use separate subsection and average columns only if
            # there's more than one subsection.
            separate_subsection_avg_headers = len(subsection_infos) > 1
            if separate_subsection_avg_headers:
                average_header += u" (Avg)"

            graded_assignments_map[assignment_type_name] = {
                'subsection_headers': graded_subsections_map,
                'average_header': average_header,
                'separate_subsection_avg_headers': separate_subsection_avg_headers,
                'grader': grading_cxt['subsection_type_graders'].get(assignment_type_name),
            }
        return graded_assignments_map

    def update_status(self, message):
        """
        Updates the status on the celery task to the given message.
        Also logs the update.
        """
        TASK_LOG.info(u'%s, Task type: %s, %s', self.task_info_string, self.action_name, message)
        return self.task_progress.update_task_state(extra_meta={'step': message})


class _ProblemGradeReportContext(object):
    """
    Internal class that provides a common context to use for a single problem
    grade report.  When a report is parallelized across multiple processes,
    elements of this context are serialized and parsed across process
    boundaries.
    """

    def __init__(self, _xmodule_instance_args, _entry_id, course_id, _task_input, action_name):
        task_id = _xmodule_instance_args.get('task_id') if _xmodule_instance_args is not None else None
        self.task_info_string = (
            'Task: {task_id}, '
            'InstructorTask ID: {entry_id}, '
            'Course: {course_id}, '
            'Input: {task_input}'
        ).format(
            task_id=task_id,
            entry_id=_entry_id,
            course_id=course_id,
            task_input=_task_input,
        )
        self.task_id = task_id
        self.entry_id = _entry_id
        self.task_input = _task_input
        self.action_name = action_name
        self.course_id = course_id
        self.report_for_verified_only = problem_grade_report_verified_only(self.course_id)
        self.task_progress = TaskProgress(self.action_name, total=None, start_time=time())
        self.file_name = 'problem_grade_report'

    @lazy
    def course(self):
        return get_course_by_id(self.course_id)

    @lazy
    def graded_scorable_blocks_header(self):
        """
        Returns an OrderedDict that maps a scorable block's id to its
        headers in the final report.
        """
        scorable_blocks_map = OrderedDict()
        grading_context = grades_context.grading_context_for_course(self.course)
        for assignment_type_name, subsection_infos in six.iteritems(grading_context['all_graded_subsections_by_type']):
            for subsection_index, subsection_info in enumerate(subsection_infos, start=1):
                for scorable_block in subsection_info['scored_descendants']:
                    header_name = (
                        "{assignment_type} {subsection_index}: "
                        "{subsection_name} - {scorable_block_name}"
                    ).format(
                        scorable_block_name=scorable_block.display_name,
                        assignment_type=assignment_type_name,
                        subsection_index=subsection_index,
                        subsection_name=subsection_info['subsection_block'].display_name,
                    )
                    scorable_blocks_map[scorable_block.location] = [header_name + " (Earned)",
                                                                    header_name + " (Possible)"]
        return scorable_blocks_map

    @lazy
    def course_structure(self):
        return get_course_in_cache(self.course_id)

    def update_status(self, message):
        """
        Updates the status on the celery task to the given message.
        Also logs the update.
        """
        TASK_LOG.info('%s, Task type: %s, %s', self.task_info_string, self.action_name, message)
        return self.task_progress.update_task_state(extra_meta={'step': message})


class _CertificateBulkContext(object):
    def __init__(self, context, users):
        certificate_whitelist = CertificateWhitelist.objects.filter(course_id=context.course_id, whitelist=True)
        self.whitelisted_user_ids = [entry.user_id for entry in certificate_whitelist]
        self.certificates_by_user = {
            certificate.user.id: certificate
            for certificate in
            GeneratedCertificate.objects.filter(course_id=context.course_id, user__in=users)
        }


class _TeamBulkContext(object):
    def __init__(self, context, users):
        self.enabled = context.teams_enabled
        if self.enabled:
            self.teams_by_user = {
                membership.user.id: membership.team.name
                for membership in
                CourseTeamMembership.objects.filter(team__course_id=context.course_id, user__in=users)
            }
        else:
            self.teams_by_user = {}


class _EnrollmentBulkContext(object):
    def __init__(self, context, users):
        CourseEnrollment.bulk_fetch_enrollment_states(users, context.course_id)
        self.verified_users = set(IDVerificationService.get_verified_user_ids(users))


class _CourseGradeBulkContext(object):
    def __init__(self, context, users):
        self.certs = _CertificateBulkContext(context, users)
        self.teams = _TeamBulkContext(context, users)
        self.enrollments = _EnrollmentBulkContext(context, users)
        bulk_cache_cohorts(context.course_id, users)
        BulkRoleCache.prefetch(users)
        prefetch_course_and_subsection_grades(context.course_id, users)
        BulkCourseTags.prefetch(context.course_id, users)


class CourseGradeReport(object):
    """
    Class to encapsulate functionality related to generating Grade Reports.
    """
    # Batch size for chunking the list of enrollees in the course.
    USER_BATCH_SIZE = 100

    @classmethod
    def generate(cls, _xmodule_instance_args, _entry_id, course_id, _task_input, action_name):
        """
        Public method to generate a grade report.
        """
        with modulestore().bulk_operations(course_id):
            context = _CourseGradeReportContext(_xmodule_instance_args, _entry_id, course_id, _task_input, action_name)
            return CourseGradeReport()._generate(context)

    def _generate(self, context):
        """
        Internal method for generating a grade report for the given context.
        """
        context.update_status(u'Starting grades')
        success_headers = self._success_headers(context)
        error_headers = self._error_headers()
        batched_rows = self._batched_rows(context)

        context.update_status(u'Compiling grades')
        success_rows, error_rows = self._compile(context, batched_rows)

        context.update_status(u'Uploading grades')
        self._upload(context, success_headers, success_rows, error_headers, error_rows)

        return context.update_status(u'Completed grades')

    def _success_headers(self, context):
        """
        Returns a list of all applicable column headers for this grade report.
        """
        return (
            ["Student ID", "Email", "Username"] +
            self._grades_header(context) +
            (['Cohort Name'] if context.cohorts_enabled else []) +
            [u'Experiment Group ({})'.format(partition.name) for partition in context.course_experiments] +
            (['Team Name'] if context.teams_enabled else []) +
            ['Enrollment Track', 'Verification Status'] +
            ['Certificate Eligible', 'Certificate Delivered', 'Certificate Type'] +
            ['Enrollment Status']
        )

    def _error_headers(self):
        """
        Returns a list of error headers for this grade report.
        """
        return ["Student ID", "Username", "Error"]

    def _batched_rows(self, context):
        """
        A generator of batches of (success_rows, error_rows) for this report.
        """
        for users in self._batch_users(context):
            users = [u for u in users if u is not None]
            yield self._rows_for_users(context, users)

    def _compile(self, context, batched_rows):
        """
        Compiles and returns the complete list of (success_rows, error_rows) for
        the given batched_rows and context.
        """
        # partition and chain successes and errors
        success_rows, error_rows = zip(*batched_rows)
        success_rows = list(chain(*success_rows))
        error_rows = list(chain(*error_rows))

        # update metrics on task status
        context.task_progress.succeeded = len(success_rows)
        context.task_progress.failed = len(error_rows)
        context.task_progress.attempted = context.task_progress.succeeded + context.task_progress.failed
        context.task_progress.total = context.task_progress.attempted
        return success_rows, error_rows

    def _upload(self, context, success_headers, success_rows, error_headers, error_rows):
        """
        Creates and uploads a CSV for the given headers and rows.
        """
        date = datetime.now(UTC)
        upload_csv_to_report_store([success_headers] + success_rows, 'grade_report', context.course_id, date)
        if len(error_rows) > 0:
            error_rows = [error_headers] + error_rows
            upload_csv_to_report_store(error_rows, 'grade_report_err', context.course_id, date)

    def _grades_header(self, context):
        """
        Returns the applicable grades-related headers for this report.
        """
        graded_assignments = context.graded_assignments
        grades_header = ["Grade"]
        for assignment_info in six.itervalues(graded_assignments):
            if assignment_info['separate_subsection_avg_headers']:
                grades_header.extend(six.itervalues(assignment_info['subsection_headers']))
            grades_header.append(assignment_info['average_header'])
        return grades_header

    def _batch_users(self, context):
        """
        Returns a generator of batches of users.
        """

        def grouper(iterable, chunk_size=self.USER_BATCH_SIZE, fillvalue=None):
            args = [iter(iterable)] * chunk_size
            return zip_longest(*args, fillvalue=fillvalue)

        def get_enrolled_learners_for_course(course_id, verified_only=False):
            """
            Get enrolled learners in a course.
            Arguments:
                course_id (CourseLocator): course_id to return enrollees for.
                verified_only (boolean): is a boolean when True, returns only verified enrollees.
            """
            if optimize_get_learners_switch_enabled():
                TASK_LOG.info(u'%s, Creating Course Grade with optimization', task_log_message)
                return users_for_course_v2(course_id, verified_only=verified_only)

            TASK_LOG.info(u'%s, Creating Course Grade without optimization', task_log_message)
            return users_for_course(course_id, verified_only=verified_only)

        def users_for_course(course_id, verified_only=False):
            """
            Get all the enrolled users in a course.
            This method fetches & loads the enrolled user objects at once which may cause
            out-of-memory errors in large courses. This method will be removed when
            `OPTIMIZE_GET_LEARNERS_FOR_COURSE` waffle flag is removed.
            """
            users = CourseEnrollment.objects.users_enrolled_in(
                course_id,
                include_inactive=True,
                verified_only=verified_only,
            )
            users = users.select_related('profile')
            return grouper(users)

        def users_for_course_v2(course_id, verified_only=False):
            """
            Get all the enrolled users in a course chunk by chunk.
            This generator method fetches & loads the enrolled user objects on demand which in chunk
            size defined. This method is a workaround to avoid out-of-memory errors.
            """
            filter_kwargs = {
                'courseenrollment__course_id': course_id,
            }
            if verified_only:
                filter_kwargs['courseenrollment__mode'] = CourseMode.VERIFIED

            user_ids_list = get_user_model().objects.filter(**filter_kwargs).values_list('id', flat=True).order_by('id')
            user_chunks = grouper(user_ids_list)
            for user_ids in user_chunks:
                user_ids = [user_id for user_id in user_ids if user_id is not None]
                min_id = min(user_ids)
                max_id = max(user_ids)
                users = get_user_model().objects.filter(
                    id__gte=min_id,
                    id__lte=max_id,
                    **filter_kwargs
                ).select_related('profile')
                yield users
        course_id = context.course_id
        task_log_message = u'{}, Task type: {}'.format(context.task_info_string, context.action_name)
        return get_enrolled_learners_for_course(course_id=course_id, verified_only=context.report_for_verified_only)

    def _user_grades(self, course_grade, context):
        """
        Returns a list of grade results for the given course_grade corresponding
        to the headers for this report.
        """
        grade_results = []
        for _, assignment_info in six.iteritems(context.graded_assignments):
            subsection_grades, subsection_grades_results = self._user_subsection_grades(
                course_grade,
                assignment_info['subsection_headers'],
            )
            grade_results.extend(subsection_grades_results)

            assignment_average = self._user_assignment_average(course_grade, subsection_grades, assignment_info)
            if assignment_average is not None:
                grade_results.append([assignment_average])

        return [course_grade.percent] + _flatten(grade_results)

    def _user_subsection_grades(self, course_grade, subsection_headers):
        """
        Returns a list of grade results for the given course_grade corresponding
        to the headers for this report.
        """
        subsection_grades = []
        grade_results = []
        for subsection_location in subsection_headers:
            subsection_grade = course_grade.subsection_grade(subsection_location)
            if subsection_grade.attempted_graded or subsection_grade.override:
                grade_result = subsection_grade.percent_graded
            else:
                grade_result = u'Not Attempted'
            grade_results.append([grade_result])
            subsection_grades.append(subsection_grade)
        return subsection_grades, grade_results

    def _user_assignment_average(self, course_grade, subsection_grades, assignment_info):
        if assignment_info['separate_subsection_avg_headers']:
            if assignment_info['grader']:
                if course_grade.attempted:
                    subsection_breakdown = [
                        {'percent': subsection_grade.percent_graded}
                        for subsection_grade in subsection_grades
                    ]
                    assignment_average, _ = assignment_info['grader'].total_with_drops(subsection_breakdown)
                else:
                    assignment_average = 0.0
                return assignment_average

    def _user_cohort_group_names(self, user, context):
        """
        Returns a list of names of cohort groups in which the given user
        belongs.
        """
        cohort_group_names = []
        if context.cohorts_enabled:
            group = get_cohort(user, context.course_id, assign=False, use_cached=True)
            cohort_group_names.append(group.name if group else '')
        return cohort_group_names

    def _user_experiment_group_names(self, user, context):
        """
        Returns a list of names of course experiments in which the given user
        belongs.
        """
        experiment_group_names = []
        for partition in context.course_experiments:
            group = PartitionService(context.course_id).get_group(user, partition, assign=False)
            experiment_group_names.append(group.name if group else '')
        return experiment_group_names

    def _user_team_names(self, user, bulk_teams):
        """
        Returns a list of names of teams in which the given user belongs.
        """
        team_names = []
        if bulk_teams.enabled:
            team_names = [bulk_teams.teams_by_user.get(user.id, '')]
        return team_names

    def _user_verification_mode(self, user, context, bulk_enrollments):
        """
        Returns a list of enrollment-mode and verification-status for the
        given user.
        """
        enrollment_mode = CourseEnrollment.enrollment_mode_for_user(user, context.course_id)[0]
        verification_status = IDVerificationService.verification_status_for_user(
            user,
            enrollment_mode,
            user_is_verified=user.id in bulk_enrollments.verified_users,
        )
        return [enrollment_mode, verification_status]

    def _user_certificate_info(self, user, context, course_grade, bulk_certs):
        """
        Returns the course certification information for the given user.
        """
        is_whitelisted = user.id in bulk_certs.whitelisted_user_ids
        certificate_info = certificate_info_for_user(
            user,
            context.course_id,
            course_grade.letter_grade,
            is_whitelisted,
            bulk_certs.certificates_by_user.get(user.id),
        )
        return certificate_info

    def _rows_for_users(self, context, users):
        """
        Returns a list of rows for the given users for this report.
        """
        with modulestore().bulk_operations(context.course_id):
            bulk_context = _CourseGradeBulkContext(context, users)

            success_rows, error_rows = [], []
            for user, course_grade, error in CourseGradeFactory().iter(
                users,
                course=context.course,
                collected_block_structure=context.course_structure,
                course_key=context.course_id,
            ):
                if not course_grade:
                    # An empty gradeset means we failed to grade a student.
                    error_rows.append([user.id, user.username, text_type(error)])
                else:
                    success_rows.append(
                        [user.id, user.email, user.username] +
                        self._user_grades(course_grade, context) +
                        self._user_cohort_group_names(user, context) +
                        self._user_experiment_group_names(user, context) +
                        self._user_team_names(user, bulk_context.teams) +
                        self._user_verification_mode(user, context, bulk_context.enrollments) +
                        self._user_certificate_info(user, context, course_grade, bulk_context.certs) +
                        [_user_enrollment_status(user, context.course_id)]
                    )
            return success_rows, error_rows


class ProblemGradeReport(GradeReportBase):
    """
    Class to encapsulate functionality related to generating Problem Grade Reports.
    """

    @classmethod
    def generate(cls, _xmodule_instance_args, _entry_id, course_id, _task_input, action_name):
        """
        Public method to generate a grade report.
        """
        with modulestore().bulk_operations(course_id):
            context = _ProblemGradeReportContext(_xmodule_instance_args, _entry_id, course_id, _task_input, action_name)
            # pylint: disable=protected-access
            return ProblemGradeReport()._generate(context)

    def _generate(self, context):
        """
        Generate a CSV containing all students' problem grades within a given
        `course_id`.
        """
        context.update_status('ProblemGradeReport - 1: Starting problem grades')
        success_headers = self._success_headers(context)
        error_headers = self._error_headers()
        batched_rows = self._batched_rows(context)

        context.update_status('ProblemGradeReport - 2: Compiling grades')
        success_rows, error_rows = self._compile(context, batched_rows)
        context.update_status('ProblemGradeReport - 3: Uploading grades')
        self._upload(context, [success_headers] + success_rows, [error_headers] + error_rows)

        return context.update_status('ProblemGradeReport - 4: Completed problem grades')

    def _problem_grades_header(self):
        """Problem Grade report header."""
        return OrderedDict([('id', 'Student ID'), ('email', 'Email'), ('username', 'Username')])

    def _success_headers(self, context):
        """
        Returns headers for all gradable blocks including fixed headers
        for report.
        Returns:
            list: combined header and scorable blocks
        """
        header_row = list(self._problem_grades_header().values()) + ['Enrollment Status', 'Grade']
        return header_row + _flatten(list(context.graded_scorable_blocks_header.values()))

    def _error_headers(self):
        """
        Returns error headers for error report.
        Returns:
            list: error headers
        """
        return list(self._problem_grades_header().values()) + ['error_msg']

    def _rows_for_users(self, context, users):
        """
        Returns a list of rows for the given users for this report.
        """
        self.log_additional_info_for_testing(context, 'ProblemGradeReport: Starting to process new user batch.')
        success_rows, error_rows = [], []
        for student, course_grade, error in CourseGradeFactory().iter(
            users,
            course=context.course,
            collected_block_structure=context.course_structure,
            course_key=context.course_id,
        ):
            context.task_progress.attempted += 1
            if not course_grade:
                err_msg = text_type(error)
                # There was an error grading this student.
                if not err_msg:
                    err_msg = 'Unknown error'
                error_rows.append(
                    [student.id, student.email, student.username] +
                    [err_msg]
                )
                context.task_progress.failed += 1
                continue

            earned_possible_values = []
            for block_location in context.graded_scorable_blocks_header:
                try:
                    problem_score = course_grade.problem_scores[block_location]
                except KeyError:
                    earned_possible_values.append(['Not Available', 'Not Available'])
                else:
                    if problem_score.first_attempted:
                        earned_possible_values.append([problem_score.earned, problem_score.possible])
                    else:
                        earned_possible_values.append(['Not Attempted', problem_score.possible])

            context.task_progress.succeeded += 1
            enrollment_status = _user_enrollment_status(student, context.course_id)
            success_rows.append(
                [student.id, student.email, student.username] +
                [enrollment_status, course_grade.percent] +
                _flatten(earned_possible_values)
            )

        return success_rows, error_rows

    def _batched_rows(self, context):
        """
        A generator of batches of (success_rows, error_rows) for this report.
        """
        for users in self._batch_users(context):
            yield self._rows_for_users(context, users)
            # Clear the CourseEnrollment caches after each batch of users has been processed
            get_cache('get_enrollment').clear()
            get_cache(CourseEnrollment.MODE_CACHE_NAMESPACE).clear()


class ProblemResponses(object):
    """
    Class to encapsulate functionality related to generating Problem Responses Reports.
    """

    @staticmethod
    def _build_block_base_path(block):
        """
        Return the display names of the blocks that lie above the supplied block in hierarchy.

        Arguments:
            block: a single block

        Returns:
            List[str]: a list of display names of blocks starting from the root block (Course)
        """
        path = []
        while block.parent:
            block = block.get_parent()
            path.append(block.display_name)
        return list(reversed(path))

    @classmethod
    def _build_problem_list(cls, course_blocks, root, path=None):
        """
        Generate a tuple of display names, block location paths and block keys
        for all problem blocks under the ``root`` block.
        Arguments:
            course_blocks (BlockStructureBlockData): Block structure for a course.
            root (UsageKey): This block and its children will be used to generate
                the problem list
            path (List[str]): The list of display names for the parent of root block
        Yields:
            Tuple[str, List[str], UsageKey]: tuple of a block's display name, path, and
                usage key
        """
        name = course_blocks.get_xblock_field(root, 'display_name') or root.block_type
        if path is None:
            path = [name]

        yield name, path, root

        for block in course_blocks.get_children(root):
            name = course_blocks.get_xblock_field(block, 'display_name') or block.block_type
            for result in cls._build_problem_list(course_blocks, block, path + [name]):
                yield result

    @classmethod
    def _build_student_data(
        cls, user_id, course_key, usage_key_str_list, filter_types=None,
    ):
        """
        Generate a list of problem responses for all problem under the
        ``problem_location`` root.
        Arguments:
            user_id (int): The user id for the user generating the report
            course_key (CourseKey): The ``CourseKey`` for the course whose report
                is being generated
            usage_key_str_list (List[str]): The generated report will include these
                blocks and their child blocks.
            filter_types (List[str]): The report generator will only include data for
                block types in this list.
        Returns:
              Tuple[List[Dict], List[str]]: Returns a list of dictionaries
                containing the student data which will be included in the
                final csv, and the features/keys to include in that CSV.
        """
        usage_keys = [
            UsageKey.from_string(usage_key_str).map_into_course(course_key)
            for usage_key_str in usage_key_str_list
        ]
        user = get_user_model().objects.get(pk=user_id)

        student_data = []
        max_count = settings.FEATURES.get('MAX_PROBLEM_RESPONSES_COUNT')

        store = modulestore()
        user_state_client = DjangoXBlockUserStateClient()

        student_data_keys = OrderedDict()

        with store.bulk_operations(course_key):
<<<<<<< HEAD
            for title, path, block_key in cls._build_problem_list(course_blocks, usage_key):
                # Chapter and sequential blocks are filtered out since they include state
                # which isn't useful for this report.
                if block_key.block_type in ('sequential', 'chapter'):
                    continue

                block = store.get_item(block_key)
                generated_report_data = defaultdict(list)

                # Blocks can implement the generate_report_data method to provide their own
                # human-readable formatting for user state.
                if hasattr(block, 'generate_report_data'):
                    try:
                        user_state_iterator = user_state_client.iter_all_for_block(block_key)
                        for username, state in block.generate_report_data(user_state_iterator, max_count):
                            generated_report_data[username].append(state)
                    except NotImplementedError:
                        pass

                responses = []

                for response in list_problem_responses(course_key, block_key, max_count):
                    response['title'] = title
                    # A human-readable location for the current block
                    response['location'] = ' > '.join(path)
                    # A machine-friendly location for the current block
                    response['block_key'] = str(block_key)
                    # A block that has a single state per user can contain multiple responses
                    # within the same state.
                    user_states = generated_report_data.get(response['username'], [])
                    if user_states:
                        # For each response in the block, copy over the basic data like the
                        # title, location, block_key and state, and add in the responses
                        for user_state in user_states:
                            user_response = response.copy()
                            user_response.update(user_state)

                            # Respect the column order as returned by the xblock, if any.
                            if isinstance(user_state, OrderedDict):
                                user_state_keys = user_state.keys()
                            else:
                                user_state_keys = sorted(user_state.keys())
                            for key in user_state_keys:
                                student_data_keys[key] = 1

                            responses.append(user_response)
                    else:
                        responses.append(response)

                student_data += responses

                if max_count is not None:
                    max_count -= len(responses)
                    if max_count <= 0:
                        break
=======
            for usage_key in usage_keys:
                if max_count is not None and max_count <= 0:
                    break
                course_blocks = get_course_blocks(user, usage_key)
                base_path = cls._build_block_base_path(store.get_item(usage_key))
                for title, path, block_key in cls._build_problem_list(course_blocks, usage_key):
                    # Chapter and sequential blocks are filtered out since they include state
                    # which isn't useful for this report.
                    if block_key.block_type in ('sequential', 'chapter'):
                        continue

                    if filter_types is not None and block_key.block_type not in filter_types:
                        continue

                    block = store.get_item(block_key)
                    generated_report_data = defaultdict(list)

                    # Blocks can implement the generate_report_data method to provide their own
                    # human-readable formatting for user state.
                    if hasattr(block, 'generate_report_data'):
                        try:
                            user_state_iterator = user_state_client.iter_all_for_block(block_key)
                            for username, state in block.generate_report_data(user_state_iterator, max_count):
                                generated_report_data[username].append(state)
                        except NotImplementedError:
                            pass

                    responses = []

                    for response in list_problem_responses(course_key, block_key, max_count):
                        response['title'] = title
                        # A human-readable location for the current block
                        response['location'] = ' > '.join(base_path + path)
                        # A machine-friendly location for the current block
                        response['block_key'] = str(block_key)
                        # A block that has a single state per user can contain multiple responses
                        # within the same state.
                        user_states = generated_report_data.get(response['username'])
                        if user_states:
                            # For each response in the block, copy over the basic data like the
                            # title, location, block_key and state, and add in the responses
                            for user_state in user_states:
                                user_response = response.copy()
                                user_response.update(user_state)
                                student_data_keys = student_data_keys.union(list(user_state.keys()))
                                responses.append(user_response)
                        else:
                            responses.append(response)

                    student_data += responses

                    if max_count is not None:
                        max_count -= len(responses)
                        if max_count <= 0:
                            break
>>>>>>> 121d51de

        # Keep the keys in a useful order, starting with username, title and location,
        # then the columns returned by the xblock report generator in sorted order and
        # finally end with the more machine friendly block_key and state.
        student_data_keys_list = (
            ['username', 'title', 'location'] +
            list(student_data_keys.keys()) +
            ['block_key', 'state']
        )

        return student_data, student_data_keys_list

    @classmethod
    def generate(cls, _xmodule_instance_args, _entry_id, course_id, task_input, action_name):
        """
        For a given `course_id`, generate a CSV file containing
        all student answers to a given problem, and store using a `ReportStore`.
        """
        start_time = time()
        start_date = datetime.now(UTC)
        num_reports = 1
        task_progress = TaskProgress(action_name, num_reports, start_time)
        current_step = {'step': 'Calculating students answers to problem'}
        task_progress.update_task_state(extra_meta=current_step)
        problem_locations = task_input.get('problem_locations').split(',')
        problem_types_filter = task_input.get('problem_types_filter')

        filter_types = None
        if problem_types_filter:
            filter_types = problem_types_filter.split(',')

        # Compute result table and format it
        student_data, student_data_keys = cls._build_student_data(
            user_id=task_input.get('user_id'),
            course_key=course_id,
            usage_key_str_list=problem_locations,
            filter_types=filter_types,
        )

        for data in student_data:
            for key in student_data_keys:
                data.setdefault(key, '')

        header, rows = format_dictlist(student_data, student_data_keys)

        task_progress.attempted = task_progress.succeeded = len(rows)
        task_progress.skipped = task_progress.total - task_progress.attempted

        rows.insert(0, header)

        current_step = {'step': 'Uploading CSV'}
        task_progress.update_task_state(extra_meta=current_step)

        # Perform the upload
        csv_name = cls._generate_upload_file_name(problem_locations, filter_types)
        report_name = upload_csv_to_report_store(rows, csv_name, course_id, start_date)
        current_step = {
            'step': 'CSV uploaded',
            'report_name': report_name,
        }

        return task_progress.update_task_state(extra_meta=current_step)

    @staticmethod
    def _generate_upload_file_name(problem_locations, filters):
        """Generate a concise file name based on the report generation parameters."""
        multiple_problems = len(problem_locations) > 1
        csv_name = 'student_state'
        if multiple_problems:
            csv_name += '_from_multiple_blocks'
        else:
            problem_location = re.sub(r'[:/]', '_', problem_locations[0])
            csv_name += '_from_' + problem_location
        if filters:
            csv_name += '_for_' + ','.join(filters)
        return csv_name<|MERGE_RESOLUTION|>--- conflicted
+++ resolved
@@ -900,63 +900,6 @@
         student_data_keys = OrderedDict()
 
         with store.bulk_operations(course_key):
-<<<<<<< HEAD
-            for title, path, block_key in cls._build_problem_list(course_blocks, usage_key):
-                # Chapter and sequential blocks are filtered out since they include state
-                # which isn't useful for this report.
-                if block_key.block_type in ('sequential', 'chapter'):
-                    continue
-
-                block = store.get_item(block_key)
-                generated_report_data = defaultdict(list)
-
-                # Blocks can implement the generate_report_data method to provide their own
-                # human-readable formatting for user state.
-                if hasattr(block, 'generate_report_data'):
-                    try:
-                        user_state_iterator = user_state_client.iter_all_for_block(block_key)
-                        for username, state in block.generate_report_data(user_state_iterator, max_count):
-                            generated_report_data[username].append(state)
-                    except NotImplementedError:
-                        pass
-
-                responses = []
-
-                for response in list_problem_responses(course_key, block_key, max_count):
-                    response['title'] = title
-                    # A human-readable location for the current block
-                    response['location'] = ' > '.join(path)
-                    # A machine-friendly location for the current block
-                    response['block_key'] = str(block_key)
-                    # A block that has a single state per user can contain multiple responses
-                    # within the same state.
-                    user_states = generated_report_data.get(response['username'], [])
-                    if user_states:
-                        # For each response in the block, copy over the basic data like the
-                        # title, location, block_key and state, and add in the responses
-                        for user_state in user_states:
-                            user_response = response.copy()
-                            user_response.update(user_state)
-
-                            # Respect the column order as returned by the xblock, if any.
-                            if isinstance(user_state, OrderedDict):
-                                user_state_keys = user_state.keys()
-                            else:
-                                user_state_keys = sorted(user_state.keys())
-                            for key in user_state_keys:
-                                student_data_keys[key] = 1
-
-                            responses.append(user_response)
-                    else:
-                        responses.append(response)
-
-                student_data += responses
-
-                if max_count is not None:
-                    max_count -= len(responses)
-                    if max_count <= 0:
-                        break
-=======
             for usage_key in usage_keys:
                 if max_count is not None and max_count <= 0:
                     break
@@ -1001,7 +944,15 @@
                             for user_state in user_states:
                                 user_response = response.copy()
                                 user_response.update(user_state)
-                                student_data_keys = student_data_keys.union(list(user_state.keys()))
+
+                                # Respect the column order as returned by the xblock, if any.
+                                if isinstance(user_state, OrderedDict):
+                                    user_state_keys = user_state.keys()
+                                else:
+                                    user_state_keys = sorted(user_state.keys())
+                                for key in user_state_keys:
+                                    student_data_keys[key] = 1
+
                                 responses.append(user_response)
                         else:
                             responses.append(response)
@@ -1012,7 +963,6 @@
                         max_count -= len(responses)
                         if max_count <= 0:
                             break
->>>>>>> 121d51de
 
         # Keep the keys in a useful order, starting with username, title and location,
         # then the columns returned by the xblock report generator in sorted order and
