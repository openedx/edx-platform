"""
API for submitting background tasks by an instructor for a course.

Also includes methods for getting information about tasks that have
already been submitted, filtered either by running state or input
arguments.

"""
import hashlib

from celery.states import READY_STATES

from xmodule.modulestore.django import modulestore

from instructor_email_widget.models import GroupedQuery
from instructor_task.models import InstructorTask
from instructor_task.tasks import (
    rescore_problem,
    reset_problem_attempts,
    delete_problem_state,
    send_bulk_course_email,
    calculate_grades_csv,
    calculate_problem_grade_report,
    calculate_students_features_csv,
    get_student_responses,
    get_student_forums_usage,
    get_ora2_responses,
    get_course_forums_usage,
    cohort_students,
    enrollment_report_features_csv,
    calculate_may_enroll_csv,
    exec_summary_report_csv,
    generate_certificates,
    proctored_exam_results_csv
)

from instructor_task.api_helper import (
    check_arguments_for_rescoring,
    encode_problem_and_student_input,
    encode_entrance_exam_and_student_input,
    check_entrance_exam_problems_for_rescoring,
    submit_task,
)
from bulk_email.models import CourseEmail


def get_running_instructor_tasks(course_id):
    """
    Returns a query of InstructorTask objects of running tasks for a given course.

    Used to generate a list of tasks to display on the instructor dashboard.
    """
    instructor_tasks = InstructorTask.objects.filter(course_id=course_id)

    # exclude states that are "ready" (i.e. not "running", e.g. failure, success, revoked):
    for state in READY_STATES:
        instructor_tasks = instructor_tasks.exclude(task_state=state)
    return instructor_tasks.order_by('-id')


def get_instructor_task_history(course_id, usage_key=None, student=None, task_type=None):
    """
    Returns a query of InstructorTask objects of historical tasks for a given course,
    that optionally match a particular problem, a student, and/or a task type.
    """
    instructor_tasks = InstructorTask.objects.filter(course_id=course_id)
    if usage_key is not None or student is not None:
        _, task_key = encode_problem_and_student_input(usage_key, student)
        instructor_tasks = instructor_tasks.filter(task_key=task_key)
    if task_type is not None:
        instructor_tasks = instructor_tasks.filter(task_type=task_type)

    return instructor_tasks.order_by('-id')


def get_entrance_exam_instructor_task_history(course_id, usage_key=None, student=None):  # pylint: disable=invalid-name
    """
    Returns a query of InstructorTask objects of historical tasks for a given course,
    that optionally match an entrance exam and student if present.
    """
    instructor_tasks = InstructorTask.objects.filter(course_id=course_id)
    if usage_key is not None or student is not None:
        _, task_key = encode_entrance_exam_and_student_input(usage_key, student)
        instructor_tasks = instructor_tasks.filter(task_key=task_key)

    return instructor_tasks.order_by('-id')


# Disabling invalid-name because this fn name is longer than 30 chars.
def submit_rescore_problem_for_student(request, usage_key, student):  # pylint: disable=invalid-name
    """
    Request a problem to be rescored as a background task.

    The problem will be rescored for the specified student only.  Parameters are the `course_id`,
    the `problem_url`, and the `student` as a User object.
    The url must specify the location of the problem, using i4x-type notation.

    ItemNotFoundException is raised if the problem doesn't exist, or AlreadyRunningError
    if the problem is already being rescored for this student, or NotImplementedError if
    the problem doesn't support rescoring.

    This method makes sure the InstructorTask entry is committed.
    When called from any view that is wrapped by TransactionMiddleware,
    and thus in a "commit-on-success" transaction, an autocommit buried within here
    will cause any pending transaction to be committed by a successful
    save here.  Any future database operations will take place in a
    separate transaction.

    """
    # check arguments:  let exceptions return up to the caller.
    check_arguments_for_rescoring(usage_key)

    task_type = 'rescore_problem'
    task_class = rescore_problem
    task_input, task_key = encode_problem_and_student_input(usage_key, student)
    return submit_task(request, task_type, task_class, usage_key.course_key, task_input, task_key)


def submit_rescore_problem_for_all_students(request, usage_key):  # pylint: disable=invalid-name
    """
    Request a problem to be rescored as a background task.

    The problem will be rescored for all students who have accessed the
    particular problem in a course and have provided and checked an answer.
    Parameters are the `course_id` and the `problem_url`.
    The url must specify the location of the problem, using i4x-type notation.

    ItemNotFoundException is raised if the problem doesn't exist, or AlreadyRunningError
    if the problem is already being rescored, or NotImplementedError if the problem doesn't
    support rescoring.

    This method makes sure the InstructorTask entry is committed.
    When called from any view that is wrapped by TransactionMiddleware,
    and thus in a "commit-on-success" transaction, an autocommit buried within here
    will cause any pending transaction to be committed by a successful
    save here.  Any future database operations will take place in a
    separate transaction.
    """
    # check arguments:  let exceptions return up to the caller.
    check_arguments_for_rescoring(usage_key)

    # check to see if task is already running, and reserve it otherwise
    task_type = 'rescore_problem'
    task_class = rescore_problem
    task_input, task_key = encode_problem_and_student_input(usage_key)
    return submit_task(request, task_type, task_class, usage_key.course_key, task_input, task_key)


def submit_rescore_entrance_exam_for_student(request, usage_key, student=None):  # pylint: disable=invalid-name
    """
    Request entrance exam problems to be re-scored as a background task.

    The entrance exam problems will be re-scored for given student or if student
    is None problems for all students who have accessed the entrance exam.

    Parameters are `usage_key`, which must be a :class:`Location`
    representing entrance exam section and the `student` as a User object.

    ItemNotFoundError is raised if entrance exam does not exists for given
    usage_key, AlreadyRunningError is raised if the entrance exam
    is already being re-scored, or NotImplementedError if the problem doesn't
    support rescoring.

    This method makes sure the InstructorTask entry is committed.
    When called from any view that is wrapped by TransactionMiddleware,
    and thus in a "commit-on-success" transaction, an autocommit buried within here
    will cause any pending transaction to be committed by a successful
    save here.  Any future database operations will take place in a
    separate transaction.
    """
    # check problems for rescoring:  let exceptions return up to the caller.
    check_entrance_exam_problems_for_rescoring(usage_key)

    # check to see if task is already running, and reserve it otherwise
    task_type = 'rescore_problem'
    task_class = rescore_problem
    task_input, task_key = encode_entrance_exam_and_student_input(usage_key, student)
    return submit_task(request, task_type, task_class, usage_key.course_key, task_input, task_key)


def submit_reset_problem_attempts_for_all_students(request, usage_key):  # pylint: disable=invalid-name
    """
    Request to have attempts reset for a problem as a background task.

    The problem's attempts will be reset for all students who have accessed the
    particular problem in a course.  Parameters are the `course_id` and
    the `usage_key`, which must be a :class:`Location`.

    ItemNotFoundException is raised if the problem doesn't exist, or AlreadyRunningError
    if the problem is already being reset.

    This method makes sure the InstructorTask entry is committed.
    When called from any view that is wrapped by TransactionMiddleware,
    and thus in a "commit-on-success" transaction, an autocommit buried within here
    will cause any pending transaction to be committed by a successful
    save here.  Any future database operations will take place in a
    separate transaction.
    """
    # check arguments:  make sure that the usage_key is defined
    # (since that's currently typed in).  If the corresponding module descriptor doesn't exist,
    # an exception will be raised.  Let it pass up to the caller.
    modulestore().get_item(usage_key)

    task_type = 'reset_problem_attempts'
    task_class = reset_problem_attempts
    task_input, task_key = encode_problem_and_student_input(usage_key)
    return submit_task(request, task_type, task_class, usage_key.course_key, task_input, task_key)


def submit_reset_problem_attempts_in_entrance_exam(request, usage_key, student):  # pylint: disable=invalid-name
    """
    Request to have attempts reset for a entrance exam as a background task.

    Problem attempts for all problems in entrance exam will be reset
    for specified student. If student is None problem attempts will be
    reset for all students.

    Parameters are `usage_key`, which must be a :class:`Location`
    representing entrance exam section and the `student` as a User object.

    ItemNotFoundError is raised if entrance exam does not exists for given
    usage_key, AlreadyRunningError is raised if the entrance exam
    is already being reset.

    This method makes sure the InstructorTask entry is committed.
    When called from any view that is wrapped by TransactionMiddleware,
    and thus in a "commit-on-success" transaction, an autocommit buried within here
    will cause any pending transaction to be committed by a successful
    save here.  Any future database operations will take place in a
    separate transaction.
    """
    # check arguments:  make sure entrance exam(section) exists for given usage_key
    modulestore().get_item(usage_key)

    task_type = 'reset_problem_attempts'
    task_class = reset_problem_attempts
    task_input, task_key = encode_entrance_exam_and_student_input(usage_key, student)
    return submit_task(request, task_type, task_class, usage_key.course_key, task_input, task_key)


def submit_delete_problem_state_for_all_students(request, usage_key):  # pylint: disable=invalid-name
    """
    Request to have state deleted for a problem as a background task.

    The problem's state will be deleted for all students who have accessed the
    particular problem in a course.  Parameters are the `course_id` and
    the `usage_key`, which must be a :class:`Location`.

    ItemNotFoundException is raised if the problem doesn't exist, or AlreadyRunningError
    if the particular problem's state is already being deleted.

    This method makes sure the InstructorTask entry is committed.
    When called from any view that is wrapped by TransactionMiddleware,
    and thus in a "commit-on-success" transaction, an autocommit buried within here
    will cause any pending transaction to be committed by a successful
    save here.  Any future database operations will take place in a
    separate transaction.
    """
    # check arguments:  make sure that the usage_key is defined
    # (since that's currently typed in).  If the corresponding module descriptor doesn't exist,
    # an exception will be raised.  Let it pass up to the caller.
    modulestore().get_item(usage_key)

    task_type = 'delete_problem_state'
    task_class = delete_problem_state
    task_input, task_key = encode_problem_and_student_input(usage_key)
    return submit_task(request, task_type, task_class, usage_key.course_key, task_input, task_key)


def submit_delete_entrance_exam_state_for_student(request, usage_key, student):  # pylint: disable=invalid-name
    """
    Requests reset of state for entrance exam as a background task.

    Module state for all problems in entrance exam will be deleted
    for specified student.

    Parameters are `usage_key`, which must be a :class:`Location`
    representing entrance exam section and the `student` as a User object.

    ItemNotFoundError is raised if entrance exam does not exists for given
    usage_key, AlreadyRunningError is raised if the entrance exam
    is already being reset.

    This method makes sure the InstructorTask entry is committed.
    When called from any view that is wrapped by TransactionMiddleware,
    and thus in a "commit-on-success" transaction, an autocommit buried within here
    will cause any pending transaction to be committed by a successful
    save here.  Any future database operations will take place in a
    separate transaction.
    """
    # check arguments:  make sure entrance exam(section) exists for given usage_key
    modulestore().get_item(usage_key)

    task_type = 'delete_problem_state'
    task_class = delete_problem_state
    task_input, task_key = encode_entrance_exam_and_student_input(usage_key, student)
    return submit_task(request, task_type, task_class, usage_key.course_key, task_input, task_key)


def submit_bulk_course_email(request, course_key, email_id):
    """
    Request to have bulk email sent as a background task.

    The specified CourseEmail object will be sent be updated for all students who have enrolled
    in a course.  Parameters are the `course_key` and the `email_id`, the id of the CourseEmail object.

    AlreadyRunningError is raised if the same recipients are already being emailed with the same
    CourseEmail object.

    This method makes sure the InstructorTask entry is committed.
    When called from any view that is wrapped by TransactionMiddleware,
    and thus in a "commit-on-success" transaction, an autocommit buried within here
    will cause any pending transaction to be committed by a successful
    save here.  Any future database operations will take place in a
    separate transaction.
    """
    # Assume that the course is defined, and that the user has already been verified to have
    # appropriate access to the course. But make sure that the email exists.
    # We also pull out the To argument here, so that is displayed in
    # the InstructorTask status.
    email_obj = CourseEmail.objects.get(id=email_id)
    to_option = email_obj.to_option
    if to_option.isdigit():
        # Use human-readable title instead of query id
        query = GroupedQuery.objects.get(id=int(to_option))
        to_option = query.title or u'Query saved at ' + query.created.strftime("%m-%d-%y %H:%M")

    task_type = 'bulk_course_email'
    task_class = send_bulk_course_email
    # Pass in the to_option as a separate argument, even though it's (currently)
    # in the CourseEmail.  That way it's visible in the progress status.
    # (At some point in the future, we might take the recipient out of the CourseEmail,
    # so that the same saved email can be sent to different recipients, as it is tested.)
    task_input = {'email_id': email_id, 'to_option': to_option}
    task_key_stub = "{email_id}_{to_option}".format(email_id=email_id, to_option=to_option)
    # create the key value by using MD5 hash:
    task_key = hashlib.md5(task_key_stub).hexdigest()
    return submit_task(request, task_type, task_class, course_key, task_input, task_key)


def submit_calculate_grades_csv(request, course_key):
    """
    AlreadyRunningError is raised if the course's grades are already being updated.
    """
    task_type = 'grade_course'
    task_class = calculate_grades_csv
    task_input = {}
    task_key = ""

    return submit_task(request, task_type, task_class, course_key, task_input, task_key)


def submit_get_student_responses(request, course_key):
    """
    AlreadyRunningError is raised if the student responses report is already being generated.
    """
    task_type = 'student_responses'
    task_class = get_student_responses
    task_input = {}
    task_key = ""

    return submit_task(request, task_type, task_class, course_key, task_input, task_key)


def submit_ora2_request_task(request, course_key, include_email):
    """
    AlreadyRunningError is raised if an ora2 report is already being generated.
    """
    task_type = 'ora2_responses'
    task_class = get_ora2_responses
    task_input = {'include_email': include_email}
    task_key = ''
    return submit_task(request, task_type, task_class, course_key, task_input, task_key)


def submit_course_forums_usage_task(request, course_key):
    """
    AlreadyRunningError is raised if an course forums usage report is already being generated.
    """
    task_type = 'course_forums'
    task_class = get_course_forums_usage
    task_input = {}
    task_key = ''

    return submit_task(request, task_type, task_class, course_key, task_input, task_key)


def submit_problem_grade_report(request, course_key):
    """
    Submits a task to generate a CSV grade report containing problem
    values.
    """
    task_type = 'grade_problems'
    task_class = calculate_problem_grade_report
    task_input = {}
    task_key = ""
    return submit_task(request, task_type, task_class, course_key, task_input, task_key)


def submit_calculate_students_features_csv(request, course_key, features):
    """
    Submits a task to generate a CSV containing student profile info.

    Raises AlreadyRunningError if said CSV is already being updated.
    """
    task_type = 'profile_info_csv'
    task_class = calculate_students_features_csv
    task_input = {'features': features}
    task_key = ""

    return submit_task(request, task_type, task_class, course_key, task_input, task_key)


<<<<<<< HEAD
def submit_student_forums_usage_task(request, course_key):
    """
    AlreadyRunningError is raised if a student forums usage report is already being generated.
    """
    task_type = 'student_forums'
    task_class = get_student_forums_usage
    task_input = {}
    task_key = ''
=======
def submit_detailed_enrollment_features_csv(request, course_key):  # pylint: disable=invalid-name
    """
    Submits a task to generate a CSV containing detailed enrollment info.

    Raises AlreadyRunningError if said CSV is already being updated.
    """
    task_type = 'detailed_enrollment_report'
    task_class = enrollment_report_features_csv
    task_input = {}
    task_key = ""

    return submit_task(request, task_type, task_class, course_key, task_input, task_key)


def submit_calculate_may_enroll_csv(request, course_key, features):
    """
    Submits a task to generate a CSV file containing information about
    invited students who have not enrolled in a given course yet.

    Raises AlreadyRunningError if said file is already being updated.
    """
    task_type = 'may_enroll_info_csv'
    task_class = calculate_may_enroll_csv
    task_input = {'features': features}
    task_key = ""

    return submit_task(request, task_type, task_class, course_key, task_input, task_key)


def submit_executive_summary_report(request, course_key):  # pylint: disable=invalid-name
    """
    Submits a task to generate a HTML File containing the executive summary report.

    Raises AlreadyRunningError if HTML File is already being updated.
    """
    task_type = 'exec_summary_report'
    task_class = exec_summary_report_csv
    task_input = {}
    task_key = ""

    return submit_task(request, task_type, task_class, course_key, task_input, task_key)


def submit_proctored_exam_results_report(request, course_key, features):  # pylint: disable=invalid-name
    """
    Submits a task to generate a HTML File containing the executive summary report.

    Raises AlreadyRunningError if HTML File is already being updated.
    """
    task_type = 'proctored_exam_results_report'
    task_class = proctored_exam_results_csv
    task_input = {'features': features}
    task_key = ""
>>>>>>> c8090659

    return submit_task(request, task_type, task_class, course_key, task_input, task_key)


def submit_cohort_students(request, course_key, file_name):
    """
    Request to have students cohorted in bulk.

    Raises AlreadyRunningError if students are currently being cohorted.
    """
    task_type = 'cohort_students'
    task_class = cohort_students
    task_input = {'file_name': file_name}
    task_key = ""

    return submit_task(request, task_type, task_class, course_key, task_input, task_key)


def generate_certificates_for_all_students(request, course_key):   # pylint: disable=invalid-name
    """
    Submits a task to generate certificates for all students enrolled in the course.

    Raises AlreadyRunningError if certificates are currently being generated.
    """
    task_type = 'generate_certificates_all_student'
    task_class = generate_certificates
    task_input = {}
    task_key = ""

    return submit_task(request, task_type, task_class, course_key, task_input, task_key)<|MERGE_RESOLUTION|>--- conflicted
+++ resolved
@@ -411,7 +411,6 @@
     return submit_task(request, task_type, task_class, course_key, task_input, task_key)
 
 
-<<<<<<< HEAD
 def submit_student_forums_usage_task(request, course_key):
     """
     AlreadyRunningError is raised if a student forums usage report is already being generated.
@@ -420,7 +419,10 @@
     task_class = get_student_forums_usage
     task_input = {}
     task_key = ''
-=======
+
+    return submit_task(request, task_type, task_class, course_key, task_input, task_key)
+
+
 def submit_detailed_enrollment_features_csv(request, course_key):  # pylint: disable=invalid-name
     """
     Submits a task to generate a CSV containing detailed enrollment info.
@@ -474,7 +476,6 @@
     task_class = proctored_exam_results_csv
     task_input = {'features': features}
     task_key = ""
->>>>>>> c8090659
 
     return submit_task(request, task_type, task_class, course_key, task_input, task_key)
 
