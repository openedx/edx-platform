--- conflicted
+++ resolved
@@ -26,11 +26,7 @@
 )
 from lms.djangoapps.instructor_task.models import InstructorTask
 from lms.djangoapps.instructor_task.tasks import (
-<<<<<<< HEAD
-    override_problem_score,
     bulk_users_enrollments,
-=======
->>>>>>> d9a072af
     calculate_grades_csv,
     calculate_may_enroll_csv,
     calculate_problem_grade_report,
