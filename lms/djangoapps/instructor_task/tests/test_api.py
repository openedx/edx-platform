"""
Test for LMS instructor background task queue management
"""

from mock import MagicMock
from mock import patch, Mock
from bulk_email.models import CourseEmail, SEND_TO_ALL
from courseware.tests.factories import UserFactory
from xmodule.modulestore.exceptions import ItemNotFoundError

from instructor_task.api import (
    get_running_instructor_tasks,
    get_instructor_task_history,
    submit_rescore_problem_for_all_students,
    submit_rescore_problem_for_student,
    submit_reset_problem_attempts_for_all_students,
    submit_delete_problem_state_for_all_students,
    submit_bulk_course_email,
    submit_ora2_request_task,
    submit_student_forums_usage_task,
    submit_course_forums_usage_task,
    submit_calculate_problem_responses_csv,
    submit_calculate_students_features_csv,
    submit_cohort_students,
    submit_detailed_enrollment_features_csv,
    submit_calculate_may_enroll_csv,
    submit_executive_summary_report,
    submit_course_survey_report,
    generate_certificates_for_all_students,
    regenerate_certificates
)

from instructor_task.api_helper import AlreadyRunningError
from instructor_task.models import InstructorTask, PROGRESS
<<<<<<< HEAD
from instructor_task.tasks import get_ora2_responses, get_course_forums_usage, get_student_forums_usage
from instructor_task.tests.test_base import (
    InstructorTaskTestCase,
    InstructorTaskCourseTestCase,
    InstructorTaskModuleTestCase,
    TestReportMixin,
    TEST_COURSE_KEY
)
=======
from instructor_task.tests.test_base import (InstructorTaskTestCase,
                                             InstructorTaskCourseTestCase,
                                             InstructorTaskModuleTestCase,
                                             TestReportMixin,
                                             TEST_COURSE_KEY)
from certificates.models import CertificateStatuses
>>>>>>> 7c2fec21


class InstructorTaskReportTest(InstructorTaskTestCase):
    """
    Tests API methods that involve the reporting of status for background tasks.
    """

    def test_get_running_instructor_tasks(self):
        # when fetching running tasks, we get all running tasks, and only running tasks
        for _ in range(1, 5):
            self._create_failure_entry()
            self._create_success_entry()
        progress_task_ids = [self._create_progress_entry().task_id for _ in range(1, 5)]
        task_ids = [instructor_task.task_id for instructor_task in get_running_instructor_tasks(TEST_COURSE_KEY)]
        self.assertEquals(set(task_ids), set(progress_task_ids))

    def test_get_instructor_task_history(self):
        # when fetching historical tasks, we get all tasks, including running tasks
        expected_ids = []
        for _ in range(1, 5):
            expected_ids.append(self._create_failure_entry().task_id)
            expected_ids.append(self._create_success_entry().task_id)
            expected_ids.append(self._create_progress_entry().task_id)
        task_ids = [instructor_task.task_id for instructor_task
                    in get_instructor_task_history(TEST_COURSE_KEY, usage_key=self.problem_url)]
        self.assertEquals(set(task_ids), set(expected_ids))
        # make the same call using explicit task_type:
        task_ids = [instructor_task.task_id for instructor_task
                    in get_instructor_task_history(
                        TEST_COURSE_KEY,
                        usage_key=self.problem_url,
                        task_type='rescore_problem'
                    )]
        self.assertEquals(set(task_ids), set(expected_ids))
        # make the same call using a non-existent task_type:
        task_ids = [instructor_task.task_id for instructor_task
                    in get_instructor_task_history(
                        TEST_COURSE_KEY,
                        usage_key=self.problem_url,
                        task_type='dummy_type'
                    )]
        self.assertEquals(set(task_ids), set())


class InstructorTaskModuleSubmitTest(InstructorTaskModuleTestCase):
    """Tests API methods that involve the submission of module-based background tasks."""

    def setUp(self):
        super(InstructorTaskModuleSubmitTest, self).setUp()

        self.initialize_course()
        self.student = UserFactory.create(username="student", email="student@edx.org")
        self.instructor = UserFactory.create(username="instructor", email="instructor@edx.org")

    def test_submit_nonexistent_modules(self):
        # confirm that a rescore of a non-existent module returns an exception
        problem_url = InstructorTaskModuleTestCase.problem_location("NonexistentProblem")
        request = None
        with self.assertRaises(ItemNotFoundError):
            submit_rescore_problem_for_student(request, problem_url, self.student)
        with self.assertRaises(ItemNotFoundError):
            submit_rescore_problem_for_all_students(request, problem_url)
        with self.assertRaises(ItemNotFoundError):
            submit_reset_problem_attempts_for_all_students(request, problem_url)
        with self.assertRaises(ItemNotFoundError):
            submit_delete_problem_state_for_all_students(request, problem_url)

    def test_submit_nonrescorable_modules(self):
        # confirm that a rescore of an existent but unscorable module returns an exception
        # (Note that it is easier to test a scoreable but non-rescorable module in test_tasks,
        # where we are creating real modules.)
        problem_url = self.problem_section.location
        request = None
        with self.assertRaises(NotImplementedError):
            submit_rescore_problem_for_student(request, problem_url, self.student)
        with self.assertRaises(NotImplementedError):
            submit_rescore_problem_for_all_students(request, problem_url)

    def _test_submit_with_long_url(self, task_function, student=None):
        problem_url_name = 'x' * 255
        self.define_option_problem(problem_url_name)
        location = InstructorTaskModuleTestCase.problem_location(problem_url_name)
        with self.assertRaises(ValueError):
            if student is not None:
                task_function(self.create_task_request(self.instructor), location, student)
            else:
                task_function(self.create_task_request(self.instructor), location)

    def test_submit_rescore_all_with_long_url(self):
        self._test_submit_with_long_url(submit_rescore_problem_for_all_students)

    def test_submit_rescore_student_with_long_url(self):
        self._test_submit_with_long_url(submit_rescore_problem_for_student, self.student)

    def test_submit_reset_all_with_long_url(self):
        self._test_submit_with_long_url(submit_reset_problem_attempts_for_all_students)

    def test_submit_delete_all_with_long_url(self):
        self._test_submit_with_long_url(submit_delete_problem_state_for_all_students)

    def _test_submit_task(self, task_function, student=None):
        # tests submit, and then tests a second identical submission.
        problem_url_name = 'H1P1'
        self.define_option_problem(problem_url_name)
        location = InstructorTaskModuleTestCase.problem_location(problem_url_name)
        if student is not None:
            instructor_task = task_function(self.create_task_request(self.instructor), location, student)
        else:
            instructor_task = task_function(self.create_task_request(self.instructor), location)

        # test resubmitting, by updating the existing record:
        instructor_task = InstructorTask.objects.get(id=instructor_task.id)
        instructor_task.task_state = PROGRESS
        instructor_task.save()

        with self.assertRaises(AlreadyRunningError):
            if student is not None:
                task_function(self.create_task_request(self.instructor), location, student)
            else:
                task_function(self.create_task_request(self.instructor), location)

    def test_submit_rescore_all(self):
        self._test_submit_task(submit_rescore_problem_for_all_students)

    def test_submit_rescore_student(self):
        self._test_submit_task(submit_rescore_problem_for_student, self.student)

    def test_submit_reset_all(self):
        self._test_submit_task(submit_reset_problem_attempts_for_all_students)

    def test_submit_delete_all(self):
        self._test_submit_task(submit_delete_problem_state_for_all_students)


@patch('bulk_email.models.html_to_text', Mock(return_value='Mocking CourseEmail.text_message'))
class InstructorTaskCourseSubmitTest(TestReportMixin, InstructorTaskCourseTestCase):
    """Tests API methods that involve the submission of course-based background tasks."""

    def setUp(self):
        super(InstructorTaskCourseSubmitTest, self).setUp()

        self.initialize_course()
        self.student = UserFactory.create(username="student", email="student@edx.org")
        self.instructor = UserFactory.create(username="instructor", email="instructor@edx.org")

    def _define_course_email(self):
        """Create CourseEmail object for testing."""
        course_email = CourseEmail.create(self.course.id, self.instructor, SEND_TO_ALL, "Test Subject", "<p>This is a test message</p>")
        return course_email.id

    def _test_resubmission(self, api_call):
        """
        Tests the resubmission of an instructor task through the API.
        The call to the API is a lambda expression passed via
        `api_call`.  Expects that the API call returns the resulting
        InstructorTask object, and that its resubmission raises
        `AlreadyRunningError`.
        """
        instructor_task = api_call()
        instructor_task = InstructorTask.objects.get(id=instructor_task.id)
        instructor_task.task_state = PROGRESS
        instructor_task.save()
        with self.assertRaises(AlreadyRunningError):
            api_call()

    def test_submit_bulk_email_all(self):
        email_id = self._define_course_email()
        api_call = lambda: submit_bulk_course_email(
            self.create_task_request(self.instructor),
            self.course.id,
            email_id
        )
        self._test_resubmission(api_call)

    def test_submit_calculate_problem_responses(self):
        api_call = lambda: submit_calculate_problem_responses_csv(
            self.create_task_request(self.instructor),
            self.course.id,
            problem_location=''
        )
        self._test_resubmission(api_call)

    def test_submit_calculate_students_features(self):
        api_call = lambda: submit_calculate_students_features_csv(
            self.create_task_request(self.instructor),
            self.course.id,
            features=[]
        )
        self._test_resubmission(api_call)

    def test_submit_ora2_request_task(self):
        request = self.create_task_request(self.instructor)

        with patch('instructor_task.api.submit_task') as mock_submit_task:
            mock_submit_task.return_value = MagicMock()
            submit_ora2_request_task(request, self.course.id, "True")

            mock_submit_task.assert_called_once_with(request, 'ora2_responses', get_ora2_responses, self.course.id, {'include_email': 'True'}, '')

    def test_submit_ora2_email_request_task(self):
        request = self.create_task_request(self.instructor)

        with patch('instructor_task.api.submit_task') as mock_submit_task:
            mock_submit_task.return_value = MagicMock()
            submit_ora2_request_task(request, self.course.id, "False")

            mock_submit_task.assert_called_once_with(request, 'ora2_responses', get_ora2_responses, self.course.id, {'include_email': 'False'}, '')

    def test_submit_course_forums_usage_task(self):
        request = self.create_task_request(self.instructor)

        with patch('instructor_task.api.submit_task') as mock_submit_task:
            mock_submit_task.return_value = MagicMock()
            submit_course_forums_usage_task(request, self.course.id)

            mock_submit_task.assert_called_once_with(
                request,
                'course_forums_usage',
                get_course_forums_usage,
                self.course.id,
                {},
                '',
            )

    def test_submit_student_forums_usage_task(self):
        request = self.create_task_request(self.instructor)

        with patch('instructor_task.api.submit_task') as mock_submit_task:
            mock_submit_task.return_value = MagicMock()
            submit_student_forums_usage_task(request, self.course.id)

            mock_submit_task.assert_called_once_with(request, 'student_forums', get_student_forums_usage, self.course.id, {}, '')

    def test_submit_enrollment_report_features_csv(self):
        api_call = lambda: submit_detailed_enrollment_features_csv(self.create_task_request(self.instructor),
                                                                   self.course.id)
        self._test_resubmission(api_call)

    def test_submit_executive_summary_report(self):
        api_call = lambda: submit_executive_summary_report(
            self.create_task_request(self.instructor), self.course.id
        )
        self._test_resubmission(api_call)

    def test_submit_course_survey_report(self):
        api_call = lambda: submit_course_survey_report(
            self.create_task_request(self.instructor), self.course.id
        )
        self._test_resubmission(api_call)

    def test_submit_calculate_may_enroll(self):
        api_call = lambda: submit_calculate_may_enroll_csv(
            self.create_task_request(self.instructor),
            self.course.id,
            features=[]
        )
        self._test_resubmission(api_call)

    def test_submit_cohort_students(self):
        api_call = lambda: submit_cohort_students(
            self.create_task_request(self.instructor),
            self.course.id,
            file_name=u'filename.csv'
        )
        self._test_resubmission(api_call)

    def test_submit_generate_certs_students(self):
        """
        Tests certificates generation task submission api
        """
        api_call = lambda: generate_certificates_for_all_students(
            self.create_task_request(self.instructor),
            self.course.id
        )
        self._test_resubmission(api_call)

    def test_regenerate_certificates(self):
        """
        Tests certificates regeneration task submission api
        """
        def api_call():
            """
            wrapper method for regenerate_certificates
            """
            return regenerate_certificates(
                self.create_task_request(self.instructor),
                self.course.id,
                [CertificateStatuses.downloadable, CertificateStatuses.generating]
            )
        self._test_resubmission(api_call)<|MERGE_RESOLUTION|>--- conflicted
+++ resolved
@@ -32,23 +32,13 @@
 
 from instructor_task.api_helper import AlreadyRunningError
 from instructor_task.models import InstructorTask, PROGRESS
-<<<<<<< HEAD
 from instructor_task.tasks import get_ora2_responses, get_course_forums_usage, get_student_forums_usage
-from instructor_task.tests.test_base import (
-    InstructorTaskTestCase,
-    InstructorTaskCourseTestCase,
-    InstructorTaskModuleTestCase,
-    TestReportMixin,
-    TEST_COURSE_KEY
-)
-=======
 from instructor_task.tests.test_base import (InstructorTaskTestCase,
                                              InstructorTaskCourseTestCase,
                                              InstructorTaskModuleTestCase,
                                              TestReportMixin,
                                              TEST_COURSE_KEY)
 from certificates.models import CertificateStatuses
->>>>>>> 7c2fec21
 
 
 class InstructorTaskReportTest(InstructorTaskTestCase):
