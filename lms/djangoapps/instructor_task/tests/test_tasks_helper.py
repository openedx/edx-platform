--- conflicted
+++ resolved
@@ -1889,11 +1889,7 @@
         current_task.update_state = Mock()
         instructor_task = Mock()
         instructor_task.task_input = json.dumps({'students': None})
-<<<<<<< HEAD
-        with self.assertNumQueries(136):
-=======
-        with self.assertNumQueries(213):
->>>>>>> 7c2fec21
+        with self.assertNumQueries(224):
             with patch('instructor_task.tasks_helper._get_current_task') as mock_current_task:
                 mock_current_task.return_value = current_task
                 with patch('capa.xqueue_interface.XQueueInterface.send_to_queue') as mock_queue:
