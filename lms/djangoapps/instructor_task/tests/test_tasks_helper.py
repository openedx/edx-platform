--- conflicted
+++ resolved
@@ -17,6 +17,7 @@
 import unicodecsv
 from django.core.urlresolvers import reverse
 from django.test.utils import override_settings
+from django.conf import settings
 
 from pytz import UTC
 
@@ -50,31 +51,20 @@
 from certificates.models import CertificateStatuses
 from certificates.tests.factories import GeneratedCertificateFactory, CertificateWhitelistFactory
 from course_modes.models import CourseMode
-<<<<<<< HEAD
-
-=======
 from courseware.tests.factories import InstructorFactory
 from instructor_task.tests.test_base import InstructorTaskCourseTestCase, TestReportMixin, InstructorTaskModuleTestCase
->>>>>>> c8090659
 from openedx.core.djangoapps.course_groups.models import CourseUserGroupPartitionGroup
 from openedx.core.djangoapps.course_groups.tests.helpers import CohortFactory
 import openedx.core.djangoapps.user_api.course_tag.api as course_tag_api
 from openedx.core.djangoapps.user_api.partition_schemes import RandomUserPartitionScheme
-<<<<<<< HEAD
-=======
 from shoppingcart.models import Order, PaidCourseRegistration, CourseRegistrationCode, Invoice, \
     CourseRegistrationCodeInvoiceItem, InvoiceTransaction, Coupon
 from student.tests.factories import UserFactory, CourseModeFactory
 from student.models import CourseEnrollment, CourseEnrollmentAllowed, ManualEnrollmentAudit, ALLOWEDTOENROLL_TO_ENROLLED
->>>>>>> c8090659
 from verify_student.tests.factories import SoftwareSecurePhotoVerificationFactory
 from xmodule.modulestore.tests.factories import CourseFactory, ItemFactory
 from xmodule.partitions.partitions import Group, UserPartition
 from instructor_task.models import ReportStore
-<<<<<<< HEAD
-from instructor_task.tests.test_base import InstructorTaskCourseTestCase, TestReportMixin, InstructorTaskModuleTestCase
-from django.conf import settings
-=======
 from instructor_task.tasks_helper import (
     cohort_students_and_upload,
     upload_grades_csv,
@@ -85,7 +75,6 @@
     upload_exec_summary_report,
     generate_students_certificates,
 )
->>>>>>> c8090659
 from openedx.core.djangoapps.util.testing import ContentGroupTestCase, TestConditionalContent
 
 TEST_DATA_DIR = settings.COMMON_TEST_DATA_ROOT
@@ -762,7 +751,6 @@
 
 
 @ddt.ddt
-<<<<<<< HEAD
 class TestReportStore(TestReportMixin, InstructorTaskCourseTestCase):
     """Tests for the ReportStore model"""
 
@@ -771,7 +759,7 @@
         self.course = CourseFactory.create()
 
     def test_delete_report(self):
-        report_store = ReportStore.from_config()
+        report_store = ReportStore.from_config(config_name='GRADES_DOWNLOAD')
         task_input = {'features': []}
 
         links = report_store.links_for(self.course.id)
@@ -786,7 +774,9 @@
 
         links = report_store.links_for(self.course.id)
         self.assertEquals(len(links), 0)
-=======
+
+
+@ddt.ddt
 class TestExecutiveSummaryReport(TestReportMixin, InstructorTaskCourseTestCase):
     """
     Tests that Executive Summary report generation works.
@@ -910,7 +900,6 @@
             html_file_data = html_file.read()
             for data in expected_data:
                 self.assertTrue(data in html_file_data)
->>>>>>> c8090659
 
 
 @ddt.ddt
@@ -959,7 +948,6 @@
         self.assertDictContainsSubset({'attempted': num_students, 'succeeded': num_students, 'failed': 0}, result)
 
 
-<<<<<<< HEAD
 class TestReponsesReport(TestReportMixin, ModuleStoreTestCase):
     """
     Tests that CSV student responses report generation works.
@@ -1165,7 +1153,8 @@
                 with patch('instructor_task.models.LocalFSReportStore.store_rows'):
                     return_val = push_student_forums_data_to_s3(None, None, self.course.id, None, 'generated')
                     self.assertEqual(return_val, UPDATE_STATUS_SUCCEEDED)
-=======
+
+
 @ddt.ddt
 class TestListMayEnroll(TestReportMixin, InstructorTaskCourseTestCase):
     """
@@ -1209,7 +1198,6 @@
         # This assertion simply confirms that the generation completed with no errors
         num_enrollments = len(enrollments)
         self.assertDictContainsSubset({'attempted': num_enrollments, 'succeeded': num_enrollments, 'failed': 0}, result)
->>>>>>> c8090659
 
 
 class MockDefaultStorage(object):
