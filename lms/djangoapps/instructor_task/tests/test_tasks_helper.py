--- conflicted
+++ resolved
@@ -1160,213 +1160,6 @@
         self.assertDictContainsSubset({'attempted': num_students, 'succeeded': num_students, 'failed': 0}, result)
 
 
-<<<<<<< HEAD
-class TestReponsesReport(TestReportMixin, ModuleStoreTestCase):
-    """
-    Tests that CSV student responses report generation works.
-    """
-    MODULESTORE = TEST_DATA_XML_MODULESTORE
-
-    def test_unicode(self):
-        course_key = CourseKey.from_string('edX/unicode_graded/2012_Fall')
-        self.course = get_course_by_id(course_key)
-        self.problem_location = Location("edX", "unicode_graded", "2012_Fall", "problem", "H1P1")
-
-        self.student = UserFactory(username=u'student\xec')
-        CourseEnrollmentFactory.create(user=self.student, course_id=self.course.id)
-
-        StudentModuleFactory.create(
-            course_id=self.course.id,
-            module_state_key=self.problem_location,
-            student=self.student,
-            grade=0,
-            state=u'{"student_answers":{"fake-problem":"caf\xe9"}}',
-        )
-
-        result = push_student_responses_to_s3(None, None, self.course.id, None, 'generated')
-        self.assertEqual(result, "succeeded")
-
-
-class TestInstructorOra2Report(TestReportMixin, InstructorTaskCourseTestCase):
-    """
-    Tests that ORA2 response report generation works.
-    """
-    def setUp(self):
-        super(TestInstructorOra2Report, self).setUp()
-        self.course = CourseFactory.create(org=TEST_COURSE_ORG,
-                                           number=TEST_COURSE_NUMBER,
-                                           display_name=TEST_COURSE_NAME)
-
-        self.current_task = Mock()
-        self.current_task.update_state = Mock()
-
-    def tearDown(self):
-        if os.path.exists(settings.ORA2_RESPONSES_DOWNLOAD['ROOT_PATH']):
-            shutil.rmtree(settings.ORA2_RESPONSES_DOWNLOAD['ROOT_PATH'])
-
-    def test_report_fails_if_error(self):
-        with patch('instructor_task.tasks_helper.collect_anonymous_ora2_data') as mock_collect_data:
-            mock_collect_data.side_effect = KeyError
-
-            with patch('instructor_task.tasks_helper._get_current_task') as mock_current_task:
-                mock_current_task.return_value = self.current_task
-
-                self.assertEqual(push_ora2_responses_to_s3(None, None, self.course.id, {'include_email': 'False'}, 'generated'), UPDATE_STATUS_FAILED)
-
-    @patch('instructor_task.tasks_helper.datetime')
-    def test_report_stores_results(self, mock_time):
-        start_time = datetime.now(UTC)
-        mock_time.now.return_value = start_time
-
-        test_header = ['field1', 'field2']
-        test_rows = [['row1_field1', 'row1_field2'], ['row2_field1', 'row2_field2']]
-
-        with patch('instructor_task.tasks_helper._get_current_task') as mock_current_task:
-            mock_current_task.return_value = self.current_task
-
-            with patch('instructor_task.tasks_helper.collect_anonymous_ora2_data') as mock_collect_data:
-                mock_collect_data.return_value = (test_header, test_rows)
-
-                with patch('instructor_task.models.LocalFSReportStore.store_rows') as mock_store_rows:
-
-                    timestamp_str = start_time.strftime('%Y-%m-%d-%H%M')
-                    course_id_string = urllib.quote(self.course.id.to_deprecated_string().replace('/', '_'))
-                    filename = u'{}_ORA2_responses_anonymous_{}.csv'.format(course_id_string, timestamp_str)
-                    return_val = push_ora2_responses_to_s3(None, None, self.course.id, {'include_email': 'False'}, 'generated')
-                    self.assertEqual(return_val, UPDATE_STATUS_SUCCEEDED)
-                    mock_store_rows.assert_called_once_with(self.course.id, filename, [test_header] + test_rows)
-
-
-class TestInstructorOra2EmailReport(TestReportMixin, InstructorTaskCourseTestCase):
-    """
-    Tests that ORA2 response report generation works.
-    """
-    def setUp(self):
-        super(TestInstructorOra2EmailReport, self).setUp()
-        self.course = CourseFactory.create(org=TEST_COURSE_ORG,
-                                           number=TEST_COURSE_NUMBER,
-                                           display_name=TEST_COURSE_NAME)
-
-        self.current_task = Mock()
-        self.current_task.update_state = Mock()
-
-    def tearDown(self):
-        if os.path.exists(settings.ORA2_RESPONSES_DOWNLOAD['ROOT_PATH']):
-            shutil.rmtree(settings.ORA2_RESPONSES_DOWNLOAD['ROOT_PATH'])
-
-    def test_report_fails_if_error(self):
-        with patch('instructor_task.tasks_helper.collect_email_ora2_data') as mock_collect_data:
-            mock_collect_data.side_effect = KeyError
-
-            with patch('instructor_task.tasks_helper._get_current_task') as mock_current_task:
-                mock_current_task.return_value = self.current_task
-
-                self.assertEqual(push_ora2_responses_to_s3(None, None, self.course.id, {'include_email': 'True'}, 'generated'), UPDATE_STATUS_FAILED)
-
-    @patch('instructor_task.tasks_helper.datetime')
-    def test_report_stores_results(self, mock_time):
-        start_time = datetime.now(UTC)
-        mock_time.now.return_value = start_time
-
-        test_header = ['field1', 'field2']
-        test_rows = [['row1_field1', 'row1_field2'], ['row2_field1', 'row2_field2']]
-
-        with patch('instructor_task.tasks_helper._get_current_task') as mock_current_task:
-            mock_current_task.return_value = self.current_task
-
-            with patch('instructor_task.tasks_helper.collect_email_ora2_data') as mock_collect_data:
-                mock_collect_data.return_value = (test_header, test_rows)
-
-                with patch('instructor_task.models.LocalFSReportStore.store_rows') as mock_store_rows:
-                    timestamp_str = start_time.strftime('%Y-%m-%d-%H%M')
-                    course_id_string = urllib.quote(self.course.id.to_deprecated_string().replace('/', '_'))
-                    filename = u'{}_ORA2_responses_including_email_{}.csv'.format(course_id_string, timestamp_str)
-                    return_val = push_ora2_responses_to_s3(None, None, self.course.id, {'include_email': 'True'}, 'generated')
-                    self.assertEqual(return_val, UPDATE_STATUS_SUCCEEDED)
-                    mock_store_rows.assert_called_once_with(self.course.id, filename, [test_header] + test_rows)
-
-
-class TestInstructorCourseForumsReport(TestReportMixin, InstructorTaskCourseTestCase):
-    """
-    Tests that course forums usage report generation works.
-    """
-    def setUp(self):
-        super(TestInstructorCourseForumsReport, self).setUp()
-        self.course = CourseFactory.create(org=TEST_COURSE_ORG,
-                                           number=TEST_COURSE_NUMBER,
-                                           display_name=TEST_COURSE_NAME)
-
-        self.current_task = Mock()
-        self.current_task.update_state = Mock()
-
-    def test_report_fails_if_error(self):
-        with patch('instructor_task.tasks_helper.collect_course_forums_data') as mock_collect_data:
-            mock_collect_data.side_effect = KeyError
-
-            with patch('instructor_task.tasks_helper._get_current_task') as mock_current_task:
-                mock_current_task.return_value = self.current_task
-
-                self.assertEqual(push_course_forums_data_to_s3(None, None, self.course.id, None, 'generated'), UPDATE_STATUS_FAILED)
-
-    @patch('instructor_task.tasks_helper.datetime')
-    def test_report_stores_results(self, mock_time):
-        start_time = datetime.now(UTC)
-        mock_time.now.return_value = start_time
-
-        test_header = ['Date', 'Type', 'Number', 'Up Votes', 'Down Votes', 'Net Points']
-        test_rows = [['row1_field1', 'row1_field2'], ['row2_field1', 'row2_field2']]
-
-        with patch('instructor_task.tasks_helper._get_current_task') as mock_current_task:
-            mock_current_task.return_value = self.current_task
-
-            with patch('instructor_task.tasks_helper.collect_course_forums_data') as mock_collect_data:
-                mock_collect_data.return_value = (test_header, test_rows)
-
-                with patch('instructor_task.models.LocalFSReportStore.store_rows'):
-                    return_val = push_course_forums_data_to_s3(None, None, self.course.id, None, 'generated')
-                    self.assertEqual(return_val, UPDATE_STATUS_SUCCEEDED)
-
-
-class TestInstructorStudentForumsReport(TestReportMixin, InstructorTaskCourseTestCase):
-    """
-    Tests that Student forums usage report generation works.
-    """
-    def setUp(self):
-        super(TestInstructorStudentForumsReport, self).setUp()
-        self.course = CourseFactory.create(org=TEST_COURSE_ORG,
-                                           number=TEST_COURSE_NUMBER,
-                                           display_name=TEST_COURSE_NAME)
-
-        self.current_task = Mock()
-        self.current_task.update_state = Mock()
-
-    def test_report_fails_if_error(self):
-        with patch('instructor_task.tasks_helper.collect_student_forums_data') as mock_collect_data:
-            mock_collect_data.side_effect = KeyError
-
-            with patch('instructor_task.tasks_helper._get_current_task') as mock_current_task:
-                mock_current_task.return_value = self.current_task
-
-                self.assertEqual(push_student_forums_data_to_s3(None, None, self.course.id, None, 'generated'), UPDATE_STATUS_FAILED)
-
-    @patch('instructor_task.tasks_helper.datetime')
-    def test_report_stores_results(self, mock_time):
-        start_time = datetime.now(UTC)
-        mock_time.now.return_value = start_time
-
-        test_header = ['Username', 'Posts', 'Votes']
-        test_rows = [['row1_field1', 'row1_field2', 'row1_field3'], ['row2_field1', 'row2_field2', 'row2_field3']]
-
-        with patch('instructor_task.tasks_helper._get_current_task') as mock_current_task:
-            mock_current_task.return_value = self.current_task
-
-            with patch('instructor_task.tasks_helper.collect_student_forums_data') as mock_collect_data:
-                mock_collect_data.return_value = (test_header, test_rows)
-
-                with patch('instructor_task.models.LocalFSReportStore.store_rows'):
-                    return_val = push_student_forums_data_to_s3(None, None, self.course.id, None, 'generated')
-                    self.assertEqual(return_val, UPDATE_STATUS_SUCCEEDED)
-=======
 class TestTeamStudentReport(TestReportMixin, InstructorTaskCourseTestCase):
     "Test the student report when including teams information. "
 
@@ -1425,7 +1218,213 @@
 
         self._generate_and_verify_teams_column(self.student1.username, UNAVAILABLE)
         self._generate_and_verify_teams_column(self.student2.username, team2.name)
->>>>>>> 3bd9f95a
+
+
+class TestReponsesReport(TestReportMixin, ModuleStoreTestCase):
+    """
+    Tests that CSV student responses report generation works.
+    """
+    MODULESTORE = TEST_DATA_XML_MODULESTORE
+
+    def test_unicode(self):
+        course_key = CourseKey.from_string('edX/unicode_graded/2012_Fall')
+        self.course = get_course_by_id(course_key)
+        self.problem_location = Location("edX", "unicode_graded", "2012_Fall", "problem", "H1P1")
+
+        self.student = UserFactory(username=u'student\xec')
+        CourseEnrollmentFactory.create(user=self.student, course_id=self.course.id)
+
+        StudentModuleFactory.create(
+            course_id=self.course.id,
+            module_state_key=self.problem_location,
+            student=self.student,
+            grade=0,
+            state=u'{"student_answers":{"fake-problem":"caf\xe9"}}',
+        )
+
+        result = push_student_responses_to_s3(None, None, self.course.id, None, 'generated')
+        self.assertEqual(result, "succeeded")
+
+
+class TestInstructorOra2Report(TestReportMixin, InstructorTaskCourseTestCase):
+    """
+    Tests that ORA2 response report generation works.
+    """
+    def setUp(self):
+        super(TestInstructorOra2Report, self).setUp()
+        self.course = CourseFactory.create(org=TEST_COURSE_ORG,
+                                           number=TEST_COURSE_NUMBER,
+                                           display_name=TEST_COURSE_NAME)
+
+        self.current_task = Mock()
+        self.current_task.update_state = Mock()
+
+    def tearDown(self):
+        if os.path.exists(settings.ORA2_RESPONSES_DOWNLOAD['ROOT_PATH']):
+            shutil.rmtree(settings.ORA2_RESPONSES_DOWNLOAD['ROOT_PATH'])
+
+    def test_report_fails_if_error(self):
+        with patch('instructor_task.tasks_helper.collect_anonymous_ora2_data') as mock_collect_data:
+            mock_collect_data.side_effect = KeyError
+
+            with patch('instructor_task.tasks_helper._get_current_task') as mock_current_task:
+                mock_current_task.return_value = self.current_task
+
+                self.assertEqual(push_ora2_responses_to_s3(None, None, self.course.id, {'include_email': 'False'}, 'generated'), UPDATE_STATUS_FAILED)
+
+    @patch('instructor_task.tasks_helper.datetime')
+    def test_report_stores_results(self, mock_time):
+        start_time = datetime.now(UTC)
+        mock_time.now.return_value = start_time
+
+        test_header = ['field1', 'field2']
+        test_rows = [['row1_field1', 'row1_field2'], ['row2_field1', 'row2_field2']]
+
+        with patch('instructor_task.tasks_helper._get_current_task') as mock_current_task:
+            mock_current_task.return_value = self.current_task
+
+            with patch('instructor_task.tasks_helper.collect_anonymous_ora2_data') as mock_collect_data:
+                mock_collect_data.return_value = (test_header, test_rows)
+
+                with patch('instructor_task.models.LocalFSReportStore.store_rows') as mock_store_rows:
+
+                    timestamp_str = start_time.strftime('%Y-%m-%d-%H%M')
+                    course_id_string = urllib.quote(self.course.id.to_deprecated_string().replace('/', '_'))
+                    filename = u'{}_ORA2_responses_anonymous_{}.csv'.format(course_id_string, timestamp_str)
+                    return_val = push_ora2_responses_to_s3(None, None, self.course.id, {'include_email': 'False'}, 'generated')
+                    self.assertEqual(return_val, UPDATE_STATUS_SUCCEEDED)
+                    mock_store_rows.assert_called_once_with(self.course.id, filename, [test_header] + test_rows)
+
+
+class TestInstructorOra2EmailReport(TestReportMixin, InstructorTaskCourseTestCase):
+    """
+    Tests that ORA2 response report generation works.
+    """
+    def setUp(self):
+        super(TestInstructorOra2EmailReport, self).setUp()
+        self.course = CourseFactory.create(org=TEST_COURSE_ORG,
+                                           number=TEST_COURSE_NUMBER,
+                                           display_name=TEST_COURSE_NAME)
+
+        self.current_task = Mock()
+        self.current_task.update_state = Mock()
+
+    def tearDown(self):
+        if os.path.exists(settings.ORA2_RESPONSES_DOWNLOAD['ROOT_PATH']):
+            shutil.rmtree(settings.ORA2_RESPONSES_DOWNLOAD['ROOT_PATH'])
+
+    def test_report_fails_if_error(self):
+        with patch('instructor_task.tasks_helper.collect_email_ora2_data') as mock_collect_data:
+            mock_collect_data.side_effect = KeyError
+
+            with patch('instructor_task.tasks_helper._get_current_task') as mock_current_task:
+                mock_current_task.return_value = self.current_task
+
+                self.assertEqual(push_ora2_responses_to_s3(None, None, self.course.id, {'include_email': 'True'}, 'generated'), UPDATE_STATUS_FAILED)
+
+    @patch('instructor_task.tasks_helper.datetime')
+    def test_report_stores_results(self, mock_time):
+        start_time = datetime.now(UTC)
+        mock_time.now.return_value = start_time
+
+        test_header = ['field1', 'field2']
+        test_rows = [['row1_field1', 'row1_field2'], ['row2_field1', 'row2_field2']]
+
+        with patch('instructor_task.tasks_helper._get_current_task') as mock_current_task:
+            mock_current_task.return_value = self.current_task
+
+            with patch('instructor_task.tasks_helper.collect_email_ora2_data') as mock_collect_data:
+                mock_collect_data.return_value = (test_header, test_rows)
+
+                with patch('instructor_task.models.LocalFSReportStore.store_rows') as mock_store_rows:
+                    timestamp_str = start_time.strftime('%Y-%m-%d-%H%M')
+                    course_id_string = urllib.quote(self.course.id.to_deprecated_string().replace('/', '_'))
+                    filename = u'{}_ORA2_responses_including_email_{}.csv'.format(course_id_string, timestamp_str)
+                    return_val = push_ora2_responses_to_s3(None, None, self.course.id, {'include_email': 'True'}, 'generated')
+                    self.assertEqual(return_val, UPDATE_STATUS_SUCCEEDED)
+                    mock_store_rows.assert_called_once_with(self.course.id, filename, [test_header] + test_rows)
+
+
+class TestInstructorCourseForumsReport(TestReportMixin, InstructorTaskCourseTestCase):
+    """
+    Tests that course forums usage report generation works.
+    """
+    def setUp(self):
+        super(TestInstructorCourseForumsReport, self).setUp()
+        self.course = CourseFactory.create(org=TEST_COURSE_ORG,
+                                           number=TEST_COURSE_NUMBER,
+                                           display_name=TEST_COURSE_NAME)
+
+        self.current_task = Mock()
+        self.current_task.update_state = Mock()
+
+    def test_report_fails_if_error(self):
+        with patch('instructor_task.tasks_helper.collect_course_forums_data') as mock_collect_data:
+            mock_collect_data.side_effect = KeyError
+
+            with patch('instructor_task.tasks_helper._get_current_task') as mock_current_task:
+                mock_current_task.return_value = self.current_task
+
+                self.assertEqual(push_course_forums_data_to_s3(None, None, self.course.id, None, 'generated'), UPDATE_STATUS_FAILED)
+
+    @patch('instructor_task.tasks_helper.datetime')
+    def test_report_stores_results(self, mock_time):
+        start_time = datetime.now(UTC)
+        mock_time.now.return_value = start_time
+
+        test_header = ['Date', 'Type', 'Number', 'Up Votes', 'Down Votes', 'Net Points']
+        test_rows = [['row1_field1', 'row1_field2'], ['row2_field1', 'row2_field2']]
+
+        with patch('instructor_task.tasks_helper._get_current_task') as mock_current_task:
+            mock_current_task.return_value = self.current_task
+
+            with patch('instructor_task.tasks_helper.collect_course_forums_data') as mock_collect_data:
+                mock_collect_data.return_value = (test_header, test_rows)
+
+                with patch('instructor_task.models.LocalFSReportStore.store_rows'):
+                    return_val = push_course_forums_data_to_s3(None, None, self.course.id, None, 'generated')
+                    self.assertEqual(return_val, UPDATE_STATUS_SUCCEEDED)
+
+
+class TestInstructorStudentForumsReport(TestReportMixin, InstructorTaskCourseTestCase):
+    """
+    Tests that Student forums usage report generation works.
+    """
+    def setUp(self):
+        super(TestInstructorStudentForumsReport, self).setUp()
+        self.course = CourseFactory.create(org=TEST_COURSE_ORG,
+                                           number=TEST_COURSE_NUMBER,
+                                           display_name=TEST_COURSE_NAME)
+
+        self.current_task = Mock()
+        self.current_task.update_state = Mock()
+
+    def test_report_fails_if_error(self):
+        with patch('instructor_task.tasks_helper.collect_student_forums_data') as mock_collect_data:
+            mock_collect_data.side_effect = KeyError
+
+            with patch('instructor_task.tasks_helper._get_current_task') as mock_current_task:
+                mock_current_task.return_value = self.current_task
+
+                self.assertEqual(push_student_forums_data_to_s3(None, None, self.course.id, None, 'generated'), UPDATE_STATUS_FAILED)
+
+    @patch('instructor_task.tasks_helper.datetime')
+    def test_report_stores_results(self, mock_time):
+        start_time = datetime.now(UTC)
+        mock_time.now.return_value = start_time
+
+        test_header = ['Username', 'Posts', 'Votes']
+        test_rows = [['row1_field1', 'row1_field2', 'row1_field3'], ['row2_field1', 'row2_field2', 'row2_field3']]
+
+        with patch('instructor_task.tasks_helper._get_current_task') as mock_current_task:
+            mock_current_task.return_value = self.current_task
+
+            with patch('instructor_task.tasks_helper.collect_student_forums_data') as mock_collect_data:
+                mock_collect_data.return_value = (test_header, test_rows)
+
+                with patch('instructor_task.models.LocalFSReportStore.store_rows'):
+                    return_val = push_student_forums_data_to_s3(None, None, self.course.id, None, 'generated')
+                    self.assertEqual(return_val, UPDATE_STATUS_SUCCEEDED)
 
 
 @ddt.ddt
@@ -1883,13 +1882,9 @@
 
         current_task = Mock()
         current_task.update_state = Mock()
-<<<<<<< HEAD
-        with self.assertNumQueries(136):
-=======
         instructor_task = Mock()
         instructor_task.task_input = json.dumps({'students': None})
-        with self.assertNumQueries(125):
->>>>>>> 3bd9f95a
+        with self.assertNumQueries(136):
             with patch('instructor_task.tasks_helper._get_current_task') as mock_current_task:
                 mock_current_task.return_value = current_task
                 with patch('capa.xqueue_interface.XQueueInterface.send_to_queue') as mock_queue:
