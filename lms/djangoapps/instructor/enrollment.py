"""
Enrollment operations for use by instructor APIs.

Does not include any access control, be sure to check access before calling.
"""

import json
import logging
from datetime import datetime

import pytz
from django.conf import settings
from django.contrib.auth.models import User
from django.core.mail import send_mail
from django.template.loader import render_to_string
from django.urls import reverse
from django.utils.translation import override as override_language
from edx_ace import ace
from edx_ace.recipient import Recipient
from six import text_type

from course_modes.models import CourseMode
from courseware.models import StudentModule
from eventtracking import tracker
from lms.djangoapps.grades.constants import ScoreDatabaseTableEnum
from lms.djangoapps.grades.events import STATE_DELETED_EVENT_TYPE
from lms.djangoapps.grades.signals.handlers import disconnect_submissions_signal_receiver
from lms.djangoapps.grades.signals.signals import PROBLEM_RAW_SCORE_CHANGED
<<<<<<< HEAD
from lms.djangoapps.instructor.sites import (
    user_exists_in_organization,
    get_organization_for_site,
    get_user_in_organization_by_email,
=======
from lms.djangoapps.instructor.message_types import (
    AccountCreationAndEnrollment,
    AddBetaTester,
    AllowedEnroll,
    AllowedUnenroll,
    EnrollEnrolled,
    EnrolledUnenroll,
    RemoveBetaTester,
>>>>>>> 57a09b7b
)
from openedx.core.djangoapps.lang_pref import LANGUAGE_KEY
from openedx.core.djangoapps.site_configuration import helpers as configuration_helpers
from openedx.core.djangoapps.theming.helpers import get_current_site
from openedx.core.djangoapps.user_api.models import UserPreference
from student.models import (
    CourseEnrollment,
    CourseEnrollmentAllowed,
    anonymous_id_for_user,
    is_email_retired,
)
from submissions import api as sub_api  # installed from the edx-submissions repository
from submissions.models import score_set
from track.event_transaction_utils import (
    create_new_event_transaction_id,
    get_event_transaction_id,
    set_event_transaction_type
)
from xmodule.modulestore.django import modulestore
from xmodule.modulestore.exceptions import ItemNotFoundError

log = logging.getLogger(__name__)


class EmailEnrollmentState(object):
    """ Store the complete enrollment state of an email in a class """
    def __init__(self, course_id, email):
        # N.B. retired users are not a concern here because they should be
        # handled at a higher level (i.e. in enroll_email).  Besides, this
        # class creates readonly objects.
        # TODO: Maybe use `get_current_oragnization()` because it's more solid
        site = get_current_site()
        organization = get_organization_for_site(site)
        exists_user = user_exists_in_organization(email, organization)
        if exists_user:
            # Appsembler Specific: We look for the user inside the organization
            # to avoid leakage if the user belong to another organization.
            user = get_user_in_organization_by_email(email, organization)
            mode, is_active = CourseEnrollment.enrollment_mode_for_user(user, course_id)
            # is_active is `None` if the user is not enrolled in the course
            exists_ce = is_active is not None and is_active
            full_name = user.profile.name
            ceas = CourseEnrollmentAllowed.for_user(user).filter(course_id=course_id).all()
        else:
            mode = None
            exists_ce = False
            full_name = None
            ceas = CourseEnrollmentAllowed.objects.filter(email=email, course_id=course_id).all()
        exists_allowed = ceas.exists()
        state_auto_enroll = exists_allowed and ceas[0].auto_enroll

        self.user = exists_user
        self.enrollment = exists_ce
        self.allowed = exists_allowed
        self.auto_enroll = bool(state_auto_enroll)
        self.full_name = full_name
        self.mode = mode

    def __repr__(self):
        return "{}(user={}, enrollment={}, allowed={}, auto_enroll={})".format(
            self.__class__.__name__,
            self.user,
            self.enrollment,
            self.allowed,
            self.auto_enroll,
        )

    def to_dict(self):
        """
        example: {
            'user': False,
            'enrollment': False,
            'allowed': True,
            'auto_enroll': True,
        }
        """
        return {
            'user': self.user,
            'enrollment': self.enrollment,
            'allowed': self.allowed,
            'auto_enroll': self.auto_enroll,
        }


def get_user_email_language(user):
    """
    Return the language most appropriate for writing emails to user. Returns
    None if the preference has not been set, or if the user does not exist.
    """
    # Calling UserPreference directly instead of get_user_preference because the user requesting the
    # information is not "user" and also may not have is_staff access.
    return UserPreference.get_value(user, LANGUAGE_KEY)


def enroll_email(course_id, student_email, auto_enroll=False, email_students=False, email_params=None, language=None):
    """
    Enroll a student by email.

    `student_email` is student's emails e.g. "foo@bar.com"
    `auto_enroll` determines what is put in CourseEnrollmentAllowed.auto_enroll
        if auto_enroll is set, then when the email registers, they will be
        enrolled in the course automatically.
    `email_students` determines if student should be notified of action by email.
    `email_params` parameters used while parsing email templates (a `dict`).
    `language` is the language used to render the email.

    returns two EmailEnrollmentState's
        representing state before and after the action.
    """
    previous_state = EmailEnrollmentState(course_id, student_email)
    enrollment_obj = None
    if previous_state.user:
        # if the student is currently unenrolled, don't enroll them in their
        # previous mode

        # for now, White Labels use 'shoppingcart' which is based on the
        # "honor" course_mode. Given the change to use "audit" as the default
        # course_mode in Open edX, we need to be backwards compatible with
        # how White Labels approach enrollment modes.
        if CourseMode.is_white_label(course_id):
            course_mode = CourseMode.DEFAULT_SHOPPINGCART_MODE_SLUG
        else:
            course_mode = None

        if previous_state.enrollment:
            course_mode = previous_state.mode

        # Appsembler Specific: We call our custom method instead the default one
        if settings.FEATURES.get('TAHOE_MULTITENANT_BULK_ENROLLMENT', False):
            enrollment_obj = CourseEnrollment.enroll_by_email_in_organization(student_email, course_id, course_mode)
        else:
            enrollment_obj = CourseEnrollment.enroll_by_email(student_email, course_id, course_mode)

        if email_students:
            email_params['message_type'] = 'enrolled_enroll'
            email_params['email_address'] = student_email
            email_params['full_name'] = previous_state.full_name
            send_mail_to_student(student_email, email_params, language=language)

    elif not is_email_retired(student_email):
        cea, _ = CourseEnrollmentAllowed.objects.get_or_create(course_id=course_id, email=student_email)
        cea.auto_enroll = auto_enroll
        cea.save()
        if email_students:
            email_params['message_type'] = 'allowed_enroll'
            email_params['email_address'] = student_email
            send_mail_to_student(student_email, email_params, language=language)

    after_state = EmailEnrollmentState(course_id, student_email)

    return previous_state, after_state, enrollment_obj


def unenroll_email(course_id, student_email, email_students=False, email_params=None, language=None):
    """
    Unenroll a student by email.

    `student_email` is student's emails e.g. "foo@bar.com"
    `email_students` determines if student should be notified of action by email.
    `email_params` parameters used while parsing email templates (a `dict`).
    `language` is the language used to render the email.

    returns two EmailEnrollmentState's
        representing state before and after the action.
    """
    previous_state = EmailEnrollmentState(course_id, student_email)
    if previous_state.enrollment:
        CourseEnrollment.unenroll_by_email(student_email, course_id)
        if email_students:
            email_params['message_type'] = 'enrolled_unenroll'
            email_params['email_address'] = student_email
            email_params['full_name'] = previous_state.full_name
            send_mail_to_student(student_email, email_params, language=language)

    if previous_state.allowed:
        CourseEnrollmentAllowed.objects.get(course_id=course_id, email=student_email).delete()
        if email_students:
            email_params['message_type'] = 'allowed_unenroll'
            email_params['email_address'] = student_email
            # Since no User object exists for this student there is no "full_name" available.
            send_mail_to_student(student_email, email_params, language=language)

    after_state = EmailEnrollmentState(course_id, student_email)

    return previous_state, after_state


def send_beta_role_email(action, user, email_params):
    """
    Send an email to a user added or removed as a beta tester.

    `action` is one of 'add' or 'remove'
    `user` is the User affected
    `email_params` parameters used while parsing email templates (a `dict`).
    """
    if action in ('add', 'remove'):
        email_params['message_type'] = '%s_beta_tester' % action
        email_params['email_address'] = user.email
        email_params['full_name'] = user.profile.name
    else:
        raise ValueError("Unexpected action received '{}' - expected 'add' or 'remove'".format(action))
    trying_to_add_inactive_user = not user.is_active and action == 'add'
    if not trying_to_add_inactive_user:
        send_mail_to_student(user.email, email_params, language=get_user_email_language(user))


def reset_student_attempts(course_id, student, module_state_key, requesting_user, delete_module=False):
    """
    Reset student attempts for a problem. Optionally deletes all student state for the specified problem.

    In the previous instructor dashboard it was possible to modify/delete
    modules that were not problems. That has been disabled for safety.

    `student` is a User
    `problem_to_reset` is the name of a problem e.g. 'L2Node1'.
    To build the module_state_key 'problem/' and course information will be appended to `problem_to_reset`.

    Raises:
        ValueError: `problem_state` is invalid JSON.
        StudentModule.DoesNotExist: could not load the student module.
        submissions.SubmissionError: unexpected error occurred while resetting the score in the submissions API.

    """
    user_id = anonymous_id_for_user(student, course_id)
    requesting_user_id = anonymous_id_for_user(requesting_user, course_id)
    submission_cleared = False
    try:
        # A block may have children. Clear state on children first.
        block = modulestore().get_item(module_state_key)
        if block.has_children:
            for child in block.children:
                try:
                    reset_student_attempts(course_id, student, child, requesting_user, delete_module=delete_module)
                except StudentModule.DoesNotExist:
                    # If a particular child doesn't have any state, no big deal, as long as the parent does.
                    pass
        if delete_module:
            # Some blocks (openassessment) use StudentModule data as a key for internal submission data.
            # Inform these blocks of the reset and allow them to handle their data.
            clear_student_state = getattr(block, "clear_student_state", None)
            if callable(clear_student_state):
                with disconnect_submissions_signal_receiver(score_set):
                    clear_student_state(
                        user_id=user_id,
                        course_id=unicode(course_id),
                        item_id=unicode(module_state_key),
                        requesting_user_id=requesting_user_id
                    )
                submission_cleared = True
    except ItemNotFoundError:
        block = None
        log.warning("Could not find %s in modulestore when attempting to reset attempts.", module_state_key)

    # Reset the student's score in the submissions API, if xblock.clear_student_state has not done so already.
    # We need to do this before retrieving the `StudentModule` model, because a score may exist with no student module.

    # TODO: Should the LMS know about sub_api and call this reset, or should it generically call it on all of its
    # xblock services as well?  See JIRA ARCH-26.
    if delete_module and not submission_cleared:
        sub_api.reset_score(
            user_id,
            text_type(course_id),
            text_type(module_state_key),
        )

    module_to_reset = StudentModule.objects.get(
        student_id=student.id,
        course_id=course_id,
        module_state_key=module_state_key
    )

    if delete_module:
        module_to_reset.delete()
        create_new_event_transaction_id()
        set_event_transaction_type(STATE_DELETED_EVENT_TYPE)
        tracker.emit(
            unicode(STATE_DELETED_EVENT_TYPE),
            {
                'user_id': unicode(student.id),
                'course_id': unicode(course_id),
                'problem_id': unicode(module_state_key),
                'instructor_id': unicode(requesting_user.id),
                'event_transaction_id': unicode(get_event_transaction_id()),
                'event_transaction_type': unicode(STATE_DELETED_EVENT_TYPE),
            }
        )
        if not submission_cleared:
            _fire_score_changed_for_block(
                course_id,
                student,
                block,
                module_state_key,
            )
    else:
        _reset_module_attempts(module_to_reset)


def _reset_module_attempts(studentmodule):
    """
    Reset the number of attempts on a studentmodule.

    Throws ValueError if `problem_state` is invalid JSON.
    """
    # load the state json
    problem_state = json.loads(studentmodule.state)
    # old_number_of_attempts = problem_state["attempts"]
    problem_state["attempts"] = 0

    # save
    studentmodule.state = json.dumps(problem_state)
    studentmodule.save()


def _fire_score_changed_for_block(
        course_id,
        student,
        block,
        module_state_key,
):
    """
    Fires a PROBLEM_RAW_SCORE_CHANGED event for the given module.
    The earned points are always zero. We must retrieve the possible points
    from the XModule, as noted below. The effective time is now().
    """
    if block and block.has_score:
        max_score = block.max_score()
        if max_score is not None:
            PROBLEM_RAW_SCORE_CHANGED.send(
                sender=None,
                raw_earned=0,
                raw_possible=max_score,
                weight=getattr(block, 'weight', None),
                user_id=student.id,
                course_id=unicode(course_id),
                usage_id=unicode(module_state_key),
                score_deleted=True,
                only_if_higher=False,
                modified=datetime.now().replace(tzinfo=pytz.UTC),
                score_db_table=ScoreDatabaseTableEnum.courseware_student_module,
            )


def get_email_params(course, auto_enroll, secure=True, course_key=None, display_name=None):
    """
    Generate parameters used when parsing email templates.

    `auto_enroll` is a flag for auto enrolling non-registered students: (a `boolean`)
    Returns a dict of parameters
    """

    protocol = 'https' if secure else 'http'
    course_key = course_key or text_type(course.id)
    display_name = display_name or course.display_name_with_default_escaped

    stripped_site_name = configuration_helpers.get_value(
        'SITE_NAME',
        settings.SITE_NAME
    )
    # TODO: Use request.build_absolute_uri rather than '{proto}://{site}{path}'.format
    # and check with the Services team that this works well with microsites
    registration_url = u'{proto}://{site}{path}'.format(
        proto=protocol,
        site=stripped_site_name,
        path=reverse('register_user')
    )
    course_url = u'{proto}://{site}{path}'.format(
        proto=protocol,
        site=stripped_site_name,
        path=reverse('course_root', kwargs={'course_id': course_key})
    )

    # We can't get the url to the course's About page if the marketing site is enabled.
    course_about_url = None
    if not settings.FEATURES.get('ENABLE_MKTG_SITE', False):
        course_about_url = u'{proto}://{site}{path}'.format(
            proto=protocol,
            site=stripped_site_name,
            path=reverse('about_course', kwargs={'course_id': course_key})
        )

    is_shib_course = uses_shib(course)

    # Composition of email
    email_params = {
        'site_name': stripped_site_name,
        'registration_url': registration_url,
        'course': course,
        'display_name': display_name,
        'auto_enroll': auto_enroll,
        'course_url': course_url,
        'course_about_url': course_about_url,
        'is_shib_course': is_shib_course,
    }
    return email_params


def send_mail_to_student(student, param_dict, language=None):
    """
    Construct the email using templates and then send it.
    `student` is the student's email address (a `str`),

    `param_dict` is a `dict` with keys
    [
        `site_name`: name given to edX instance (a `str`)
        `registration_url`: url for registration (a `str`)
        `display_name` : display name of a course (a `str`)
        `course_id`: id of course (a `str`)
        `auto_enroll`: user input option (a `str`)
        `course_url`: url of course (a `str`)
        `email_address`: email of student (a `str`)
        `full_name`: student full name (a `str`)
        `message_type`: type of email to send and template to use (a `str`)
        `is_shib_course`: (a `boolean`)
    ]

    `language` is the language used to render the email. If None the language
    of the currently-logged in user (that is, the user sending the email) will
    be used.

    Returns a boolean indicating whether the email was sent successfully.
    """

    # Add some helpers and microconfig subsitutions
    if 'display_name' in param_dict:
        param_dict['course_name'] = param_dict['display_name']
    elif 'course' in param_dict:
        param_dict['course_name'] = param_dict['course'].display_name_with_default

    param_dict['site_name'] = configuration_helpers.get_value(
        'SITE_NAME',
        param_dict['site_name']
    )

    # see if there is an activation email template definition available as configuration,
    # if so, then render that
    message_type = param_dict['message_type']

    ace_emails_dict = {
        'account_creation_and_enrollment': AccountCreationAndEnrollment,
        'add_beta_tester': AddBetaTester,
        'allowed_enroll': AllowedEnroll,
        'allowed_unenroll': AllowedUnenroll,
        'enrolled_enroll': EnrollEnrolled,
        'enrolled_unenroll': EnrolledUnenroll,
        'remove_beta_tester': RemoveBetaTester,
    }

    message_class = ace_emails_dict[message_type]
    message = message_class().personalize(
        recipient=Recipient(username='', email_address=student),
        language=language,
        user_context=param_dict,
    )

    ace.send(message)


def render_message_to_string(subject_template, message_template, param_dict, language=None):
    """
    Render a mail subject and message templates using the parameters from
    param_dict and the given language. If language is None, the platform
    default language is used.

    Returns two strings that correspond to the rendered, translated email
    subject and message.
    """
    language = language or settings.LANGUAGE_CODE
    with override_language(language):
        return get_subject_and_message(subject_template, message_template, param_dict)


def get_subject_and_message(subject_template, message_template, param_dict):
    """
    Return the rendered subject and message with the appropriate parameters.
    """
    subject = render_to_string(subject_template, param_dict)
    message = render_to_string(message_template, param_dict)
    return subject, message


def uses_shib(course):
    """
    Used to return whether course has Shibboleth as the enrollment domain

    Returns a boolean indicating if Shibboleth authentication is set for this course.
    """
    return course.enrollment_domain and course.enrollment_domain.startswith(settings.SHIBBOLETH_DOMAIN_PREFIX)<|MERGE_RESOLUTION|>--- conflicted
+++ resolved
@@ -26,12 +26,6 @@
 from lms.djangoapps.grades.events import STATE_DELETED_EVENT_TYPE
 from lms.djangoapps.grades.signals.handlers import disconnect_submissions_signal_receiver
 from lms.djangoapps.grades.signals.signals import PROBLEM_RAW_SCORE_CHANGED
-<<<<<<< HEAD
-from lms.djangoapps.instructor.sites import (
-    user_exists_in_organization,
-    get_organization_for_site,
-    get_user_in_organization_by_email,
-=======
 from lms.djangoapps.instructor.message_types import (
     AccountCreationAndEnrollment,
     AddBetaTester,
@@ -40,7 +34,11 @@
     EnrollEnrolled,
     EnrolledUnenroll,
     RemoveBetaTester,
->>>>>>> 57a09b7b
+)
+from lms.djangoapps.instructor.sites import (
+    user_exists_in_organization,
+    get_organization_for_site,
+    get_user_in_organization_by_email,
 )
 from openedx.core.djangoapps.lang_pref import LANGUAGE_KEY
 from openedx.core.djangoapps.site_configuration import helpers as configuration_helpers
