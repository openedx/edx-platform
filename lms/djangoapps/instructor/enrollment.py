"""
Enrollment operations for use by instructor APIs.

Does not include any access control, be sure to check access before calling.
"""

import json
import logging
from django.contrib.auth.models import User
from django.conf import settings
from django.core.urlresolvers import reverse
from django.core.mail import send_mail
from django.utils.translation import override as override_language

from course_modes.models import CourseMode
from student.models import CourseEnrollment, CourseEnrollmentAllowed
from courseware.models import StudentModule
from edxmako.shortcuts import render_to_string
<<<<<<< HEAD
=======
from lms.djangoapps.grades.scores import weighted_score
from lms.djangoapps.grades.signals.signals import SCORE_CHANGED
>>>>>>> 75772d20
from lang_pref import LANGUAGE_KEY

from submissions import api as sub_api  # installed from the edx-submissions repository
from student.models import anonymous_id_for_user
from openedx.core.djangoapps.user_api.models import UserPreference

from xmodule.modulestore.django import modulestore
from xmodule.modulestore.exceptions import ItemNotFoundError
from openedx.core.djangoapps.site_configuration import helpers as configuration_helpers


log = logging.getLogger(__name__)


class EmailEnrollmentState(object):
    """ Store the complete enrollment state of an email in a class """
    def __init__(self, course_id, email):
        exists_user = User.objects.filter(email=email).exists()
        if exists_user:
            user = User.objects.get(email=email)
            mode, is_active = CourseEnrollment.enrollment_mode_for_user(user, course_id)
            # is_active is `None` if the user is not enrolled in the course
            exists_ce = is_active is not None and is_active
            full_name = user.profile.name
        else:
            mode = None
            exists_ce = False
            full_name = None
        ceas = CourseEnrollmentAllowed.objects.filter(course_id=course_id, email=email).all()
        exists_allowed = ceas.exists()
        state_auto_enroll = exists_allowed and ceas[0].auto_enroll

        self.user = exists_user
        self.enrollment = exists_ce
        self.allowed = exists_allowed
        self.auto_enroll = bool(state_auto_enroll)
        self.full_name = full_name
        self.mode = mode

    def __repr__(self):
        return "{}(user={}, enrollment={}, allowed={}, auto_enroll={})".format(
            self.__class__.__name__,
            self.user,
            self.enrollment,
            self.allowed,
            self.auto_enroll,
        )

    def to_dict(self):
        """
        example: {
            'user': False,
            'enrollment': False,
            'allowed': True,
            'auto_enroll': True,
        }
        """
        return {
            'user': self.user,
            'enrollment': self.enrollment,
            'allowed': self.allowed,
            'auto_enroll': self.auto_enroll,
        }


def get_user_email_language(user):
    """
    Return the language most appropriate for writing emails to user. Returns
    None if the preference has not been set, or if the user does not exist.
    """
    # Calling UserPreference directly instead of get_user_preference because the user requesting the
    # information is not "user" and also may not have is_staff access.
    return UserPreference.get_value(user, LANGUAGE_KEY)


def enroll_email(course_id, student_email, auto_enroll=False, email_students=False, email_params=None, language=None):
    """
    Enroll a student by email.

    `student_email` is student's emails e.g. "foo@bar.com"
    `auto_enroll` determines what is put in CourseEnrollmentAllowed.auto_enroll
        if auto_enroll is set, then when the email registers, they will be
        enrolled in the course automatically.
    `email_students` determines if student should be notified of action by email.
    `email_params` parameters used while parsing email templates (a `dict`).
    `language` is the language used to render the email.

    returns two EmailEnrollmentState's
        representing state before and after the action.
    """
    previous_state = EmailEnrollmentState(course_id, student_email)
    enrollment_obj = None
    if previous_state.user:
        # if the student is currently unenrolled, don't enroll them in their
        # previous mode

        # for now, White Labels use 'shoppingcart' which is based on the
        # "honor" course_mode. Given the change to use "audit" as the default
        # course_mode in Open edX, we need to be backwards compatible with
        # how White Labels approach enrollment modes.
        if CourseMode.is_white_label(course_id):
            course_mode = CourseMode.DEFAULT_SHOPPINGCART_MODE_SLUG
        else:
            course_mode = None

        if previous_state.enrollment:
            course_mode = previous_state.mode

        enrollment_obj = CourseEnrollment.enroll_by_email(student_email, course_id, course_mode)
        if email_students:
            email_params['message'] = 'enrolled_enroll'
            email_params['email_address'] = student_email
            email_params['full_name'] = previous_state.full_name
            send_mail_to_student(student_email, email_params, language=language)
    else:
        cea, _ = CourseEnrollmentAllowed.objects.get_or_create(course_id=course_id, email=student_email)
        cea.auto_enroll = auto_enroll
        cea.save()
        if email_students:
            email_params['message'] = 'allowed_enroll'
            email_params['email_address'] = student_email
            send_mail_to_student(student_email, email_params, language=language)

    after_state = EmailEnrollmentState(course_id, student_email)

    return previous_state, after_state, enrollment_obj


def unenroll_email(course_id, student_email, email_students=False, email_params=None, language=None):
    """
    Unenroll a student by email.

    `student_email` is student's emails e.g. "foo@bar.com"
    `email_students` determines if student should be notified of action by email.
    `email_params` parameters used while parsing email templates (a `dict`).
    `language` is the language used to render the email.

    returns two EmailEnrollmentState's
        representing state before and after the action.
    """
    previous_state = EmailEnrollmentState(course_id, student_email)
    if previous_state.enrollment:
        CourseEnrollment.unenroll_by_email(student_email, course_id)
        if email_students:
            email_params['message'] = 'enrolled_unenroll'
            email_params['email_address'] = student_email
            email_params['full_name'] = previous_state.full_name
            send_mail_to_student(student_email, email_params, language=language)

    if previous_state.allowed:
        CourseEnrollmentAllowed.objects.get(course_id=course_id, email=student_email).delete()
        if email_students:
            email_params['message'] = 'allowed_unenroll'
            email_params['email_address'] = student_email
            # Since no User object exists for this student there is no "full_name" available.
            send_mail_to_student(student_email, email_params, language=language)

    after_state = EmailEnrollmentState(course_id, student_email)

    return previous_state, after_state


def send_beta_role_email(action, user, email_params):
    """
    Send an email to a user added or removed as a beta tester.

    `action` is one of 'add' or 'remove'
    `user` is the User affected
    `email_params` parameters used while parsing email templates (a `dict`).
    """
    if action == 'add':
        email_params['message'] = 'add_beta_tester'
        email_params['email_address'] = user.email
        email_params['full_name'] = user.profile.name

    elif action == 'remove':
        email_params['message'] = 'remove_beta_tester'
        email_params['email_address'] = user.email
        email_params['full_name'] = user.profile.name

    else:
        raise ValueError("Unexpected action received '{}' - expected 'add' or 'remove'".format(action))

    send_mail_to_student(user.email, email_params, language=get_user_email_language(user))


def reset_student_attempts(course_id, student, module_state_key, requesting_user, delete_module=False):
    """
    Reset student attempts for a problem. Optionally deletes all student state for the specified problem.

    In the previous instructor dashboard it was possible to modify/delete
    modules that were not problems. That has been disabled for safety.

    `student` is a User
    `problem_to_reset` is the name of a problem e.g. 'L2Node1'.
    To build the module_state_key 'problem/' and course information will be appended to `problem_to_reset`.

    Raises:
        ValueError: `problem_state` is invalid JSON.
        StudentModule.DoesNotExist: could not load the student module.
        submissions.SubmissionError: unexpected error occurred while resetting the score in the submissions API.

    """
    user_id = anonymous_id_for_user(student, course_id)
    requesting_user_id = anonymous_id_for_user(requesting_user, course_id)
    submission_cleared = False
    try:
        # A block may have children. Clear state on children first.
        block = modulestore().get_item(module_state_key)
        if block.has_children:
            for child in block.children:
                try:
                    reset_student_attempts(course_id, student, child, requesting_user, delete_module=delete_module)
                except StudentModule.DoesNotExist:
                    # If a particular child doesn't have any state, no big deal, as long as the parent does.
                    pass
        if delete_module:
            # Some blocks (openassessment) use StudentModule data as a key for internal submission data.
            # Inform these blocks of the reset and allow them to handle their data.
            clear_student_state = getattr(block, "clear_student_state", None)
            if callable(clear_student_state):
                clear_student_state(
                    user_id=user_id,
                    course_id=unicode(course_id),
                    item_id=unicode(module_state_key),
                    requesting_user_id=requesting_user_id
                )
                submission_cleared = True
    except ItemNotFoundError:
        log.warning("Could not find %s in modulestore when attempting to reset attempts.", module_state_key)

    # Reset the student's score in the submissions API, if xblock.clear_student_state has not done so already.
    # We need to do this before retrieving the `StudentModule` model, because a score may exist with no student module.

    # TODO: Should the LMS know about sub_api and call this reset, or should it generically call it on all of its
    # xblock services as well?  See JIRA ARCH-26.
    if delete_module and not submission_cleared:
        sub_api.reset_score(
            user_id,
            course_id.to_deprecated_string(),
            module_state_key.to_deprecated_string(),
        )

    module_to_reset = StudentModule.objects.get(
        student_id=student.id,
        course_id=course_id,
        module_state_key=module_state_key
    )

    if delete_module:
        module_to_reset.delete()
    else:
        _reset_module_attempts(module_to_reset)


def _reset_module_attempts(studentmodule):
    """
    Reset the number of attempts on a studentmodule.

    Throws ValueError if `problem_state` is invalid JSON.
    """
    # load the state json
    problem_state = json.loads(studentmodule.state)
    # old_number_of_attempts = problem_state["attempts"]
    problem_state["attempts"] = 0

    # save
    studentmodule.state = json.dumps(problem_state)
    studentmodule.save()


<<<<<<< HEAD
=======
def _fire_score_changed_for_block(course_id, student, block, module_state_key):
    """
    Fires a SCORE_CHANGED event for the given module. The earned points are
    always zero. We must retrieve the possible points from the XModule, as
    noted below.
    """
    if block and block.has_score:
        cache = FieldDataCache.cache_for_descriptor_descendents(
            course_id=course_id,
            user=student,
            descriptor=block,
            depth=0
        )
        # For implementation reasons, we need to pull the max_score from the XModule,
        # even though the data is not user-specific.  Here we bind the data to the
        # current user.
        request = crum.get_current_request()
        module = get_module_for_descriptor(
            user=student,
            request=request,
            descriptor=block,
            field_data_cache=cache,
            course_key=course_id
        )
        points_earned, points_possible = weighted_score(0, module.max_score(), getattr(module, 'weight', None))
    else:
        points_earned, points_possible = 0, 0
    SCORE_CHANGED.send(
        sender=None,
        points_possible=points_possible,
        points_earned=points_earned,
        user=student,
        course_id=unicode(course_id),
        usage_id=unicode(module_state_key)
    )


>>>>>>> 75772d20
def get_email_params(course, auto_enroll, secure=True, course_key=None, display_name=None):
    """
    Generate parameters used when parsing email templates.

    `auto_enroll` is a flag for auto enrolling non-registered students: (a `boolean`)
    Returns a dict of parameters
    """

    protocol = 'https' if secure else 'http'
    course_key = course_key or course.id.to_deprecated_string()
    display_name = display_name or course.display_name_with_default_escaped

    stripped_site_name = configuration_helpers.get_value(
        'SITE_NAME',
        settings.SITE_NAME
    )
    # TODO: Use request.build_absolute_uri rather than '{proto}://{site}{path}'.format
    # and check with the Services team that this works well with microsites
    registration_url = u'{proto}://{site}{path}'.format(
        proto=protocol,
        site=stripped_site_name,
        path=reverse('register_user')
    )
    course_url = u'{proto}://{site}{path}'.format(
        proto=protocol,
        site=stripped_site_name,
        path=reverse('course_root', kwargs={'course_id': course_key})
    )

    # We can't get the url to the course's About page if the marketing site is enabled.
    course_about_url = None
    if not settings.FEATURES.get('ENABLE_MKTG_SITE', False):
        course_about_url = u'{proto}://{site}{path}'.format(
            proto=protocol,
            site=stripped_site_name,
            path=reverse('about_course', kwargs={'course_id': course_key})
        )

    is_shib_course = uses_shib(course)

    # Composition of email
    email_params = {
        'site_name': stripped_site_name,
        'registration_url': registration_url,
        'course': course,
        'display_name': display_name,
        'auto_enroll': auto_enroll,
        'course_url': course_url,
        'course_about_url': course_about_url,
        'is_shib_course': is_shib_course,
    }
    return email_params


def send_mail_to_student(student, param_dict, language=None):
    """
    Construct the email using templates and then send it.
    `student` is the student's email address (a `str`),

    `param_dict` is a `dict` with keys
    [
        `site_name`: name given to edX instance (a `str`)
        `registration_url`: url for registration (a `str`)
        `display_name` : display name of a course (a `str`)
        `course_id`: id of course (a `str`)
        `auto_enroll`: user input option (a `str`)
        `course_url`: url of course (a `str`)
        `email_address`: email of student (a `str`)
        `full_name`: student full name (a `str`)
        `message`: type of email to send and template to use (a `str`)
        `is_shib_course`: (a `boolean`)
    ]

    `language` is the language used to render the email. If None the language
    of the currently-logged in user (that is, the user sending the email) will
    be used.

    Returns a boolean indicating whether the email was sent successfully.
    """

    # add some helpers and microconfig subsitutions
    if 'display_name' in param_dict:
        param_dict['course_name'] = param_dict['display_name']

    param_dict['site_name'] = configuration_helpers.get_value(
        'SITE_NAME',
        param_dict['site_name']
    )

    subject = None
    message = None

    # see if there is an activation email template definition available as configuration,
    # if so, then render that
    message_type = param_dict['message']

    email_template_dict = {
        'allowed_enroll': (
            'emails/enroll_email_allowedsubject.txt',
            'emails/enroll_email_allowedmessage.txt'
        ),
        'enrolled_enroll': (
            'emails/enroll_email_enrolledsubject.txt',
            'emails/enroll_email_enrolledmessage.txt'
        ),
        'allowed_unenroll': (
            'emails/unenroll_email_subject.txt',
            'emails/unenroll_email_allowedmessage.txt'
        ),
        'enrolled_unenroll': (
            'emails/unenroll_email_subject.txt',
            'emails/unenroll_email_enrolledmessage.txt'
        ),
        'add_beta_tester': (
            'emails/add_beta_tester_email_subject.txt',
            'emails/add_beta_tester_email_message.txt'
        ),
        'remove_beta_tester': (
            'emails/remove_beta_tester_email_subject.txt',
            'emails/remove_beta_tester_email_message.txt'
        ),
        'account_creation_and_enrollment': (
            'emails/enroll_email_enrolledsubject.txt',
            'emails/account_creation_and_enroll_emailMessage.txt'
        ),
    }

    subject_template, message_template = email_template_dict.get(message_type, (None, None))
    if subject_template is not None and message_template is not None:
        subject, message = render_message_to_string(
            subject_template, message_template, param_dict, language=language
        )

    if subject and message:
        # Remove leading and trailing whitespace from body
        message = message.strip()

        # Email subject *must not* contain newlines
        subject = ''.join(subject.splitlines())
        from_address = configuration_helpers.get_value(
            'email_from_address',
            settings.DEFAULT_FROM_EMAIL
        )

        send_mail(subject, message, from_address, [student], fail_silently=False)


def render_message_to_string(subject_template, message_template, param_dict, language=None):
    """
    Render a mail subject and message templates using the parameters from
    param_dict and the given language. If language is None, the platform
    default language is used.

    Returns two strings that correspond to the rendered, translated email
    subject and message.
    """
    language = language or settings.LANGUAGE_CODE
    with override_language(language):
        return get_subject_and_message(subject_template, message_template, param_dict)


def get_subject_and_message(subject_template, message_template, param_dict):
    """
    Return the rendered subject and message with the appropriate parameters.
    """
    subject = render_to_string(subject_template, param_dict)
    message = render_to_string(message_template, param_dict)
    return subject, message


def uses_shib(course):
    """
    Used to return whether course has Shibboleth as the enrollment domain

    Returns a boolean indicating if Shibboleth authentication is set for this course.
    """
    return course.enrollment_domain and course.enrollment_domain.startswith(settings.SHIBBOLETH_DOMAIN_PREFIX)<|MERGE_RESOLUTION|>--- conflicted
+++ resolved
@@ -16,11 +16,8 @@
 from student.models import CourseEnrollment, CourseEnrollmentAllowed
 from courseware.models import StudentModule
 from edxmako.shortcuts import render_to_string
-<<<<<<< HEAD
-=======
 from lms.djangoapps.grades.scores import weighted_score
 from lms.djangoapps.grades.signals.signals import SCORE_CHANGED
->>>>>>> 75772d20
 from lang_pref import LANGUAGE_KEY
 
 from submissions import api as sub_api  # installed from the edx-submissions repository
@@ -292,8 +289,6 @@
     studentmodule.save()
 
 
-<<<<<<< HEAD
-=======
 def _fire_score_changed_for_block(course_id, student, block, module_state_key):
     """
     Fires a SCORE_CHANGED event for the given module. The earned points are
@@ -331,7 +326,6 @@
     )
 
 
->>>>>>> 75772d20
 def get_email_params(course, auto_enroll, secure=True, course_key=None, display_name=None):
     """
     Generate parameters used when parsing email templates.
