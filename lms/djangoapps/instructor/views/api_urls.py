"""
Instructor API endpoint urls.
"""

from django.conf.urls import patterns, url

urlpatterns = patterns(
    '',

    url(r'^students_update_enrollment$',
        'instructor.views.api.students_update_enrollment', name="students_update_enrollment"),
    url(r'^register_and_enroll_students$',
        'instructor.views.api.register_and_enroll_students', name="register_and_enroll_students"),
    url(r'^list_course_role_members$',
        'instructor.views.api.list_course_role_members', name="list_course_role_members"),
    url(r'^list_course_sections$',
        'instructor.views.api.list_course_sections', name="list_course_sections"),
    url(r'^list_course_problems$',
        'instructor.views.api.list_course_problems', name="list_course_problems"),
    url(r'^list_course_tree$',
        'instructor.views.api.list_course_tree', name="list_course_tree"),
    url(r'^modify_access$',
        'instructor.views.api.modify_access', name="modify_access"),
    url(r'^bulk_beta_modify_access$',
        'instructor.views.api.bulk_beta_modify_access', name="bulk_beta_modify_access"),
    url(r'^get_grading_config$',
        'instructor.views.api.get_grading_config', name="get_grading_config"),
    url(r'^get_all_students(?P<make_csv>/csv)?$',
        'instructor.views.api.get_all_students', name="get_all_students"),
    url(r'^save_query$',
        'instructor.views.api.save_query', name="save_query"),
    url(r'^get_saved_queries$',
        'instructor.views.api.get_saved_queries', name="get_saved_queries"),
    url(r'^get_temp_queries$',
        'instructor.views.api.get_temp_queries', name="get_temp_queries"),
    url(r'^get_single_query/(?P<inclusion>\S{2,3})/(?P<query_type>(Section|Problem))/(?P<state_type>\S+)/(?P<state_id>\S+)$',
        'instructor.views.api.get_single_query', name="get_single_query"),
    # the parameter-less url is here as a convenience because we don't know the params at the time of calling 'reverse
    url(r'^get_single_query',
        'instructor.views.api.get_single_query', name="get_single_query"),
    url(r'^delete_saved_query',
        'instructor.views.api.delete_saved_query', name="delete_saved_query"),
    url(r'^delete_temp_query_batch',
        'instructor.views.api.delete_temp_query_batch', name="delete_temp_query_batch"),
    url(r'^delete_temp_query',
        'instructor.views.api.delete_temp_query', name="delete_temp_query"),
    url(r'^save_group_name',
        'instructor.views.api.save_group_name', name="save_group_name"),
    url(r'^get_students_features(?P<csv>/csv)?$',
        'instructor.views.api.get_students_features', name="get_students_features"),
    url(r'^get_students_who_may_enroll$',
        'instructor.views.api.get_students_who_may_enroll', name="get_students_who_may_enroll"),
    url(r'^get_user_invoice_preference$',
        'instructor.views.api.get_user_invoice_preference', name="get_user_invoice_preference"),
    url(r'^get_sale_records(?P<csv>/csv)?$',
        'instructor.views.api.get_sale_records', name="get_sale_records"),
    url(r'^get_sale_order_records$',
        'instructor.views.api.get_sale_order_records', name="get_sale_order_records"),
    url(r'^sale_validation_url$',
        'instructor.views.api.sale_validation', name="sale_validation"),
    url(r'^get_anon_ids$',
        'instructor.views.api.get_anon_ids', name="get_anon_ids"),
    url(r'^get_student_progress_url$',
        'instructor.views.api.get_student_progress_url', name="get_student_progress_url"),
    url(r'^reset_student_attempts$',
        'instructor.views.api.reset_student_attempts', name="reset_student_attempts"),
    url(  # pylint: disable=bad-continuation
        r'^rescore_problem$',
        'instructor.views.api.rescore_problem',
        name="rescore_problem"
    ), url(
        r'^reset_student_attempts_for_entrance_exam$',
        'instructor.views.api.reset_student_attempts_for_entrance_exam',
        name="reset_student_attempts_for_entrance_exam"
    ), url(
        r'^rescore_entrance_exam$',
        'instructor.views.api.rescore_entrance_exam',
        name="rescore_entrance_exam"
    ), url(
        r'^list_entrance_exam_instructor_tasks',
        'instructor.views.api.list_entrance_exam_instructor_tasks',
        name="list_entrance_exam_instructor_tasks"
    ), url(
        r'^mark_student_can_skip_entrance_exam',
        'instructor.views.api.mark_student_can_skip_entrance_exam',
        name="mark_student_can_skip_entrance_exam"
    ),

    url(r'^list_instructor_tasks$',
        'instructor.views.api.list_instructor_tasks', name="list_instructor_tasks"),
    url(r'^list_background_email_tasks$',
        'instructor.views.api.list_background_email_tasks', name="list_background_email_tasks"),
    url(r'^list_email_content$',
        'instructor.views.api.list_email_content', name="list_email_content"),
    url(r'^list_forum_members$',
        'instructor.views.api.list_forum_members', name="list_forum_members"),
    url(r'^update_forum_role_membership$',
        'instructor.views.api.update_forum_role_membership', name="update_forum_role_membership"),
    url(r'^send_email$',
        'instructor.views.api.send_email', name="send_email"),
    url(r'^change_due_date$', 'instructor.views.api.change_due_date',
        name='change_due_date'),
    url(r'^reset_due_date$', 'instructor.views.api.reset_due_date',
        name='reset_due_date'),
    url(r'^show_unit_extensions$', 'instructor.views.api.show_unit_extensions',
        name='show_unit_extensions'),
    url(r'^show_student_extensions$', 'instructor.views.api.show_student_extensions',
        name='show_student_extensions'),
    url(r'^irc_instructor_auth_token$', 'instructor.views.api.irc_instructor_auth_token'),

    # proctored exam downloads...
    url(r'^get_proctored_exam_results$',
        'instructor.views.api.get_proctored_exam_results', name="get_proctored_exam_results"),

    # Grade downloads...
    url(r'^list_report_downloads$',
        'instructor.views.api.list_report_downloads', name="list_report_downloads"),
    url(r'calculate_grades_csv$',
        'instructor.views.api.calculate_grades_csv', name="calculate_grades_csv"),
    url(r'problem_grade_report$',
        'instructor.views.api.problem_grade_report', name="problem_grade_report"),

<<<<<<< HEAD
    # Student responses for questions
    url(r'^get_student_responses$',
        'instructor.views.api.get_student_responses', name="get_student_responses"),
=======
    # Financial Report downloads..
    url(r'^list_financial_report_downloads$',
        'instructor.views.api.list_financial_report_downloads', name="list_financial_report_downloads"),
>>>>>>> c8090659

    # Registration Codes..
    url(r'get_registration_codes$',
        'instructor.views.api.get_registration_codes', name="get_registration_codes"),
    url(r'generate_registration_codes$',
        'instructor.views.api.generate_registration_codes', name="generate_registration_codes"),
    url(r'active_registration_codes$',
        'instructor.views.api.active_registration_codes', name="active_registration_codes"),
    url(r'spent_registration_codes$',
        'instructor.views.api.spent_registration_codes', name="spent_registration_codes"),

    # Reports..
    url(r'get_enrollment_report$',
        'instructor.views.api.get_enrollment_report', name="get_enrollment_report"),
    url(r'get_exec_summary_report$',
        'instructor.views.api.get_exec_summary_report', name="get_exec_summary_report"),

    # Coupon Codes..
    url(r'get_coupon_codes',
        'instructor.views.api.get_coupon_codes', name="get_coupon_codes"),

    # spoc gradebook
    url(r'^gradebook$',
        'instructor.views.api.spoc_gradebook', name='spoc_gradebook'),

    # Blank LTI csv
    url(
        r'^get_blank_lti$',
        'instructor.views.api.get_blank_lti',
        name='get_blank_lti',
    ),

    # Upload LTI csv
    url(
        r'^upload_lti$',
        'instructor.views.api.upload_lti',
        name='upload_lti',
    ),

    # Collect student forums data
    url(r'get_student_forums_usage',
        'instructor.views.api.get_student_forums_usage', name='get_student_forums_usage'),

    # Delete Report Download
    url(r'delete_report_download',
        'instructor.views.api.delete_report_download', name='delete_report_download'),

    # Collect ora2 data
    url(r'get_ora2_responses/(?P<include_email>\w+)/$',
        'instructor.views.api.get_ora2_responses', name="get_ora2_responses"),

    # Collect course forums data
    url(r'get_course_forums_usage',
        'instructor.views.api.get_course_forums_usage', name="get_course_forums_usage"),

    # Generating course forums usage graph
    url(r'^graph_course_forums_usage',
        'instructor.views.api.graph_course_forums_usage', name="graph_course_forums_usage"),

    # Cohort management
    url(r'add_users_to_cohorts$',
        'instructor.views.api.add_users_to_cohorts', name="add_users_to_cohorts"),

    # Certificates
    url(r'^generate_example_certificates$',
        'instructor.views.api.generate_example_certificates',
        name='generate_example_certificates'),

    url(r'^enable_certificate_generation$',
        'instructor.views.api.enable_certificate_generation',
        name='enable_certificate_generation'),

    url(r'^start_certificate_generation',
        'instructor.views.api.start_certificate_generation',
        name='start_certificate_generation'),
)<|MERGE_RESOLUTION|>--- conflicted
+++ resolved
@@ -120,15 +120,13 @@
     url(r'problem_grade_report$',
         'instructor.views.api.problem_grade_report', name="problem_grade_report"),
 
-<<<<<<< HEAD
     # Student responses for questions
     url(r'^get_student_responses$',
         'instructor.views.api.get_student_responses', name="get_student_responses"),
-=======
+
     # Financial Report downloads..
     url(r'^list_financial_report_downloads$',
         'instructor.views.api.list_financial_report_downloads', name="list_financial_report_downloads"),
->>>>>>> c8090659
 
     # Registration Codes..
     url(r'get_registration_codes$',
