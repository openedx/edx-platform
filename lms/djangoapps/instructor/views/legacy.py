--- conflicted
+++ resolved
@@ -38,17 +38,10 @@
     CourseStaffRole, CourseInstructorRole, CourseBetaTesterRole, GlobalStaff
 )
 from courseware.models import StudentModule
-<<<<<<< HEAD
+from courseware.model_data import FieldDataCache
 from django_comment_common.models import (
     Role, FORUM_ROLE_ADMINISTRATOR, FORUM_ROLE_MODERATOR, FORUM_ROLE_COMMUNITY_TA
 )
-=======
-from courseware.model_data import FieldDataCache
-from django_comment_common.models import (Role,
-                                          FORUM_ROLE_ADMINISTRATOR,
-                                          FORUM_ROLE_MODERATOR,
-                                          FORUM_ROLE_COMMUNITY_TA)
->>>>>>> 7f5b7c61
 from django_comment_client.utils import has_forum_access
 from instructor.offline_gradecalc import student_grades, offline_grades_available
 from instructor.views.tools import strip_if_string
