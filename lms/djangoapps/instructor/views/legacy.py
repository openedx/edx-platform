"""
Instructor Views
"""
import csv
import json
import logging
import os
import re
import requests

from collections import defaultdict, OrderedDict
from functools import partial
from markupsafe import escape
from requests.status_codes import codes
from StringIO import StringIO

from django.conf import settings
from django.contrib.auth.models import User, Group
from django.http import HttpResponse
from django_future.csrf import ensure_csrf_cookie
from django.views.decorators.cache import cache_control
from django.core.urlresolvers import reverse
from django.core.mail import send_mail
from django.utils import timezone

from xmodule_modifiers import wrap_xblock
import xmodule.graders as xmgraders
from xmodule.modulestore import MONGO_MODULESTORE_TYPE
from xmodule.modulestore.django import modulestore
from xmodule.modulestore.exceptions import ItemNotFoundError
from xmodule.html_module import HtmlDescriptor

from bulk_email.models import CourseEmail, CourseAuthorization
from courseware import grades
from courseware.access import (has_access, get_access_group_name,
                               course_beta_test_group_name)
from courseware.courses import get_course_with_access, get_cms_course_link
from courseware.models import StudentModule
from django_comment_common.models import (Role,
                                          FORUM_ROLE_ADMINISTRATOR,
                                          FORUM_ROLE_MODERATOR,
                                          FORUM_ROLE_COMMUNITY_TA)
from django_comment_client.utils import has_forum_access
from instructor.offline_gradecalc import student_grades, offline_grades_available
from instructor.views.tools import strip_if_string
from instructor_task.api import (get_running_instructor_tasks,
                                 get_instructor_task_history,
                                 submit_rescore_problem_for_all_students,
                                 submit_rescore_problem_for_student,
                                 submit_reset_problem_attempts_for_all_students,
                                 submit_bulk_course_email)
from instructor_task.views import get_task_completion_info
from mitxmako.shortcuts import render_to_response
from psychometrics import psychoanalyze
from student.models import CourseEnrollment, CourseEnrollmentAllowed, unique_id_for_user
from student.views import course_from_id
import track.views
from mitxmako.shortcuts import render_to_string
from xblock.field_data import DictFieldData
from xblock.fields import ScopeIds
from django.utils.translation import ugettext as _u
<<<<<<< HEAD
from lms.lib.xblock.runtime import handler_prefix
=======
from django.utils.translation import ungettext
>>>>>>> e2137bac

log = logging.getLogger(__name__)

# internal commands for managing forum roles:
FORUM_ROLE_ADD = 'add'
FORUM_ROLE_REMOVE = 'remove'


def split_by_comma_and_whitespace(a_str):
    """
    Return string a_str, split by , or whitespace
    """
    return re.split(r'[\s,]', a_str)


@ensure_csrf_cookie
@cache_control(no_cache=True, no_store=True, must_revalidate=True)
def instructor_dashboard(request, course_id):
    """Display the instructor dashboard for a course."""
    course = get_course_with_access(request.user, course_id, 'staff', depth=None)

    instructor_access = has_access(request.user, course, 'instructor')   # an instructor can manage staff lists

    forum_admin_access = has_forum_access(request.user, course_id, FORUM_ROLE_ADMINISTRATOR)

    msg = ''
    email_msg = ''
    email_to_option = None
    email_subject = None
    html_message = ''
    show_email_tab = False
    problems = []
    plots = []
    datatable = {}

    # the instructor dashboard page is modal: grades, psychometrics, admin
    # keep that state in request.session (defaults to grades mode)
    idash_mode = request.POST.get('idash_mode', '')
    if idash_mode:
        request.session['idash_mode'] = idash_mode
    else:
        idash_mode = request.session.get('idash_mode', 'Grades')

    enrollment_number = CourseEnrollment.objects.filter(course_id=course_id, is_active=1).count()

    # assemble some course statistics for output to instructor
    def get_course_stats_table():
        datatable = {
            'header': ['Statistic', 'Value'],
            'title': _u('Course Statistics At A Glance'),
        }
        data = [['# Enrolled', enrollment_number]]
        data += [['Date', timezone.now().isoformat()]]
        data += compute_course_stats(course).items()
        if request.user.is_staff:
            for field in course.fields.values():
                if getattr(field.scope, 'user', False):
                    continue

                data.append([field.name, json.dumps(field.read_json(course))])
        datatable['data'] = data
        return datatable

    def return_csv(func, datatable, file_pointer=None):
        """Outputs a CSV file from the contents of a datatable."""
        if file_pointer is None:
            response = HttpResponse(mimetype='text/csv')
            response['Content-Disposition'] = 'attachment; filename={0}'.format(func)
        else:
            response = file_pointer
        writer = csv.writer(response, dialect='excel', quotechar='"', quoting=csv.QUOTE_ALL)
        encoded_row = [unicode(s).encode('utf-8') for s in datatable['header']]
        writer.writerow(encoded_row)
        for datarow in datatable['data']:
            encoded_row = [unicode(s).encode('utf-8') for s in datarow]
            writer.writerow(encoded_row)
        return response

    def get_staff_group(course):
        """Get or create the staff access group"""
        return get_group(course, 'staff')

    def get_instructor_group(course):
        """Get or create the instructor access group"""
        return get_group(course, 'instructor')

    def get_group(course, groupname):
        """Get or create an access group"""
        grpname = get_access_group_name(course, groupname)
        try:
            group = Group.objects.get(name=grpname)
        except Group.DoesNotExist:
            group = Group(name=grpname)     # create the group
            group.save()
        return group

    def get_beta_group(course):
        """
        Get the group for beta testers of course.
        """
        # Not using get_group because there is no access control action called
        # 'beta', so adding it to get_access_group_name doesn't really make
        # sense.
        name = course_beta_test_group_name(course.location)
        (group, _) = Group.objects.get_or_create(name=name)
        return group

    def get_module_url(urlname):
        """
        Construct full URL for a module from its urlname.

        Form is either urlname or modulename/urlname.  If no modulename
        is provided, "problem" is assumed.
        """
        # remove whitespace
        urlname = strip_if_string(urlname)

        # tolerate an XML suffix in the urlname
        if urlname[-4:] == ".xml":
            urlname = urlname[:-4]

        # implement default
        if '/' not in urlname:
            urlname = "problem/" + urlname

        # complete the url using information about the current course:
        (org, course_name, _) = course_id.split("/")
        return "i4x://" + org + "/" + course_name + "/" + urlname

    def get_student_from_identifier(unique_student_identifier):
        """Gets a student object using either an email address or username"""
        unique_student_identifier = strip_if_string(unique_student_identifier)
        msg = ""
        try:
            if "@" in unique_student_identifier:
                student = User.objects.get(email=unique_student_identifier)
            else:
                student = User.objects.get(username=unique_student_identifier)
            msg += _u("Found a single student.  ")
        except User.DoesNotExist:
            student = None
            msg += "<font color='red'>" + _u("Couldn't find student with that email or username.") + "  </font>"
        return msg, student

    # process actions from form POST
    action = request.POST.get('action', '')
    use_offline = request.POST.get('use_offline_grades', False)

    if settings.MITX_FEATURES['ENABLE_MANUAL_GIT_RELOAD']:
        if 'GIT pull' in action:
            data_dir = course.data_dir
            log.debug('git pull {0}'.format(data_dir))
            gdir = settings.DATA_DIR / data_dir
            if not os.path.exists(gdir):
                msg += "====> ERROR in gitreload - no such directory {0}".format(gdir)
            else:
                cmd = "cd {0}; git reset --hard HEAD; git clean -f -d; git pull origin; chmod g+w course.xml".format(gdir)
                msg += "git pull on {0}:<p>".format(data_dir)
                msg += "<pre>{0}</pre></p>".format(escape(os.popen(cmd).read()))
                track.views.server_track(request, "git-pull", {"directory": data_dir}, page="idashboard")

        if 'Reload course' in action:
            log.debug('reloading {0} ({1})'.format(course_id, course))
            try:
                data_dir = course.data_dir
                modulestore().try_load_course(data_dir)
                msg += "<br/><p>Course reloaded from {0}</p>".format(data_dir)
                track.views.server_track(request, "reload", {"directory": data_dir}, page="idashboard")
                course_errors = modulestore().get_item_errors(course.location)
                msg += '<ul>'
                for cmsg, cerr in course_errors:
                    msg += "<li>{0}: <pre>{1}</pre>".format(cmsg, escape(cerr))
                msg += '</ul>'
            except Exception as err:
                msg += '<br/><p>Error: {0}</p>'.format(escape(err))

    if action == 'Dump list of enrolled students' or action == 'List enrolled students':
        log.debug(action)
        datatable = get_student_grade_summary_data(request, course, course_id, get_grades=False, use_offline=use_offline)
        datatable['title'] = _u('List of students enrolled in {0}').format(course_id)
        track.views.server_track(request, "list-students", {}, page="idashboard")

    elif 'Dump Grades' in action:
        log.debug(action)
        datatable = get_student_grade_summary_data(request, course, course_id, get_grades=True, use_offline=use_offline)
        datatable['title'] = _u('Summary Grades of students enrolled in {0}').format(course_id)
        track.views.server_track(request, "dump-grades", {}, page="idashboard")

    elif 'Dump all RAW grades' in action:
        log.debug(action)
        datatable = get_student_grade_summary_data(request, course, course_id, get_grades=True,
                                                   get_raw_scores=True, use_offline=use_offline)
        datatable['title'] = _u('Raw Grades of students enrolled in {0}').format(course_id)
        track.views.server_track(request, "dump-grades-raw", {}, page="idashboard")

    elif 'Download CSV of all student grades' in action:
        track.views.server_track(request, "dump-grades-csv", {}, page="idashboard")
        return return_csv('grades_{0}.csv'.format(course_id),
                          get_student_grade_summary_data(request, course, course_id, use_offline=use_offline))

    elif 'Download CSV of all RAW grades' in action:
        track.views.server_track(request, "dump-grades-csv-raw", {}, page="idashboard")
        return return_csv('grades_{0}_raw.csv'.format(course_id),
                          get_student_grade_summary_data(request, course, course_id, get_raw_scores=True, use_offline=use_offline))

    elif 'Download CSV of answer distributions' in action:
        track.views.server_track(request, "dump-answer-dist-csv", {}, page="idashboard")
        return return_csv('answer_dist_{0}.csv'.format(course_id), get_answers_distribution(request, course_id))

    elif 'Dump description of graded assignments configuration' in action:
        # what is "graded assignments configuration"?
        track.views.server_track(request, "dump-graded-assignments-config", {}, page="idashboard")
        msg += dump_grading_context(course)

    elif "Rescore ALL students' problem submissions" in action:
        problem_urlname = request.POST.get('problem_for_all_students', '')
        problem_url = get_module_url(problem_urlname)
        try:
            instructor_task = submit_rescore_problem_for_all_students(request, course_id, problem_url)
            if instructor_task is None:
                msg += '<font color="red">' + _u('Failed to create a background task for rescoring "{0}".').format(problem_url) + '</font>'
            else:
                track.views.server_track(request, "rescore-all-submissions", {"problem": problem_url, "course": course_id}, page="idashboard")
        except ItemNotFoundError as err:
            msg += '<font color="red">' + _u('Failed to create a background task for rescoring "{0}": problem not found.').format(problem_url) + '</font>'
        except Exception as err:
            log.error("Encountered exception from rescore: {0}".format(err))
            msg += '<font color="red">' + _u('Failed to create a background task for rescoring "{url}": {message}.').format(url = problem_url, message = err.message) + '</font>'

    elif "Reset ALL students' attempts" in action:
        problem_urlname = request.POST.get('problem_for_all_students', '')
        problem_url = get_module_url(problem_urlname)
        try:
            instructor_task = submit_reset_problem_attempts_for_all_students(request, course_id, problem_url)
            if instructor_task is None:
                msg += '<font color="red">' + _u('Failed to create a background task for resetting "{0}".').format(problem_url) + '</font>'
            else:
                track.views.server_track(request, "reset-all-attempts", {"problem": problem_url, "course": course_id}, page="idashboard")
        except ItemNotFoundError as err:
            log.error('Failure to reset: unknown problem "{0}"'.format(err))
            msg += '<font color="red">' + _u('Failed to create a background task for resetting "{0}": problem not found.').format(problem_url) + '</font>'
        except Exception as err:
            log.error("Encountered exception from reset: {0}".format(err))
            msg += '<font color="red">' + _u('Failed to create a background task for resetting "{url}": {message}.').format(url = problem_url, message = err.message) + '</font>'

    elif "Show Background Task History for Student" in action:
        # put this before the non-student case, since the use of "in" will cause this to be missed
        unique_student_identifier = request.POST.get('unique_student_identifier', '')
        message, student = get_student_from_identifier(unique_student_identifier)
        if student is None:
            msg += message
        else:
            problem_urlname = request.POST.get('problem_for_student', '')
            problem_url = get_module_url(problem_urlname)
            message, datatable = get_background_task_table(course_id, problem_url, student)
            msg += message

    elif "Show Background Task History" in action:
        problem_urlname = request.POST.get('problem_for_all_students', '')
        problem_url = get_module_url(problem_urlname)
        message, datatable = get_background_task_table(course_id, problem_url)
        msg += message

    elif ("Reset student's attempts" in action or
          "Delete student state for module" in action or
          "Rescore student's problem submission" in action):
        # get the form data
        unique_student_identifier = request.POST.get(
            'unique_student_identifier', ''
        )
        problem_urlname = request.POST.get('problem_for_student', '')
        module_state_key = get_module_url(problem_urlname)
        # try to uniquely id student by email address or username
        message, student = get_student_from_identifier(unique_student_identifier)
        msg += message
        student_module = None
        if student is not None:
            # find the module in question
            try:
                student_module = StudentModule.objects.get(
                    student_id=student.id,
                    course_id=course_id,
                    module_state_key=module_state_key
                )
                msg += _u("Found module.  ")
            except StudentModule.DoesNotExist as err:
                error_msg = _u("Couldn't find module with that urlname: {0}. ").format(
                    problem_urlname
                )
                msg += "<font color='red'>" + error_msg + "({0}) ".format(err) + "</font>"
                log.debug(error_msg)

        if student_module is not None:
            if "Delete student state for module" in action:
                # delete the state
                try:
                    student_module.delete()
                    msg += "<font color='red'>" + _u("Deleted student module state for {0}!").format(module_state_key) + "</font>"
                    event = {
                        "problem": module_state_key,
                        "student": unique_student_identifier,
                        "course": course_id
                    }
                    track.views.server_track(
                        request,
                        "delete-student-module-state",
                        event,
                        page="idashboard"
                    )
                except Exception as err:
                    error_msg = _u("Failed to delete module state for {id}/{url}. ").format(
                        id = unique_student_identifier, url = problem_urlname
                    )
                    msg += "<font color='red'>" + error_msg + "({0}) ".format(err) + "</font>"
                    log.exception(error_msg)
            elif "Reset student's attempts" in action:
                # modify the problem's state
                try:
                    # load the state json
                    problem_state = json.loads(student_module.state)
                    old_number_of_attempts = problem_state["attempts"]
                    problem_state["attempts"] = 0
                    # save
                    student_module.state = json.dumps(problem_state)
                    student_module.save()
                    event = {
                        "old_attempts": old_number_of_attempts,
                        "student": unicode(student),
                        "problem": student_module.module_state_key,
                        "instructor": unicode(request.user),
                        "course": course_id
                    }
                    track.views.server_track(request, "reset-student-attempts", event, page="idashboard")
                    msg += "<font color='green'>" + _u("Module state successfully reset!") + "</font>"
                except Exception as err:
                    error_msg = _u("Couldn't reset module state for {id}/{url}. ").format(
                        id = unique_student_identifier, url = problem_urlname
                    )
                    msg += "<font color='red'>" + error_msg + "({0}) ".format(err) + "</font>"
                    log.exception(error_msg)
            else:
                # "Rescore student's problem submission" case
                try:
                    instructor_task = submit_rescore_problem_for_student(request, course_id, module_state_key, student)
                    if instructor_task is None:
                        msg += '<font color="red">' + _u('Failed to create a background task for rescoring "{key}" for student {id}.').format(key = module_state_key, id = unique_student_identifier)  + '</font>'
                    else:
                        track.views.server_track(request, "rescore-student-submission", {"problem": module_state_key, "student": unique_student_identifier, "course": course_id}, page="idashboard")
                except Exception as err:
                    msg += '<font color="red">' + _u('Failed to create a background task for rescoring "{key}": {id}.').format(key = module_state_key, id = err.message) + '</font>'
                    log.exception("Encountered exception from rescore: student '{0}' problem '{1}'".format(
                            unique_student_identifier, module_state_key
                        )
                    )

    elif "Get link to student's progress page" in action:
        unique_student_identifier = request.POST.get('unique_student_identifier', '')
        # try to uniquely id student by email address or username
        message, student = get_student_from_identifier(unique_student_identifier)
        msg += message
        if student is not None:
            progress_url = reverse('student_progress', kwargs={'course_id': course_id, 'student_id': student.id})
            track.views.server_track(request, "get-student-progress-page", {"student": unicode(student), "instructor": unicode(request.user), "course": course_id}, page="idashboard")
            msg += "<a href='{url}' target='_blank'>".format(url = progress_url) + \
                   _u("Progress page for username: {username} with email address: {email}").\
                       format(username = student.username, email =  student.email) + "</a>."

    #----------------------------------------
    # export grades to remote gradebook

    elif action == 'List assignments available in remote gradebook':
        msg2, datatable = _do_remote_gradebook(request.user, course, 'get-assignments')
        msg += msg2

    elif action == 'List assignments available for this course':
        log.debug(action)
        allgrades = get_student_grade_summary_data(request, course, course_id, get_grades=True, use_offline=use_offline)

        assignments = [[x] for x in allgrades['assignments']]
        datatable = {'header': [_u('Assignment Name')]}
        datatable['data'] = assignments
        datatable['title'] = action

        msg += 'assignments=<pre>%s</pre>' % assignments

    elif action == 'List enrolled students matching remote gradebook':
        stud_data = get_student_grade_summary_data(request, course, course_id, get_grades=False, use_offline=use_offline)
        msg2, rg_stud_data = _do_remote_gradebook(request.user, course, 'get-membership')
        datatable = {'header': ['Student  email', 'Match?']}
        rg_students = [x['email'] for x in rg_stud_data['retdata']]

        def domatch(x):
            return 'yes' if x.email in rg_students else 'No'
        datatable['data'] = [[x.email, domatch(x)] for x in stud_data['students']]
        datatable['title'] = action

    elif action in ['Display grades for assignment', 'Export grades for assignment to remote gradebook',
                    'Export CSV file of grades for assignment']:

        log.debug(action)
        datatable = {}
        aname = request.POST.get('assignment_name', '')
        if not aname:
            msg += "<font color='red'>" + _u("Please enter an assignment name") + "</font>"
        else:
            allgrades = get_student_grade_summary_data(request, course, course_id, get_grades=True, use_offline=use_offline)
            if aname not in allgrades['assignments']:
                msg += "<font color='red'>" + _u("Invalid assignment name '%s'") % aname + "</font>" 
            else:
                aidx = allgrades['assignments'].index(aname)
                datatable = {'header': [_u('External email'), aname]}
                ddata = []
                for x in allgrades['students']:	  # do one by one in case there is a student who has only partial grades
                    try:
                        ddata.append([x.email, x.grades[aidx]])
                    except IndexError:
                        log.debug('No grade for assignment %s (%s) for student %s'  % (aidx, aname, x.email))
                datatable['data'] = ddata

                datatable['title'] = _u('Grades for assignment "%s"') % aname

                if 'Export CSV' in action:
                    # generate and return CSV file
                    return return_csv('grades %s.csv' % aname, datatable)

                elif 'remote gradebook' in action:
                    file_pointer = StringIO()
                    return_csv('', datatable, file_pointer=file_pointer)
                    file_pointer.seek(0)
                    files = {'datafile': file_pointer}
                    msg2, _ = _do_remote_gradebook(request.user, course, 'post-grades', files=files)
                    msg += msg2

    #----------------------------------------
    # Admin

    elif 'List course staff' in action:
        group = get_staff_group(course)
        msg += _u('Staff group = {0}').format(group.name)
        datatable = _group_members_table(group, _u("List of Staff"), course_id)
        track.views.server_track(request, "list-staff", {}, page="idashboard")

    elif 'List course instructors' in action and request.user.is_staff:
        group = get_instructor_group(course)
        msg += _u('Instructor group = {0}').format(group.name)
        log.debug('instructor grp={0}'.format(group.name))
        uset = group.user_set.all()
        datatable = {'header': [_u('Username'), _u('Full name')]}
        datatable['data'] = [[x.username, x.profile.name] for x in uset]
        datatable['title'] = _u('List of Instructors in course {0}').format(course_id)
        track.views.server_track(request, "list-instructors", {}, page="idashboard")

    elif action == 'Add course staff':
        uname = request.POST['staffuser']
        group = get_staff_group(course)
        msg += add_user_to_group(request, uname, group, 'staff', 'staff')

    elif action == 'Add instructor' and request.user.is_staff:
        uname = request.POST['instructor']
        try:
            user = User.objects.get(username=uname)
        except User.DoesNotExist:
            msg += '<font color="red">' + _u('Error: unknown username "{0}"').format(uname) + '</font>'
            user = None
        if user is not None:
            group = get_instructor_group(course)
            msg += '<font color="green">' + _u('Added {user} to instructor group = {group}').format(user = user, group = group.name) + '</font>'
            log.debug('staffgrp={0}'.format(group.name))
            user.groups.add(group)
            track.views.server_track(request, "add-instructor", {"instructor": unicode(user)}, page="idashboard")

    elif action == 'Remove course staff':
        uname = request.POST['staffuser']
        group = get_staff_group(course)
        msg += remove_user_from_group(request, uname, group, 'staff', 'staff')

    elif action == 'Remove instructor' and request.user.is_staff:
        uname = request.POST['instructor']
        try:
            user = User.objects.get(username=uname)
        except User.DoesNotExist:
            msg += '<font color="red">' + _u('Error: unknown username "{0}"').format(uname) + '</font>'
            user = None
        if user is not None:
            group = get_instructor_group(course)
            msg += '<font color="green">' + _u('Removed {user} from instructor group = {group}').format(user = user, group = group.name) + '</font>'
            log.debug('instructorgrp={0}'.format(group.name))
            user.groups.remove(group)
            track.views.server_track(request, "remove-instructor", {"instructor": unicode(user)}, page="idashboard")

    #----------------------------------------
    # DataDump

    elif 'Download CSV of all student profile data' in action:
        enrolled_students = User.objects.filter(
            courseenrollment__course_id=course_id,
            courseenrollment__is_active=1,
        ).order_by('username').select_related("profile")
        profkeys = ['name', 'language', 'location', 'year_of_birth', 'gender', 'level_of_education',
                    'mailing_address', 'goals']
        datatable = {'header': ['username', 'email'] + profkeys}

        def getdat(u):
            p = u.profile
            return [u.username, u.email] + [getattr(p, x, '') for x in profkeys]

        datatable['data'] = [getdat(u) for u in enrolled_students]
        datatable['title'] = _u('Student profile data for course %s') % course_id
        return return_csv('profiledata_%s.csv' % course_id, datatable)

    elif 'Download CSV of all responses to problem' in action:
        problem_to_dump = request.POST.get('problem_to_dump', '')

        if problem_to_dump[-4:] == ".xml":
            problem_to_dump = problem_to_dump[:-4]
        try:
            (org, course_name, _) = course_id.split("/")
            module_state_key = "i4x://" + org + "/" + course_name + "/problem/" + problem_to_dump
            smdat = StudentModule.objects.filter(course_id=course_id,
                                                 module_state_key=module_state_key)
            smdat = smdat.order_by('student')
            msg += (ungettext("Found {number} record to dump","Found {number} records to dump",len(smdat))).format(number = len(smdat))
        except Exception as err:
            msg += "<font color='red'>" + _u("Couldn't find module with that urlname.") + "  </font>"
            msg += "<pre>%s</pre>" % escape(err)
            smdat = []

        if smdat:
            datatable = {'header': ['username', 'state']}
            datatable['data'] = [[x.student.username, x.state] for x in smdat]
            datatable['title'] = _u('Student state for problem %s') % problem_to_dump
            return return_csv('student_state_from_%s.csv' % problem_to_dump, datatable)

    elif 'Download CSV of all student anonymized IDs' in action:
        students = User.objects.filter(
            courseenrollment__course_id=course_id,
        ).order_by('id')

        datatable = {'header': ['User ID', 'Anonymized user ID']}
        datatable['data'] = [[s.id, unique_id_for_user(s)] for s in students]
        return return_csv(course_id.replace('/', '-') + '-anon-ids.csv', datatable)

    #----------------------------------------
    # Group management

    elif 'List beta testers' in action:
        group = get_beta_group(course)
        msg += _u('Beta test group = {0}').format(group.name)
        datatable = _group_members_table(group, _u("List of beta_testers"), course_id)
        track.views.server_track(request, "list-beta-testers", {}, page="idashboard")

    elif action == 'Add beta testers':
        users = request.POST['betausers']
        log.debug("users: {0!r}".format(users))
        group = get_beta_group(course)
        for username_or_email in split_by_comma_and_whitespace(users):
            msg += "<p>{0}</p>".format(
                add_user_to_group(request, username_or_email, group, 'beta testers', 'beta-tester'))

    elif action == 'Remove beta testers':
        users = request.POST['betausers']
        group = get_beta_group(course)
        for username_or_email in split_by_comma_and_whitespace(users):
            msg += "<p>{0}</p>".format(
                remove_user_from_group(request, username_or_email, group, 'beta testers', 'beta-tester'))

    #----------------------------------------
    # forum administration

    elif action == 'List course forum admins':
        rolename = FORUM_ROLE_ADMINISTRATOR
        datatable = {}
        msg += _list_course_forum_members(course_id, rolename, datatable)
        track.views.server_track(request, "list-forum-admins", {"course": course_id}, page="idashboard")

    elif action == 'Remove forum admin':
        uname = request.POST['forumadmin']
        msg += _update_forum_role_membership(uname, course, FORUM_ROLE_ADMINISTRATOR, FORUM_ROLE_REMOVE)
        track.views.server_track(request, "remove-forum-admin", {"username": uname, "course": course_id}, page="idashboard")

    elif action == 'Add forum admin':
        uname = request.POST['forumadmin']
        msg += _update_forum_role_membership(uname, course, FORUM_ROLE_ADMINISTRATOR, FORUM_ROLE_ADD)
        track.views.server_track(request, "add-forum-admin", {"username": uname, "course": course_id}, page="idashboard")

    elif action == 'List course forum moderators':
        rolename = FORUM_ROLE_MODERATOR
        datatable = {}
        msg += _list_course_forum_members(course_id, rolename, datatable)
        track.views.server_track(request, "list-forum-mods", {"course": course_id}, page="idashboard")

    elif action == 'Remove forum moderator':
        uname = request.POST['forummoderator']
        msg += _update_forum_role_membership(uname, course, FORUM_ROLE_MODERATOR, FORUM_ROLE_REMOVE)
        track.views.server_track(request, "remove-forum-mod", {"username": uname, "course": course_id}, page="idashboard")

    elif action == 'Add forum moderator':
        uname = request.POST['forummoderator']
        msg += _update_forum_role_membership(uname, course, FORUM_ROLE_MODERATOR, FORUM_ROLE_ADD)
        track.views.server_track(request, "add-forum-mod", {"username": uname, "course": course_id}, page="idashboard")

    elif action == 'List course forum community TAs':
        rolename = FORUM_ROLE_COMMUNITY_TA
        datatable = {}
        msg += _list_course_forum_members(course_id, rolename, datatable)
        track.views.server_track(request, "list-forum-community-TAs", {"course": course_id}, page="idashboard")

    elif action == 'Remove forum community TA':
        uname = request.POST['forummoderator']
        msg += _update_forum_role_membership(uname, course, FORUM_ROLE_COMMUNITY_TA, FORUM_ROLE_REMOVE)
        track.views.server_track(request, "remove-forum-community-TA", {"username": uname, "course": course_id}, page="idashboard")

    elif action == 'Add forum community TA':
        uname = request.POST['forummoderator']
        msg += _update_forum_role_membership(uname, course, FORUM_ROLE_COMMUNITY_TA, FORUM_ROLE_ADD)
        track.views.server_track(request, "add-forum-community-TA", {"username": uname, "course": course_id}, page="idashboard")

    #----------------------------------------
    # enrollment

    elif action == 'List students who may enroll but may not have yet signed up':
        ceaset = CourseEnrollmentAllowed.objects.filter(course_id=course_id)
        datatable = {'header': ['StudentEmail']}
        datatable['data'] = [[x.email] for x in ceaset]
        datatable['title'] = action

    elif action == 'Enroll multiple students':

        students = request.POST.get('multiple_students', '')
        auto_enroll = bool(request.POST.get('auto_enroll'))
        email_students = bool(request.POST.get('email_students'))
        ret = _do_enroll_students(course, course_id, students, auto_enroll=auto_enroll, email_students=email_students)
        datatable = ret['datatable']

    elif action == 'Unenroll multiple students':

        students = request.POST.get('multiple_students', '')
        email_students = bool(request.POST.get('email_students'))
        ret = _do_unenroll_students(course_id, students, email_students=email_students)
        datatable = ret['datatable']

    elif action == 'List sections available in remote gradebook':

        msg2, datatable = _do_remote_gradebook(request.user, course, 'get-sections')
        msg += msg2

    elif action in ['List students in section in remote gradebook',
                    'Overload enrollment list using remote gradebook',
                    'Merge enrollment list with remote gradebook']:

        section = request.POST.get('gradebook_section', '')
        msg2, datatable = _do_remote_gradebook(request.user, course, 'get-membership', dict(section=section))
        msg += msg2

        if not 'List' in action:
            students = ','.join([x['email'] for x in datatable['retdata']])
            overload = 'Overload' in action
            ret = _do_enroll_students(course, course_id, students, overload=overload)
            datatable = ret['datatable']

    #----------------------------------------
    # email

    elif action == 'Send email':
        email_to_option = request.POST.get("to_option")
        email_subject = request.POST.get("subject")
        html_message = request.POST.get("message")

        def validate_email():
            class EmailValidationException(Exception):
                pass

            if not email_subject:
                raise EmailValidationException(_u("Email subject can not be empty."))
            if not html_message:
                raise EmailValidationException(_u("Email body can not be empty."))

        try:
            validate_email()

            # Create the CourseEmail object.  This is saved immediately, so that
            # any transaction that has been pending up to this point will also be
            # committed.
            email = CourseEmail.create(course_id, request.user, email_to_option, email_subject, html_message)

            # Submit the task, so that the correct InstructorTask object gets created (for monitoring purposes)
            submit_bulk_course_email(request, course_id, email.id)  # pylint: disable=E1101

        except Exception as err:
            # Catch any errors and deliver a message to the user
            error_msg = _u("Failed to send email! ({error_message})").format(error_message=err)
            msg += "<font color='red'>" + error_msg + "</font>"
            log.exception(error_msg)

        else:
            # If sending the task succeeds, deliver a success message to the user.
            if email_to_option == "all":
                email_msg = '<div class="msg msg-confirm"><p class="copy">' + _u('Your email was successfully queued for sending. Please note that for large classes, it may take up to an hour (or more, if other courses are simultaneously sending email) to send all emails.') + '</p></div>'
            else:
                email_msg = '<div class="msg msg-confirm"><p class="copy">' + _u('Your email was successfully queued for sending.') + '</p></div>'

    elif "Show Background Email Task History" in action:
        message, datatable = get_background_task_table(course_id, task_type='bulk_course_email')
        msg += message

    elif "Show Background Email Task History" in action:
        message, datatable = get_background_task_table(course_id, task_type='bulk_course_email')
        msg += message

    #----------------------------------------
    # psychometrics

    elif action == 'Generate Histogram and IRT Plot':
        problem = request.POST['Problem']
        nmsg, plots = psychoanalyze.generate_plots_for_problem(problem)
        msg += nmsg
        track.views.server_track(request, "psychometrics-histogram-generation", {"problem": unicode(problem)}, page="idashboard")

    if idash_mode == 'Psychometrics':
        problems = psychoanalyze.problems_with_psychometric_data(course_id)

    #----------------------------------------
    # analytics
    def get_analytics_result(analytics_name):
        """Return data for an Analytic piece, or None if it doesn't exist. It
        logs and swallows errors.
        """
        url = settings.ANALYTICS_SERVER_URL + \
            "get?aname={}&course_id={}&apikey={}".format(analytics_name,
                                                         course_id,
                                                         settings.ANALYTICS_API_KEY)
        try:
            res = requests.get(url)
        except Exception:
            log.exception("Error trying to access analytics at %s", url)
            return None

        if res.status_code == codes.OK:
            # WARNING: do not use req.json because the preloaded json doesn't
            # preserve the order of the original record (hence OrderedDict).
            return json.loads(res.content, object_pairs_hook=OrderedDict)
        else:
            log.error("Error fetching %s, code: %s, msg: %s",
                      url, res.status_code, res.content)
        return None

    analytics_results = {}

    if idash_mode == 'Analytics':
        DASHBOARD_ANALYTICS = [
            # "StudentsAttemptedProblems",  # num students who tried given problem
            "StudentsDailyActivity",  # active students by day
            "StudentsDropoffPerDay",  # active students dropoff by day
            # "OverallGradeDistribution",  # overall point distribution for course
            "StudentsActive",  # num students active in time period (default = 1wk)
            "StudentsEnrolled",  # num students enrolled
            # "StudentsPerProblemCorrect",  # foreach problem, num students correct
            "ProblemGradeDistribution",  # foreach problem, grade distribution
        ]
        for analytic_name in DASHBOARD_ANALYTICS:
            analytics_results[analytic_name] = get_analytics_result(analytic_name)

    #----------------------------------------
    # offline grades?

    if use_offline:
        msg += "<br/><font color='orange'>Grades from %s</font>" % offline_grades_available(course_id)

    # generate list of pending background tasks
    if settings.MITX_FEATURES.get('ENABLE_INSTRUCTOR_BACKGROUND_TASKS'):
        instructor_tasks = get_running_instructor_tasks(course_id)
    else:
        instructor_tasks = None

    # determine if this is a studio-backed course so we can provide a link to edit this course in studio
    is_studio_course = modulestore().get_modulestore_type(course_id) == MONGO_MODULESTORE_TYPE

    studio_url = None
    if is_studio_course:
        studio_url = get_cms_course_link(course)

    email_editor = None
    # HTML editor for email
    if idash_mode == 'Email' and is_studio_course:
        html_module = HtmlDescriptor(
            course.system,
            DictFieldData({'data': html_message}),
            ScopeIds(None, None, None, 'i4x://dummy_org/dummy_course/html/dummy_name')
        )
        fragment = html_module.render('studio_view')
        fragment = wrap_xblock(partial(handler_prefix, course_id), html_module, 'studio_view', fragment, None)
        email_editor = fragment.content

    # Enable instructor email only if the following conditions are met:
    # 1. Feature flag is on
    # 2. We have explicitly enabled email for the given course via django-admin
    # 3. It is NOT an XML course
    if settings.MITX_FEATURES['ENABLE_INSTRUCTOR_EMAIL'] and \
       CourseAuthorization.instructor_email_enabled(course_id) and is_studio_course:
        show_email_tab = True

    # display course stats only if there is no other table to display:
    course_stats = None
    if not datatable:
        course_stats = get_course_stats_table()

    # disable buttons for large courses
    disable_buttons = False
    max_enrollment_for_buttons = course.max_enrollment_instr_buttons
    if max_enrollment_for_buttons is not None:
        disable_buttons = enrollment_number > max_enrollment_for_buttons

    #----------------------------------------
    # context for rendering

    context = {
        'course': course,
        'staff_access': True,
        'admin_access': request.user.is_staff,
        'instructor_access': instructor_access,
        'forum_admin_access': forum_admin_access,
        'datatable': datatable,
        'course_stats': course_stats,
        'msg': msg,
        'modeflag': {idash_mode: 'selectedmode'},
        'studio_url': studio_url,

        'to_option': email_to_option,      # email
        'subject': email_subject,          # email
        'editor': email_editor,            # email
        'email_msg': email_msg,            # email
        'show_email_tab': show_email_tab,  # email

        'problems': problems,		# psychometrics
        'plots': plots,			# psychometrics
        'course_errors': modulestore().get_item_errors(course.location),
        'instructor_tasks': instructor_tasks,
        'offline_grade_log': offline_grades_available(course_id),
        'cohorts_ajax_url': reverse('cohorts', kwargs={'course_id': course_id}),

        'analytics_results': analytics_results,
        'disable_buttons': disable_buttons
    }

    if settings.MITX_FEATURES.get('ENABLE_INSTRUCTOR_BETA_DASHBOARD'):
        context['beta_dashboard_url'] = reverse('instructor_dashboard_2', kwargs={'course_id': course_id})

    return render_to_response('courseware/instructor_dashboard.html', context)


def _do_remote_gradebook(user, course, action, args=None, files=None):
    '''
    Perform remote gradebook action.  Returns msg, datatable.
    '''
    rg = course.remote_gradebook
    if not rg:
        msg = _u("No remote gradebook defined in course metadata")
        return msg, {}

    rgurl = settings.MITX_FEATURES.get('REMOTE_GRADEBOOK_URL', '')
    if not rgurl:
        msg = _u("No remote gradebook url defined in settings.MITX_FEATURES")
        return msg, {}

    rgname = rg.get('name', '')
    if not rgname:
        msg = _u("No gradebook name defined in course remote_gradebook metadata")
        return msg, {}

    if args is None:
        args = {}
    data = dict(submit=action, gradebook=rgname, user=user.email)
    data.update(args)

    try:
        resp = requests.post(rgurl, data=data, verify=False, files=files)
        retdict = json.loads(resp.content)
    except Exception as err:
        msg = _u("Failed to communicate with gradebook server at %s<br/>") % rgurl
        msg += _u("Error: %s") % err
        msg += "<br/>resp=%s" % resp.content
        msg += "<br/>data=%s" % data
        return msg, {}

    msg = '<pre>%s</pre>' % retdict['msg'].replace('\n', '<br/>')
    retdata = retdict['data']  	# a list of dicts

    if retdata:
        datatable = {'header': retdata[0].keys()}
        datatable['data'] = [x.values() for x in retdata]
        datatable['title'] = _u('Remote gradebook response for %s') % action
        datatable['retdata'] = retdata
    else:
        datatable = {}

    return msg, datatable


def _list_course_forum_members(course_id, rolename, datatable):
    """
    Fills in datatable with forum membership information, for a given role,
    so that it will be displayed on instructor dashboard.

      course_ID = the ID string for a course
      rolename = one of "Administrator", "Moderator", "Community TA"

    Returns message status string to append to displayed message, if role is unknown.
    """
    # make sure datatable is set up properly for display first, before checking for errors
    datatable['header'] = [_u('Username'), _u('Full name'), _u('Roles')]
    datatable['title'] = _u('List of Forum {name}s in course {id}').format(name = rolename, id = course_id)
    datatable['data'] = []
    try:
        role = Role.objects.get(name=rolename, course_id=course_id)
    except Role.DoesNotExist:
        return '<font color="red">' + _u('Error: unknown rolename "{0}"').format(rolename) + '</font>'
    uset = role.users.all().order_by('username')
    msg = 'Role = {0}'.format(rolename)
    log.debug('role={0}'.format(rolename))
    datatable['data'] = [[x.username, x.profile.name, ', '.join([r.name for r in x.roles.filter(course_id=course_id).order_by('name')])] for x in uset]
    return msg


def _update_forum_role_membership(uname, course, rolename, add_or_remove):
    '''
    Supports adding a user to a course's forum role

      uname = username string for user
      course = course object
      rolename = one of "Administrator", "Moderator", "Community TA"
      add_or_remove = one of "add" or "remove"

    Returns message status string to append to displayed message,  Status is returned if user
    or role is unknown, or if entry already exists when adding, or if entry doesn't exist when removing.
    '''
    # check that username and rolename are valid:
    try:
        user = User.objects.get(username=uname)
    except User.DoesNotExist:
        return '<font color="red">' + _u('Error: unknown username "{0}"').format(uname) + '</font>'
    try:
        role = Role.objects.get(name=rolename, course_id=course.id)
    except Role.DoesNotExist:
        return '<font color="red">' + _u('Error: unknown rolename "{0}"').format(rolename) + '</font>'

    # check whether role already has the specified user:
    alreadyexists = role.users.filter(username=uname).exists()
    msg = ''
    log.debug('rolename={0}'.format(rolename))
    if add_or_remove == FORUM_ROLE_REMOVE:
        if not alreadyexists:
            msg = '<font color="red">' + _u('Error: user "{0}" does not have rolename "{1}", cannot remove').format(uname, rolename) + '</font>'
        else:
            user.roles.remove(role)
            msg = '<font color="green">' + _u('Removed "{0}" from "{1}" forum role = "{2}"').format(user, course.id, rolename) + '</font>'
    else:
        if alreadyexists:
            msg = '<font color="red">' + _u('Error: user "{0}" already has rolename "{1}", cannot add').format(uname, rolename) + '</font>'
        else:
            if (rolename == FORUM_ROLE_ADMINISTRATOR and not has_access(user, course, 'staff')):
                msg = '<font color="red">' + _u('Error: user "{0}" should first be added as staff before adding as a forum administrator, cannot add').format(uname) + '</font>'
            else:
                user.roles.add(role)
                msg = '<font color="green">' + _u('Added "{0}" to "{1}" forum role = "{2}"').format(user, course.id, rolename) + '</font>'

    return msg


def _group_members_table(group, title, course_id):
    """
    Return a data table of usernames and names of users in group_name.

    Arguments:
        group -- a django group.
        title -- a descriptive title to show the user

    Returns:
        a dictionary with keys
        'header': ['Username', 'Full name'],
        'data': [[username, name] for all users]
        'title': "{title} in course {course}"
    """
    uset = group.user_set.all()
    datatable = {'header': [_u('Username'), _u('Full name')]}
    datatable['data'] = [[x.username, x.profile.name] for x in uset]
    datatable['title'] = _u('{0} in course {1}').format(title, course_id)
    return datatable


def _add_or_remove_user_group(request, username_or_email, group, group_title, event_name, do_add):
    """
    Implementation for both add and remove functions, to get rid of shared code.  do_add is bool that determines which
    to do.
    """
    user = None
    username_or_email = strip_if_string(username_or_email)
    try:
        if '@' in username_or_email:
            user = User.objects.get(email=username_or_email)
        else:
            user = User.objects.get(username=username_or_email)
    except User.DoesNotExist:
        msg = '<font color="red">' + _u('Error: unknown username or email "{0}"').format(username_or_email) + '</font>'
        user = None

    if user is not None:
        action = "Added" if do_add else "Removed"
        prep = "to" if do_add else "from"
        msg = '<font color="green">' + _u('{action} {user} {prep} {title} group = {group}').format(user = user, title = group_title, group = group.name, action=action, prep=prep) + '</font>'
        if do_add:
            user.groups.add(group)
        else:
            user.groups.remove(group)
        event = "add" if do_add else "remove"
        track.views.server_track(request, "add-or-remove-user-group", {"event_name": event_name, "user": unicode(user), "event": event}, page="idashboard")

    return msg


def add_user_to_group(request, username_or_email, group, group_title, event_name):
    """
    Look up the given user by username (if no '@') or email (otherwise), and add them to group.

    Arguments:
       request: django request--used for tracking log
       username_or_email: who to add.  Decide if it's an email by presense of an '@'
       group: django group object
       group_title: what to call this group in messages to user--e.g. "beta-testers".
       event_name: what to call this event when logging to tracking logs.

    Returns:
       html to insert in the message field
    """
    return _add_or_remove_user_group(request, username_or_email, group, group_title, event_name, True)


def remove_user_from_group(request, username_or_email, group, group_title, event_name):
    """
    Look up the given user by username (if no '@') or email (otherwise), and remove them from group.

    Arguments:
       request: django request--used for tracking log
       username_or_email: who to remove.  Decide if it's an email by presense of an '@'
       group: django group object
       group_title: what to call this group in messages to user--e.g. "beta-testers".
       event_name: what to call this event when logging to tracking logs.

    Returns:
       html to insert in the message field
    """
    return _add_or_remove_user_group(request, username_or_email, group, group_title, event_name, False)


def get_student_grade_summary_data(request, course, course_id, get_grades=True, get_raw_scores=False, use_offline=False):
    '''
    Return data arrays with student identity and grades for specified course.

    course = CourseDescriptor
    course_id = course ID

    Note: both are passed in, only because instructor_dashboard already has them already.

    returns datatable = dict(header=header, data=data)
    where

    header = list of strings labeling the data fields
    data = list (one per student) of lists of data corresponding to the fields

    If get_raw_scores=True, then instead of grade summaries, the raw grades for all graded modules are returned.

    '''
    enrolled_students = User.objects.filter(
        courseenrollment__course_id=course_id,
        courseenrollment__is_active=1,
    ).prefetch_related("groups").order_by('username')

    header = [_u('ID'), _u('Username'), _u('Full Name'), _u('edX email'), _u('External email')]
    assignments = []
    if get_grades and enrolled_students.count() > 0:
        # just to construct the header
        gradeset = student_grades(enrolled_students[0], request, course, keep_raw_scores=get_raw_scores, use_offline=use_offline)
        # log.debug('student {0} gradeset {1}'.format(enrolled_students[0], gradeset))
        if get_raw_scores:
            assignments += [score.section for score in gradeset['raw_scores']]
        else:
            assignments += [x['label'] for x in gradeset['section_breakdown']]
    header += assignments

    datatable = {'header': header, 'assignments': assignments, 'students': enrolled_students}
    data = []

    for student in enrolled_students:
        datarow = [student.id, student.username, student.profile.name, student.email]
        try:
            datarow.append(student.externalauthmap.external_email)
        except:  # ExternalAuthMap.DoesNotExist
            datarow.append('')

        if get_grades:
            gradeset = student_grades(student, request, course, keep_raw_scores=get_raw_scores, use_offline=use_offline)
            log.debug('student={0}, gradeset={1}'.format(student, gradeset))
            if get_raw_scores:
                # TODO (ichuang) encode Score as dict instead of as list, so score[0] -> score['earned']
                sgrades = [(getattr(score, 'earned', '') or score[0]) for score in gradeset['raw_scores']]
            else:
                sgrades = [x['percent'] for x in gradeset['section_breakdown']]
            datarow += sgrades
            student.grades = sgrades  	# store in student object

        data.append(datarow)
    datatable['data'] = data
    return datatable

#-----------------------------------------------------------------------------


@cache_control(no_cache=True, no_store=True, must_revalidate=True)
def gradebook(request, course_id):
    """
    Show the gradebook for this course:
    - only displayed to course staff
    - shows students who are enrolled.
    """
    course = get_course_with_access(request.user, course_id, 'staff', depth=None)

    enrolled_students = User.objects.filter(
        courseenrollment__course_id=course_id,
        courseenrollment__is_active=1
    ).order_by('username').select_related("profile")

    # TODO (vshnayder): implement pagination.
    enrolled_students = enrolled_students[:1000]   # HACK!

    student_info = [{'username': student.username,
                     'id': student.id,
                     'email': student.email,
                     'grade_summary': student_grades(student, request, course),
                     'realname': student.profile.name,
                     }
                    for student in enrolled_students]

    return render_to_response('courseware/gradebook.html', {
        'students': student_info,
        'course': course,
        'course_id': course_id,
        # Checked above
        'staff_access': True,
        'ordered_grades': sorted(course.grade_cutoffs.items(), key=lambda i: i[1], reverse=True),
    })


@cache_control(no_cache=True, no_store=True, must_revalidate=True)
def grade_summary(request, course_id):
    """Display the grade summary for a course."""
    course = get_course_with_access(request.user, course_id, 'staff')

    # For now, just a static page
    context = {'course': course,
               'staff_access': True, }
    return render_to_response('courseware/grade_summary.html', context)


#-----------------------------------------------------------------------------
# enrollment

def _do_enroll_students(course, course_id, students, overload=False, auto_enroll=False, email_students=False):
    """
    Do the actual work of enrolling multiple students, presented as a string
    of emails separated by commas or returns
    `course` is course object
    `course_id` id of course (a `str`)
    `students` string of student emails separated by commas or returns (a `str`)
    `overload` un-enrolls all existing students (a `boolean`)
    `auto_enroll` is user input preference (a `boolean`)
    `email_students` is user input preference (a `boolean`)
    """

    new_students, new_students_lc = get_and_clean_student_list(students)
    status = dict([x, 'unprocessed'] for x in new_students)

    if overload:  	# delete all but staff
        todelete = CourseEnrollment.objects.filter(course_id=course_id)
        for ce in todelete:
            if not has_access(ce.user, course, 'staff') and ce.user.email.lower() not in new_students_lc:
                status[ce.user.email] = 'deleted'
                ce.deactivate()
            else:
                status[ce.user.email] = 'is staff'
        ceaset = CourseEnrollmentAllowed.objects.filter(course_id=course_id)
        for cea in ceaset:
            status[cea.email] = 'removed from pending enrollment list'
        ceaset.delete()

    if email_students:
        stripped_site_name = _remove_preview(settings.SITE_NAME)
        registration_url = 'https://' + stripped_site_name + reverse('student.views.register_user')
        #Composition of email
        d = {'site_name': stripped_site_name,
             'registration_url': registration_url,
             'course': course,
             'auto_enroll': auto_enroll,
             'course_url': 'https://' + stripped_site_name + '/courses/' + course_id,
             }

    for student in new_students:
        try:
            user = User.objects.get(email=student)
        except User.DoesNotExist:

            #Student not signed up yet, put in pending enrollment allowed table
            cea = CourseEnrollmentAllowed.objects.filter(email=student, course_id=course_id)

            #If enrollmentallowed already exists, update auto_enroll flag to however it was set in UI
            #Will be 0 or 1 records as there is a unique key on email + course_id
            if cea:
                cea[0].auto_enroll = auto_enroll
                cea[0].save()
                status[student] = 'user does not exist, enrollment already allowed, pending with auto enrollment ' \
                    + ('on' if auto_enroll else 'off')
                continue

            #EnrollmentAllowed doesn't exist so create it
            cea = CourseEnrollmentAllowed(email=student, course_id=course_id, auto_enroll=auto_enroll)
            cea.save()

            status[student] = 'user does not exist, enrollment allowed, pending with auto enrollment ' \
                + ('on' if auto_enroll else 'off')

            if email_students:
                #User is allowed to enroll but has not signed up yet
                d['email_address'] = student
                d['message'] = 'allowed_enroll'
                send_mail_ret = send_mail_to_student(student, d)
                status[student] += (', email sent' if send_mail_ret else '')
            continue

        #Student has already registered
        if CourseEnrollment.is_enrolled(user, course_id):
            status[student] = 'already enrolled'
            continue

        try:
            #Not enrolled yet
            ce = CourseEnrollment.enroll(user, course_id)
            status[student] = 'added'

            if email_students:
                #User enrolled for first time, populate dict with user specific info
                d['email_address'] = student
                d['full_name'] = user.profile.name
                d['message'] = 'enrolled_enroll'
                send_mail_ret = send_mail_to_student(student, d)
                status[student] += (', email sent' if send_mail_ret else '')

        except:
            status[student] = 'rejected'

    datatable = {'header': ['StudentEmail', 'action']}
    datatable['data'] = [[x, status[x]] for x in sorted(status)]
    datatable['title'] = _u('Enrollment of students')

    def sf(stat):
        return [x for x in status if status[x] == stat]

    data = dict(added=sf('added'), rejected=sf('rejected') + sf('exists'),
                deleted=sf('deleted'), datatable=datatable)

    return data


#Unenrollment
def _do_unenroll_students(course_id, students, email_students=False):
    """
    Do the actual work of un-enrolling multiple students, presented as a string
    of emails separated by commas or returns
    `course_id` is id of course (a `str`)
    `students` is string of student emails separated by commas or returns (a `str`)
    `email_students` is user input preference (a `boolean`)
    """

    old_students, _ = get_and_clean_student_list(students)
    status = dict([x, 'unprocessed'] for x in old_students)

    stripped_site_name = _remove_preview(settings.SITE_NAME)
    if email_students:
        course = course_from_id(course_id)
        #Composition of email
        d = {'site_name': stripped_site_name,
             'course': course}

    for student in old_students:

        isok = False
        cea = CourseEnrollmentAllowed.objects.filter(course_id=course_id, email=student)
        #Will be 0 or 1 records as there is a unique key on email + course_id
        if cea:
            cea[0].delete()
            status[student] = "un-enrolled"
            isok = True

        try:
            user = User.objects.get(email=student)
        except User.DoesNotExist:

            if isok and email_students:
                #User was allowed to join but had not signed up yet
                d['email_address'] = student
                d['message'] = 'allowed_unenroll'
                send_mail_ret = send_mail_to_student(student, d)
                status[student] += (', email sent' if send_mail_ret else '')

            continue

        #Will be 0 or 1 records as there is a unique key on user + course_id
        if CourseEnrollment.is_enrolled(user, course_id):
            try:
                CourseEnrollment.unenroll(user, course_id)
                status[student] = "un-enrolled"
                if email_students:
                    #User was enrolled
                    d['email_address'] = student
                    d['full_name'] = user.profile.name
                    d['message'] = 'enrolled_unenroll'
                    send_mail_ret = send_mail_to_student(student, d)
                    status[student] += (', email sent' if send_mail_ret else '')

            except Exception:
                if not isok:
                    status[student] = "Error!  Failed to un-enroll"

    datatable = {'header': ['StudentEmail', 'action']}
    datatable['data'] = [[x, status[x]] for x in sorted(status)]
    datatable['title'] = _u('Un-enrollment of students')

    data = dict(datatable=datatable)
    return data


def send_mail_to_student(student, param_dict):
    """
    Construct the email using templates and then send it.
    `student` is the student's email address (a `str`),

    `param_dict` is a `dict` with keys [
    `site_name`: name given to edX instance (a `str`)
    `registration_url`: url for registration (a `str`)
    `course_id`: id of course (a `str`)
    `auto_enroll`: user input option (a `str`)
    `course_url`: url of course (a `str`)
    `email_address`: email of student (a `str`)
    `full_name`: student full name (a `str`)
    `message`: type of email to send and template to use (a `str`)
                                        ]
    Returns a boolean indicating whether the email was sent successfully.
    """

    EMAIL_TEMPLATE_DICT = {'allowed_enroll': ('emails/enroll_email_allowedsubject.txt', 'emails/enroll_email_allowedmessage.txt'),
                           'enrolled_enroll': ('emails/enroll_email_enrolledsubject.txt', 'emails/enroll_email_enrolledmessage.txt'),
                           'allowed_unenroll': ('emails/unenroll_email_subject.txt', 'emails/unenroll_email_allowedmessage.txt'),
                           'enrolled_unenroll': ('emails/unenroll_email_subject.txt', 'emails/unenroll_email_enrolledmessage.txt')}

    subject_template, message_template = EMAIL_TEMPLATE_DICT.get(param_dict['message'], (None, None))
    if subject_template is not None and message_template is not None:
        subject = render_to_string(subject_template, param_dict)
        message = render_to_string(message_template, param_dict)

        # Remove leading and trailing whitespace from body
        message = message.strip()

        # Email subject *must not* contain newlines
        subject = ''.join(subject.splitlines())
        send_mail(subject, message, settings.DEFAULT_FROM_EMAIL, [student], fail_silently=False)

        return True
    else:
        return False


def _remove_preview(site_name):
    if site_name[:8] == "preview.":
        return site_name[8:]
    return site_name


def get_and_clean_student_list(students):
    """
    Separate out individual student email from the comma, or space separated string.
    `students` is string of student emails separated by commas or returns (a `str`)
    Returns:
    students: list of cleaned student emails
    students_lc: list of lower case cleaned student emails
    """

    students = split_by_comma_and_whitespace(students)
    students = [str(s.strip()) for s in students]
    students = [s for s in students if s != '']
    students_lc = [x.lower() for x in students]

    return students, students_lc

#-----------------------------------------------------------------------------
# answer distribution


def get_answers_distribution(request, course_id):
    """
    Get the distribution of answers for all graded problems in the course.

    Return a dict with two keys:
    'header': a header row
    'data': a list of rows
    """
    course = get_course_with_access(request.user, course_id, 'staff')

    dist = grades.answer_distributions(request, course)

    d = {}
    d['header'] = [_u('url_name'), _u('display name'), _u('answer id'), _u('answer'), _u('count')]

    d['data'] = [[url_name, display_name, answer_id, a, answers[a]]
                 for (url_name, display_name, answer_id), answers in dist.items()
                 for a in answers]
    return d


#-----------------------------------------------------------------------------


def compute_course_stats(course):
    """
    Compute course statistics, including number of problems, videos, html.

    course is a CourseDescriptor from the xmodule system.
    """

    # walk the course by using get_children() until we come to the leaves; count the
    # number of different leaf types

    counts = defaultdict(int)

    def walk(module):
        children = module.get_children()
        category = module.__class__.__name__ 	# HtmlDescriptor, CapaDescriptor, ...
        counts[category] += 1
        for c in children:
            walk(c)

    walk(course)
    stats = dict(counts)  	# number of each kind of module
    return stats


def dump_grading_context(course):
    """
    Dump information about course grading context (eg which problems are graded in what assignments)
    Very useful for debugging grading_policy.json and policy.json
    """
    msg = "-----------------------------------------------------------------------------\n"
    msg += "Course grader:\n"

    msg += '%s\n' % course.grader.__class__
    graders = {}
    if isinstance(course.grader, xmgraders.WeightedSubsectionsGrader):
        msg += '\n'
        msg += "Graded sections:\n"
        for subgrader, category, weight in course.grader.sections:
            msg += "  subgrader=%s, type=%s, category=%s, weight=%s\n" % (subgrader.__class__, subgrader.type, category, weight)
            subgrader.index = 1
            graders[subgrader.type] = subgrader
    msg += "-----------------------------------------------------------------------------\n"
    msg += "Listing grading context for course %s\n" % course.id

    gc = course.grading_context
    msg += "graded sections:\n"

    msg += '%s\n' % gc['graded_sections'].keys()
    for (gs, gsvals) in gc['graded_sections'].items():
        msg += "--> Section %s:\n" % (gs)
        for sec in gsvals:
            s = sec['section_descriptor']
            grade_format = getattr(s, 'grade_format', None)
            aname = ''
            if grade_format in graders:
                g = graders[grade_format]
                aname = '%s %02d' % (g.short_label, g.index)
                g.index += 1
            elif s.display_name in graders:
                g = graders[s.display_name]
                aname = '%s' % g.short_label
            notes = ''
            if getattr(s, 'score_by_attempt', False):
                notes = ', score by attempt!'
            msg += "      %s (grade_format=%s, Assignment=%s%s)\n" % (s.display_name, grade_format, aname, notes)
    msg += "all descriptors:\n"
    msg += "length=%d\n" % len(gc['all_descriptors'])
    msg = '<pre>%s</pre>' % msg.replace('<', '&lt;')
    return msg


def get_background_task_table(course_id, problem_url=None, student=None, task_type=None):
    """
    Construct the "datatable" structure to represent background task history.

    Filters the background task history to the specified course and problem.
    If a student is provided, filters to only those tasks for which that student
    was specified.

    Returns a tuple of (msg, datatable), where the msg is a possible error message,
    and the datatable is the datatable to be used for display.
    """
    history_entries = get_instructor_task_history(course_id, problem_url, student, task_type)
    datatable = {}
    msg = ""
    # first check to see if there is any history at all
    # (note that we don't have to check that the arguments are valid; it
    # just won't find any entries.)
    if (history_entries.count()) == 0:
        if problem_url is None:
            msg += '<font color="red">Failed to find any background tasks for course "{course}".</font>'.format(course=course_id)
        elif student is not None:
            template = '<font color="red">' + _u('Failed to find any background tasks for course "{course}", module "{problem}" and student "{student}".') + '</font>'
            msg += template.format(course=course_id, problem=problem_url, student=student.username)
        else:
            msg += '<font color="red">' + _u('Failed to find any background tasks for course "{course}" and module "{problem}".').format(course=course_id, problem=problem_url) + '</font>'
    else:
        datatable['header'] = ["Task Type",
                               "Task Id",
                               "Requester",
                               "Submitted",
                               "Duration (sec)",
                               "Task State",
                               "Task Status",
                               "Task Output"]

        datatable['data'] = []
        for instructor_task in history_entries:
            # get duration info, if known:
            duration_sec = 'unknown'
            if hasattr(instructor_task, 'task_output') and instructor_task.task_output is not None:
                task_output = json.loads(instructor_task.task_output)
                if 'duration_ms' in task_output:
                    duration_sec = int(task_output['duration_ms'] / 1000.0)
            # get progress status message:
            success, task_message = get_task_completion_info(instructor_task)
            status = "Complete" if success else "Incomplete"
            # generate row for this task:
            row = [
                str(instructor_task.task_type),
                str(instructor_task.task_id),
                str(instructor_task.requester),
                instructor_task.created.isoformat(' '),
                duration_sec,
                str(instructor_task.task_state),
                status,
                task_message
            ]
            datatable['data'].append(row)

        if problem_url is None:
            datatable['title'] = "{course_id}".format(course_id=course_id)
        elif student is not None:
            datatable['title'] = "{course_id} > {location} > {student}".format(course_id=course_id,
                                                                               location=problem_url,
                                                                               student=student.username)
        else:
            datatable['title'] = "{course_id} > {location}".format(course_id=course_id, location=problem_url)

    return msg, datatable<|MERGE_RESOLUTION|>--- conflicted
+++ resolved
@@ -59,11 +59,8 @@
 from xblock.field_data import DictFieldData
 from xblock.fields import ScopeIds
 from django.utils.translation import ugettext as _u
-<<<<<<< HEAD
+from django.utils.translation import ungettext
 from lms.lib.xblock.runtime import handler_prefix
-=======
-from django.utils.translation import ungettext
->>>>>>> e2137bac
 
 log = logging.getLogger(__name__)
 
