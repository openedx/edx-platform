"""
Instructor Views
"""
from collections import defaultdict
import csv
import datetime
import json
import logging
from markupsafe import escape
import os
import re
import requests
from requests.status_codes import codes
from collections import OrderedDict

from StringIO import StringIO

from django.conf import settings
from django.contrib.auth.models import User, Group
from django.http import HttpResponse
from django_future.csrf import ensure_csrf_cookie
from django.views.decorators.cache import cache_control
from django.core.urlresolvers import reverse
from django.core.mail import send_mail
from django.utils import timezone

from xmodule_modifiers import wrap_xblock
import xmodule.graders as xmgraders
from xmodule.modulestore import MONGO_MODULESTORE_TYPE
from xmodule.modulestore.django import modulestore
from xmodule.modulestore.exceptions import ItemNotFoundError
from xmodule.html_module import HtmlDescriptor

from bulk_email.models import CourseEmail, CourseAuthorization
from courseware import grades
from courseware.access import (has_access, get_access_group_name,
                               course_beta_test_group_name)
from courseware.courses import get_course_with_access, get_cms_course_link_by_id
from courseware.models import StudentModule
from django_comment_common.models import (Role,
                                          FORUM_ROLE_ADMINISTRATOR,
                                          FORUM_ROLE_MODERATOR,
                                          FORUM_ROLE_COMMUNITY_TA)
from django_comment_client.utils import has_forum_access
from instructor.offline_gradecalc import student_grades, offline_grades_available
from instructor.views.tools import strip_if_string
from instructor_task.api import (get_running_instructor_tasks,
                                 get_instructor_task_history,
                                 submit_rescore_problem_for_all_students,
                                 submit_rescore_problem_for_student,
                                 submit_reset_problem_attempts_for_all_students,
                                 submit_bulk_course_email)
from instructor_task.views import get_task_completion_info
from mitxmako.shortcuts import render_to_response
from psychometrics import psychoanalyze
from student.models import CourseEnrollment, CourseEnrollmentAllowed, unique_id_for_user
from student.views import course_from_id
import track.views
from mitxmako.shortcuts import render_to_string
<<<<<<< HEAD
from xblock.field_data import DictFieldData
from xblock.fields import ScopeIds
from django.utils.translation import ugettext as _u
=======

from .extensions import (
    dump_students_with_due_date_extensions,
    dump_due_date_extensions_for_student,
    get_units_with_due_date_options,
    set_due_date_extension)

>>>>>>> 94ea0f9e

log = logging.getLogger(__name__)

# internal commands for managing forum roles:
FORUM_ROLE_ADD = 'add'
FORUM_ROLE_REMOVE = 'remove'


def split_by_comma_and_whitespace(a_str):
    """
    Return string a_str, split by , or whitespace
    """
    return re.split(r'[\s,]', a_str)


@ensure_csrf_cookie
@cache_control(no_cache=True, no_store=True, must_revalidate=True)
def instructor_dashboard(request, course_id):
    """Display the instructor dashboard for a course."""
    course = get_course_with_access(request.user, course_id, 'staff', depth=None)

    instructor_access = has_access(request.user, course, 'instructor')   # an instructor can manage staff lists

    forum_admin_access = has_forum_access(request.user, course_id, FORUM_ROLE_ADMINISTRATOR)

    msg = ''
    email_msg = ''
    email_to_option = None
    email_subject = None
    html_message = ''
    show_email_tab = False
    problems = []
    plots = []
    datatable = {}

    # the instructor dashboard page is modal: grades, psychometrics, admin
    # keep that state in request.session (defaults to grades mode)
    idash_mode = request.POST.get('idash_mode', '')
    if idash_mode:
        request.session['idash_mode'] = idash_mode
    else:
        idash_mode = request.session.get('idash_mode', 'Grades')

    enrollment_number = CourseEnrollment.objects.filter(course_id=course_id, is_active=1).count()

    # assemble some course statistics for output to instructor
    def get_course_stats_table():
        datatable = {
            'header': ['Statistic', 'Value'],
            'title': _u('Course Statistics At A Glance'),
        }
        data = [['# Enrolled', enrollment_number]]
        data += [['Date', timezone.now().isoformat()]]
        data += compute_course_stats(course).items()
        if request.user.is_staff:
            for field in course.fields.values():
                if getattr(field.scope, 'user', False):
                    continue

                data.append([field.name, json.dumps(field.read_json(course))])
        datatable['data'] = data
        return datatable

    def return_csv(func, datatable, file_pointer=None):
        """Outputs a CSV file from the contents of a datatable."""
        if file_pointer is None:
            response = HttpResponse(mimetype='text/csv')
            response['Content-Disposition'] = 'attachment; filename={0}'.format(func)
        else:
            response = file_pointer
        writer = csv.writer(response, dialect='excel', quotechar='"', quoting=csv.QUOTE_ALL)
        writer.writerow(datatable['header'])
        for datarow in datatable['data']:
            encoded_row = [unicode(s).encode('utf-8') for s in datarow]
            writer.writerow(encoded_row)
        return response

    def get_staff_group(course):
        """Get or create the staff access group"""
        return get_group(course, 'staff')

    def get_instructor_group(course):
        """Get or create the instructor access group"""
        return get_group(course, 'instructor')

    def get_group(course, groupname):
        """Get or create an access group"""
        grpname = get_access_group_name(course, groupname)
        try:
            group = Group.objects.get(name=grpname)
        except Group.DoesNotExist:
            group = Group(name=grpname)     # create the group
            group.save()
        return group

    def get_beta_group(course):
        """
        Get the group for beta testers of course.
        """
        # Not using get_group because there is no access control action called
        # 'beta', so adding it to get_access_group_name doesn't really make
        # sense.
        name = course_beta_test_group_name(course.location)
        (group, _) = Group.objects.get_or_create(name=name)
        return group

    def get_module_url(urlname):
        """
        Construct full URL for a module from its urlname.

        Form is either urlname or modulename/urlname.  If no modulename
        is provided, "problem" is assumed.
        """
        # remove whitespace
        urlname = strip_if_string(urlname)

        # tolerate an XML suffix in the urlname
        if urlname[-4:] == ".xml":
            urlname = urlname[:-4]

        # implement default
        if '/' not in urlname:
            urlname = "problem/" + urlname

        # complete the url using information about the current course:
        (org, course_name, _) = course_id.split("/")
        return "i4x://" + org + "/" + course_name + "/" + urlname

    def get_student_from_identifier(unique_student_identifier):
        """Gets a student object using either an email address or username"""
        unique_student_identifier = strip_if_string(unique_student_identifier)
        msg = ""
        try:
            if "@" in unique_student_identifier:
                student = User.objects.get(email=unique_student_identifier)
            else:
                student = User.objects.get(username=unique_student_identifier)
            msg += "Found a single student.  "
        except User.DoesNotExist:
            student = None
            msg += "<font color='red'>Couldn't find student with that email or username.  </font>"
        return msg, student

    def parse_datetime(s):
        """
        Constructs a datetime object in UTC from user input.
        """
        msg = ""
        dt = None
        try:
            d, t = s.split()
            mm, dd, yy = map(int, d.split('/'))
            h, m = map(int, t.split(':'))
            dt = datetime.datetime(yy, mm, dd, h, m, tzinfo=timezone.utc)
            return msg, dt
        except:
            msg = "<font color='red'>Unable to parse date: {0} </font>".format(s)
        return msg, dt

    # process actions from form POST
    action = request.POST.get('action', '')
    use_offline = request.POST.get('use_offline_grades', False)

    if settings.MITX_FEATURES['ENABLE_MANUAL_GIT_RELOAD']:
        if 'GIT pull' in action:
            data_dir = course.data_dir
            log.debug('git pull {0}'.format(data_dir))
            gdir = settings.DATA_DIR / data_dir
            if not os.path.exists(gdir):
                msg += "====> ERROR in gitreload - no such directory {0}".format(gdir)
            else:
                cmd = "cd {0}; git reset --hard HEAD; git clean -f -d; git pull origin; chmod g+w course.xml".format(gdir)
                msg += "git pull on {0}:<p>".format(data_dir)
                msg += "<pre>{0}</pre></p>".format(escape(os.popen(cmd).read()))
                track.views.server_track(request, "git-pull", {"directory": data_dir}, page="idashboard")

        if 'Reload course' in action:
            log.debug('reloading {0} ({1})'.format(course_id, course))
            try:
                data_dir = course.data_dir
                modulestore().try_load_course(data_dir)
                msg += "<br/><p>Course reloaded from {0}</p>".format(data_dir)
                track.views.server_track(request, "reload", {"directory": data_dir}, page="idashboard")
                course_errors = modulestore().get_item_errors(course.location)
                msg += '<ul>'
                for cmsg, cerr in course_errors:
                    msg += "<li>{0}: <pre>{1}</pre>".format(cmsg, escape(cerr))
                msg += '</ul>'
            except Exception as err:
                msg += '<br/><p>Error: {0}</p>'.format(escape(err))

    if action == 'Dump list of enrolled students' or action == 'List enrolled students':
        log.debug(action)
        datatable = get_student_grade_summary_data(request, course, course_id, get_grades=False, use_offline=use_offline)
        datatable['title'] = 'List of students enrolled in {0}'.format(course_id)
        track.views.server_track(request, "list-students", {}, page="idashboard")

    elif 'Dump Grades' in action:
        log.debug(action)
        datatable = get_student_grade_summary_data(request, course, course_id, get_grades=True, use_offline=use_offline)
        datatable['title'] = 'Summary Grades of students enrolled in {0}'.format(course_id)
        track.views.server_track(request, "dump-grades", {}, page="idashboard")

    elif 'Dump all RAW grades' in action:
        log.debug(action)
        datatable = get_student_grade_summary_data(request, course, course_id, get_grades=True,
                                                   get_raw_scores=True, use_offline=use_offline)
        datatable['title'] = 'Raw Grades of students enrolled in {0}'.format(course_id)
        track.views.server_track(request, "dump-grades-raw", {}, page="idashboard")

    elif 'Download CSV of all student grades' in action:
        track.views.server_track(request, "dump-grades-csv", {}, page="idashboard")
        return return_csv('grades_{0}.csv'.format(course_id),
                          get_student_grade_summary_data(request, course, course_id, use_offline=use_offline))

    elif 'Download CSV of all RAW grades' in action:
        track.views.server_track(request, "dump-grades-csv-raw", {}, page="idashboard")
        return return_csv('grades_{0}_raw.csv'.format(course_id),
                          get_student_grade_summary_data(request, course, course_id, get_raw_scores=True, use_offline=use_offline))

    elif 'Download CSV of answer distributions' in action:
        track.views.server_track(request, "dump-answer-dist-csv", {}, page="idashboard")
        return return_csv('answer_dist_{0}.csv'.format(course_id), get_answers_distribution(request, course_id))

    elif 'Dump description of graded assignments configuration' in action:
        # what is "graded assignments configuration"?
        track.views.server_track(request, "dump-graded-assignments-config", {}, page="idashboard")
        msg += dump_grading_context(course)

    elif "Rescore ALL students' problem submissions" in action:
        problem_urlname = request.POST.get('problem_for_all_students', '')
        problem_url = get_module_url(problem_urlname)
        try:
            instructor_task = submit_rescore_problem_for_all_students(request, course_id, problem_url)
            if instructor_task is None:
                msg += '<font color="red">Failed to create a background task for rescoring "{0}".</font>'.format(problem_url)
            else:
                track.views.server_track(request, "rescore-all-submissions", {"problem": problem_url, "course": course_id}, page="idashboard")
        except ItemNotFoundError as err:
            msg += '<font color="red">Failed to create a background task for rescoring "{0}": problem not found.</font>'.format(problem_url)
        except Exception as err:
            log.error("Encountered exception from rescore: {0}".format(err))
            msg += '<font color="red">Failed to create a background task for rescoring "{0}": {1}.</font>'.format(problem_url, err.message)

    elif "Reset ALL students' attempts" in action:
        problem_urlname = request.POST.get('problem_for_all_students', '')
        problem_url = get_module_url(problem_urlname)
        try:
            instructor_task = submit_reset_problem_attempts_for_all_students(request, course_id, problem_url)
            if instructor_task is None:
                msg += '<font color="red">Failed to create a background task for resetting "{0}".</font>'.format(problem_url)
            else:
                track.views.server_track(request, "reset-all-attempts", {"problem": problem_url, "course": course_id}, page="idashboard")
        except ItemNotFoundError as err:
            log.error('Failure to reset: unknown problem "{0}"'.format(err))
            msg += '<font color="red">Failed to create a background task for resetting "{0}": problem not found.</font>'.format(problem_url)
        except Exception as err:
            log.error("Encountered exception from reset: {0}".format(err))
            msg += '<font color="red">Failed to create a background task for resetting "{0}": {1}.</font>'.format(problem_url, err.message)

    elif "Show Background Task History for Student" in action:
        # put this before the non-student case, since the use of "in" will cause this to be missed
        unique_student_identifier = request.POST.get('unique_student_identifier', '')
        message, student = get_student_from_identifier(unique_student_identifier)
        if student is None:
            msg += message
        else:
            problem_urlname = request.POST.get('problem_for_student', '')
            problem_url = get_module_url(problem_urlname)
            message, datatable = get_background_task_table(course_id, problem_url, student)
            msg += message

    elif "Show Background Task History" in action:
        problem_urlname = request.POST.get('problem_for_all_students', '')
        problem_url = get_module_url(problem_urlname)
        message, datatable = get_background_task_table(course_id, problem_url)
        msg += message

    elif ("Reset student's attempts" in action or
          "Delete student state for module" in action or
          "Rescore student's problem submission" in action):
        # get the form data
        unique_student_identifier = request.POST.get(
            'unique_student_identifier', ''
        )
        problem_urlname = request.POST.get('problem_for_student', '')
        module_state_key = get_module_url(problem_urlname)
        # try to uniquely id student by email address or username
        message, student = get_student_from_identifier(unique_student_identifier)
        msg += message
        student_module = None
        if student is not None:
            # find the module in question
            try:
                student_module = StudentModule.objects.get(
                    student_id=student.id,
                    course_id=course_id,
                    module_state_key=module_state_key
                )
                msg += "Found module.  "
            except StudentModule.DoesNotExist as err:
                error_msg = "Couldn't find module with that urlname: {0}. ".format(
                    problem_urlname
                )
                msg += "<font color='red'>" + error_msg + "({0}) ".format(err) + "</font>"
                log.debug(error_msg)

        if student_module is not None:
            if "Delete student state for module" in action:
                # delete the state
                try:
                    student_module.delete()
                    msg += "<font color='red'>Deleted student module state for {0}!</font>".format(module_state_key)
                    event = {
                        "problem": module_state_key,
                        "student": unique_student_identifier,
                        "course": course_id
                    }
                    track.views.server_track(
                        request,
                        "delete-student-module-state",
                        event,
                        page="idashboard"
                    )
                except Exception as err:
                    error_msg = "Failed to delete module state for {0}/{1}. ".format(
                        unique_student_identifier, problem_urlname
                    )
                    msg += "<font color='red'>" + error_msg + "({0}) ".format(err) + "</font>"
                    log.exception(error_msg)
            elif "Reset student's attempts" in action:
                # modify the problem's state
                try:
                    # load the state json
                    problem_state = json.loads(student_module.state)
                    old_number_of_attempts = problem_state["attempts"]
                    problem_state["attempts"] = 0
                    # save
                    student_module.state = json.dumps(problem_state)
                    student_module.save()
                    event = {
                        "old_attempts": old_number_of_attempts,
                        "student": unicode(student),
                        "problem": student_module.module_state_key,
                        "instructor": unicode(request.user),
                        "course": course_id
                    }
                    track.views.server_track(request, "reset-student-attempts", event, page="idashboard")
                    msg += "<font color='green'>Module state successfully reset!</font>"
                except Exception as err:
                    error_msg = "Couldn't reset module state for {0}/{1}. ".format(
                        unique_student_identifier, problem_urlname
                    )
                    msg += "<font color='red'>" + error_msg + "({0}) ".format(err) + "</font>"
                    log.exception(error_msg)
            else:
                # "Rescore student's problem submission" case
                try:
                    instructor_task = submit_rescore_problem_for_student(request, course_id, module_state_key, student)
                    if instructor_task is None:
                        msg += '<font color="red">Failed to create a background task for rescoring "{0}" for student {1}.</font>'.format(module_state_key, unique_student_identifier)
                    else:
                        track.views.server_track(request, "rescore-student-submission", {"problem": module_state_key, "student": unique_student_identifier, "course": course_id}, page="idashboard")
                except Exception as err:
                    msg += '<font color="red">Failed to create a background task for rescoring "{0}": {1}.</font>'.format(
                        module_state_key, err.message
                    )
                    log.exception("Encountered exception from rescore: student '{0}' problem '{1}'".format(
                            unique_student_identifier, module_state_key
                        )
                    )

    elif "Get link to student's progress page" in action:
        unique_student_identifier = request.POST.get('unique_student_identifier', '')
        # try to uniquely id student by email address or username
        message, student = get_student_from_identifier(unique_student_identifier)
        msg += message
        if student is not None:
            progress_url = reverse('student_progress', kwargs={'course_id': course_id, 'student_id': student.id})
            track.views.server_track(request, "get-student-progress-page", {"student": unicode(student), "instructor": unicode(request.user), "course": course_id}, page="idashboard")
            msg += "<a href='{0}' target='_blank'> Progress page for username: {1} with email address: {2}</a>.".format(progress_url, student.username, student.email)

    #----------------------------------------
    # export grades to remote gradebook

    elif action == 'List assignments available in remote gradebook':
        msg2, datatable = _do_remote_gradebook(request.user, course, 'get-assignments')
        msg += msg2

    elif action == 'List assignments available for this course':
        log.debug(action)
        allgrades = get_student_grade_summary_data(request, course, course_id, get_grades=True, use_offline=use_offline)

        assignments = [[x] for x in allgrades['assignments']]
        datatable = {'header': ['Assignment Name']}
        datatable['data'] = assignments
        datatable['title'] = action

        msg += 'assignments=<pre>%s</pre>' % assignments

    elif action == 'List enrolled students matching remote gradebook':
        stud_data = get_student_grade_summary_data(request, course, course_id, get_grades=False, use_offline=use_offline)
        msg2, rg_stud_data = _do_remote_gradebook(request.user, course, 'get-membership')
        datatable = {'header': ['Student  email', 'Match?']}
        rg_students = [x['email'] for x in rg_stud_data['retdata']]

        def domatch(x):
            return 'yes' if x.email in rg_students else 'No'
        datatable['data'] = [[x.email, domatch(x)] for x in stud_data['students']]
        datatable['title'] = action

    elif action in ['Display grades for assignment', 'Export grades for assignment to remote gradebook',
                    'Export CSV file of grades for assignment']:

        log.debug(action)
        datatable = {}
        aname = request.POST.get('assignment_name', '')
        if not aname:
            msg += "<font color='red'>Please enter an assignment name</font>"
        else:
            allgrades = get_student_grade_summary_data(request, course, course_id, get_grades=True, use_offline=use_offline)
            if aname not in allgrades['assignments']:
                msg += "<font color='red'>Invalid assignment name '%s'</font>" % aname
            else:
                aidx = allgrades['assignments'].index(aname)
                datatable = {'header': ['External email', aname]}
                ddata = []
                for x in allgrades['students']:	  # do one by one in case there is a student who has only partial grades
                    try:
                        ddata.append([x.email, x.grades[aidx]])
                    except IndexError:
                        log.debug('No grade for assignment %s (%s) for student %s'  % (aidx, aname, x.email))
                datatable['data'] = ddata
                    
                datatable['title'] = 'Grades for assignment "%s"' % aname

                if 'Export CSV' in action:
                    # generate and return CSV file
                    return return_csv('grades %s.csv' % aname, datatable)

                elif 'remote gradebook' in action:
                    file_pointer = StringIO()
                    return_csv('', datatable, file_pointer=file_pointer)
                    file_pointer.seek(0)
                    files = {'datafile': file_pointer}
                    msg2, _ = _do_remote_gradebook(request.user, course, 'post-grades', files=files)
                    msg += msg2

    #----------------------------------------
    # Extensions

    elif "Change due date for student" in action:
        # get the form data
        unique_student_identifier = request.POST.get(
            'unique_student_identifier', '')
        url = request.POST.get('url')
        if not url:
            msg += '<font color="red">Must choose a unit. </font> '

        # try to uniquely id student by email address or username
        message, student = get_student_from_identifier(unique_student_identifier)
        msg += message

        # parse datetime
        message, due_date = parse_datetime(request.POST.get('due_datetime'))
        msg += message

        if url and student and due_date:
            error, unit = set_due_date_extension(
                course, url, student, due_date)
            if error:
                msg += '<font color="red">{0}</font> '.format(error)
                log.debug(error)
            else:
                studentname = '{0} {1} ({2})'.format(
                    student.first_name, student.last_name, student.username)
                unitname = getattr(unit, 'display_name', None)
                if unitname:
                    unitname = '{0} ({1})'.format(unitname, unit.location.url())
                msg += (
                    'Successfully changed due date for student {0} for {1} '
                    'to {2}').format(studentname, unitname,
                                     due_date.strftime('%Y-%m-%d %H:%M'))

    elif "Reset due date for student" in action:
        # get the form data
        unique_student_identifier = request.POST.get(
            'unique_student_identifier', '')
        url = request.POST.get('url')
        if not url:
            msg += '<font color="red">Must choose a unit.</font> '

        # try to uniquely id student by email address or username
        message, student = get_student_from_identifier(unique_student_identifier)
        msg += message

        if url and student:
            error, unit = set_due_date_extension(
                course, url, student, None)
            if error:
                msg += '<font color="red">{0}</font> '.format(error)
                log.debug(error)
            else:
                studentname = '{0} {1} ({2})'.format(
                    student.first_name, student.last_name, student.username)
                unitname = getattr(unit, 'display_name', None)
                if unitname:
                    unitname = '{0} ({1})'.format(unitname, unit.location.url())
                msg += (
                    'Successfully reset due date for student {0} for {1} '
                    'to {2}').format(studentname, unitname,
                                     unit.due.strftime('%Y-%m-%d %H:%M'))

    elif "Dump list of students with due date extensions" in action:
        url = request.POST.get('url')
        if not url:
            msg += '<font color="red">Must choose a unit. </font> '
        else:
            error, datatable = dump_students_with_due_date_extensions(course, url)
            if error:
                msg += '<font color="red">{0}</font> '.format(error)

    elif "Dump due date extensions for student" in action:
        unique_student_identifier = request.POST.get(
            'unique_student_identifier', '')
        message, student = get_student_from_identifier(unique_student_identifier)
        msg += message

        if student:
            error, datatable = dump_due_date_extensions_for_student(
                course, student)
            if error:
                msg += '<font color="red">{0}</font> '.format(error)

    #----------------------------------------
    # Admin

    elif 'List course staff' in action:
        group = get_staff_group(course)
        msg += 'Staff group = {0}'.format(group.name)
        datatable = _group_members_table(group, "List of Staff", course_id)
        track.views.server_track(request, "list-staff", {}, page="idashboard")

    elif 'List course instructors' in action and request.user.is_staff:
        group = get_instructor_group(course)
        msg += 'Instructor group = {0}'.format(group.name)
        log.debug('instructor grp={0}'.format(group.name))
        uset = group.user_set.all()
        datatable = {'header': ['Username', 'Full name']}
        datatable['data'] = [[x.username, x.profile.name] for x in uset]
        datatable['title'] = 'List of Instructors in course {0}'.format(course_id)
        track.views.server_track(request, "list-instructors", {}, page="idashboard")

    elif action == 'Add course staff':
        uname = request.POST['staffuser']
        group = get_staff_group(course)
        msg += add_user_to_group(request, uname, group, 'staff', 'staff')

    elif action == 'Add instructor' and request.user.is_staff:
        uname = request.POST['instructor']
        try:
            user = User.objects.get(username=uname)
        except User.DoesNotExist:
            msg += '<font color="red">Error: unknown username "{0}"</font>'.format(uname)
            user = None
        if user is not None:
            group = get_instructor_group(course)
            msg += '<font color="green">Added {0} to instructor group = {1}</font>'.format(user, group.name)
            log.debug('staffgrp={0}'.format(group.name))
            user.groups.add(group)
            track.views.server_track(request, "add-instructor", {"instructor": unicode(user)}, page="idashboard")

    elif action == 'Remove course staff':
        uname = request.POST['staffuser']
        group = get_staff_group(course)
        msg += remove_user_from_group(request, uname, group, 'staff', 'staff')

    elif action == 'Remove instructor' and request.user.is_staff:
        uname = request.POST['instructor']
        try:
            user = User.objects.get(username=uname)
        except User.DoesNotExist:
            msg += '<font color="red">Error: unknown username "{0}"</font>'.format(uname)
            user = None
        if user is not None:
            group = get_instructor_group(course)
            msg += '<font color="green">Removed {0} from instructor group = {1}</font>'.format(user, group.name)
            log.debug('instructorgrp={0}'.format(group.name))
            user.groups.remove(group)
            track.views.server_track(request, "remove-instructor", {"instructor": unicode(user)}, page="idashboard")

    #----------------------------------------
    # DataDump

    elif 'Download CSV of all student profile data' in action:
        enrolled_students = User.objects.filter(
            courseenrollment__course_id=course_id,
            courseenrollment__is_active=1,
        ).order_by('username').select_related("profile")
        profkeys = ['name', 'language', 'location', 'year_of_birth', 'gender', 'level_of_education',
                    'mailing_address', 'goals']
        datatable = {'header': ['username', 'email'] + profkeys}

        def getdat(u):
            p = u.profile
            return [u.username, u.email] + [getattr(p, x, '') for x in profkeys]

        datatable['data'] = [getdat(u) for u in enrolled_students]
        datatable['title'] = 'Student profile data for course %s' % course_id
        return return_csv('profiledata_%s.csv' % course_id, datatable)

    elif 'Download CSV of all responses to problem' in action:
        problem_to_dump = request.POST.get('problem_to_dump', '')

        if problem_to_dump[-4:] == ".xml":
            problem_to_dump = problem_to_dump[:-4]
        try:
            (org, course_name, _) = course_id.split("/")
            module_state_key = "i4x://" + org + "/" + course_name + "/problem/" + problem_to_dump
            smdat = StudentModule.objects.filter(course_id=course_id,
                                                 module_state_key=module_state_key)
            smdat = smdat.order_by('student')
            msg += "Found %d records to dump " % len(smdat)
        except Exception as err:
            msg += "<font color='red'>Couldn't find module with that urlname.  </font>"
            msg += "<pre>%s</pre>" % escape(err)
            smdat = []

        if smdat:
            datatable = {'header': ['username', 'state']}
            datatable['data'] = [[x.student.username, x.state] for x in smdat]
            datatable['title'] = 'Student state for problem %s' % problem_to_dump
            return return_csv('student_state_from_%s.csv' % problem_to_dump, datatable)

    elif 'Download CSV of all student anonymized IDs' in action:
        students = User.objects.filter(
            courseenrollment__course_id=course_id,
        ).order_by('id')

        datatable = {'header': ['User ID', 'Anonymized user ID']}
        datatable['data'] = [[s.id, unique_id_for_user(s)] for s in students]
        return return_csv(course_id.replace('/', '-') + '-anon-ids.csv', datatable)

    #----------------------------------------
    # Group management

    elif 'List beta testers' in action:
        group = get_beta_group(course)
        msg += 'Beta test group = {0}'.format(group.name)
        datatable = _group_members_table(group, "List of beta_testers", course_id)
        track.views.server_track(request, "list-beta-testers", {}, page="idashboard")

    elif action == 'Add beta testers':
        users = request.POST['betausers']
        log.debug("users: {0!r}".format(users))
        group = get_beta_group(course)
        for username_or_email in split_by_comma_and_whitespace(users):
            msg += "<p>{0}</p>".format(
                add_user_to_group(request, username_or_email, group, 'beta testers', 'beta-tester'))

    elif action == 'Remove beta testers':
        users = request.POST['betausers']
        group = get_beta_group(course)
        for username_or_email in split_by_comma_and_whitespace(users):
            msg += "<p>{0}</p>".format(
                remove_user_from_group(request, username_or_email, group, 'beta testers', 'beta-tester'))

    #----------------------------------------
    # forum administration

    elif action == 'List course forum admins':
        rolename = FORUM_ROLE_ADMINISTRATOR
        datatable = {}
        msg += _list_course_forum_members(course_id, rolename, datatable)
        track.views.server_track(request, "list-forum-admins", {"course": course_id}, page="idashboard")

    elif action == 'Remove forum admin':
        uname = request.POST['forumadmin']
        msg += _update_forum_role_membership(uname, course, FORUM_ROLE_ADMINISTRATOR, FORUM_ROLE_REMOVE)
        track.views.server_track(request, "remove-forum-admin", {"username": uname, "course": course_id}, page="idashboard")

    elif action == 'Add forum admin':
        uname = request.POST['forumadmin']
        msg += _update_forum_role_membership(uname, course, FORUM_ROLE_ADMINISTRATOR, FORUM_ROLE_ADD)
        track.views.server_track(request, "add-forum-admin", {"username": uname, "course": course_id}, page="idashboard")

    elif action == 'List course forum moderators':
        rolename = FORUM_ROLE_MODERATOR
        datatable = {}
        msg += _list_course_forum_members(course_id, rolename, datatable)
        track.views.server_track(request, "list-forum-mods", {"course": course_id}, page="idashboard")

    elif action == 'Remove forum moderator':
        uname = request.POST['forummoderator']
        msg += _update_forum_role_membership(uname, course, FORUM_ROLE_MODERATOR, FORUM_ROLE_REMOVE)
        track.views.server_track(request, "remove-forum-mod", {"username": uname, "course": course_id}, page="idashboard")

    elif action == 'Add forum moderator':
        uname = request.POST['forummoderator']
        msg += _update_forum_role_membership(uname, course, FORUM_ROLE_MODERATOR, FORUM_ROLE_ADD)
        track.views.server_track(request, "add-forum-mod", {"username": uname, "course": course_id}, page="idashboard")

    elif action == 'List course forum community TAs':
        rolename = FORUM_ROLE_COMMUNITY_TA
        datatable = {}
        msg += _list_course_forum_members(course_id, rolename, datatable)
        track.views.server_track(request, "list-forum-community-TAs", {"course": course_id}, page="idashboard")

    elif action == 'Remove forum community TA':
        uname = request.POST['forummoderator']
        msg += _update_forum_role_membership(uname, course, FORUM_ROLE_COMMUNITY_TA, FORUM_ROLE_REMOVE)
        track.views.server_track(request, "remove-forum-community-TA", {"username": uname, "course": course_id}, page="idashboard")

    elif action == 'Add forum community TA':
        uname = request.POST['forummoderator']
        msg += _update_forum_role_membership(uname, course, FORUM_ROLE_COMMUNITY_TA, FORUM_ROLE_ADD)
        track.views.server_track(request, "add-forum-community-TA", {"username": uname, "course": course_id}, page="idashboard")

    #----------------------------------------
    # enrollment

    elif action == 'List students who may enroll but may not have yet signed up':
        ceaset = CourseEnrollmentAllowed.objects.filter(course_id=course_id)
        datatable = {'header': ['StudentEmail']}
        datatable['data'] = [[x.email] for x in ceaset]
        datatable['title'] = action

    elif action == 'Enroll multiple students':

        students = request.POST.get('multiple_students', '')
        auto_enroll = bool(request.POST.get('auto_enroll'))
        email_students = bool(request.POST.get('email_students'))
        ret = _do_enroll_students(course, course_id, students, auto_enroll=auto_enroll, email_students=email_students)
        datatable = ret['datatable']

    elif action == 'Unenroll multiple students':

        students = request.POST.get('multiple_students', '')
        email_students = bool(request.POST.get('email_students'))
        ret = _do_unenroll_students(course_id, students, email_students=email_students)
        datatable = ret['datatable']

    elif action == 'List sections available in remote gradebook':

        msg2, datatable = _do_remote_gradebook(request.user, course, 'get-sections')
        msg += msg2

    elif action in ['List students in section in remote gradebook',
                    'Overload enrollment list using remote gradebook',
                    'Merge enrollment list with remote gradebook']:

        section = request.POST.get('gradebook_section', '')
        msg2, datatable = _do_remote_gradebook(request.user, course, 'get-membership', dict(section=section))
        msg += msg2

        if not 'List' in action:
            students = ','.join([x['email'] for x in datatable['retdata']])
            overload = 'Overload' in action
            ret = _do_enroll_students(course, course_id, students, overload=overload)
            datatable = ret['datatable']

    #----------------------------------------
    # email

    elif action == 'Send email':
        email_to_option = request.POST.get("to_option")
        email_subject = request.POST.get("subject")
        html_message = request.POST.get("message")

        try:
            # Create the CourseEmail object.  This is saved immediately, so that
            # any transaction that has been pending up to this point will also be
            # committed.
            email = CourseEmail.create(course_id, request.user, email_to_option, email_subject, html_message)

            # Submit the task, so that the correct InstructorTask object gets created (for monitoring purposes)
            submit_bulk_course_email(request, course_id, email.id)  # pylint: disable=E1101

        except Exception as err:
            # Catch any errors and deliver a message to the user
            error_msg = "Failed to send email! ({0})".format(err)
            msg += "<font color='red'>" + error_msg + "</font>"
            log.exception(error_msg)

        else:
            # If sending the task succeeds, deliver a success message to the user.
            if email_to_option == "all":
                email_msg = '<div class="msg msg-confirm"><p class="copy">Your email was successfully queued for sending. Please note that for large public classes (~10k), it may take 1-2 hours to send all emails.</p></div>'
            else:
                email_msg = '<div class="msg msg-confirm"><p class="copy">Your email was successfully queued for sending.</p></div>'

    elif "Show Background Email Task History" in action:
        message, datatable = get_background_task_table(course_id, task_type='bulk_course_email')
        msg += message

    elif "Show Background Email Task History" in action:
        message, datatable = get_background_task_table(course_id, task_type='bulk_course_email')
        msg += message

    #----------------------------------------
    # psychometrics

    elif action == 'Generate Histogram and IRT Plot':
        problem = request.POST['Problem']
        nmsg, plots = psychoanalyze.generate_plots_for_problem(problem)
        msg += nmsg
        track.views.server_track(request, "psychometrics-histogram-generation", {"problem": unicode(problem)}, page="idashboard")

    if idash_mode == 'Psychometrics':
        problems = psychoanalyze.problems_with_psychometric_data(course_id)

    #----------------------------------------
    # analytics
    def get_analytics_result(analytics_name):
        """Return data for an Analytic piece, or None if it doesn't exist. It
        logs and swallows errors.
        """
        url = settings.ANALYTICS_SERVER_URL + \
            "get?aname={}&course_id={}&apikey={}".format(analytics_name,
                                                         course_id,
                                                         settings.ANALYTICS_API_KEY)
        try:
            res = requests.get(url)
        except Exception:
            log.exception("Error trying to access analytics at %s", url)
            return None

        if res.status_code == codes.OK:
            # WARNING: do not use req.json because the preloaded json doesn't
            # preserve the order of the original record (hence OrderedDict).
            return json.loads(res.content, object_pairs_hook=OrderedDict)
        else:
            log.error("Error fetching %s, code: %s, msg: %s",
                      url, res.status_code, res.content)
        return None

    analytics_results = {}

    if idash_mode == 'Analytics':
        DASHBOARD_ANALYTICS = [
            # "StudentsAttemptedProblems",  # num students who tried given problem
            "StudentsDailyActivity",  # active students by day
            "StudentsDropoffPerDay",  # active students dropoff by day
            # "OverallGradeDistribution",  # overall point distribution for course
            "StudentsActive",  # num students active in time period (default = 1wk)
            "StudentsEnrolled",  # num students enrolled
            # "StudentsPerProblemCorrect",  # foreach problem, num students correct
            "ProblemGradeDistribution",  # foreach problem, grade distribution
        ]
        for analytic_name in DASHBOARD_ANALYTICS:
            analytics_results[analytic_name] = get_analytics_result(analytic_name)

    #----------------------------------------
    # offline grades?

    if use_offline:
        msg += "<br/><font color='orange'>Grades from %s</font>" % offline_grades_available(course_id)

    # generate list of pending background tasks
    if settings.MITX_FEATURES.get('ENABLE_INSTRUCTOR_BACKGROUND_TASKS'):
        instructor_tasks = get_running_instructor_tasks(course_id)
    else:
        instructor_tasks = None

    # determine if this is a studio-backed course so we can provide a link to edit this course in studio
    is_studio_course = modulestore().get_modulestore_type(course_id) == MONGO_MODULESTORE_TYPE

    studio_url = None
    if is_studio_course:
        studio_url = get_cms_course_link_by_id(course_id)

    email_editor = None
    # HTML editor for email
    if idash_mode == 'Email' and is_studio_course:
        html_module = HtmlDescriptor(course.system, DictFieldData({'data': html_message}), ScopeIds(None, None, None, None))
        fragment = html_module.render('studio_view')
        fragment = wrap_xblock(html_module, 'studio_view', fragment, None)
        email_editor = fragment.content

    # Enable instructor email only if the following conditions are met:
    # 1. Feature flag is on
    # 2. We have explicitly enabled email for the given course via django-admin
    # 3. It is NOT an XML course
    if settings.MITX_FEATURES['ENABLE_INSTRUCTOR_EMAIL'] and \
       CourseAuthorization.instructor_email_enabled(course_id) and is_studio_course:
        show_email_tab = True

    # display course stats only if there is no other table to display:
    course_stats = None
    if not datatable:
        course_stats = get_course_stats_table()

    # disable buttons for large courses
    disable_buttons = False
    max_enrollment_for_buttons = settings.MITX_FEATURES.get("MAX_ENROLLMENT_INSTR_BUTTONS")
    if max_enrollment_for_buttons is not None:
        disable_buttons = enrollment_number > max_enrollment_for_buttons

    #----------------------------------------
    # context for rendering

<<<<<<< HEAD
    context = {
        'course': course,
        'staff_access': True,
        'admin_access': request.user.is_staff,
        'instructor_access': instructor_access,
        'forum_admin_access': forum_admin_access,
        'datatable': datatable,
        'course_stats': course_stats,
        'msg': msg,
        'modeflag': {idash_mode: 'selectedmode'},
        'studio_url': studio_url,

        'to_option': email_to_option,      # email
        'subject': email_subject,          # email
        'editor': email_editor,            # email
        'email_msg': email_msg,            # email
        'show_email_tab': show_email_tab,  # email

        'problems': problems,		# psychometrics
        'plots': plots,			# psychometrics
        'course_errors': modulestore().get_item_errors(course.location),
        'instructor_tasks': instructor_tasks,
        'offline_grade_log': offline_grades_available(course_id),
        'cohorts_ajax_url': reverse('cohorts', kwargs={'course_id': course_id}),

        'analytics_results': analytics_results,
        'disable_buttons': disable_buttons
    }
=======
    context = {'course': course,
               'staff_access': True,
               'admin_access': request.user.is_staff,
               'instructor_access': instructor_access,
               'forum_admin_access': forum_admin_access,
               'datatable': datatable,
               'course_stats': course_stats,
               'msg': msg,
               'modeflag': {idash_mode: 'selectedmode'},
               'problems': problems,		# psychometrics
               'plots': plots,			# psychometrics
               'course_errors': modulestore().get_item_errors(course.location),
               'instructor_tasks': instructor_tasks,
               'offline_grade_log': offline_grades_available(course_id),
               'cohorts_ajax_url': reverse('cohorts', kwargs={'course_id': course_id}),
               'analytics_results': analytics_results,
               }
>>>>>>> 94ea0f9e

    if settings.MITX_FEATURES.get('INDIVIDUAL_DUE_DATES'):
        context['units_with_due_dates'] = get_units_with_due_date_options(course)
    if settings.MITX_FEATURES.get('ENABLE_INSTRUCTOR_BETA_DASHBOARD'):
        context['beta_dashboard_url'] = reverse('instructor_dashboard_2', kwargs={'course_id': course_id})

    return render_to_response('courseware/instructor_dashboard.html', context)


def _do_remote_gradebook(user, course, action, args=None, files=None):
    '''
    Perform remote gradebook action.  Returns msg, datatable.
    '''
    rg = course.remote_gradebook
    if not rg:
        msg = "No remote gradebook defined in course metadata"
        return msg, {}

    rgurl = settings.MITX_FEATURES.get('REMOTE_GRADEBOOK_URL', '')
    if not rgurl:
        msg = "No remote gradebook url defined in settings.MITX_FEATURES"
        return msg, {}

    rgname = rg.get('name', '')
    if not rgname:
        msg = "No gradebook name defined in course remote_gradebook metadata"
        return msg, {}

    if args is None:
        args = {}
    data = dict(submit=action, gradebook=rgname, user=user.email)
    data.update(args)

    try:
        resp = requests.post(rgurl, data=data, verify=False, files=files)
        retdict = json.loads(resp.content)
    except Exception as err:
        msg = "Failed to communicate with gradebook server at %s<br/>" % rgurl
        msg += "Error: %s" % err
        msg += "<br/>resp=%s" % resp.content
        msg += "<br/>data=%s" % data
        return msg, {}

    msg = '<pre>%s</pre>' % retdict['msg'].replace('\n', '<br/>')
    retdata = retdict['data']  	# a list of dicts

    if retdata:
        datatable = {'header': retdata[0].keys()}
        datatable['data'] = [x.values() for x in retdata]
        datatable['title'] = 'Remote gradebook response for %s' % action
        datatable['retdata'] = retdata
    else:
        datatable = {}

    return msg, datatable


def _list_course_forum_members(course_id, rolename, datatable):
    """
    Fills in datatable with forum membership information, for a given role,
    so that it will be displayed on instructor dashboard.

      course_ID = the ID string for a course
      rolename = one of "Administrator", "Moderator", "Community TA"

    Returns message status string to append to displayed message, if role is unknown.
    """
    # make sure datatable is set up properly for display first, before checking for errors
    datatable['header'] = ['Username', 'Full name', 'Roles']
    datatable['title'] = 'List of Forum {0}s in course {1}'.format(rolename, course_id)
    datatable['data'] = []
    try:
        role = Role.objects.get(name=rolename, course_id=course_id)
    except Role.DoesNotExist:
        return '<font color="red">Error: unknown rolename "{0}"</font>'.format(rolename)
    uset = role.users.all().order_by('username')
    msg = 'Role = {0}'.format(rolename)
    log.debug('role={0}'.format(rolename))
    datatable['data'] = [[x.username, x.profile.name, ', '.join([r.name for r in x.roles.filter(course_id=course_id).order_by('name')])] for x in uset]
    return msg


def _update_forum_role_membership(uname, course, rolename, add_or_remove):
    '''
    Supports adding a user to a course's forum role

      uname = username string for user
      course = course object
      rolename = one of "Administrator", "Moderator", "Community TA"
      add_or_remove = one of "add" or "remove"

    Returns message status string to append to displayed message,  Status is returned if user
    or role is unknown, or if entry already exists when adding, or if entry doesn't exist when removing.
    '''
    # check that username and rolename are valid:
    try:
        user = User.objects.get(username=uname)
    except User.DoesNotExist:
        return '<font color="red">Error: unknown username "{0}"</font>'.format(uname)
    try:
        role = Role.objects.get(name=rolename, course_id=course.id)
    except Role.DoesNotExist:
        return '<font color="red">Error: unknown rolename "{0}"</font>'.format(rolename)

    # check whether role already has the specified user:
    alreadyexists = role.users.filter(username=uname).exists()
    msg = ''
    log.debug('rolename={0}'.format(rolename))
    if add_or_remove == FORUM_ROLE_REMOVE:
        if not alreadyexists:
            msg = '<font color="red">Error: user "{0}" does not have rolename "{1}", cannot remove</font>'.format(uname, rolename)
        else:
            user.roles.remove(role)
            msg = '<font color="green">Removed "{0}" from "{1}" forum role = "{2}"</font>'.format(user, course.id, rolename)
    else:
        if alreadyexists:
            msg = '<font color="red">Error: user "{0}" already has rolename "{1}", cannot add</font>'.format(uname, rolename)
        else:
            if (rolename == FORUM_ROLE_ADMINISTRATOR and not has_access(user, course, 'staff')):
                msg = '<font color="red">Error: user "{0}" should first be added as staff before adding as a forum administrator, cannot add</font>'.format(uname)
            else:
                user.roles.add(role)
                msg = '<font color="green">Added "{0}" to "{1}" forum role = "{2}"</font>'.format(user, course.id, rolename)

    return msg


def _group_members_table(group, title, course_id):
    """
    Return a data table of usernames and names of users in group_name.

    Arguments:
        group -- a django group.
        title -- a descriptive title to show the user

    Returns:
        a dictionary with keys
        'header': ['Username', 'Full name'],
        'data': [[username, name] for all users]
        'title': "{title} in course {course}"
    """
    uset = group.user_set.all()
    datatable = {'header': ['Username', 'Full name']}
    datatable['data'] = [[x.username, x.profile.name] for x in uset]
    datatable['title'] = '{0} in course {1}'.format(title, course_id)
    return datatable


def _add_or_remove_user_group(request, username_or_email, group, group_title, event_name, do_add):
    """
    Implementation for both add and remove functions, to get rid of shared code.  do_add is bool that determines which
    to do.
    """
    user = None
    username_or_email = strip_if_string(username_or_email)
    try:
        if '@' in username_or_email:
            user = User.objects.get(email=username_or_email)
        else:
            user = User.objects.get(username=username_or_email)
    except User.DoesNotExist:
        msg = u'<font color="red">Error: unknown username or email "{0}"</font>'.format(username_or_email)
        user = None

    if user is not None:
        action = "Added" if do_add else "Removed"
        prep = "to" if do_add else "from"
        msg = '<font color="green">{action} {0} {prep} {1} group = {2}</font>'.format(user, group_title, group.name,
                                                                                      action=action, prep=prep)
        if do_add:
            user.groups.add(group)
        else:
            user.groups.remove(group)
        event = "add" if do_add else "remove"
        track.views.server_track(request, "add-or-remove-user-group", {"event_name": event_name, "user": unicode(user), "event": event}, page="idashboard")

    return msg


def add_user_to_group(request, username_or_email, group, group_title, event_name):
    """
    Look up the given user by username (if no '@') or email (otherwise), and add them to group.

    Arguments:
       request: django request--used for tracking log
       username_or_email: who to add.  Decide if it's an email by presense of an '@'
       group: django group object
       group_title: what to call this group in messages to user--e.g. "beta-testers".
       event_name: what to call this event when logging to tracking logs.

    Returns:
       html to insert in the message field
    """
    return _add_or_remove_user_group(request, username_or_email, group, group_title, event_name, True)


def remove_user_from_group(request, username_or_email, group, group_title, event_name):
    """
    Look up the given user by username (if no '@') or email (otherwise), and remove them from group.

    Arguments:
       request: django request--used for tracking log
       username_or_email: who to remove.  Decide if it's an email by presense of an '@'
       group: django group object
       group_title: what to call this group in messages to user--e.g. "beta-testers".
       event_name: what to call this event when logging to tracking logs.

    Returns:
       html to insert in the message field
    """
    return _add_or_remove_user_group(request, username_or_email, group, group_title, event_name, False)


def get_student_grade_summary_data(request, course, course_id, get_grades=True, get_raw_scores=False, use_offline=False):
    '''
    Return data arrays with student identity and grades for specified course.

    course = CourseDescriptor
    course_id = course ID

    Note: both are passed in, only because instructor_dashboard already has them already.

    returns datatable = dict(header=header, data=data)
    where

    header = list of strings labeling the data fields
    data = list (one per student) of lists of data corresponding to the fields

    If get_raw_scores=True, then instead of grade summaries, the raw grades for all graded modules are returned.

    '''
    enrolled_students = User.objects.filter(
        courseenrollment__course_id=course_id,
        courseenrollment__is_active=1,
    ).prefetch_related("groups").order_by('username')

    header = ['ID', 'Username', 'Full Name', 'edX email', 'External email']
    assignments = []
    if get_grades and enrolled_students.count() > 0:
        # just to construct the header
        gradeset = student_grades(enrolled_students[0], request, course, keep_raw_scores=get_raw_scores, use_offline=use_offline)
        # log.debug('student {0} gradeset {1}'.format(enrolled_students[0], gradeset))
        if get_raw_scores:
            assignments += [score.section for score in gradeset['raw_scores']]
        else:
            assignments += [x['label'] for x in gradeset['section_breakdown']]
    header += assignments

    datatable = {'header': header, 'assignments': assignments, 'students': enrolled_students}
    data = []

    for student in enrolled_students:
        datarow = [student.id, student.username, student.profile.name, student.email]
        try:
            datarow.append(student.externalauthmap.external_email)
        except:  # ExternalAuthMap.DoesNotExist
            datarow.append('')

        if get_grades:
            gradeset = student_grades(student, request, course, keep_raw_scores=get_raw_scores, use_offline=use_offline)
            log.debug('student={0}, gradeset={1}'.format(student, gradeset))
            if get_raw_scores:
                # TODO (ichuang) encode Score as dict instead of as list, so score[0] -> score['earned']
                sgrades = [(getattr(score, 'earned', '') or score[0]) for score in gradeset['raw_scores']]
            else:
                sgrades = [x['percent'] for x in gradeset['section_breakdown']]
            datarow += sgrades
            student.grades = sgrades  	# store in student object

        data.append(datarow)
    datatable['data'] = data
    return datatable

#-----------------------------------------------------------------------------


@cache_control(no_cache=True, no_store=True, must_revalidate=True)
def gradebook(request, course_id):
    """
    Show the gradebook for this course:
    - only displayed to course staff
    - shows students who are enrolled.
    """
    course = get_course_with_access(request.user, course_id, 'staff', depth=None)

    enrolled_students = User.objects.filter(
        courseenrollment__course_id=course_id,
        courseenrollment__is_active=1
    ).order_by('username').select_related("profile")

    # TODO (vshnayder): implement pagination.
    enrolled_students = enrolled_students[:1000]   # HACK!

    student_info = [{'username': student.username,
                     'id': student.id,
                     'email': student.email,
                     'grade_summary': student_grades(student, request, course),
                     'realname': student.profile.name,
                     }
                    for student in enrolled_students]

    return render_to_response('courseware/gradebook.html', {
        'students': student_info,
        'course': course,
        'course_id': course_id,
        # Checked above
        'staff_access': True,
        'ordered_grades': sorted(course.grade_cutoffs.items(), key=lambda i: i[1], reverse=True),
    })


@cache_control(no_cache=True, no_store=True, must_revalidate=True)
def grade_summary(request, course_id):
    """Display the grade summary for a course."""
    course = get_course_with_access(request.user, course_id, 'staff')

    # For now, just a static page
    context = {'course': course,
               'staff_access': True, }
    return render_to_response('courseware/grade_summary.html', context)


#-----------------------------------------------------------------------------
# enrollment

def _do_enroll_students(course, course_id, students, overload=False, auto_enroll=False, email_students=False):
    """
    Do the actual work of enrolling multiple students, presented as a string
    of emails separated by commas or returns
    `course` is course object
    `course_id` id of course (a `str`)
    `students` string of student emails separated by commas or returns (a `str`)
    `overload` un-enrolls all existing students (a `boolean`)
    `auto_enroll` is user input preference (a `boolean`)
    `email_students` is user input preference (a `boolean`)
    """

    new_students, new_students_lc = get_and_clean_student_list(students)
    status = dict([x, 'unprocessed'] for x in new_students)

    if overload:  	# delete all but staff
        todelete = CourseEnrollment.objects.filter(course_id=course_id)
        for ce in todelete:
            if not has_access(ce.user, course, 'staff') and ce.user.email.lower() not in new_students_lc:
                status[ce.user.email] = 'deleted'
                ce.deactivate()
            else:
                status[ce.user.email] = 'is staff'
        ceaset = CourseEnrollmentAllowed.objects.filter(course_id=course_id)
        for cea in ceaset:
            status[cea.email] = 'removed from pending enrollment list'
        ceaset.delete()

    if email_students:
        stripped_site_name = _remove_preview(settings.SITE_NAME)
        registration_url = 'https://' + stripped_site_name + reverse('student.views.register_user')
        #Composition of email
        d = {'site_name': stripped_site_name,
             'registration_url': registration_url,
             'course': course,
             'auto_enroll': auto_enroll,
             'course_url': 'https://' + stripped_site_name + '/courses/' + course_id,
             }

    for student in new_students:
        try:
            user = User.objects.get(email=student)
        except User.DoesNotExist:

            #Student not signed up yet, put in pending enrollment allowed table
            cea = CourseEnrollmentAllowed.objects.filter(email=student, course_id=course_id)

            #If enrollmentallowed already exists, update auto_enroll flag to however it was set in UI
            #Will be 0 or 1 records as there is a unique key on email + course_id
            if cea:
                cea[0].auto_enroll = auto_enroll
                cea[0].save()
                status[student] = 'user does not exist, enrollment already allowed, pending with auto enrollment ' \
                    + ('on' if auto_enroll else 'off')
                continue

            #EnrollmentAllowed doesn't exist so create it
            cea = CourseEnrollmentAllowed(email=student, course_id=course_id, auto_enroll=auto_enroll)
            cea.save()

            status[student] = 'user does not exist, enrollment allowed, pending with auto enrollment ' \
                + ('on' if auto_enroll else 'off')

            if email_students:
                #User is allowed to enroll but has not signed up yet
                d['email_address'] = student
                d['message'] = 'allowed_enroll'
                send_mail_ret = send_mail_to_student(student, d)
                status[student] += (', email sent' if send_mail_ret else '')
            continue

        #Student has already registered
        if CourseEnrollment.is_enrolled(user, course_id):
            status[student] = 'already enrolled'
            continue

        try:
            #Not enrolled yet
            ce = CourseEnrollment.enroll(user, course_id)
            status[student] = 'added'

            if email_students:
                #User enrolled for first time, populate dict with user specific info
                d['email_address'] = student
                d['full_name'] = user.profile.name
                d['message'] = 'enrolled_enroll'
                send_mail_ret = send_mail_to_student(student, d)
                status[student] += (', email sent' if send_mail_ret else '')

        except:
            status[student] = 'rejected'

    datatable = {'header': ['StudentEmail', 'action']}
    datatable['data'] = [[x, status[x]] for x in sorted(status)]
    datatable['title'] = 'Enrollment of students'

    def sf(stat):
        return [x for x in status if status[x] == stat]

    data = dict(added=sf('added'), rejected=sf('rejected') + sf('exists'),
                deleted=sf('deleted'), datatable=datatable)

    return data


#Unenrollment
def _do_unenroll_students(course_id, students, email_students=False):
    """
    Do the actual work of un-enrolling multiple students, presented as a string
    of emails separated by commas or returns
    `course_id` is id of course (a `str`)
    `students` is string of student emails separated by commas or returns (a `str`)
    `email_students` is user input preference (a `boolean`)
    """

    old_students, _ = get_and_clean_student_list(students)
    status = dict([x, 'unprocessed'] for x in old_students)

    stripped_site_name = _remove_preview(settings.SITE_NAME)
    if email_students:
        course = course_from_id(course_id)
        #Composition of email
        d = {'site_name': stripped_site_name,
             'course': course}

    for student in old_students:

        isok = False
        cea = CourseEnrollmentAllowed.objects.filter(course_id=course_id, email=student)
        #Will be 0 or 1 records as there is a unique key on email + course_id
        if cea:
            cea[0].delete()
            status[student] = "un-enrolled"
            isok = True

        try:
            user = User.objects.get(email=student)
        except User.DoesNotExist:

            if isok and email_students:
                #User was allowed to join but had not signed up yet
                d['email_address'] = student
                d['message'] = 'allowed_unenroll'
                send_mail_ret = send_mail_to_student(student, d)
                status[student] += (', email sent' if send_mail_ret else '')

            continue

        #Will be 0 or 1 records as there is a unique key on user + course_id
        if CourseEnrollment.is_enrolled(user, course_id):
            try:
                CourseEnrollment.unenroll(user, course_id)
                status[student] = "un-enrolled"
                if email_students:
                    #User was enrolled
                    d['email_address'] = student
                    d['full_name'] = user.profile.name
                    d['message'] = 'enrolled_unenroll'
                    send_mail_ret = send_mail_to_student(student, d)
                    status[student] += (', email sent' if send_mail_ret else '')

            except Exception:
                if not isok:
                    status[student] = "Error!  Failed to un-enroll"

    datatable = {'header': ['StudentEmail', 'action']}
    datatable['data'] = [[x, status[x]] for x in sorted(status)]
    datatable['title'] = 'Un-enrollment of students'

    data = dict(datatable=datatable)
    return data


def send_mail_to_student(student, param_dict):
    """
    Construct the email using templates and then send it.
    `student` is the student's email address (a `str`),

    `param_dict` is a `dict` with keys [
    `site_name`: name given to edX instance (a `str`)
    `registration_url`: url for registration (a `str`)
    `course_id`: id of course (a `str`)
    `auto_enroll`: user input option (a `str`)
    `course_url`: url of course (a `str`)
    `email_address`: email of student (a `str`)
    `full_name`: student full name (a `str`)
    `message`: type of email to send and template to use (a `str`)
                                        ]
    Returns a boolean indicating whether the email was sent successfully.
    """

    EMAIL_TEMPLATE_DICT = {'allowed_enroll': ('emails/enroll_email_allowedsubject.txt', 'emails/enroll_email_allowedmessage.txt'),
                           'enrolled_enroll': ('emails/enroll_email_enrolledsubject.txt', 'emails/enroll_email_enrolledmessage.txt'),
                           'allowed_unenroll': ('emails/unenroll_email_subject.txt', 'emails/unenroll_email_allowedmessage.txt'),
                           'enrolled_unenroll': ('emails/unenroll_email_subject.txt', 'emails/unenroll_email_enrolledmessage.txt')}

    subject_template, message_template = EMAIL_TEMPLATE_DICT.get(param_dict['message'], (None, None))
    if subject_template is not None and message_template is not None:
        subject = render_to_string(subject_template, param_dict)
        message = render_to_string(message_template, param_dict)

        # Remove leading and trailing whitespace from body
        message = message.strip()

        # Email subject *must not* contain newlines
        subject = ''.join(subject.splitlines())
        send_mail(subject, message, settings.DEFAULT_FROM_EMAIL, [student], fail_silently=False)

        return True
    else:
        return False


def _remove_preview(site_name):
    if site_name[:8] == "preview.":
        return site_name[8:]
    return site_name


def get_and_clean_student_list(students):
    """
    Separate out individual student email from the comma, or space separated string.
    `students` is string of student emails separated by commas or returns (a `str`)
    Returns:
    students: list of cleaned student emails
    students_lc: list of lower case cleaned student emails
    """

    students = split_by_comma_and_whitespace(students)
    students = [str(s.strip()) for s in students]
    students = [s for s in students if s != '']
    students_lc = [x.lower() for x in students]

    return students, students_lc

#-----------------------------------------------------------------------------
# answer distribution


def get_answers_distribution(request, course_id):
    """
    Get the distribution of answers for all graded problems in the course.

    Return a dict with two keys:
    'header': a header row
    'data': a list of rows
    """
    course = get_course_with_access(request.user, course_id, 'staff')

    dist = grades.answer_distributions(request, course)

    d = {}
    d['header'] = ['url_name', 'display name', 'answer id', 'answer', 'count']

    d['data'] = [[url_name, display_name, answer_id, a, answers[a]]
                 for (url_name, display_name, answer_id), answers in dist.items()
                 for a in answers]
    return d


#-----------------------------------------------------------------------------


def compute_course_stats(course):
    """
    Compute course statistics, including number of problems, videos, html.

    course is a CourseDescriptor from the xmodule system.
    """

    # walk the course by using get_children() until we come to the leaves; count the
    # number of different leaf types

    counts = defaultdict(int)

    def walk(module):
        children = module.get_children()
        category = module.__class__.__name__ 	# HtmlDescriptor, CapaDescriptor, ...
        counts[category] += 1
        for c in children:
            walk(c)

    walk(course)
    stats = dict(counts)  	# number of each kind of module
    return stats


def dump_grading_context(course):
    """
    Dump information about course grading context (eg which problems are graded in what assignments)
    Very useful for debugging grading_policy.json and policy.json
    """
    msg = "-----------------------------------------------------------------------------\n"
    msg += "Course grader:\n"

    msg += '%s\n' % course.grader.__class__
    graders = {}
    if isinstance(course.grader, xmgraders.WeightedSubsectionsGrader):
        msg += '\n'
        msg += "Graded sections:\n"
        for subgrader, category, weight in course.grader.sections:
            msg += "  subgrader=%s, type=%s, category=%s, weight=%s\n" % (subgrader.__class__, subgrader.type, category, weight)
            subgrader.index = 1
            graders[subgrader.type] = subgrader
    msg += "-----------------------------------------------------------------------------\n"
    msg += "Listing grading context for course %s\n" % course.id

    gc = course.grading_context
    msg += "graded sections:\n"

    msg += '%s\n' % gc['graded_sections'].keys()
    for (gs, gsvals) in gc['graded_sections'].items():
        msg += "--> Section %s:\n" % (gs)
        for sec in gsvals:
            s = sec['section_descriptor']
            grade_format = getattr(s, 'grade_format', None)
            aname = ''
            if grade_format in graders:
                g = graders[grade_format]
                aname = '%s %02d' % (g.short_label, g.index)
                g.index += 1
            elif s.display_name in graders:
                g = graders[s.display_name]
                aname = '%s' % g.short_label
            notes = ''
            if getattr(s, 'score_by_attempt', False):
                notes = ', score by attempt!'
            msg += "      %s (grade_format=%s, Assignment=%s%s)\n" % (s.display_name, grade_format, aname, notes)
    msg += "all descriptors:\n"
    msg += "length=%d\n" % len(gc['all_descriptors'])
    msg = '<pre>%s</pre>' % msg.replace('<', '&lt;')
    return msg


def get_background_task_table(course_id, problem_url=None, student=None, task_type=None):
    """
    Construct the "datatable" structure to represent background task history.

    Filters the background task history to the specified course and problem.
    If a student is provided, filters to only those tasks for which that student
    was specified.

    Returns a tuple of (msg, datatable), where the msg is a possible error message,
    and the datatable is the datatable to be used for display.
    """
    history_entries = get_instructor_task_history(course_id, problem_url, student, task_type)
    datatable = {}
    msg = ""
    # first check to see if there is any history at all
    # (note that we don't have to check that the arguments are valid; it
    # just won't find any entries.)
    if (history_entries.count()) == 0:
        if problem_url is None:
            msg += '<font color="red">Failed to find any background tasks for course "{course}".</font>'.format(course=course_id)
        elif student is not None:
            template = '<font color="red">Failed to find any background tasks for course "{course}", module "{problem}" and student "{student}".</font>'
            msg += template.format(course=course_id, problem=problem_url, student=student.username)
        else:
            msg += '<font color="red">Failed to find any background tasks for course "{course}" and module "{problem}".</font>'.format(course=course_id, problem=problem_url)
    else:
        datatable['header'] = ["Task Type",
                               "Task Id",
                               "Requester",
                               "Submitted",
                               "Duration (sec)",
                               "Task State",
                               "Task Status",
                               "Task Output"]

        datatable['data'] = []
        for instructor_task in history_entries:
            # get duration info, if known:
            duration_sec = 'unknown'
            if hasattr(instructor_task, 'task_output') and instructor_task.task_output is not None:
                task_output = json.loads(instructor_task.task_output)
                if 'duration_ms' in task_output:
                    duration_sec = int(task_output['duration_ms'] / 1000.0)
            # get progress status message:
            success, task_message = get_task_completion_info(instructor_task)
            status = "Complete" if success else "Incomplete"
            # generate row for this task:
            row = [str(instructor_task.task_type),
                   str(instructor_task.task_id),
                   str(instructor_task.requester),
                   instructor_task.created.isoformat(' '),
                   duration_sec,
                   str(instructor_task.task_state),
                   status,
                   task_message]
            datatable['data'].append(row)

        if problem_url is None:
            datatable['title'] = "{course_id}".format(course_id=course_id)
        elif student is not None:
            datatable['title'] = "{course_id} > {location} > {student}".format(course_id=course_id,
                                                                               location=problem_url,
                                                                               student=student.username)
        else:
            datatable['title'] = "{course_id} > {location}".format(course_id=course_id, location=problem_url)

    return msg, datatable<|MERGE_RESOLUTION|>--- conflicted
+++ resolved
@@ -57,11 +57,9 @@
 from student.views import course_from_id
 import track.views
 from mitxmako.shortcuts import render_to_string
-<<<<<<< HEAD
 from xblock.field_data import DictFieldData
 from xblock.fields import ScopeIds
 from django.utils.translation import ugettext as _u
-=======
 
 from .extensions import (
     dump_students_with_due_date_extensions,
@@ -69,7 +67,6 @@
     get_units_with_due_date_options,
     set_due_date_extension)
 
->>>>>>> 94ea0f9e
 
 log = logging.getLogger(__name__)
 
@@ -503,7 +500,7 @@
                     except IndexError:
                         log.debug('No grade for assignment %s (%s) for student %s'  % (aidx, aname, x.email))
                 datatable['data'] = ddata
-                    
+
                 datatable['title'] = 'Grades for assignment "%s"' % aname
 
                 if 'Export CSV' in action:
@@ -971,7 +968,6 @@
     #----------------------------------------
     # context for rendering
 
-<<<<<<< HEAD
     context = {
         'course': course,
         'staff_access': True,
@@ -1000,25 +996,6 @@
         'analytics_results': analytics_results,
         'disable_buttons': disable_buttons
     }
-=======
-    context = {'course': course,
-               'staff_access': True,
-               'admin_access': request.user.is_staff,
-               'instructor_access': instructor_access,
-               'forum_admin_access': forum_admin_access,
-               'datatable': datatable,
-               'course_stats': course_stats,
-               'msg': msg,
-               'modeflag': {idash_mode: 'selectedmode'},
-               'problems': problems,		# psychometrics
-               'plots': plots,			# psychometrics
-               'course_errors': modulestore().get_item_errors(course.location),
-               'instructor_tasks': instructor_tasks,
-               'offline_grade_log': offline_grades_available(course_id),
-               'cohorts_ajax_url': reverse('cohorts', kwargs={'course_id': course_id}),
-               'analytics_results': analytics_results,
-               }
->>>>>>> 94ea0f9e
 
     if settings.MITX_FEATURES.get('INDIVIDUAL_DUE_DATES'):
         context['units_with_due_dates'] = get_units_with_due_date_options(course)
