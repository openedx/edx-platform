--- conflicted
+++ resolved
@@ -62,11 +62,7 @@
 from xblock.field_data import DictFieldData
 from xblock.fields import ScopeIds
 from django.utils.translation import ugettext as _u
-<<<<<<< HEAD
 from django.utils.translation import ungettext
-from lms.lib.xblock.runtime import handler_prefix
-=======
->>>>>>> 14d03784
 
 from microsite_configuration import microsite
 
