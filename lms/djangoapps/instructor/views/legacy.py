"""
Instructor Views
"""
import csv
import json
import logging
import os
import re
import requests

from collections import defaultdict, OrderedDict
from functools import partial
from markupsafe import escape
from requests.status_codes import codes
from StringIO import StringIO

from django.conf import settings
from django.contrib.auth.models import User
from django.http import HttpResponse
from django_future.csrf import ensure_csrf_cookie
from django.views.decorators.cache import cache_control
from django.core.urlresolvers import reverse
from django.core.mail import send_mail
from django.utils import timezone

from xmodule_modifiers import wrap_xblock
import xmodule.graders as xmgraders
from xmodule.modulestore import MONGO_MODULESTORE_TYPE
from xmodule.modulestore.django import modulestore
from xmodule.modulestore.exceptions import ItemNotFoundError
from xmodule.html_module import HtmlDescriptor

from bulk_email.models import CourseEmail, CourseAuthorization
from courseware import grades
from courseware.access import has_access
from courseware.courses import get_course_with_access, get_cms_course_link
from courseware.roles import (
    CourseStaffRole, CourseInstructorRole, CourseBetaTesterRole, GlobalStaff
)
from courseware.models import StudentModule
from django_comment_common.models import (
    Role, FORUM_ROLE_ADMINISTRATOR, FORUM_ROLE_MODERATOR, FORUM_ROLE_COMMUNITY_TA
)
from django_comment_client.utils import has_forum_access
from instructor.offline_gradecalc import student_grades, offline_grades_available
from instructor.views.tools import strip_if_string
from instructor_task.api import (
    get_running_instructor_tasks,
    get_instructor_task_history,
    submit_rescore_problem_for_all_students,
    submit_rescore_problem_for_student,
    submit_reset_problem_attempts_for_all_students,
    submit_bulk_course_email
)
from instructor_task.views import get_task_completion_info
from edxmako.shortcuts import render_to_response, render_to_string
from psychometrics import psychoanalyze
from student.models import CourseEnrollment, CourseEnrollmentAllowed, unique_id_for_user
from student.views import course_from_id
import track.views
from xblock.field_data import DictFieldData
from xblock.fields import ScopeIds
from django.utils.translation import ugettext as _u
from django.utils.translation import ungettext
from lms.lib.xblock.runtime import handler_prefix

from microsite_configuration.middleware import MicrositeConfiguration

log = logging.getLogger(__name__)

# internal commands for managing forum roles:
FORUM_ROLE_ADD = 'add'
FORUM_ROLE_REMOVE = 'remove'

# For determining if a shibboleth course
SHIBBOLETH_DOMAIN_PREFIX = 'shib:'


def split_by_comma_and_whitespace(a_str):
    """
    Return string a_str, split by , or whitespace
    """
    return re.split(r'[\s,]', a_str)


@ensure_csrf_cookie
@cache_control(no_cache=True, no_store=True, must_revalidate=True)
def instructor_dashboard(request, course_id):
    """Display the instructor dashboard for a course."""
    course = get_course_with_access(request.user, course_id, 'staff', depth=None)

    instructor_access = has_access(request.user, course, 'instructor')   # an instructor can manage staff lists

    forum_admin_access = has_forum_access(request.user, course_id, FORUM_ROLE_ADMINISTRATOR)

    msg = ''
    email_msg = ''
    email_to_option = None
    email_subject = None
    html_message = ''
    show_email_tab = False
    problems = []
    plots = []
    datatable = {}

    # the instructor dashboard page is modal: grades, psychometrics, admin
    # keep that state in request.session (defaults to grades mode)
    idash_mode = request.POST.get('idash_mode', '')
    if idash_mode:
        request.session['idash_mode'] = idash_mode
    else:
        idash_mode = request.session.get('idash_mode', 'Grades')

    enrollment_number = CourseEnrollment.objects.filter(course_id=course_id, is_active=1).count()

    # assemble some course statistics for output to instructor
    def get_course_stats_table():
        datatable = {
            'header': ['Statistic', 'Value'],
            'title': _u('Course Statistics At A Glance'),
        }
        data = [['# Enrolled', enrollment_number]]
        data += [['Date', timezone.now().isoformat()]]
        data += compute_course_stats(course).items()
        if request.user.is_staff:
            for field in course.fields.values():
                if getattr(field.scope, 'user', False):
                    continue

                data.append([field.name, json.dumps(field.read_json(course))])
        datatable['data'] = data
        return datatable

    def return_csv(func, datatable, file_pointer=None):
        """Outputs a CSV file from the contents of a datatable."""
        if file_pointer is None:
            response = HttpResponse(mimetype='text/csv')
            response['Content-Disposition'] = 'attachment; filename={0}'.format(func)
        else:
            response = file_pointer
        writer = csv.writer(response, dialect='excel', quotechar='"', quoting=csv.QUOTE_ALL)
        encoded_row = [unicode(s).encode('utf-8') for s in datatable['header']]
        writer.writerow(encoded_row)
        for datarow in datatable['data']:
            # 's' here may be an integer, float (eg score) or string (eg student name)
            encoded_row = [
                # If s is already a UTF-8 string, trying to make a unicode
                # object out of it will fail unless we pass in an encoding to
                # the constructor. But we can't do that across the board,
                # because s is often a numeric type. So just do this.
                s if isinstance(s, str) else unicode(s).encode('utf-8')
                for s in datarow
            ]
            writer.writerow(encoded_row)
        return response

    def get_module_url(urlname):
        """
        Construct full URL for a module from its urlname.

        Form is either urlname or modulename/urlname.  If no modulename
        is provided, "problem" is assumed.
        """
        # remove whitespace
        urlname = strip_if_string(urlname)

        # tolerate an XML suffix in the urlname
        if urlname[-4:] == ".xml":
            urlname = urlname[:-4]

        # implement default
        if '/' not in urlname:
            urlname = "problem/" + urlname

        # complete the url using information about the current course:
        (org, course_name, _) = course_id.split("/")
        return "i4x://" + org + "/" + course_name + "/" + urlname

    def get_student_from_identifier(unique_student_identifier):
        """Gets a student object using either an email address or username"""
        unique_student_identifier = strip_if_string(unique_student_identifier)
        msg = ""
        try:
            if "@" in unique_student_identifier:
                student = User.objects.get(email=unique_student_identifier)
            else:
                student = User.objects.get(username=unique_student_identifier)
            msg += _u("Found a single student.  ")
        except User.DoesNotExist:
            student = None
<<<<<<< HEAD
            msg += "<font color='red'>" + _u("Couldn't find student with that email or username.") + "  </font>"
=======
            msg += "<font color='red'>{text}</font>".format(
                text=_u("Couldn't find student with that email or username.")
            )
>>>>>>> 9d0e9f67
        return msg, student

    # process actions from form POST
    action = request.POST.get('action', '')
    use_offline = request.POST.get('use_offline_grades', False)

    if settings.FEATURES['ENABLE_MANUAL_GIT_RELOAD']:
        if 'GIT pull' in action:
            data_dir = course.data_dir
            log.debug('git pull {0}'.format(data_dir))
            gdir = settings.DATA_DIR / data_dir
            if not os.path.exists(gdir):
                msg += "====> ERROR in gitreload - no such directory {0}".format(gdir)
            else:
                cmd = "cd {0}; git reset --hard HEAD; git clean -f -d; git pull origin; chmod g+w course.xml".format(gdir)
                msg += "git pull on {0}:<p>".format(data_dir)
                msg += "<pre>{0}</pre></p>".format(escape(os.popen(cmd).read()))
                track.views.server_track(request, "git-pull", {"directory": data_dir}, page="idashboard")

        if 'Reload course' in action:
            log.debug('reloading {0} ({1})'.format(course_id, course))
            try:
                data_dir = course.data_dir
                modulestore().try_load_course(data_dir)
                msg += "<br/><p>Course reloaded from {0}</p>".format(data_dir)
                track.views.server_track(request, "reload", {"directory": data_dir}, page="idashboard")
                course_errors = modulestore().get_item_errors(course.location)
                msg += '<ul>'
                for cmsg, cerr in course_errors:
                    msg += "<li>{0}: <pre>{1}</pre>".format(cmsg, escape(cerr))
                msg += '</ul>'
            except Exception as err:
                msg += '<br/><p>Error: {0}</p>'.format(escape(err))

    if action == 'Dump list of enrolled students' or action == 'List enrolled students':
        log.debug(action)
        datatable = get_student_grade_summary_data(request, course, course_id, get_grades=False, use_offline=use_offline)
        datatable['title'] = _u('List of students enrolled in {0}').format(course_id)
        track.views.server_track(request, "list-students", {}, page="idashboard")

    elif 'Dump Grades' in action:
        log.debug(action)
        datatable = get_student_grade_summary_data(request, course, course_id, get_grades=True, use_offline=use_offline)
        datatable['title'] = _u('Summary Grades of students enrolled in {0}').format(course_id)
        track.views.server_track(request, "dump-grades", {}, page="idashboard")

    elif 'Dump all RAW grades' in action:
        log.debug(action)
        datatable = get_student_grade_summary_data(request, course, course_id, get_grades=True,
                                                   get_raw_scores=True, use_offline=use_offline)
        datatable['title'] = _u('Raw Grades of students enrolled in {0}').format(course_id)
        track.views.server_track(request, "dump-grades-raw", {}, page="idashboard")

    elif 'Download CSV of all student grades' in action:
        track.views.server_track(request, "dump-grades-csv", {}, page="idashboard")
        return return_csv('grades_{0}.csv'.format(course_id),
                          get_student_grade_summary_data(request, course, course_id, use_offline=use_offline))

    elif 'Download CSV of all RAW grades' in action:
        track.views.server_track(request, "dump-grades-csv-raw", {}, page="idashboard")
        return return_csv('grades_{0}_raw.csv'.format(course_id),
                          get_student_grade_summary_data(request, course, course_id, get_raw_scores=True, use_offline=use_offline))

    elif 'Download CSV of answer distributions' in action:
        track.views.server_track(request, "dump-answer-dist-csv", {}, page="idashboard")
        return return_csv('answer_dist_{0}.csv'.format(course_id), get_answers_distribution(request, course_id))

    elif 'Dump description of graded assignments configuration' in action:
        # what is "graded assignments configuration"?
        track.views.server_track(request, "dump-graded-assignments-config", {}, page="idashboard")
        msg += dump_grading_context(course)

    elif "Rescore ALL students' problem submissions" in action:
        problem_urlname = request.POST.get('problem_for_all_students', '')
        problem_url = get_module_url(problem_urlname)
        try:
            instructor_task = submit_rescore_problem_for_all_students(request, course_id, problem_url)
            if instructor_task is None:
<<<<<<< HEAD
                msg += '<font color="red">' + _u('Failed to create a background task for rescoring "{0}".').format(problem_url) + '</font>'
            else:
                track.views.server_track(request, "rescore-all-submissions", {"problem": problem_url, "course": course_id}, page="idashboard")
        except ItemNotFoundError as err:
            msg += '<font color="red">' + _u('Failed to create a background task for rescoring "{0}": problem not found.').format(problem_url) + '</font>'
        except Exception as err:
            log.error("Encountered exception from rescore: {0}".format(err))
            msg += '<font color="red">' + _u('Failed to create a background task for rescoring "{url}": {message}.').format(url = problem_url, message = err.message) + '</font>'
=======
                msg += '<font color="red">{text}</font>'.format(
                    text=_u('Failed to create a background task for rescoring "{0}".').format(problem_url)
                )
            else:
                track.views.server_track(request, "rescore-all-submissions", {"problem": problem_url, "course": course_id}, page="idashboard")
        except ItemNotFoundError as err:
            msg += '<font color="red">{text}</font>'.format(
                text=_u('Failed to create a background task for rescoring "{0}": problem not found.').format(problem_url)
            )
        except Exception as err:
            log.error("Encountered exception from rescore: {0}".format(err))
            msg += '<font color="red">{text}</font>'.format(
                text=_u('Failed to create a background task for rescoring "{url}": {message}.').format(
                    url=problem_url, message=err.message
                )
            )
>>>>>>> 9d0e9f67

    elif "Reset ALL students' attempts" in action:
        problem_urlname = request.POST.get('problem_for_all_students', '')
        problem_url = get_module_url(problem_urlname)
        try:
            instructor_task = submit_reset_problem_attempts_for_all_students(request, course_id, problem_url)
            if instructor_task is None:
<<<<<<< HEAD
                msg += '<font color="red">' + _u('Failed to create a background task for resetting "{0}".').format(problem_url) + '</font>'
=======
                msg += '<font color="red">{text}</font>'.format(
                    text=_u('Failed to create a background task for resetting "{0}".').format(problem_url)
                )
>>>>>>> 9d0e9f67
            else:
                track.views.server_track(request, "reset-all-attempts", {"problem": problem_url, "course": course_id}, page="idashboard")
        except ItemNotFoundError as err:
            log.error('Failure to reset: unknown problem "{0}"'.format(err))
<<<<<<< HEAD
            msg += '<font color="red">' + _u('Failed to create a background task for resetting "{0}": problem not found.').format(problem_url) + '</font>'
        except Exception as err:
            log.error("Encountered exception from reset: {0}".format(err))
            msg += '<font color="red">' + _u('Failed to create a background task for resetting "{url}": {message}.').format(url = problem_url, message = err.message) + '</font>'
=======
            msg += '<font color="red">{text}</font>'.format(
                text=_u('Failed to create a background task for resetting "{0}": problem not found.').format(problem_url)
            )
        except Exception as err:
            log.error("Encountered exception from reset: {0}".format(err))
            msg += '<font color="red">{text}</font>'.format(
                text=_u('Failed to create a background task for resetting "{url}": {message}.').format(
                    url=problem_url, message=err.message
                )
            )
>>>>>>> 9d0e9f67

    elif "Show Background Task History for Student" in action:
        # put this before the non-student case, since the use of "in" will cause this to be missed
        unique_student_identifier = request.POST.get('unique_student_identifier', '')
        message, student = get_student_from_identifier(unique_student_identifier)
        if student is None:
            msg += message
        else:
            problem_urlname = request.POST.get('problem_for_student', '')
            problem_url = get_module_url(problem_urlname)
            message, datatable = get_background_task_table(course_id, problem_url, student)
            msg += message

    elif "Show Background Task History" in action:
        problem_urlname = request.POST.get('problem_for_all_students', '')
        problem_url = get_module_url(problem_urlname)
        message, datatable = get_background_task_table(course_id, problem_url)
        msg += message

    elif ("Reset student's attempts" in action or
          "Delete student state for module" in action or
          "Rescore student's problem submission" in action):
        # get the form data
        unique_student_identifier = request.POST.get(
            'unique_student_identifier', ''
        )
        problem_urlname = request.POST.get('problem_for_student', '')
        module_state_key = get_module_url(problem_urlname)
        # try to uniquely id student by email address or username
        message, student = get_student_from_identifier(unique_student_identifier)
        msg += message
        student_module = None
        if student is not None:
            # find the module in question
            try:
                student_module = StudentModule.objects.get(
                    student_id=student.id,
                    course_id=course_id,
                    module_state_key=module_state_key
                )
                msg += _u("Found module.  ")
            except StudentModule.DoesNotExist as err:
<<<<<<< HEAD
                error_msg = _u("Couldn't find module with that urlname: {0}. ").format(
                    problem_urlname
                )
                msg += "<font color='red'>" + error_msg + "({0}) ".format(err) + "</font>"
=======
                error_msg = _u("Couldn't find module with that urlname: {url}. ").format(url=problem_urlname)
                msg += "<font color='red'>{err_msg} ({err})</font>".format(err_msg=error_msg, err=err)
>>>>>>> 9d0e9f67
                log.debug(error_msg)

        if student_module is not None:
            if "Delete student state for module" in action:
                # delete the state
                try:
                    student_module.delete()
<<<<<<< HEAD
                    msg += "<font color='red'>" + _u("Deleted student module state for {0}!").format(module_state_key) + "</font>"
=======
                    msg += "<font color='red'>{text}</font>".format(
                        text=_u("Deleted student module state for {state}!").format(state=module_state_key)
                    )
>>>>>>> 9d0e9f67
                    event = {
                        "problem": module_state_key,
                        "student": unique_student_identifier,
                        "course": course_id
                    }
                    track.views.server_track(
                        request,
                        "delete-student-module-state",
                        event,
                        page="idashboard"
                    )
                except Exception as err:
                    error_msg = _u("Failed to delete module state for {id}/{url}. ").format(
<<<<<<< HEAD
                        id = unique_student_identifier, url = problem_urlname
=======
                        id=unique_student_identifier, url=problem_urlname
>>>>>>> 9d0e9f67
                    )
                    msg += "<font color='red'>{err_msg} ({err})</font>".format(err_msg=error_msg, err=err)
                    log.exception(error_msg)
            elif "Reset student's attempts" in action:
                # modify the problem's state
                try:
                    # load the state json
                    problem_state = json.loads(student_module.state)
                    old_number_of_attempts = problem_state["attempts"]
                    problem_state["attempts"] = 0
                    # save
                    student_module.state = json.dumps(problem_state)
                    student_module.save()
                    event = {
                        "old_attempts": old_number_of_attempts,
                        "student": unicode(student),
                        "problem": student_module.module_state_key,
                        "instructor": unicode(request.user),
                        "course": course_id
                    }
                    track.views.server_track(request, "reset-student-attempts", event, page="idashboard")
<<<<<<< HEAD
                    msg += "<font color='green'>" + _u("Module state successfully reset!") + "</font>"
                except Exception as err:
                    error_msg = _u("Couldn't reset module state for {id}/{url}. ").format(
                        id = unique_student_identifier, url = problem_urlname
=======
                    msg += "<font color='green'>{text}</font>".format(
                        text=_u("Module state successfully reset!")
                    )
                except Exception as err:
                    error_msg = _u("Couldn't reset module state for {id}/{url}. ").format(
                        id=unique_student_identifier, url=problem_urlname
>>>>>>> 9d0e9f67
                    )
                    msg += "<font color='red'>{err_msg} ({err})</font>".format(err_msg=error_msg, err=err)
                    log.exception(error_msg)
            else:
                # "Rescore student's problem submission" case
                try:
                    instructor_task = submit_rescore_problem_for_student(request, course_id, module_state_key, student)
                    if instructor_task is None:
<<<<<<< HEAD
                        msg += '<font color="red">' + _u('Failed to create a background task for rescoring "{key}" for student {id}.').format(key = module_state_key, id = unique_student_identifier)  + '</font>'
                    else:
                        track.views.server_track(request, "rescore-student-submission", {"problem": module_state_key, "student": unique_student_identifier, "course": course_id}, page="idashboard")
                except Exception as err:
                    msg += '<font color="red">' + _u('Failed to create a background task for rescoring "{key}": {id}.').format(key = module_state_key, id = err.message) + '</font>'
=======
                        msg += '<font color="red">{text}</font>'.format(
                            text=_u('Failed to create a background task for rescoring "{key}" for student {id}.').format(
                                key=module_state_key, id=unique_student_identifier
                            )
                        )
                    else:
                        track.views.server_track(request, "rescore-student-submission", {"problem": module_state_key, "student": unique_student_identifier, "course": course_id}, page="idashboard")
                except Exception as err:
                    msg += '<font color="red">{text}</font>'.format(
                        text=_u('Failed to create a background task for rescoring "{key}": {id}.').format(
                            key=module_state_key, id=err.message
                        )
                    )
>>>>>>> 9d0e9f67
                    log.exception("Encountered exception from rescore: student '{0}' problem '{1}'".format(
                        unique_student_identifier, module_state_key
                    )
                    )

    elif "Get link to student's progress page" in action:
        unique_student_identifier = request.POST.get('unique_student_identifier', '')
        # try to uniquely id student by email address or username
        message, student = get_student_from_identifier(unique_student_identifier)
        msg += message
        if student is not None:
            progress_url = reverse('student_progress', kwargs={'course_id': course_id, 'student_id': student.id})
            track.views.server_track(request, "get-student-progress-page", {"student": unicode(student), "instructor": unicode(request.user), "course": course_id}, page="idashboard")
<<<<<<< HEAD
            msg += "<a href='{url}' target='_blank'>".format(url = progress_url) + \
                   _u("Progress page for username: {username} with email address: {email}").\
                       format(username = student.username, email =  student.email) + "</a>."
=======
            msg += "<a href='{url}' target='_blank'>{text}</a>.".format(
                url=progress_url,
                text=_u("Progress page for username: {username} with email address: {email}").format(
                    username=student.username, email=student.email
                )
            )
>>>>>>> 9d0e9f67

    #----------------------------------------
    # export grades to remote gradebook

    elif action == 'List assignments available in remote gradebook':
        msg2, datatable = _do_remote_gradebook(request.user, course, 'get-assignments')
        msg += msg2

    elif action == 'List assignments available for this course':
        log.debug(action)
        allgrades = get_student_grade_summary_data(request, course, course_id, get_grades=True, use_offline=use_offline)

        assignments = [[x] for x in allgrades['assignments']]
        datatable = {'header': [_u('Assignment Name')]}
        datatable['data'] = assignments
        datatable['title'] = action

        msg += 'assignments=<pre>%s</pre>' % assignments

    elif action == 'List enrolled students matching remote gradebook':
        stud_data = get_student_grade_summary_data(request, course, course_id, get_grades=False, use_offline=use_offline)
        msg2, rg_stud_data = _do_remote_gradebook(request.user, course, 'get-membership')
        datatable = {'header': ['Student  email', 'Match?']}
        rg_students = [x['email'] for x in rg_stud_data['retdata']]

        def domatch(x):
            return 'yes' if x.email in rg_students else 'No'
        datatable['data'] = [[x.email, domatch(x)] for x in stud_data['students']]
        datatable['title'] = action

    elif action in ['Display grades for assignment', 'Export grades for assignment to remote gradebook',
                    'Export CSV file of grades for assignment']:

        log.debug(action)
        datatable = {}
        aname = request.POST.get('assignment_name', '')
        if not aname:
<<<<<<< HEAD
            msg += "<font color='red'>" + _u("Please enter an assignment name") + "</font>"
        else:
            allgrades = get_student_grade_summary_data(request, course, course_id, get_grades=True, use_offline=use_offline)
            if aname not in allgrades['assignments']:
                msg += "<font color='red'>" + _u("Invalid assignment name '%s'") % aname + "</font>" 
=======
            msg += "<font color='red'>{text}</font>".format(text=_u("Please enter an assignment name"))
        else:
            allgrades = get_student_grade_summary_data(request, course, course_id, get_grades=True, use_offline=use_offline)
            if aname not in allgrades['assignments']:
                msg += "<font color='red'>{text}</font>".format(
                    text=_u("Invalid assignment name '{name}'").format(name=aname)
                )
>>>>>>> 9d0e9f67
            else:
                aidx = allgrades['assignments'].index(aname)
                datatable = {'header': [_u('External email'), aname]}
                ddata = []
                for x in allgrades['students']:	  # do one by one in case there is a student who has only partial grades
                    try:
                        ddata.append([x.email, x.grades[aidx]])
                    except IndexError:
                        log.debug('No grade for assignment {idx} ({name}) for student {email}'.format(
                            idx=aidx, name=aname, email=x.email)
                        )
                datatable['data'] = ddata

<<<<<<< HEAD
                datatable['title'] = _u('Grades for assignment "%s"') % aname
=======
                datatable['title'] = _u('Grades for assignment "{name}"').format(name=aname)
>>>>>>> 9d0e9f67

                if 'Export CSV' in action:
                    # generate and return CSV file
                    return return_csv('grades {name}.csv'.format(name=aname), datatable)

                elif 'remote gradebook' in action:
                    file_pointer = StringIO()
                    return_csv('', datatable, file_pointer=file_pointer)
                    file_pointer.seek(0)
                    files = {'datafile': file_pointer}
                    msg2, _ = _do_remote_gradebook(request.user, course, 'post-grades', files=files)
                    msg += msg2

    #----------------------------------------
    # Admin

    elif 'List course staff' in action:
<<<<<<< HEAD
        group = get_staff_group(course)
        msg += _u('Staff group = {0}').format(group.name)
        datatable = _group_members_table(group, _u("List of Staff"), course_id)
        track.views.server_track(request, "list-staff", {}, page="idashboard")

    elif 'List course instructors' in action and request.user.is_staff:
        group = get_instructor_group(course)
        msg += _u('Instructor group = {0}').format(group.name)
        log.debug('instructor grp={0}'.format(group.name))
        uset = group.user_set.all()
        datatable = {'header': [_u('Username'), _u('Full name')]}
        datatable['data'] = [[x.username, x.profile.name] for x in uset]
        datatable['title'] = _u('List of Instructors in course {0}').format(course_id)
=======
        role = CourseStaffRole(course.location)
        datatable = _role_members_table(role, _u("List of Staff"), course_id)
        track.views.server_track(request, "list-staff", {}, page="idashboard")

    elif 'List course instructors' in action and GlobalStaff().has_user(request.user):
        role = CourseInstructorRole(course.location)
        datatable = _role_members_table(role, _u("List of Instructors"), course_id)
>>>>>>> 9d0e9f67
        track.views.server_track(request, "list-instructors", {}, page="idashboard")

    elif action == 'Add course staff':
        uname = request.POST['staffuser']
        role = CourseStaffRole(course.location)
        msg += add_user_to_role(request, uname, role, 'staff', 'staff')

    elif action == 'Add instructor' and request.user.is_staff:
        uname = request.POST['instructor']
<<<<<<< HEAD
        try:
            user = User.objects.get(username=uname)
        except User.DoesNotExist:
            msg += '<font color="red">' + _u('Error: unknown username "{0}"').format(uname) + '</font>'
            user = None
        if user is not None:
            group = get_instructor_group(course)
            msg += '<font color="green">' + _u('Added {user} to instructor group = {group}').format(user = user, group = group.name) + '</font>'
            log.debug('staffgrp={0}'.format(group.name))
            user.groups.add(group)
            track.views.server_track(request, "add-instructor", {"instructor": unicode(user)}, page="idashboard")
=======
        role = CourseInstructorRole(course.location)
        msg += add_user_to_role(request, uname, role, 'instructor', 'instructor')
>>>>>>> 9d0e9f67

    elif action == 'Remove course staff':
        uname = request.POST['staffuser']
        role = CourseStaffRole(course.location)
        msg += remove_user_from_role(request, uname, role, 'staff', 'staff')

    elif action == 'Remove instructor' and request.user.is_staff:
        uname = request.POST['instructor']
<<<<<<< HEAD
        try:
            user = User.objects.get(username=uname)
        except User.DoesNotExist:
            msg += '<font color="red">' + _u('Error: unknown username "{0}"').format(uname) + '</font>'
            user = None
        if user is not None:
            group = get_instructor_group(course)
            msg += '<font color="green">' + _u('Removed {user} from instructor group = {group}').format(user = user, group = group.name) + '</font>'
            log.debug('instructorgrp={0}'.format(group.name))
            user.groups.remove(group)
            track.views.server_track(request, "remove-instructor", {"instructor": unicode(user)}, page="idashboard")
=======
        role = CourseInstructorRole(course.location)
        msg += remove_user_from_role(request, uname, role, 'instructor', 'instructor')
>>>>>>> 9d0e9f67

    #----------------------------------------
    # DataDump

    elif 'Download CSV of all student profile data' in action:
        enrolled_students = User.objects.filter(
            courseenrollment__course_id=course_id,
            courseenrollment__is_active=1,
        ).order_by('username').select_related("profile")
        profkeys = ['name', 'language', 'location', 'year_of_birth', 'gender', 'level_of_education',
                    'mailing_address', 'goals']
        datatable = {'header': ['username', 'email'] + profkeys}

        def getdat(u):
            p = u.profile
            return [u.username, u.email] + [getattr(p, x, '') for x in profkeys]

        datatable['data'] = [getdat(u) for u in enrolled_students]
<<<<<<< HEAD
        datatable['title'] = _u('Student profile data for course %s') % course_id
        return return_csv('profiledata_%s.csv' % course_id, datatable)
=======
        datatable['title'] = _u('Student profile data for course {course_id}').format(course_id = course_id)
        return return_csv('profiledata_{course_id}.csv'.format(course_id = course_id), datatable)
>>>>>>> 9d0e9f67

    elif 'Download CSV of all responses to problem' in action:
        problem_to_dump = request.POST.get('problem_to_dump', '')

        if problem_to_dump[-4:] == ".xml":
            problem_to_dump = problem_to_dump[:-4]
        try:
            (org, course_name, _) = course_id.split("/")
            module_state_key = "i4x://" + org + "/" + course_name + "/problem/" + problem_to_dump
            smdat = StudentModule.objects.filter(course_id=course_id,
                                                 module_state_key=module_state_key)
            smdat = smdat.order_by('student')
<<<<<<< HEAD
            msg += (ungettext("Found {number} record to dump","Found {number} records to dump",len(smdat))).format(number = len(smdat))
        except Exception as err:
            msg += "<font color='red'>" + _u("Couldn't find module with that urlname.") + "  </font>"
            msg += "<pre>%s</pre>" % escape(err)
=======
            msg += _u("Found {num} records to dump.").format(num=smdat)
        except Exception as err:
            msg += "<font color='red'>{text}</font><pre>{err}</pre>".format(
                text=_u("Couldn't find module with that urlname."),
                err=escape(err)
            )
>>>>>>> 9d0e9f67
            smdat = []

        if smdat:
            datatable = {'header': ['username', 'state']}
            datatable['data'] = [[x.student.username, x.state] for x in smdat]
<<<<<<< HEAD
            datatable['title'] = _u('Student state for problem %s') % problem_to_dump
            return return_csv('student_state_from_%s.csv' % problem_to_dump, datatable)
=======
            datatable['title'] = _u('Student state for problem {problem}').format(problem = problem_to_dump)
            return return_csv('student_state_from_{problem}.csv'.format(problem = problem_to_dump), datatable)
>>>>>>> 9d0e9f67

    elif 'Download CSV of all student anonymized IDs' in action:
        students = User.objects.filter(
            courseenrollment__course_id=course_id,
        ).order_by('id')

        datatable = {'header': ['User ID', 'Anonymized user ID']}
        datatable['data'] = [[s.id, unique_id_for_user(s)] for s in students]
        return return_csv(course_id.replace('/', '-') + '-anon-ids.csv', datatable)

    #----------------------------------------
    # Group management

    elif 'List beta testers' in action:
<<<<<<< HEAD
        group = get_beta_group(course)
        msg += _u('Beta test group = {0}').format(group.name)
        datatable = _group_members_table(group, _u("List of beta_testers"), course_id)
=======
        role = CourseBetaTesterRole(course.location)
        datatable = _role_members_table(role, _u("List of Beta Testers"), course_id)
>>>>>>> 9d0e9f67
        track.views.server_track(request, "list-beta-testers", {}, page="idashboard")

    elif action == 'Add beta testers':
        users = request.POST['betausers']
        log.debug("users: {0!r}".format(users))
        role = CourseBetaTesterRole(course.location)
        for username_or_email in split_by_comma_and_whitespace(users):
<<<<<<< HEAD
            msg += u"<p>{0}</p>".format(
                add_user_to_group(request, username_or_email, group, 'beta testers', 'beta-tester'))
=======
            msg += "<p>{0}</p>".format(
                add_user_to_role(request, username_or_email, role, 'beta testers', 'beta-tester'))
>>>>>>> 9d0e9f67

    elif action == 'Remove beta testers':
        users = request.POST['betausers']
        role = CourseBetaTesterRole(course.location)
        for username_or_email in split_by_comma_and_whitespace(users):
<<<<<<< HEAD
            msg += u"<p>{0}</p>".format(
                remove_user_from_group(request, username_or_email, group, 'beta testers', 'beta-tester'))
=======
            msg += "<p>{0}</p>".format(
                remove_user_from_role(request, username_or_email, role, 'beta testers', 'beta-tester'))
>>>>>>> 9d0e9f67

    #----------------------------------------
    # forum administration

    elif action == 'List course forum admins':
        rolename = FORUM_ROLE_ADMINISTRATOR
        datatable = {}
        msg += _list_course_forum_members(course_id, rolename, datatable)
        track.views.server_track(request, "list-forum-admins", {"course": course_id}, page="idashboard")

    elif action == 'Remove forum admin':
        uname = request.POST['forumadmin']
        msg += _update_forum_role_membership(uname, course, FORUM_ROLE_ADMINISTRATOR, FORUM_ROLE_REMOVE)
        track.views.server_track(request, "remove-forum-admin", {"username": uname, "course": course_id}, page="idashboard")

    elif action == 'Add forum admin':
        uname = request.POST['forumadmin']
        msg += _update_forum_role_membership(uname, course, FORUM_ROLE_ADMINISTRATOR, FORUM_ROLE_ADD)
        track.views.server_track(request, "add-forum-admin", {"username": uname, "course": course_id}, page="idashboard")

    elif action == 'List course forum moderators':
        rolename = FORUM_ROLE_MODERATOR
        datatable = {}
        msg += _list_course_forum_members(course_id, rolename, datatable)
        track.views.server_track(request, "list-forum-mods", {"course": course_id}, page="idashboard")

    elif action == 'Remove forum moderator':
        uname = request.POST['forummoderator']
        msg += _update_forum_role_membership(uname, course, FORUM_ROLE_MODERATOR, FORUM_ROLE_REMOVE)
        track.views.server_track(request, "remove-forum-mod", {"username": uname, "course": course_id}, page="idashboard")

    elif action == 'Add forum moderator':
        uname = request.POST['forummoderator']
        msg += _update_forum_role_membership(uname, course, FORUM_ROLE_MODERATOR, FORUM_ROLE_ADD)
        track.views.server_track(request, "add-forum-mod", {"username": uname, "course": course_id}, page="idashboard")

    elif action == 'List course forum community TAs':
        rolename = FORUM_ROLE_COMMUNITY_TA
        datatable = {}
        msg += _list_course_forum_members(course_id, rolename, datatable)
        track.views.server_track(request, "list-forum-community-TAs", {"course": course_id}, page="idashboard")

    elif action == 'Remove forum community TA':
        uname = request.POST['forummoderator']
        msg += _update_forum_role_membership(uname, course, FORUM_ROLE_COMMUNITY_TA, FORUM_ROLE_REMOVE)
        track.views.server_track(request, "remove-forum-community-TA", {"username": uname, "course": course_id}, page="idashboard")

    elif action == 'Add forum community TA':
        uname = request.POST['forummoderator']
        msg += _update_forum_role_membership(uname, course, FORUM_ROLE_COMMUNITY_TA, FORUM_ROLE_ADD)
        track.views.server_track(request, "add-forum-community-TA", {"username": uname, "course": course_id}, page="idashboard")

    #----------------------------------------
    # enrollment

    elif action == 'List students who may enroll but may not have yet signed up':
        ceaset = CourseEnrollmentAllowed.objects.filter(course_id=course_id)
        datatable = {'header': ['StudentEmail']}
        datatable['data'] = [[x.email] for x in ceaset]
        datatable['title'] = action

    elif action == 'Enroll multiple students':

        is_shib_course = uses_shib(course)
        students = request.POST.get('multiple_students', '')
        auto_enroll = bool(request.POST.get('auto_enroll'))
        email_students = bool(request.POST.get('email_students'))
        ret = _do_enroll_students(course, course_id, students, auto_enroll=auto_enroll, email_students=email_students, is_shib_course=is_shib_course)
        datatable = ret['datatable']

    elif action == 'Unenroll multiple students':

        students = request.POST.get('multiple_students', '')
        email_students = bool(request.POST.get('email_students'))
        ret = _do_unenroll_students(course_id, students, email_students=email_students)
        datatable = ret['datatable']

    elif action == 'List sections available in remote gradebook':

        msg2, datatable = _do_remote_gradebook(request.user, course, 'get-sections')
        msg += msg2

    elif action in ['List students in section in remote gradebook',
                    'Overload enrollment list using remote gradebook',
                    'Merge enrollment list with remote gradebook']:

        section = request.POST.get('gradebook_section', '')
        msg2, datatable = _do_remote_gradebook(request.user, course, 'get-membership', dict(section=section))
        msg += msg2

        if not 'List' in action:
            students = ','.join([x['email'] for x in datatable['retdata']])
            overload = 'Overload' in action
            ret = _do_enroll_students(course, course_id, students, overload=overload)
            datatable = ret['datatable']

    #----------------------------------------
    # email

    elif action == 'Send email':
        email_to_option = request.POST.get("to_option")
        email_subject = request.POST.get("subject")
        html_message = request.POST.get("message")

        def validate_email():
            class EmailValidationException(Exception):
                pass

            if not email_subject:
                raise EmailValidationException(_u("Email subject can not be empty."))
            if not html_message:
                raise EmailValidationException(_u("Email body can not be empty."))

        try:
            validate_email()

            # Create the CourseEmail object.  This is saved immediately, so that
            # any transaction that has been pending up to this point will also be
            # committed.
            email = CourseEmail.create(course_id, request.user, email_to_option, email_subject, html_message)

            # Submit the task, so that the correct InstructorTask object gets created (for monitoring purposes)
            submit_bulk_course_email(request, course_id, email.id)  # pylint: disable=E1101

        except Exception as err:
            # Catch any errors and deliver a message to the user
            error_msg = _u("Failed to send email! ({error_message})").format(error_message=err)
            msg += "<font color='red'>" + error_msg + "</font>"
            log.exception(error_msg)

        else:
            # If sending the task succeeds, deliver a success message to the user.
            if email_to_option == "all":
<<<<<<< HEAD
                email_msg = '<div class="msg msg-confirm"><p class="copy">' + _u('Your email was successfully queued for sending. Please note that for large classes, it may take up to an hour (or more, if other courses are simultaneously sending email) to send all emails.') + '</p></div>'
            else:
                email_msg = '<div class="msg msg-confirm"><p class="copy">' + _u('Your email was successfully queued for sending.') + '</p></div>'
=======
                text = _u(
                    "Your email was successfully queued for sending. "
                    "Please note that for large classes, it may take up to an hour "
                    "(or more, if other courses are simultaneously sending email) "
                    "to send all emails."
                )
            else:
                text = _u('Your email was successfully queued for sending.')
            email_msg = '<div class="msg msg-confirm"><p class="copy">{text}</p></div>'.format(text=text)
>>>>>>> 9d0e9f67

    elif "Show Background Email Task History" in action:
        message, datatable = get_background_task_table(course_id, task_type='bulk_course_email')
        msg += message

    elif "Show Background Email Task History" in action:
        message, datatable = get_background_task_table(course_id, task_type='bulk_course_email')
        msg += message

    #----------------------------------------
    # psychometrics

    elif action == 'Generate Histogram and IRT Plot':
        problem = request.POST['Problem']
        nmsg, plots = psychoanalyze.generate_plots_for_problem(problem)
        msg += nmsg
        track.views.server_track(request, "psychometrics-histogram-generation", {"problem": unicode(problem)}, page="idashboard")

    if idash_mode == 'Psychometrics':
        problems = psychoanalyze.problems_with_psychometric_data(course_id)

    #----------------------------------------
    # analytics
    def get_analytics_result(analytics_name):
        """Return data for an Analytic piece, or None if it doesn't exist. It
        logs and swallows errors.
        """
        url = settings.ANALYTICS_SERVER_URL + \
            "get?aname={}&course_id={}&apikey={}".format(analytics_name,
                                                         course_id,
                                                         settings.ANALYTICS_API_KEY)
        try:
            res = requests.get(url)
        except Exception:
            log.exception("Error trying to access analytics at %s", url)
            return None

        if res.status_code == codes.OK:
            # WARNING: do not use req.json because the preloaded json doesn't
            # preserve the order of the original record (hence OrderedDict).
            return json.loads(res.content, object_pairs_hook=OrderedDict)
        else:
            log.error("Error fetching %s, code: %s, msg: %s",
                      url, res.status_code, res.content)
        return None

    analytics_results = {}

    if idash_mode == 'Analytics':
        DASHBOARD_ANALYTICS = [
            # "StudentsAttemptedProblems",  # num students who tried given problem
            "StudentsDailyActivity",  # active students by day
            "StudentsDropoffPerDay",  # active students dropoff by day
            # "OverallGradeDistribution",  # overall point distribution for course
            "StudentsActive",  # num students active in time period (default = 1wk)
            "StudentsEnrolled",  # num students enrolled
            # "StudentsPerProblemCorrect",  # foreach problem, num students correct
            "ProblemGradeDistribution",  # foreach problem, grade distribution
        ]
        for analytic_name in DASHBOARD_ANALYTICS:
            analytics_results[analytic_name] = get_analytics_result(analytic_name)

    #----------------------------------------
    # offline grades?

    if use_offline:
        msg += "<br/><font color='orange'>{text}</font>".format(
            text=_u("Grades from {course_id}").format(
                course_id=offline_grades_available(course_id)
            )
        )

    # generate list of pending background tasks
    if settings.FEATURES.get('ENABLE_INSTRUCTOR_BACKGROUND_TASKS'):
        instructor_tasks = get_running_instructor_tasks(course_id)
    else:
        instructor_tasks = None

    # determine if this is a studio-backed course so we can provide a link to edit this course in studio
    is_studio_course = modulestore().get_modulestore_type(course_id) == MONGO_MODULESTORE_TYPE

    studio_url = None
    if is_studio_course:
        studio_url = get_cms_course_link(course)

    email_editor = None
    # HTML editor for email
    if idash_mode == 'Email' and is_studio_course:
        html_module = HtmlDescriptor(
            course.system,
            DictFieldData({'data': html_message}),
            ScopeIds(None, None, None, 'i4x://dummy_org/dummy_course/html/dummy_name')
        )
        fragment = html_module.render('studio_view')
        fragment = wrap_xblock(partial(handler_prefix, course_id), html_module, 'studio_view', fragment, None)
        email_editor = fragment.content

    # Enable instructor email only if the following conditions are met:
    # 1. Feature flag is on
    # 2. We have explicitly enabled email for the given course via django-admin
    # 3. It is NOT an XML course
    if settings.FEATURES['ENABLE_INSTRUCTOR_EMAIL'] and \
       CourseAuthorization.instructor_email_enabled(course_id) and is_studio_course:
        show_email_tab = True

    # display course stats only if there is no other table to display:
    course_stats = None
    if not datatable:
        course_stats = get_course_stats_table()

    # disable buttons for large courses
    disable_buttons = False
<<<<<<< HEAD
    max_enrollment_for_buttons = course.max_enrollment_instr_buttons
=======
    max_enrollment_for_buttons = settings.FEATURES.get("MAX_ENROLLMENT_INSTR_BUTTONS")
>>>>>>> 9d0e9f67
    if max_enrollment_for_buttons is not None:
        disable_buttons = enrollment_number > max_enrollment_for_buttons

    #----------------------------------------
    # context for rendering

    context = {
        'course': course,
        'staff_access': True,
        'admin_access': request.user.is_staff,
        'instructor_access': instructor_access,
        'forum_admin_access': forum_admin_access,
        'datatable': datatable,
        'course_stats': course_stats,
        'msg': msg,
        'modeflag': {idash_mode: 'selectedmode'},
        'studio_url': studio_url,

        'to_option': email_to_option,      # email
        'subject': email_subject,          # email
        'editor': email_editor,            # email
        'email_msg': email_msg,            # email
        'show_email_tab': show_email_tab,  # email

        'problems': problems,		# psychometrics
        'plots': plots,			# psychometrics
        'course_errors': modulestore().get_item_errors(course.location),
        'instructor_tasks': instructor_tasks,
        'offline_grade_log': offline_grades_available(course_id),
        'cohorts_ajax_url': reverse('cohorts', kwargs={'course_id': course_id}),

        'analytics_results': analytics_results,
        'disable_buttons': disable_buttons
    }

    if settings.FEATURES.get('ENABLE_INSTRUCTOR_BETA_DASHBOARD'):
        context['beta_dashboard_url'] = reverse('instructor_dashboard_2', kwargs={'course_id': course_id})

    return render_to_response('courseware/instructor_dashboard.html', context)


def _do_remote_gradebook(user, course, action, args=None, files=None):
    '''
    Perform remote gradebook action.  Returns msg, datatable.
    '''
    rg = course.remote_gradebook
    if not rg:
        msg = _u("No remote gradebook defined in course metadata")
        return msg, {}

    rgurl = settings.FEATURES.get('REMOTE_GRADEBOOK_URL', '')
    if not rgurl:
<<<<<<< HEAD
        msg = _u("No remote gradebook url defined in settings.MITX_FEATURES")
=======
        msg = _u("No remote gradebook url defined in settings.FEATURES")
>>>>>>> 9d0e9f67
        return msg, {}

    rgname = rg.get('name', '')
    if not rgname:
        msg = _u("No gradebook name defined in course remote_gradebook metadata")
        return msg, {}

    if args is None:
        args = {}
    data = dict(submit=action, gradebook=rgname, user=user.email)
    data.update(args)

    try:
        resp = requests.post(rgurl, data=data, verify=False, files=files)
        retdict = json.loads(resp.content)
    except Exception as err:
<<<<<<< HEAD
        msg = _u("Failed to communicate with gradebook server at %s<br/>") % rgurl
        msg += _u("Error: %s") % err
        msg += "<br/>resp=%s" % resp.content
        msg += "<br/>data=%s" % data
=======
        msg = _u("Failed to communicate with gradebook server at {url}").format(url = rgurl) + "<br/>"
        msg += _u("Error: {err}").format(err = err)
        msg += "<br/>resp={resp}".format(resp = resp.content)
        msg += "<br/>data={data}".format(data = data)
>>>>>>> 9d0e9f67
        return msg, {}

    msg = '<pre>{msg}</pre>'.format(msg = retdict['msg'].replace('\n', '<br/>'))
    retdata = retdict['data']  	# a list of dicts

    if retdata:
        datatable = {'header': retdata[0].keys()}
        datatable['data'] = [x.values() for x in retdata]
<<<<<<< HEAD
        datatable['title'] = _u('Remote gradebook response for %s') % action
=======
        datatable['title'] = _u('Remote gradebook response for {action}').format(action = action)
>>>>>>> 9d0e9f67
        datatable['retdata'] = retdata
    else:
        datatable = {}

    return msg, datatable


def _list_course_forum_members(course_id, rolename, datatable):
    """
    Fills in datatable with forum membership information, for a given role,
    so that it will be displayed on instructor dashboard.

      course_ID = the ID string for a course
      rolename = one of "Administrator", "Moderator", "Community TA"

    Returns message status string to append to displayed message, if role is unknown.
    """
    # make sure datatable is set up properly for display first, before checking for errors
    datatable['header'] = [_u('Username'), _u('Full name'), _u('Roles')]
    datatable['title'] = _u('List of Forum {name}s in course {id}').format(name = rolename, id = course_id)
    datatable['data'] = []
    try:
        role = Role.objects.get(name=rolename, course_id=course_id)
    except Role.DoesNotExist:
        return '<font color="red">' + _u('Error: unknown rolename "{0}"').format(rolename) + '</font>'
    uset = role.users.all().order_by('username')
    msg = 'Role = {0}'.format(rolename)
    log.debug('role={0}'.format(rolename))
    datatable['data'] = [[x.username, x.profile.name, ', '.join([r.name for r in x.roles.filter(course_id=course_id).order_by('name')])] for x in uset]
    return msg


def _update_forum_role_membership(uname, course, rolename, add_or_remove):
    '''
    Supports adding a user to a course's forum role

      uname = username string for user
      course = course object
      rolename = one of "Administrator", "Moderator", "Community TA"
      add_or_remove = one of "add" or "remove"

    Returns message status string to append to displayed message,  Status is returned if user
    or role is unknown, or if entry already exists when adding, or if entry doesn't exist when removing.
    '''
    # check that username and rolename are valid:
    try:
        user = User.objects.get(username=uname)
    except User.DoesNotExist:
        return '<font color="red">' + _u('Error: unknown username "{0}"').format(uname) + '</font>'
    try:
        role = Role.objects.get(name=rolename, course_id=course.id)
    except Role.DoesNotExist:
        return '<font color="red">' + _u('Error: unknown rolename "{0}"').format(rolename) + '</font>'

    # check whether role already has the specified user:
    alreadyexists = role.users.filter(username=uname).exists()
    msg = ''
    log.debug('rolename={0}'.format(rolename))
    if add_or_remove == FORUM_ROLE_REMOVE:
        if not alreadyexists:
            msg = '<font color="red">' + _u('Error: user "{0}" does not have rolename "{1}", cannot remove').format(uname, rolename) + '</font>'
        else:
            user.roles.remove(role)
            msg = '<font color="green">' + _u('Removed "{0}" from "{1}" forum role = "{2}"').format(user, course.id, rolename) + '</font>'
    else:
        if alreadyexists:
            msg = '<font color="red">' + _u('Error: user "{0}" already has rolename "{1}", cannot add').format(uname, rolename) + '</font>'
        else:
            if (rolename == FORUM_ROLE_ADMINISTRATOR and not has_access(user, course, 'staff')):
                msg = '<font color="red">' + _u('Error: user "{0}" should first be added as staff before adding as a forum administrator, cannot add').format(uname) + '</font>'
            else:
                user.roles.add(role)
                msg = '<font color="green">' + _u('Added "{0}" to "{1}" forum role = "{2}"').format(user, course.id, rolename) + '</font>'

    return msg


def _role_members_table(role, title, course_id):
    """
    Return a data table of usernames and names of users in group_name.

    Arguments:
        role -- a courseware.roles.AccessRole
        title -- a descriptive title to show the user

    Returns:
        a dictionary with keys
        'header': ['Username', 'Full name'],
        'data': [[username, name] for all users]
        'title': "{title} in course {course}"
    """
<<<<<<< HEAD
    uset = group.user_set.all()
=======
    uset = role.users_with_role()
>>>>>>> 9d0e9f67
    datatable = {'header': [_u('Username'), _u('Full name')]}
    datatable['data'] = [[x.username, x.profile.name] for x in uset]
    datatable['title'] = _u('{0} in course {1}').format(title, course_id)
    return datatable


def _user_from_name_or_email(username_or_email):
    """
    Return the `django.contrib.auth.User` with the supplied username or email.

    If `username_or_email` contains an `@` it is treated as an email, otherwise
    it is treated as the username
    """
    username_or_email = strip_if_string(username_or_email)
<<<<<<< HEAD
    try:
        if '@' in username_or_email:
            user = User.objects.get(email=username_or_email)
        else:
            user = User.objects.get(username=username_or_email)
    except User.DoesNotExist:
        msg = '<font color="red">' + _u('Error: unknown username or email "{0}"').format(username_or_email) + '</font>'
        user = None

    if user is not None:
        action = "Added" if do_add else "Removed"
        prep = "to" if do_add else "from"
        msg = '<font color="green">' + _u('{action} {user} {prep} {title} group = {group}').format(user = user, title = group_title, group = group.name, action=action, prep=prep) + '</font>'
        if do_add:
            user.groups.add(group)
        else:
            user.groups.remove(group)
        event = "add" if do_add else "remove"
        track.views.server_track(request, "add-or-remove-user-group", {"event_name": event_name, "user": unicode(user), "event": event}, page="idashboard")
=======
>>>>>>> 9d0e9f67

    if '@' in username_or_email:
        return User.objects.get(email=username_or_email)
    else:
        return User.objects.get(username=username_or_email)


def add_user_to_role(request, username_or_email, role, group_title, event_name):
    """
    Look up the given user by username (if no '@') or email (otherwise), and add them to group.

    Arguments:
       request: django request--used for tracking log
       username_or_email: who to add.  Decide if it's an email by presense of an '@'
       group: A group name
       group_title: what to call this group in messages to user--e.g. "beta-testers".
       event_name: what to call this event when logging to tracking logs.

    Returns:
       html to insert in the message field
    """
    username_or_email = strip_if_string(username_or_email)
    try:
        user = _user_from_name_or_email(username_or_email)
    except User.DoesNotExist:
        return u'<font color="red">Error: unknown username or email "{0}"</font>'.format(username_or_email)

    role.add_users(user)

    # Deal with historical event names
    if event_name in ('staff', 'beta-tester'):
        track.views.server_track(
            request,
            "add-or-remove-user-group",
            {
                "event_name": event_name,
                "user": unicode(user),
                "event": "add"
            },
            page="idashboard"
        )
    else:
        track.views.server_track(request, "add-instructor", {"instructor": unicode(user)}, page="idashboard")

    return '<font color="green">Added {0} to {1}</font>'.format(user, group_title)


def remove_user_from_role(request, username_or_email, role, group_title, event_name):
    """
    Look up the given user by username (if no '@') or email (otherwise), and remove them from the supplied role.

    Arguments:
       request: django request--used for tracking log
       username_or_email: who to remove.  Decide if it's an email by presense of an '@'
       role: A courseware.roles.AccessRole
       group_title: what to call this group in messages to user--e.g. "beta-testers".
       event_name: what to call this event when logging to tracking logs.

    Returns:
       html to insert in the message field
    """

    username_or_email = strip_if_string(username_or_email)
    try:
        user = _user_from_name_or_email(username_or_email)
    except User.DoesNotExist:
        return u'<font color="red">Error: unknown username or email "{0}"</font>'.format(username_or_email)

    role.remove_users(user)

    # Deal with historical event names
    if event_name in ('staff', 'beta-tester'):
        track.views.server_track(
            request,
            "add-or-remove-user-group",
            {
                "event_name": event_name,
                "user": unicode(user),
                "event": "remove"
            },
            page="idashboard"
        )
    else:
        track.views.server_track(request, "remove-instructor", {"instructor": unicode(user)}, page="idashboard")

    return '<font color="green">Removed {0} from {1}</font>'.format(user, group_title)


def get_student_grade_summary_data(request, course, course_id, get_grades=True, get_raw_scores=False, use_offline=False):
    '''
    Return data arrays with student identity and grades for specified course.

    course = CourseDescriptor
    course_id = course ID

    Note: both are passed in, only because instructor_dashboard already has them already.

    returns datatable = dict(header=header, data=data)
    where

    header = list of strings labeling the data fields
    data = list (one per student) of lists of data corresponding to the fields

    If get_raw_scores=True, then instead of grade summaries, the raw grades for all graded modules are returned.

    '''
    enrolled_students = User.objects.filter(
        courseenrollment__course_id=course_id,
        courseenrollment__is_active=1,
    ).prefetch_related("groups").order_by('username')

    header = [_u('ID'), _u('Username'), _u('Full Name'), _u('edX email'), _u('External email')]
    assignments = []
    if get_grades and enrolled_students.count() > 0:
        # just to construct the header
        gradeset = student_grades(enrolled_students[0], request, course, keep_raw_scores=get_raw_scores, use_offline=use_offline)
        # log.debug('student {0} gradeset {1}'.format(enrolled_students[0], gradeset))
        if get_raw_scores:
            assignments += [score.section for score in gradeset['raw_scores']]
        else:
            assignments += [x['label'] for x in gradeset['section_breakdown']]
    header += assignments

    datatable = {'header': header, 'assignments': assignments, 'students': enrolled_students}
    data = []

    for student in enrolled_students:
        datarow = [student.id, student.username, student.profile.name, student.email]
        try:
            datarow.append(student.externalauthmap.external_email)
        except:  # ExternalAuthMap.DoesNotExist
            datarow.append('')

        if get_grades:
            gradeset = student_grades(student, request, course, keep_raw_scores=get_raw_scores, use_offline=use_offline)
            log.debug('student={0}, gradeset={1}'.format(student, gradeset))
            if get_raw_scores:
                # TODO (ichuang) encode Score as dict instead of as list, so score[0] -> score['earned']
                sgrades = [(getattr(score, 'earned', '') or score[0]) for score in gradeset['raw_scores']]
            else:
                sgrades = [x['percent'] for x in gradeset['section_breakdown']]
            datarow += sgrades
            student.grades = sgrades  	# store in student object

        data.append(datarow)
    datatable['data'] = data
    return datatable

#-----------------------------------------------------------------------------


@cache_control(no_cache=True, no_store=True, must_revalidate=True)
def gradebook(request, course_id):
    """
    Show the gradebook for this course:
    - only displayed to course staff
    - shows students who are enrolled.
    """
    course = get_course_with_access(request.user, course_id, 'staff', depth=None)

    enrolled_students = User.objects.filter(
        courseenrollment__course_id=course_id,
        courseenrollment__is_active=1
    ).order_by('username').select_related("profile")

    # TODO (vshnayder): implement pagination.
    enrolled_students = enrolled_students[:1000]   # HACK!

    student_info = [{'username': student.username,
                     'id': student.id,
                     'email': student.email,
                     'grade_summary': student_grades(student, request, course),
                     'realname': student.profile.name,
                     }
                    for student in enrolled_students]

    return render_to_response('courseware/gradebook.html', {
        'students': student_info,
        'course': course,
        'course_id': course_id,
        # Checked above
        'staff_access': True,
        'ordered_grades': sorted(course.grade_cutoffs.items(), key=lambda i: i[1], reverse=True),
    })


@cache_control(no_cache=True, no_store=True, must_revalidate=True)
def grade_summary(request, course_id):
    """Display the grade summary for a course."""
    course = get_course_with_access(request.user, course_id, 'staff')

    # For now, just a static page
    context = {'course': course,
               'staff_access': True, }
    return render_to_response('courseware/grade_summary.html', context)


#-----------------------------------------------------------------------------
# enrollment

def _do_enroll_students(course, course_id, students, overload=False, auto_enroll=False, email_students=False, is_shib_course=False):
    """
    Do the actual work of enrolling multiple students, presented as a string
    of emails separated by commas or returns
    `course` is course object
    `course_id` id of course (a `str`)
    `students` string of student emails separated by commas or returns (a `str`)
    `overload` un-enrolls all existing students (a `boolean`)
    `auto_enroll` is user input preference (a `boolean`)
    `email_students` is user input preference (a `boolean`)
    """

    new_students, new_students_lc = get_and_clean_student_list(students)
    status = dict([x, 'unprocessed'] for x in new_students)

    if overload:  	# delete all but staff
        todelete = CourseEnrollment.objects.filter(course_id=course_id)
        for ce in todelete:
            if not has_access(ce.user, course, 'staff') and ce.user.email.lower() not in new_students_lc:
                status[ce.user.email] = 'deleted'
                ce.deactivate()
            else:
                status[ce.user.email] = 'is staff'
        ceaset = CourseEnrollmentAllowed.objects.filter(course_id=course_id)
        for cea in ceaset:
            status[cea.email] = 'removed from pending enrollment list'
        ceaset.delete()

    if email_students:
        stripped_site_name = MicrositeConfiguration.get_microsite_configuration_value(
            'SITE_NAME',
            settings.SITE_NAME
        )
        registration_url = 'https://' + stripped_site_name + reverse('student.views.register_user')
        #Composition of email
        d = {'site_name': stripped_site_name,
             'registration_url': registration_url,
             'course': course,
             'auto_enroll': auto_enroll,
             'course_url': 'https://' + stripped_site_name + '/courses/' + course_id,
             'course_about_url': 'https://' + stripped_site_name + '/courses/' + course_id + '/about',
             'is_shib_course': is_shib_course
             }

    for student in new_students:
        try:
            user = User.objects.get(email=student)
        except User.DoesNotExist:

            #Student not signed up yet, put in pending enrollment allowed table
            cea = CourseEnrollmentAllowed.objects.filter(email=student, course_id=course_id)

            #If enrollmentallowed already exists, update auto_enroll flag to however it was set in UI
            #Will be 0 or 1 records as there is a unique key on email + course_id
            if cea:
                cea[0].auto_enroll = auto_enroll
                cea[0].save()
                status[student] = 'user does not exist, enrollment already allowed, pending with auto enrollment ' \
                    + ('on' if auto_enroll else 'off')
                continue

            #EnrollmentAllowed doesn't exist so create it
            cea = CourseEnrollmentAllowed(email=student, course_id=course_id, auto_enroll=auto_enroll)
            cea.save()

            status[student] = 'user does not exist, enrollment allowed, pending with auto enrollment ' \
                + ('on' if auto_enroll else 'off')

            if email_students:
                #User is allowed to enroll but has not signed up yet
                d['email_address'] = student
                d['message'] = 'allowed_enroll'
                send_mail_ret = send_mail_to_student(student, d)
                status[student] += (', email sent' if send_mail_ret else '')
            continue

        #Student has already registered
        if CourseEnrollment.is_enrolled(user, course_id):
            status[student] = 'already enrolled'
            continue

        try:
            #Not enrolled yet
            ce = CourseEnrollment.enroll(user, course_id)
            status[student] = 'added'

            if email_students:
                #User enrolled for first time, populate dict with user specific info
                d['email_address'] = student
                d['full_name'] = user.profile.name
                d['message'] = 'enrolled_enroll'
                send_mail_ret = send_mail_to_student(student, d)
                status[student] += (', email sent' if send_mail_ret else '')

        except:
            status[student] = 'rejected'

    datatable = {'header': ['StudentEmail', 'action']}
    datatable['data'] = [[x, status[x]] for x in sorted(status)]
    datatable['title'] = _u('Enrollment of students')

    def sf(stat):
        return [x for x in status if status[x] == stat]

    data = dict(added=sf('added'), rejected=sf('rejected') + sf('exists'),
                deleted=sf('deleted'), datatable=datatable)

    return data


#Unenrollment
def _do_unenroll_students(course_id, students, email_students=False):
    """
    Do the actual work of un-enrolling multiple students, presented as a string
    of emails separated by commas or returns
    `course_id` is id of course (a `str`)
    `students` is string of student emails separated by commas or returns (a `str`)
    `email_students` is user input preference (a `boolean`)
    """

    old_students, _ = get_and_clean_student_list(students)
    status = dict([x, 'unprocessed'] for x in old_students)

    stripped_site_name = MicrositeConfiguration.get_microsite_configuration_value(
        'SITE_NAME',
        settings.SITE_NAME
    )
    if email_students:
        course = course_from_id(course_id)
        #Composition of email
        d = {'site_name': stripped_site_name,
             'course': course}

    for student in old_students:

        isok = False
        cea = CourseEnrollmentAllowed.objects.filter(course_id=course_id, email=student)
        #Will be 0 or 1 records as there is a unique key on email + course_id
        if cea:
            cea[0].delete()
            status[student] = "un-enrolled"
            isok = True

        try:
            user = User.objects.get(email=student)
        except User.DoesNotExist:

            if isok and email_students:
                #User was allowed to join but had not signed up yet
                d['email_address'] = student
                d['message'] = 'allowed_unenroll'
                send_mail_ret = send_mail_to_student(student, d)
                status[student] += (', email sent' if send_mail_ret else '')

            continue

        #Will be 0 or 1 records as there is a unique key on user + course_id
        if CourseEnrollment.is_enrolled(user, course_id):
            try:
                CourseEnrollment.unenroll(user, course_id)
                status[student] = "un-enrolled"
                if email_students:
                    #User was enrolled
                    d['email_address'] = student
                    d['full_name'] = user.profile.name
                    d['message'] = 'enrolled_unenroll'
                    send_mail_ret = send_mail_to_student(student, d)
                    status[student] += (', email sent' if send_mail_ret else '')

            except Exception:
                if not isok:
                    status[student] = "Error!  Failed to un-enroll"

    datatable = {'header': ['StudentEmail', 'action']}
    datatable['data'] = [[x, status[x]] for x in sorted(status)]
    datatable['title'] = _u('Un-enrollment of students')

    data = dict(datatable=datatable)
    return data


def send_mail_to_student(student, param_dict):
    """
    Construct the email using templates and then send it.
    `student` is the student's email address (a `str`),

    `param_dict` is a `dict` with keys [
    `site_name`: name given to edX instance (a `str`)
    `registration_url`: url for registration (a `str`)
    `course_id`: id of course (a `str`)
    `auto_enroll`: user input option (a `str`)
    `course_url`: url of course (a `str`)
    `email_address`: email of student (a `str`)
    `full_name`: student full name (a `str`)
    `message`: type of email to send and template to use (a `str`)
    `is_shib_course`: (a `boolean`)
                                        ]
    Returns a boolean indicating whether the email was sent successfully.
    """

    # add some helpers and microconfig subsitutions
    if 'course' in param_dict:
        param_dict['course_name'] = param_dict['course'].display_name_with_default
    param_dict['site_name'] = MicrositeConfiguration.get_microsite_configuration_value(
        'SITE_NAME',
        param_dict.get('site_name', '')
    )

    subject = None
    message = None

    message_type = param_dict['message']

    email_template_dict = {
        'allowed_enroll': ('emails/enroll_email_allowedsubject.txt', 'emails/enroll_email_allowedmessage.txt'),
        'enrolled_enroll': ('emails/enroll_email_enrolledsubject.txt', 'emails/enroll_email_enrolledmessage.txt'),
        'allowed_unenroll': ('emails/unenroll_email_subject.txt', 'emails/unenroll_email_allowedmessage.txt'),
        'enrolled_unenroll': ('emails/unenroll_email_subject.txt', 'emails/unenroll_email_enrolledmessage.txt'),
    }

    subject_template, message_template = email_template_dict.get(message_type, (None, None))
    if subject_template is not None and message_template is not None:
        subject = render_to_string(subject_template, param_dict)
        message = render_to_string(message_template, param_dict)

    if subject and message:
        # Remove leading and trailing whitespace from body
        message = message.strip()

        # Email subject *must not* contain newlines
        subject = ''.join(subject.splitlines())
        from_address = MicrositeConfiguration.get_microsite_configuration_value(
            'email_from_address',
            settings.DEFAULT_FROM_EMAIL
        )

        send_mail(subject, message, from_address, [student], fail_silently=False)

        return True
    else:
        return False


def get_and_clean_student_list(students):
    """
    Separate out individual student email from the comma, or space separated string.
    `students` is string of student emails separated by commas or returns (a `str`)
    Returns:
    students: list of cleaned student emails
    students_lc: list of lower case cleaned student emails
    """

    students = split_by_comma_and_whitespace(students)
    students = [str(s.strip()) for s in students]
    students = [s for s in students if s != '']
    students_lc = [x.lower() for x in students]

    return students, students_lc

#-----------------------------------------------------------------------------
# answer distribution


def get_answers_distribution(request, course_id):
    """
    Get the distribution of answers for all graded problems in the course.

    Return a dict with two keys:
    'header': a header row
    'data': a list of rows
    """
    course = get_course_with_access(request.user, course_id, 'staff')

    dist = grades.answer_distributions(course.id)

    d = {}
    d['header'] = [_u('url_name'), _u('display name'), _u('answer id'), _u('answer'), _u('count')]

    d['data'] = [
        [url_name, display_name, answer_id, a, answers[a]]
        for (url_name, display_name, answer_id), answers in sorted(dist.items())
        for a in answers
    ]
    return d


#-----------------------------------------------------------------------------


def compute_course_stats(course):
    """
    Compute course statistics, including number of problems, videos, html.

    course is a CourseDescriptor from the xmodule system.
    """

    # walk the course by using get_children() until we come to the leaves; count the
    # number of different leaf types

    counts = defaultdict(int)

    def walk(module):
        children = module.get_children()
        category = module.__class__.__name__ 	# HtmlDescriptor, CapaDescriptor, ...
        counts[category] += 1
        for c in children:
            walk(c)

    walk(course)
    stats = dict(counts)  	# number of each kind of module
    return stats


def dump_grading_context(course):
    """
    Dump information about course grading context (eg which problems are graded in what assignments)
    Very useful for debugging grading_policy.json and policy.json
    """
    msg = "-----------------------------------------------------------------------------\n"
    msg += "Course grader:\n"

    msg += '%s\n' % course.grader.__class__
    graders = {}
    if isinstance(course.grader, xmgraders.WeightedSubsectionsGrader):
        msg += '\n'
        msg += "Graded sections:\n"
        for subgrader, category, weight in course.grader.sections:
            msg += "  subgrader=%s, type=%s, category=%s, weight=%s\n" % (subgrader.__class__, subgrader.type, category, weight)
            subgrader.index = 1
            graders[subgrader.type] = subgrader
    msg += "-----------------------------------------------------------------------------\n"
    msg += "Listing grading context for course %s\n" % course.id

    gc = course.grading_context
    msg += "graded sections:\n"

    msg += '%s\n' % gc['graded_sections'].keys()
    for (gs, gsvals) in gc['graded_sections'].items():
        msg += "--> Section %s:\n" % (gs)
        for sec in gsvals:
            s = sec['section_descriptor']
            grade_format = getattr(s, 'grade_format', None)
            aname = ''
            if grade_format in graders:
                g = graders[grade_format]
                aname = '%s %02d' % (g.short_label, g.index)
                g.index += 1
            elif s.display_name in graders:
                g = graders[s.display_name]
                aname = '%s' % g.short_label
            notes = ''
            if getattr(s, 'score_by_attempt', False):
                notes = ', score by attempt!'
            msg += "      %s (grade_format=%s, Assignment=%s%s)\n" % (s.display_name, grade_format, aname, notes)
    msg += "all descriptors:\n"
    msg += "length=%d\n" % len(gc['all_descriptors'])
    msg = '<pre>%s</pre>' % msg.replace('<', '&lt;')
    return msg


def get_background_task_table(course_id, problem_url=None, student=None, task_type=None):
    """
    Construct the "datatable" structure to represent background task history.

    Filters the background task history to the specified course and problem.
    If a student is provided, filters to only those tasks for which that student
    was specified.

    Returns a tuple of (msg, datatable), where the msg is a possible error message,
    and the datatable is the datatable to be used for display.
    """
    history_entries = get_instructor_task_history(course_id, problem_url, student, task_type)
    datatable = {}
    msg = ""
    # first check to see if there is any history at all
    # (note that we don't have to check that the arguments are valid; it
    # just won't find any entries.)
    if (history_entries.count()) == 0:
        if problem_url is None:
            msg += '<font color="red">Failed to find any background tasks for course "{course}".</font>'.format(course=course_id)
        elif student is not None:
            template = '<font color="red">' + _u('Failed to find any background tasks for course "{course}", module "{problem}" and student "{student}".') + '</font>'
            msg += template.format(course=course_id, problem=problem_url, student=student.username)
        else:
            msg += '<font color="red">' + _u('Failed to find any background tasks for course "{course}" and module "{problem}".').format(course=course_id, problem=problem_url) + '</font>'
    else:
        datatable['header'] = ["Task Type",
                               "Task Id",
                               "Requester",
                               "Submitted",
                               "Duration (sec)",
                               "Task State",
                               "Task Status",
                               "Task Output"]

        datatable['data'] = []
        for instructor_task in history_entries:
            # get duration info, if known:
            duration_sec = 'unknown'
            if hasattr(instructor_task, 'task_output') and instructor_task.task_output is not None:
                task_output = json.loads(instructor_task.task_output)
                if 'duration_ms' in task_output:
                    duration_sec = int(task_output['duration_ms'] / 1000.0)
            # get progress status message:
            success, task_message = get_task_completion_info(instructor_task)
            status = "Complete" if success else "Incomplete"
            # generate row for this task:
            row = [
                str(instructor_task.task_type),
                str(instructor_task.task_id),
                str(instructor_task.requester),
                instructor_task.created.isoformat(' '),
                duration_sec,
                str(instructor_task.task_state),
                status,
                task_message
            ]
            datatable['data'].append(row)

        if problem_url is None:
            datatable['title'] = "{course_id}".format(course_id=course_id)
        elif student is not None:
            datatable['title'] = "{course_id} > {location} > {student}".format(course_id=course_id,
                                                                               location=problem_url,
                                                                               student=student.username)
        else:
            datatable['title'] = "{course_id} > {location}".format(course_id=course_id, location=problem_url)

    return msg, datatable


def uses_shib(course):
    """
    Used to return whether course has Shibboleth as the enrollment domain

    Returns a boolean indicating if Shibboleth authentication is set for this course.
    """
    return course.enrollment_domain and course.enrollment_domain.startswith(SHIBBOLETH_DOMAIN_PREFIX)<|MERGE_RESOLUTION|>--- conflicted
+++ resolved
@@ -188,13 +188,9 @@
             msg += _u("Found a single student.  ")
         except User.DoesNotExist:
             student = None
-<<<<<<< HEAD
-            msg += "<font color='red'>" + _u("Couldn't find student with that email or username.") + "  </font>"
-=======
             msg += "<font color='red'>{text}</font>".format(
                 text=_u("Couldn't find student with that email or username.")
             )
->>>>>>> 9d0e9f67
         return msg, student
 
     # process actions from form POST
@@ -273,16 +269,6 @@
         try:
             instructor_task = submit_rescore_problem_for_all_students(request, course_id, problem_url)
             if instructor_task is None:
-<<<<<<< HEAD
-                msg += '<font color="red">' + _u('Failed to create a background task for rescoring "{0}".').format(problem_url) + '</font>'
-            else:
-                track.views.server_track(request, "rescore-all-submissions", {"problem": problem_url, "course": course_id}, page="idashboard")
-        except ItemNotFoundError as err:
-            msg += '<font color="red">' + _u('Failed to create a background task for rescoring "{0}": problem not found.').format(problem_url) + '</font>'
-        except Exception as err:
-            log.error("Encountered exception from rescore: {0}".format(err))
-            msg += '<font color="red">' + _u('Failed to create a background task for rescoring "{url}": {message}.').format(url = problem_url, message = err.message) + '</font>'
-=======
                 msg += '<font color="red">{text}</font>'.format(
                     text=_u('Failed to create a background task for rescoring "{0}".').format(problem_url)
                 )
@@ -299,7 +285,6 @@
                     url=problem_url, message=err.message
                 )
             )
->>>>>>> 9d0e9f67
 
     elif "Reset ALL students' attempts" in action:
         problem_urlname = request.POST.get('problem_for_all_students', '')
@@ -307,23 +292,13 @@
         try:
             instructor_task = submit_reset_problem_attempts_for_all_students(request, course_id, problem_url)
             if instructor_task is None:
-<<<<<<< HEAD
-                msg += '<font color="red">' + _u('Failed to create a background task for resetting "{0}".').format(problem_url) + '</font>'
-=======
                 msg += '<font color="red">{text}</font>'.format(
                     text=_u('Failed to create a background task for resetting "{0}".').format(problem_url)
                 )
->>>>>>> 9d0e9f67
             else:
                 track.views.server_track(request, "reset-all-attempts", {"problem": problem_url, "course": course_id}, page="idashboard")
         except ItemNotFoundError as err:
             log.error('Failure to reset: unknown problem "{0}"'.format(err))
-<<<<<<< HEAD
-            msg += '<font color="red">' + _u('Failed to create a background task for resetting "{0}": problem not found.').format(problem_url) + '</font>'
-        except Exception as err:
-            log.error("Encountered exception from reset: {0}".format(err))
-            msg += '<font color="red">' + _u('Failed to create a background task for resetting "{url}": {message}.').format(url = problem_url, message = err.message) + '</font>'
-=======
             msg += '<font color="red">{text}</font>'.format(
                 text=_u('Failed to create a background task for resetting "{0}": problem not found.').format(problem_url)
             )
@@ -334,7 +309,6 @@
                     url=problem_url, message=err.message
                 )
             )
->>>>>>> 9d0e9f67
 
     elif "Show Background Task History for Student" in action:
         # put this before the non-student case, since the use of "in" will cause this to be missed
@@ -377,15 +351,8 @@
                 )
                 msg += _u("Found module.  ")
             except StudentModule.DoesNotExist as err:
-<<<<<<< HEAD
-                error_msg = _u("Couldn't find module with that urlname: {0}. ").format(
-                    problem_urlname
-                )
-                msg += "<font color='red'>" + error_msg + "({0}) ".format(err) + "</font>"
-=======
                 error_msg = _u("Couldn't find module with that urlname: {url}. ").format(url=problem_urlname)
                 msg += "<font color='red'>{err_msg} ({err})</font>".format(err_msg=error_msg, err=err)
->>>>>>> 9d0e9f67
                 log.debug(error_msg)
 
         if student_module is not None:
@@ -393,13 +360,9 @@
                 # delete the state
                 try:
                     student_module.delete()
-<<<<<<< HEAD
-                    msg += "<font color='red'>" + _u("Deleted student module state for {0}!").format(module_state_key) + "</font>"
-=======
                     msg += "<font color='red'>{text}</font>".format(
                         text=_u("Deleted student module state for {state}!").format(state=module_state_key)
                     )
->>>>>>> 9d0e9f67
                     event = {
                         "problem": module_state_key,
                         "student": unique_student_identifier,
@@ -413,11 +376,7 @@
                     )
                 except Exception as err:
                     error_msg = _u("Failed to delete module state for {id}/{url}. ").format(
-<<<<<<< HEAD
-                        id = unique_student_identifier, url = problem_urlname
-=======
                         id=unique_student_identifier, url=problem_urlname
->>>>>>> 9d0e9f67
                     )
                     msg += "<font color='red'>{err_msg} ({err})</font>".format(err_msg=error_msg, err=err)
                     log.exception(error_msg)
@@ -439,19 +398,12 @@
                         "course": course_id
                     }
                     track.views.server_track(request, "reset-student-attempts", event, page="idashboard")
-<<<<<<< HEAD
-                    msg += "<font color='green'>" + _u("Module state successfully reset!") + "</font>"
-                except Exception as err:
-                    error_msg = _u("Couldn't reset module state for {id}/{url}. ").format(
-                        id = unique_student_identifier, url = problem_urlname
-=======
                     msg += "<font color='green'>{text}</font>".format(
                         text=_u("Module state successfully reset!")
                     )
                 except Exception as err:
                     error_msg = _u("Couldn't reset module state for {id}/{url}. ").format(
                         id=unique_student_identifier, url=problem_urlname
->>>>>>> 9d0e9f67
                     )
                     msg += "<font color='red'>{err_msg} ({err})</font>".format(err_msg=error_msg, err=err)
                     log.exception(error_msg)
@@ -460,13 +412,6 @@
                 try:
                     instructor_task = submit_rescore_problem_for_student(request, course_id, module_state_key, student)
                     if instructor_task is None:
-<<<<<<< HEAD
-                        msg += '<font color="red">' + _u('Failed to create a background task for rescoring "{key}" for student {id}.').format(key = module_state_key, id = unique_student_identifier)  + '</font>'
-                    else:
-                        track.views.server_track(request, "rescore-student-submission", {"problem": module_state_key, "student": unique_student_identifier, "course": course_id}, page="idashboard")
-                except Exception as err:
-                    msg += '<font color="red">' + _u('Failed to create a background task for rescoring "{key}": {id}.').format(key = module_state_key, id = err.message) + '</font>'
-=======
                         msg += '<font color="red">{text}</font>'.format(
                             text=_u('Failed to create a background task for rescoring "{key}" for student {id}.').format(
                                 key=module_state_key, id=unique_student_identifier
@@ -478,9 +423,7 @@
                     msg += '<font color="red">{text}</font>'.format(
                         text=_u('Failed to create a background task for rescoring "{key}": {id}.').format(
                             key=module_state_key, id=err.message
-                        )
-                    )
->>>>>>> 9d0e9f67
+                        ))
                     log.exception("Encountered exception from rescore: student '{0}' problem '{1}'".format(
                         unique_student_identifier, module_state_key
                     )
@@ -494,18 +437,12 @@
         if student is not None:
             progress_url = reverse('student_progress', kwargs={'course_id': course_id, 'student_id': student.id})
             track.views.server_track(request, "get-student-progress-page", {"student": unicode(student), "instructor": unicode(request.user), "course": course_id}, page="idashboard")
-<<<<<<< HEAD
-            msg += "<a href='{url}' target='_blank'>".format(url = progress_url) + \
-                   _u("Progress page for username: {username} with email address: {email}").\
-                       format(username = student.username, email =  student.email) + "</a>."
-=======
             msg += "<a href='{url}' target='_blank'>{text}</a>.".format(
                 url=progress_url,
                 text=_u("Progress page for username: {username} with email address: {email}").format(
                     username=student.username, email=student.email
                 )
             )
->>>>>>> 9d0e9f67
 
     #----------------------------------------
     # export grades to remote gradebook
@@ -543,13 +480,6 @@
         datatable = {}
         aname = request.POST.get('assignment_name', '')
         if not aname:
-<<<<<<< HEAD
-            msg += "<font color='red'>" + _u("Please enter an assignment name") + "</font>"
-        else:
-            allgrades = get_student_grade_summary_data(request, course, course_id, get_grades=True, use_offline=use_offline)
-            if aname not in allgrades['assignments']:
-                msg += "<font color='red'>" + _u("Invalid assignment name '%s'") % aname + "</font>" 
-=======
             msg += "<font color='red'>{text}</font>".format(text=_u("Please enter an assignment name"))
         else:
             allgrades = get_student_grade_summary_data(request, course, course_id, get_grades=True, use_offline=use_offline)
@@ -557,7 +487,6 @@
                 msg += "<font color='red'>{text}</font>".format(
                     text=_u("Invalid assignment name '{name}'").format(name=aname)
                 )
->>>>>>> 9d0e9f67
             else:
                 aidx = allgrades['assignments'].index(aname)
                 datatable = {'header': [_u('External email'), aname]}
@@ -571,11 +500,7 @@
                         )
                 datatable['data'] = ddata
 
-<<<<<<< HEAD
-                datatable['title'] = _u('Grades for assignment "%s"') % aname
-=======
                 datatable['title'] = _u('Grades for assignment "{name}"').format(name=aname)
->>>>>>> 9d0e9f67
 
                 if 'Export CSV' in action:
                     # generate and return CSV file
@@ -593,21 +518,6 @@
     # Admin
 
     elif 'List course staff' in action:
-<<<<<<< HEAD
-        group = get_staff_group(course)
-        msg += _u('Staff group = {0}').format(group.name)
-        datatable = _group_members_table(group, _u("List of Staff"), course_id)
-        track.views.server_track(request, "list-staff", {}, page="idashboard")
-
-    elif 'List course instructors' in action and request.user.is_staff:
-        group = get_instructor_group(course)
-        msg += _u('Instructor group = {0}').format(group.name)
-        log.debug('instructor grp={0}'.format(group.name))
-        uset = group.user_set.all()
-        datatable = {'header': [_u('Username'), _u('Full name')]}
-        datatable['data'] = [[x.username, x.profile.name] for x in uset]
-        datatable['title'] = _u('List of Instructors in course {0}').format(course_id)
-=======
         role = CourseStaffRole(course.location)
         datatable = _role_members_table(role, _u("List of Staff"), course_id)
         track.views.server_track(request, "list-staff", {}, page="idashboard")
@@ -615,7 +525,6 @@
     elif 'List course instructors' in action and GlobalStaff().has_user(request.user):
         role = CourseInstructorRole(course.location)
         datatable = _role_members_table(role, _u("List of Instructors"), course_id)
->>>>>>> 9d0e9f67
         track.views.server_track(request, "list-instructors", {}, page="idashboard")
 
     elif action == 'Add course staff':
@@ -625,22 +534,8 @@
 
     elif action == 'Add instructor' and request.user.is_staff:
         uname = request.POST['instructor']
-<<<<<<< HEAD
-        try:
-            user = User.objects.get(username=uname)
-        except User.DoesNotExist:
-            msg += '<font color="red">' + _u('Error: unknown username "{0}"').format(uname) + '</font>'
-            user = None
-        if user is not None:
-            group = get_instructor_group(course)
-            msg += '<font color="green">' + _u('Added {user} to instructor group = {group}').format(user = user, group = group.name) + '</font>'
-            log.debug('staffgrp={0}'.format(group.name))
-            user.groups.add(group)
-            track.views.server_track(request, "add-instructor", {"instructor": unicode(user)}, page="idashboard")
-=======
         role = CourseInstructorRole(course.location)
         msg += add_user_to_role(request, uname, role, 'instructor', 'instructor')
->>>>>>> 9d0e9f67
 
     elif action == 'Remove course staff':
         uname = request.POST['staffuser']
@@ -649,22 +544,8 @@
 
     elif action == 'Remove instructor' and request.user.is_staff:
         uname = request.POST['instructor']
-<<<<<<< HEAD
-        try:
-            user = User.objects.get(username=uname)
-        except User.DoesNotExist:
-            msg += '<font color="red">' + _u('Error: unknown username "{0}"').format(uname) + '</font>'
-            user = None
-        if user is not None:
-            group = get_instructor_group(course)
-            msg += '<font color="green">' + _u('Removed {user} from instructor group = {group}').format(user = user, group = group.name) + '</font>'
-            log.debug('instructorgrp={0}'.format(group.name))
-            user.groups.remove(group)
-            track.views.server_track(request, "remove-instructor", {"instructor": unicode(user)}, page="idashboard")
-=======
         role = CourseInstructorRole(course.location)
         msg += remove_user_from_role(request, uname, role, 'instructor', 'instructor')
->>>>>>> 9d0e9f67
 
     #----------------------------------------
     # DataDump
@@ -683,13 +564,8 @@
             return [u.username, u.email] + [getattr(p, x, '') for x in profkeys]
 
         datatable['data'] = [getdat(u) for u in enrolled_students]
-<<<<<<< HEAD
-        datatable['title'] = _u('Student profile data for course %s') % course_id
-        return return_csv('profiledata_%s.csv' % course_id, datatable)
-=======
         datatable['title'] = _u('Student profile data for course {course_id}').format(course_id = course_id)
         return return_csv('profiledata_{course_id}.csv'.format(course_id = course_id), datatable)
->>>>>>> 9d0e9f67
 
     elif 'Download CSV of all responses to problem' in action:
         problem_to_dump = request.POST.get('problem_to_dump', '')
@@ -702,31 +578,19 @@
             smdat = StudentModule.objects.filter(course_id=course_id,
                                                  module_state_key=module_state_key)
             smdat = smdat.order_by('student')
-<<<<<<< HEAD
-            msg += (ungettext("Found {number} record to dump","Found {number} records to dump",len(smdat))).format(number = len(smdat))
-        except Exception as err:
-            msg += "<font color='red'>" + _u("Couldn't find module with that urlname.") + "  </font>"
-            msg += "<pre>%s</pre>" % escape(err)
-=======
             msg += _u("Found {num} records to dump.").format(num=smdat)
         except Exception as err:
             msg += "<font color='red'>{text}</font><pre>{err}</pre>".format(
                 text=_u("Couldn't find module with that urlname."),
                 err=escape(err)
             )
->>>>>>> 9d0e9f67
             smdat = []
 
         if smdat:
             datatable = {'header': ['username', 'state']}
             datatable['data'] = [[x.student.username, x.state] for x in smdat]
-<<<<<<< HEAD
-            datatable['title'] = _u('Student state for problem %s') % problem_to_dump
-            return return_csv('student_state_from_%s.csv' % problem_to_dump, datatable)
-=======
             datatable['title'] = _u('Student state for problem {problem}').format(problem = problem_to_dump)
             return return_csv('student_state_from_{problem}.csv'.format(problem = problem_to_dump), datatable)
->>>>>>> 9d0e9f67
 
     elif 'Download CSV of all student anonymized IDs' in action:
         students = User.objects.filter(
@@ -741,14 +605,8 @@
     # Group management
 
     elif 'List beta testers' in action:
-<<<<<<< HEAD
-        group = get_beta_group(course)
-        msg += _u('Beta test group = {0}').format(group.name)
-        datatable = _group_members_table(group, _u("List of beta_testers"), course_id)
-=======
         role = CourseBetaTesterRole(course.location)
         datatable = _role_members_table(role, _u("List of Beta Testers"), course_id)
->>>>>>> 9d0e9f67
         track.views.server_track(request, "list-beta-testers", {}, page="idashboard")
 
     elif action == 'Add beta testers':
@@ -756,25 +614,15 @@
         log.debug("users: {0!r}".format(users))
         role = CourseBetaTesterRole(course.location)
         for username_or_email in split_by_comma_and_whitespace(users):
-<<<<<<< HEAD
             msg += u"<p>{0}</p>".format(
-                add_user_to_group(request, username_or_email, group, 'beta testers', 'beta-tester'))
-=======
-            msg += "<p>{0}</p>".format(
                 add_user_to_role(request, username_or_email, role, 'beta testers', 'beta-tester'))
->>>>>>> 9d0e9f67
 
     elif action == 'Remove beta testers':
         users = request.POST['betausers']
         role = CourseBetaTesterRole(course.location)
         for username_or_email in split_by_comma_and_whitespace(users):
-<<<<<<< HEAD
             msg += u"<p>{0}</p>".format(
-                remove_user_from_group(request, username_or_email, group, 'beta testers', 'beta-tester'))
-=======
-            msg += "<p>{0}</p>".format(
                 remove_user_from_role(request, username_or_email, role, 'beta testers', 'beta-tester'))
->>>>>>> 9d0e9f67
 
     #----------------------------------------
     # forum administration
@@ -908,11 +756,6 @@
         else:
             # If sending the task succeeds, deliver a success message to the user.
             if email_to_option == "all":
-<<<<<<< HEAD
-                email_msg = '<div class="msg msg-confirm"><p class="copy">' + _u('Your email was successfully queued for sending. Please note that for large classes, it may take up to an hour (or more, if other courses are simultaneously sending email) to send all emails.') + '</p></div>'
-            else:
-                email_msg = '<div class="msg msg-confirm"><p class="copy">' + _u('Your email was successfully queued for sending.') + '</p></div>'
-=======
                 text = _u(
                     "Your email was successfully queued for sending. "
                     "Please note that for large classes, it may take up to an hour "
@@ -922,7 +765,6 @@
             else:
                 text = _u('Your email was successfully queued for sending.')
             email_msg = '<div class="msg msg-confirm"><p class="copy">{text}</p></div>'.format(text=text)
->>>>>>> 9d0e9f67
 
     elif "Show Background Email Task History" in action:
         message, datatable = get_background_task_table(course_id, task_type='bulk_course_email')
@@ -1035,11 +877,7 @@
 
     # disable buttons for large courses
     disable_buttons = False
-<<<<<<< HEAD
-    max_enrollment_for_buttons = course.max_enrollment_instr_buttons
-=======
     max_enrollment_for_buttons = settings.FEATURES.get("MAX_ENROLLMENT_INSTR_BUTTONS")
->>>>>>> 9d0e9f67
     if max_enrollment_for_buttons is not None:
         disable_buttons = enrollment_number > max_enrollment_for_buttons
 
@@ -1092,11 +930,7 @@
 
     rgurl = settings.FEATURES.get('REMOTE_GRADEBOOK_URL', '')
     if not rgurl:
-<<<<<<< HEAD
-        msg = _u("No remote gradebook url defined in settings.MITX_FEATURES")
-=======
         msg = _u("No remote gradebook url defined in settings.FEATURES")
->>>>>>> 9d0e9f67
         return msg, {}
 
     rgname = rg.get('name', '')
@@ -1113,17 +947,10 @@
         resp = requests.post(rgurl, data=data, verify=False, files=files)
         retdict = json.loads(resp.content)
     except Exception as err:
-<<<<<<< HEAD
-        msg = _u("Failed to communicate with gradebook server at %s<br/>") % rgurl
-        msg += _u("Error: %s") % err
-        msg += "<br/>resp=%s" % resp.content
-        msg += "<br/>data=%s" % data
-=======
         msg = _u("Failed to communicate with gradebook server at {url}").format(url = rgurl) + "<br/>"
         msg += _u("Error: {err}").format(err = err)
         msg += "<br/>resp={resp}".format(resp = resp.content)
         msg += "<br/>data={data}".format(data = data)
->>>>>>> 9d0e9f67
         return msg, {}
 
     msg = '<pre>{msg}</pre>'.format(msg = retdict['msg'].replace('\n', '<br/>'))
@@ -1132,11 +959,7 @@
     if retdata:
         datatable = {'header': retdata[0].keys()}
         datatable['data'] = [x.values() for x in retdata]
-<<<<<<< HEAD
-        datatable['title'] = _u('Remote gradebook response for %s') % action
-=======
         datatable['title'] = _u('Remote gradebook response for {action}').format(action = action)
->>>>>>> 9d0e9f67
         datatable['retdata'] = retdata
     else:
         datatable = {}
@@ -1228,11 +1051,7 @@
         'data': [[username, name] for all users]
         'title': "{title} in course {course}"
     """
-<<<<<<< HEAD
-    uset = group.user_set.all()
-=======
     uset = role.users_with_role()
->>>>>>> 9d0e9f67
     datatable = {'header': [_u('Username'), _u('Full name')]}
     datatable['data'] = [[x.username, x.profile.name] for x in uset]
     datatable['title'] = _u('{0} in course {1}').format(title, course_id)
@@ -1247,28 +1066,6 @@
     it is treated as the username
     """
     username_or_email = strip_if_string(username_or_email)
-<<<<<<< HEAD
-    try:
-        if '@' in username_or_email:
-            user = User.objects.get(email=username_or_email)
-        else:
-            user = User.objects.get(username=username_or_email)
-    except User.DoesNotExist:
-        msg = '<font color="red">' + _u('Error: unknown username or email "{0}"').format(username_or_email) + '</font>'
-        user = None
-
-    if user is not None:
-        action = "Added" if do_add else "Removed"
-        prep = "to" if do_add else "from"
-        msg = '<font color="green">' + _u('{action} {user} {prep} {title} group = {group}').format(user = user, title = group_title, group = group.name, action=action, prep=prep) + '</font>'
-        if do_add:
-            user.groups.add(group)
-        else:
-            user.groups.remove(group)
-        event = "add" if do_add else "remove"
-        track.views.server_track(request, "add-or-remove-user-group", {"event_name": event_name, "user": unicode(user), "event": event}, page="idashboard")
-=======
->>>>>>> 9d0e9f67
 
     if '@' in username_or_email:
         return User.objects.get(email=username_or_email)
