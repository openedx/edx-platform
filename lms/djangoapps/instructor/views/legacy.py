"""
Instructor Views
"""
from collections import defaultdict
import csv
import json
import logging
from markupsafe import escape
import os
import re
import requests
from requests.status_codes import codes
from collections import OrderedDict

from StringIO import StringIO

from django.conf import settings
from django.contrib.auth.models import User, Group
from django.http import HttpResponse
from django_future.csrf import ensure_csrf_cookie
from django.views.decorators.cache import cache_control
from django.core.urlresolvers import reverse
from django.core.mail import send_mail
from django.utils import timezone

from xmodule_modifiers import wrap_xblock
import xmodule.graders as xmgraders
from xmodule.modulestore import MONGO_MODULESTORE_TYPE
from xmodule.modulestore.django import modulestore
from xmodule.modulestore.exceptions import ItemNotFoundError
from xmodule.html_module import HtmlDescriptor

from bulk_email.models import CourseEmail, CourseAuthorization
from courseware import grades
from courseware.access import (has_access, get_access_group_name,
                               course_beta_test_group_name)
from courseware.courses import get_course_with_access, get_cms_course_link_by_id
from courseware.models import StudentModule
from django_comment_common.models import (Role,
                                          FORUM_ROLE_ADMINISTRATOR,
                                          FORUM_ROLE_MODERATOR,
                                          FORUM_ROLE_COMMUNITY_TA)
from django_comment_client.utils import has_forum_access
from instructor.offline_gradecalc import student_grades, offline_grades_available
from instructor.views.tools import strip_if_string
from instructor_task.api import (get_running_instructor_tasks,
                                 get_instructor_task_history,
                                 submit_rescore_problem_for_all_students,
                                 submit_rescore_problem_for_student,
                                 submit_reset_problem_attempts_for_all_students,
                                 submit_bulk_course_email)
from instructor_task.views import get_task_completion_info
from mitxmako.shortcuts import render_to_response
from psychometrics import psychoanalyze
from student.models import CourseEnrollment, CourseEnrollmentAllowed, unique_id_for_user
from student.views import course_from_id
import track.views
from mitxmako.shortcuts import render_to_string
from xblock.field_data import DictFieldData
from xblock.fields import ScopeIds
from django.utils.translation import ugettext as _u

log = logging.getLogger(__name__)

# internal commands for managing forum roles:
FORUM_ROLE_ADD = 'add'
FORUM_ROLE_REMOVE = 'remove'


def split_by_comma_and_whitespace(a_str):
    """
    Return string a_str, split by , or whitespace
    """
    return re.split(r'[\s,]', a_str)


@ensure_csrf_cookie
@cache_control(no_cache=True, no_store=True, must_revalidate=True)
def instructor_dashboard(request, course_id):
    """Display the instructor dashboard for a course."""
    course = get_course_with_access(request.user, course_id, 'staff', depth=None)

    instructor_access = has_access(request.user, course, 'instructor')   # an instructor can manage staff lists

    forum_admin_access = has_forum_access(request.user, course_id, FORUM_ROLE_ADMINISTRATOR)

    msg = ''
    email_msg = ''
    email_to_option = None
    email_subject = None
    html_message = ''
    show_email_tab = False
    problems = []
    plots = []
    datatable = {}

    # the instructor dashboard page is modal: grades, psychometrics, admin
    # keep that state in request.session (defaults to grades mode)
    idash_mode = request.POST.get('idash_mode', '')
    if idash_mode:
        request.session['idash_mode'] = idash_mode
    else:
        idash_mode = request.session.get('idash_mode', 'Grades')

    enrollment_number = CourseEnrollment.objects.filter(course_id=course_id, is_active=1).count()

    # assemble some course statistics for output to instructor
    def get_course_stats_table():
        datatable = {
            'header': ['Statistic', 'Value'],
            'title': _u('Course Statistics At A Glance'),
        }
        data = [['# Enrolled', enrollment_number]]
        data += [['Date', timezone.now().isoformat()]]
        data += compute_course_stats(course).items()
        if request.user.is_staff:
            for field in course.fields.values():
                if getattr(field.scope, 'user', False):
                    continue

                data.append([field.name, json.dumps(field.read_json(course))])
        datatable['data'] = data
        return datatable

    def return_csv(func, datatable, file_pointer=None):
        """Outputs a CSV file from the contents of a datatable."""
        if file_pointer is None:
            response = HttpResponse(mimetype='text/csv')
            response['Content-Disposition'] = 'attachment; filename={0}'.format(func)
        else:
            response = file_pointer
        writer = csv.writer(response, dialect='excel', quotechar='"', quoting=csv.QUOTE_ALL)
        encoded_row = [unicode(s).encode('utf-8') for s in datatable['header']]
        writer.writerow(encoded_row)
        for datarow in datatable['data']:
            encoded_row = [unicode(s).encode('utf-8') for s in datarow]
            writer.writerow(encoded_row)
        return response

    def get_staff_group(course):
        """Get or create the staff access group"""
        return get_group(course, 'staff')

    def get_instructor_group(course):
        """Get or create the instructor access group"""
        return get_group(course, 'instructor')

    def get_group(course, groupname):
        """Get or create an access group"""
        grpname = get_access_group_name(course, groupname)
        try:
            group = Group.objects.get(name=grpname)
        except Group.DoesNotExist:
            group = Group(name=grpname)     # create the group
            group.save()
        return group

    def get_beta_group(course):
        """
        Get the group for beta testers of course.
        """
        # Not using get_group because there is no access control action called
        # 'beta', so adding it to get_access_group_name doesn't really make
        # sense.
        name = course_beta_test_group_name(course.location)
        (group, _) = Group.objects.get_or_create(name=name)
        return group

    def get_module_url(urlname):
        """
        Construct full URL for a module from its urlname.

        Form is either urlname or modulename/urlname.  If no modulename
        is provided, "problem" is assumed.
        """
        # remove whitespace
        urlname = strip_if_string(urlname)

        # tolerate an XML suffix in the urlname
        if urlname[-4:] == ".xml":
            urlname = urlname[:-4]

        # implement default
        if '/' not in urlname:
            urlname = "problem/" + urlname

        # complete the url using information about the current course:
        (org, course_name, _) = course_id.split("/")
        return "i4x://" + org + "/" + course_name + "/" + urlname

    def get_student_from_identifier(unique_student_identifier):
        """Gets a student object using either an email address or username"""
        unique_student_identifier = strip_if_string(unique_student_identifier)
        msg = ""
        try:
            if "@" in unique_student_identifier:
                student = User.objects.get(email=unique_student_identifier)
            else:
                student = User.objects.get(username=unique_student_identifier)
            msg += "Found a single student.  "
        except User.DoesNotExist:
            student = None
            msg += "<font color='red'>" + _u("Couldn't find student with that email or username.") + "  </font>"
        return msg, student

    # process actions from form POST
    action = request.POST.get('action', '')
    use_offline = request.POST.get('use_offline_grades', False)

    if settings.MITX_FEATURES['ENABLE_MANUAL_GIT_RELOAD']:
        if 'GIT pull' in action:
            data_dir = course.data_dir
            log.debug('git pull {0}'.format(data_dir))
            gdir = settings.DATA_DIR / data_dir
            if not os.path.exists(gdir):
                msg += "====> ERROR in gitreload - no such directory {0}".format(gdir)
            else:
                cmd = "cd {0}; git reset --hard HEAD; git clean -f -d; git pull origin; chmod g+w course.xml".format(gdir)
                msg += "git pull on {0}:<p>".format(data_dir)
                msg += "<pre>{0}</pre></p>".format(escape(os.popen(cmd).read()))
                track.views.server_track(request, "git-pull", {"directory": data_dir}, page="idashboard")

        if 'Reload course' in action:
            log.debug('reloading {0} ({1})'.format(course_id, course))
            try:
                data_dir = course.data_dir
                modulestore().try_load_course(data_dir)
                msg += "<br/><p>Course reloaded from {0}</p>".format(data_dir)
                track.views.server_track(request, "reload", {"directory": data_dir}, page="idashboard")
                course_errors = modulestore().get_item_errors(course.location)
                msg += '<ul>'
                for cmsg, cerr in course_errors:
                    msg += "<li>{0}: <pre>{1}</pre>".format(cmsg, escape(cerr))
                msg += '</ul>'
            except Exception as err:
                msg += '<br/><p>Error: {0}</p>'.format(escape(err))

    if action == 'Dump list of enrolled students' or action == 'List enrolled students':
        log.debug(action)
        datatable = get_student_grade_summary_data(request, course, course_id, get_grades=False, use_offline=use_offline)
        datatable['title'] = _u('List of students enrolled in {0}').format(course_id)
        track.views.server_track(request, "list-students", {}, page="idashboard")

    elif 'Dump Grades' in action:
        log.debug(action)
        datatable = get_student_grade_summary_data(request, course, course_id, get_grades=True, use_offline=use_offline)
        datatable['title'] = _u('Summary Grades of students enrolled in {0}').format(course_id)
        track.views.server_track(request, "dump-grades", {}, page="idashboard")

    elif 'Dump all RAW grades' in action:
        log.debug(action)
        datatable = get_student_grade_summary_data(request, course, course_id, get_grades=True,
                                                   get_raw_scores=True, use_offline=use_offline)
        datatable['title'] = _u('Raw Grades of students enrolled in {0}').format(course_id)
        track.views.server_track(request, "dump-grades-raw", {}, page="idashboard")

    elif 'Download CSV of all student grades' in action:
        track.views.server_track(request, "dump-grades-csv", {}, page="idashboard")
        return return_csv('grades_{0}.csv'.format(course_id),
                          get_student_grade_summary_data(request, course, course_id, use_offline=use_offline))

    elif 'Download CSV of all RAW grades' in action:
        track.views.server_track(request, "dump-grades-csv-raw", {}, page="idashboard")
        return return_csv('grades_{0}_raw.csv'.format(course_id),
                          get_student_grade_summary_data(request, course, course_id, get_raw_scores=True, use_offline=use_offline))

    elif 'Download CSV of answer distributions' in action:
        track.views.server_track(request, "dump-answer-dist-csv", {}, page="idashboard")
        return return_csv('answer_dist_{0}.csv'.format(course_id), get_answers_distribution(request, course_id))

    elif 'Dump description of graded assignments configuration' in action:
        # what is "graded assignments configuration"?
        track.views.server_track(request, "dump-graded-assignments-config", {}, page="idashboard")
        msg += dump_grading_context(course)

    elif "Rescore ALL students' problem submissions" in action:
        problem_urlname = request.POST.get('problem_for_all_students', '')
        problem_url = get_module_url(problem_urlname)
        try:
            instructor_task = submit_rescore_problem_for_all_students(request, course_id, problem_url)
            if instructor_task is None:
                msg += '<font color="red">' + _u('Failed to create a background task for rescoring "{0}".').format(problem_url) + '</font>'
            else:
                track.views.server_track(request, "rescore-all-submissions", {"problem": problem_url, "course": course_id}, page="idashboard")
        except ItemNotFoundError as err:
            msg += '<font color="red">' + _u('Failed to create a background task for rescoring "{0}": problem not found.').format(problem_url) + '</font>'
        except Exception as err:
            log.error("Encountered exception from rescore: {0}".format(err))
            msg += '<font color="red">' + _u('Failed to create a background task for rescoring "{url}": {message}.').format(url = problem_url, message = err.message) + '</font>'

    elif "Reset ALL students' attempts" in action:
        problem_urlname = request.POST.get('problem_for_all_students', '')
        problem_url = get_module_url(problem_urlname)
        try:
            instructor_task = submit_reset_problem_attempts_for_all_students(request, course_id, problem_url)
            if instructor_task is None:
                msg += '<font color="red">' + _u('Failed to create a background task for resetting "{0}".').format(problem_url) + '</font>'
            else:
                track.views.server_track(request, "reset-all-attempts", {"problem": problem_url, "course": course_id}, page="idashboard")
        except ItemNotFoundError as err:
            log.error('Failure to reset: unknown problem "{0}"'.format(err))
            msg += '<font color="red">' + _u('Failed to create a background task for resetting "{0}": problem not found.').format(problem_url) + '</font>'
        except Exception as err:
            log.error("Encountered exception from reset: {0}".format(err))
            msg += '<font color="red">' + _u('Failed to create a background task for resetting "{url}": {message}.').format(url = problem_url, message = err.message) + '</font>'

    elif "Show Background Task History for Student" in action:
        # put this before the non-student case, since the use of "in" will cause this to be missed
        unique_student_identifier = request.POST.get('unique_student_identifier', '')
        message, student = get_student_from_identifier(unique_student_identifier)
        if student is None:
            msg += message
        else:
            problem_urlname = request.POST.get('problem_for_student', '')
            problem_url = get_module_url(problem_urlname)
            message, datatable = get_background_task_table(course_id, problem_url, student)
            msg += message

    elif "Show Background Task History" in action:
        problem_urlname = request.POST.get('problem_for_all_students', '')
        problem_url = get_module_url(problem_urlname)
        message, datatable = get_background_task_table(course_id, problem_url)
        msg += message

    elif ("Reset student's attempts" in action or
          "Delete student state for module" in action or
          "Rescore student's problem submission" in action):
        # get the form data
        unique_student_identifier = request.POST.get(
            'unique_student_identifier', ''
        )
        problem_urlname = request.POST.get('problem_for_student', '')
        module_state_key = get_module_url(problem_urlname)
        # try to uniquely id student by email address or username
        message, student = get_student_from_identifier(unique_student_identifier)
        msg += message
        student_module = None
        if student is not None:
            # find the module in question
            try:
                student_module = StudentModule.objects.get(
                    student_id=student.id,
                    course_id=course_id,
                    module_state_key=module_state_key
                )
                msg += _u("Found module.  ")
            except StudentModule.DoesNotExist as err:
                error_msg = _u("Couldn't find module with that urlname: {0}. ").format(
                    problem_urlname
                )
                msg += "<font color='red'>" + error_msg + "({0}) ".format(err) + "</font>"
                log.debug(error_msg)

        if student_module is not None:
            if "Delete student state for module" in action:
                # delete the state
                try:
                    student_module.delete()
                    msg += "<font color='red'>" + _u("Deleted student module state for {0}!") + "</font>".format(module_state_key)
                    event = {
                        "problem": module_state_key,
                        "student": unique_student_identifier,
                        "course": course_id
                    }
                    track.views.server_track(
                        request,
                        "delete-student-module-state",
                        event,
                        page="idashboard"
                    )
                except Exception as err:
                    error_msg = _u("Failed to delete module state for {id}/{url}. ").format(
                        id = unique_student_identifier, url = problem_urlname
                    )
                    msg += "<font color='red'>" + error_msg + "({0}) ".format(err) + "</font>"
                    log.exception(error_msg)
            elif "Reset student's attempts" in action:
                # modify the problem's state
                try:
                    # load the state json
                    problem_state = json.loads(student_module.state)
                    old_number_of_attempts = problem_state["attempts"]
                    problem_state["attempts"] = 0
                    # save
                    student_module.state = json.dumps(problem_state)
                    student_module.save()
                    event = {
                        "old_attempts": old_number_of_attempts,
                        "student": unicode(student),
                        "problem": student_module.module_state_key,
                        "instructor": unicode(request.user),
                        "course": course_id
                    }
                    track.views.server_track(request, "reset-student-attempts", event, page="idashboard")
                    msg += "<font color='green'>" + _u("Module state successfully reset!") + "</font>"
                except Exception as err:
                    error_msg = _u("Couldn't reset module state for {id}/{url}. ").format(
                        id = unique_student_identifier, url = problem_urlname
                    )
                    msg += "<font color='red'>" + error_msg + "({0}) ".format(err) + "</font>"
                    log.exception(error_msg)
            else:
                # "Rescore student's problem submission" case
                try:
                    instructor_task = submit_rescore_problem_for_student(request, course_id, module_state_key, student)
                    if instructor_task is None:
                        msg += '<font color="red">' + _u('Failed to create a background task for rescoring "{key}" for student {id}.').format(key = module_state_key, id = unique_student_identifier)  + '</font>'
                    else:
                        track.views.server_track(request, "rescore-student-submission", {"problem": module_state_key, "student": unique_student_identifier, "course": course_id}, page="idashboard")
                except Exception as err:
                    msg += '<font color="red">' + _u('Failed to create a background task for rescoring "{key}": {id}.').format(key = module_state_key, id = err.message) + '</font>'
                    log.exception("Encountered exception from rescore: student '{0}' problem '{1}'".format(
                            unique_student_identifier, module_state_key
                        )
                    )

    elif "Get link to student's progress page" in action:
        unique_student_identifier = request.POST.get('unique_student_identifier', '')
        # try to uniquely id student by email address or username
        message, student = get_student_from_identifier(unique_student_identifier)
        msg += message
        if student is not None:
            progress_url = reverse('student_progress', kwargs={'course_id': course_id, 'student_id': student.id})
            track.views.server_track(request, "get-student-progress-page", {"student": unicode(student), "instructor": unicode(request.user), "course": course_id}, page="idashboard")
            msg += "<a href='{0}' target='_blank'> " + _u("Progress page for username: {1} with email address: {2}").format(progress_url, student.username, student.email) + "</a>."

    #----------------------------------------
    # export grades to remote gradebook

    elif action == 'List assignments available in remote gradebook':
        msg2, datatable = _do_remote_gradebook(request.user, course, 'get-assignments')
        msg += msg2

    elif action == 'List assignments available for this course':
        log.debug(action)
        allgrades = get_student_grade_summary_data(request, course, course_id, get_grades=True, use_offline=use_offline)

        assignments = [[x] for x in allgrades['assignments']]
        datatable = {'header': [_u('Assignment Name')]}
        datatable['data'] = assignments
        datatable['title'] = action

        msg += 'assignments=<pre>%s</pre>' % assignments

    elif action == 'List enrolled students matching remote gradebook':
        stud_data = get_student_grade_summary_data(request, course, course_id, get_grades=False, use_offline=use_offline)
        msg2, rg_stud_data = _do_remote_gradebook(request.user, course, 'get-membership')
        datatable = {'header': ['Student  email', 'Match?']}
        rg_students = [x['email'] for x in rg_stud_data['retdata']]

        def domatch(x):
            return 'yes' if x.email in rg_students else 'No'
        datatable['data'] = [[x.email, domatch(x)] for x in stud_data['students']]
        datatable['title'] = action

    elif action in ['Display grades for assignment', 'Export grades for assignment to remote gradebook',
                    'Export CSV file of grades for assignment']:

        log.debug(action)
        datatable = {}
        aname = request.POST.get('assignment_name', '')
        if not aname:
            msg += "<font color='red'>" + _u("Please enter an assignment name") + "</font>"
        else:
            allgrades = get_student_grade_summary_data(request, course, course_id, get_grades=True, use_offline=use_offline)
            if aname not in allgrades['assignments']:
                msg += "<font color='red'>" + _u("Invalid assignment name '%s'") % aname + "</font>" 
            else:
                aidx = allgrades['assignments'].index(aname)
<<<<<<< HEAD
                datatable = {'header': [_u('External email'), aname]}
                datatable['data'] = [[x.email, x.grades[aidx]] for x in allgrades['students']]
                datatable['title'] = _u('Grades for assignment "%s"') % aname
=======
                datatable = {'header': ['External email', aname]}
                ddata = []
                for x in allgrades['students']:	  # do one by one in case there is a student who has only partial grades
                    try:
                        ddata.append([x.email, x.grades[aidx]])
                    except IndexError:
                        log.debug('No grade for assignment %s (%s) for student %s'  % (aidx, aname, x.email))
                datatable['data'] = ddata
                    
                datatable['title'] = 'Grades for assignment "%s"' % aname
>>>>>>> 6883d832

                if 'Export CSV' in action:
                    # generate and return CSV file
                    return return_csv('grades %s.csv' % aname, datatable)

                elif 'remote gradebook' in action:
                    file_pointer = StringIO()
                    return_csv('', datatable, file_pointer=file_pointer)
                    file_pointer.seek(0)
                    files = {'datafile': file_pointer}
                    msg2, _ = _do_remote_gradebook(request.user, course, 'post-grades', files=files)
                    msg += msg2

    #----------------------------------------
    # Admin

    elif 'List course staff' in action:
        group = get_staff_group(course)
        msg += _u('Staff group = {0}').format(group.name)
        datatable = _group_members_table(group, _u("List of Staff"), course_id)
        track.views.server_track(request, "list-staff", {}, page="idashboard")

    elif 'List course instructors' in action and request.user.is_staff:
        group = get_instructor_group(course)
        msg += _u('Instructor group = {0}').format(group.name)
        log.debug('instructor grp={0}'.format(group.name))
        uset = group.user_set.all()
        datatable = {'header': [_u('Username'), _u('Full name')]}
        datatable['data'] = [[x.username, x.profile.name] for x in uset]
        datatable['title'] = _u('List of Instructors in course {0}').format(course_id)
        track.views.server_track(request, "list-instructors", {}, page="idashboard")

    elif action == 'Add course staff':
        uname = request.POST['staffuser']
        group = get_staff_group(course)
        msg += add_user_to_group(request, uname, group, 'staff', 'staff')

    elif action == 'Add instructor' and request.user.is_staff:
        uname = request.POST['instructor']
        try:
            user = User.objects.get(username=uname)
        except User.DoesNotExist:
            msg += '<font color="red">' + _u('Error: unknown username "{0}"').format(uname) + '</font>'
            user = None
        if user is not None:
            group = get_instructor_group(course)
            msg += '<font color="green">' + _u('Added {user} to instructor group = {group}').format(user = user, group = group.name) + '</font>'
            log.debug('staffgrp={0}'.format(group.name))
            user.groups.add(group)
            track.views.server_track(request, "add-instructor", {"instructor": unicode(user)}, page="idashboard")

    elif action == 'Remove course staff':
        uname = request.POST['staffuser']
        group = get_staff_group(course)
        msg += remove_user_from_group(request, uname, group, 'staff', 'staff')

    elif action == 'Remove instructor' and request.user.is_staff:
        uname = request.POST['instructor']
        try:
            user = User.objects.get(username=uname)
        except User.DoesNotExist:
            msg += '<font color="red">' + _u('Error: unknown username "{0}"').format(uname) + '</font>'
            user = None
        if user is not None:
            group = get_instructor_group(course)
            msg += '<font color="green">' + _u('Removed {user} from instructor group = {group}').format(user = user, group = group.name) + '</font>'
            log.debug('instructorgrp={0}'.format(group.name))
            user.groups.remove(group)
            track.views.server_track(request, "remove-instructor", {"instructor": unicode(user)}, page="idashboard")

    #----------------------------------------
    # DataDump

    elif 'Download CSV of all student profile data' in action:
        enrolled_students = User.objects.filter(
            courseenrollment__course_id=course_id,
            courseenrollment__is_active=1,
        ).order_by('username').select_related("profile")
        profkeys = ['name', 'language', 'location', 'year_of_birth', 'gender', 'level_of_education',
                    'mailing_address', 'goals']
        datatable = {'header': ['username', 'email'] + profkeys}

        def getdat(u):
            p = u.profile
            return [u.username, u.email] + [getattr(p, x, '') for x in profkeys]

        datatable['data'] = [getdat(u) for u in enrolled_students]
        datatable['title'] = _u('Student profile data for course %s') % course_id
        return return_csv('profiledata_%s.csv' % course_id, datatable)

    elif 'Download CSV of all responses to problem' in action:
        problem_to_dump = request.POST.get('problem_to_dump', '')

        if problem_to_dump[-4:] == ".xml":
            problem_to_dump = problem_to_dump[:-4]
        try:
            (org, course_name, _) = course_id.split("/")
            module_state_key = "i4x://" + org + "/" + course_name + "/problem/" + problem_to_dump
            smdat = StudentModule.objects.filter(course_id=course_id,
                                                 module_state_key=module_state_key)
            smdat = smdat.order_by('student')
            msg += _u("Found %d records to dump ") % len(smdat)
        except Exception as err:
            msg += "<font color='red'>" + _u("Couldn't find module with that urlname.") + "  </font>"
            msg += "<pre>%s</pre>" % escape(err)
            smdat = []

        if smdat:
            datatable = {'header': ['username', 'state']}
            datatable['data'] = [[x.student.username, x.state] for x in smdat]
            datatable['title'] = _u('Student state for problem %s') % problem_to_dump
            return return_csv('student_state_from_%s.csv' % problem_to_dump, datatable)

    elif 'Download CSV of all student anonymized IDs' in action:
        students = User.objects.filter(
            courseenrollment__course_id=course_id,
        ).order_by('id')

        datatable = {'header': ['User ID', 'Anonymized user ID']}
        datatable['data'] = [[s.id, unique_id_for_user(s)] for s in students]
        return return_csv(course_id.replace('/', '-') + '-anon-ids.csv', datatable)

    #----------------------------------------
    # Group management

    elif 'List beta testers' in action:
        group = get_beta_group(course)
        msg += _u('Beta test group = {0}').format(group.name)
        datatable = _group_members_table(group, _u("List of beta_testers"), course_id)
        track.views.server_track(request, "list-beta-testers", {}, page="idashboard")

    elif action == 'Add beta testers':
        users = request.POST['betausers']
        log.debug("users: {0!r}".format(users))
        group = get_beta_group(course)
        for username_or_email in split_by_comma_and_whitespace(users):
            msg += "<p>{0}</p>".format(
                add_user_to_group(request, username_or_email, group, 'beta testers', 'beta-tester'))

    elif action == 'Remove beta testers':
        users = request.POST['betausers']
        group = get_beta_group(course)
        for username_or_email in split_by_comma_and_whitespace(users):
            msg += "<p>{0}</p>".format(
                remove_user_from_group(request, username_or_email, group, 'beta testers', 'beta-tester'))

    #----------------------------------------
    # forum administration

    elif action == 'List course forum admins':
        rolename = FORUM_ROLE_ADMINISTRATOR
        datatable = {}
        msg += _list_course_forum_members(course_id, rolename, datatable)
        track.views.server_track(request, "list-forum-admins", {"course": course_id}, page="idashboard")

    elif action == 'Remove forum admin':
        uname = request.POST['forumadmin']
        msg += _update_forum_role_membership(uname, course, FORUM_ROLE_ADMINISTRATOR, FORUM_ROLE_REMOVE)
        track.views.server_track(request, "remove-forum-admin", {"username": uname, "course": course_id}, page="idashboard")

    elif action == 'Add forum admin':
        uname = request.POST['forumadmin']
        msg += _update_forum_role_membership(uname, course, FORUM_ROLE_ADMINISTRATOR, FORUM_ROLE_ADD)
        track.views.server_track(request, "add-forum-admin", {"username": uname, "course": course_id}, page="idashboard")

    elif action == 'List course forum moderators':
        rolename = FORUM_ROLE_MODERATOR
        datatable = {}
        msg += _list_course_forum_members(course_id, rolename, datatable)
        track.views.server_track(request, "list-forum-mods", {"course": course_id}, page="idashboard")

    elif action == 'Remove forum moderator':
        uname = request.POST['forummoderator']
        msg += _update_forum_role_membership(uname, course, FORUM_ROLE_MODERATOR, FORUM_ROLE_REMOVE)
        track.views.server_track(request, "remove-forum-mod", {"username": uname, "course": course_id}, page="idashboard")

    elif action == 'Add forum moderator':
        uname = request.POST['forummoderator']
        msg += _update_forum_role_membership(uname, course, FORUM_ROLE_MODERATOR, FORUM_ROLE_ADD)
        track.views.server_track(request, "add-forum-mod", {"username": uname, "course": course_id}, page="idashboard")

    elif action == 'List course forum community TAs':
        rolename = FORUM_ROLE_COMMUNITY_TA
        datatable = {}
        msg += _list_course_forum_members(course_id, rolename, datatable)
        track.views.server_track(request, "list-forum-community-TAs", {"course": course_id}, page="idashboard")

    elif action == 'Remove forum community TA':
        uname = request.POST['forummoderator']
        msg += _update_forum_role_membership(uname, course, FORUM_ROLE_COMMUNITY_TA, FORUM_ROLE_REMOVE)
        track.views.server_track(request, "remove-forum-community-TA", {"username": uname, "course": course_id}, page="idashboard")

    elif action == 'Add forum community TA':
        uname = request.POST['forummoderator']
        msg += _update_forum_role_membership(uname, course, FORUM_ROLE_COMMUNITY_TA, FORUM_ROLE_ADD)
        track.views.server_track(request, "add-forum-community-TA", {"username": uname, "course": course_id}, page="idashboard")

    #----------------------------------------
    # enrollment

    elif action == 'List students who may enroll but may not have yet signed up':
        ceaset = CourseEnrollmentAllowed.objects.filter(course_id=course_id)
        datatable = {'header': ['StudentEmail']}
        datatable['data'] = [[x.email] for x in ceaset]
        datatable['title'] = action

    elif action == 'Enroll multiple students':

        students = request.POST.get('multiple_students', '')
        auto_enroll = bool(request.POST.get('auto_enroll'))
        email_students = bool(request.POST.get('email_students'))
        ret = _do_enroll_students(course, course_id, students, auto_enroll=auto_enroll, email_students=email_students)
        datatable = ret['datatable']

    elif action == 'Unenroll multiple students':

        students = request.POST.get('multiple_students', '')
        email_students = bool(request.POST.get('email_students'))
        ret = _do_unenroll_students(course_id, students, email_students=email_students)
        datatable = ret['datatable']

    elif action == 'List sections available in remote gradebook':

        msg2, datatable = _do_remote_gradebook(request.user, course, 'get-sections')
        msg += msg2

    elif action in ['List students in section in remote gradebook',
                    'Overload enrollment list using remote gradebook',
                    'Merge enrollment list with remote gradebook']:

        section = request.POST.get('gradebook_section', '')
        msg2, datatable = _do_remote_gradebook(request.user, course, 'get-membership', dict(section=section))
        msg += msg2

        if not 'List' in action:
            students = ','.join([x['email'] for x in datatable['retdata']])
            overload = 'Overload' in action
            ret = _do_enroll_students(course, course_id, students, overload=overload)
            datatable = ret['datatable']

    #----------------------------------------
    # email

    elif action == 'Send email':
        email_to_option = request.POST.get("to_option")
        email_subject = request.POST.get("subject")
        html_message = request.POST.get("message")

        try:
            # Create the CourseEmail object.  This is saved immediately, so that
            # any transaction that has been pending up to this point will also be
            # committed.
            email = CourseEmail.create(course_id, request.user, email_to_option, email_subject, html_message)

            # Submit the task, so that the correct InstructorTask object gets created (for monitoring purposes)
            submit_bulk_course_email(request, course_id, email.id)  # pylint: disable=E1101

        except Exception as err:
            # Catch any errors and deliver a message to the user
            error_msg = "Failed to send email! ({0})".format(err)
            msg += "<font color='red'>" + error_msg + "</font>"
            log.exception(error_msg)

<<<<<<< HEAD
        if email_to_option == "all":
            email_msg = '<div class="msg msg-confirm"><p class="copy">' + _u('Your email was successfully queued for sending. Please note that for large public classes (~10k), it may take 1-2 hours to send all emails.') + '</p></div>'
        else:
            email_msg = '<div class="msg msg-confirm"><p class="copy">' + _u('Your email was successfully queued for sending.') + '</p></div>'
=======
        else:
            # If sending the task succeeds, deliver a success message to the user.
            if email_to_option == "all":
                email_msg = '<div class="msg msg-confirm"><p class="copy">Your email was successfully queued for sending. Please note that for large public classes (~10k), it may take 1-2 hours to send all emails.</p></div>'
            else:
                email_msg = '<div class="msg msg-confirm"><p class="copy">Your email was successfully queued for sending.</p></div>'

    elif "Show Background Email Task History" in action:
        message, datatable = get_background_task_table(course_id, task_type='bulk_course_email')
        msg += message

    elif "Show Background Email Task History" in action:
        message, datatable = get_background_task_table(course_id, task_type='bulk_course_email')
        msg += message
>>>>>>> 6883d832

    #----------------------------------------
    # psychometrics

    elif action == 'Generate Histogram and IRT Plot':
        problem = request.POST['Problem']
        nmsg, plots = psychoanalyze.generate_plots_for_problem(problem)
        msg += nmsg
        track.views.server_track(request, "psychometrics-histogram-generation", {"problem": unicode(problem)}, page="idashboard")

    if idash_mode == 'Psychometrics':
        problems = psychoanalyze.problems_with_psychometric_data(course_id)

    #----------------------------------------
    # analytics
    def get_analytics_result(analytics_name):
        """Return data for an Analytic piece, or None if it doesn't exist. It
        logs and swallows errors.
        """
        url = settings.ANALYTICS_SERVER_URL + \
            "get?aname={}&course_id={}&apikey={}".format(analytics_name,
                                                         course_id,
                                                         settings.ANALYTICS_API_KEY)
        try:
            res = requests.get(url)
        except Exception:
            log.exception("Error trying to access analytics at %s", url)
            return None

        if res.status_code == codes.OK:
            # WARNING: do not use req.json because the preloaded json doesn't
            # preserve the order of the original record (hence OrderedDict).
            return json.loads(res.content, object_pairs_hook=OrderedDict)
        else:
            log.error("Error fetching %s, code: %s, msg: %s",
                      url, res.status_code, res.content)
        return None

    analytics_results = {}

    if idash_mode == 'Analytics':
        DASHBOARD_ANALYTICS = [
            # "StudentsAttemptedProblems",  # num students who tried given problem
            "StudentsDailyActivity",  # active students by day
            "StudentsDropoffPerDay",  # active students dropoff by day
            # "OverallGradeDistribution",  # overall point distribution for course
            "StudentsActive",  # num students active in time period (default = 1wk)
            "StudentsEnrolled",  # num students enrolled
            # "StudentsPerProblemCorrect",  # foreach problem, num students correct
            "ProblemGradeDistribution",  # foreach problem, grade distribution
        ]
        for analytic_name in DASHBOARD_ANALYTICS:
            analytics_results[analytic_name] = get_analytics_result(analytic_name)

    #----------------------------------------
    # offline grades?

    if use_offline:
        msg += "<br/><font color='orange'>Grades from %s</font>" % offline_grades_available(course_id)

    # generate list of pending background tasks
    if settings.MITX_FEATURES.get('ENABLE_INSTRUCTOR_BACKGROUND_TASKS'):
        instructor_tasks = get_running_instructor_tasks(course_id)
    else:
        instructor_tasks = None

    # determine if this is a studio-backed course so we can provide a link to edit this course in studio
    is_studio_course = modulestore().get_modulestore_type(course_id) == MONGO_MODULESTORE_TYPE

    studio_url = None
    if is_studio_course:
        studio_url = get_cms_course_link_by_id(course_id)

    email_editor = None
    # HTML editor for email
    if idash_mode == 'Email' and is_studio_course:
        html_module = HtmlDescriptor(course.system, DictFieldData({'data': html_message}), ScopeIds(None, None, None, None))
        fragment = html_module.render('studio_view')
        fragment = wrap_xblock(html_module, 'studio_view', fragment, None)
        email_editor = fragment.content

    # Enable instructor email only if the following conditions are met:
    # 1. Feature flag is on
    # 2. We have explicitly enabled email for the given course via django-admin
    # 3. It is NOT an XML course
    if settings.MITX_FEATURES['ENABLE_INSTRUCTOR_EMAIL'] and \
       CourseAuthorization.instructor_email_enabled(course_id) and is_studio_course:
        show_email_tab = True

    # display course stats only if there is no other table to display:
    course_stats = None
    if not datatable:
        course_stats = get_course_stats_table()

    # disable buttons for large courses
    disable_buttons = False
    max_enrollment_for_buttons = settings.MITX_FEATURES.get("MAX_ENROLLMENT_INSTR_BUTTONS")
    if max_enrollment_for_buttons is not None:
        disable_buttons = enrollment_number > max_enrollment_for_buttons

    #----------------------------------------
    # context for rendering

    context = {
        'course': course,
        'staff_access': True,
        'admin_access': request.user.is_staff,
        'instructor_access': instructor_access,
        'forum_admin_access': forum_admin_access,
        'datatable': datatable,
        'course_stats': course_stats,
        'msg': msg,
        'modeflag': {idash_mode: 'selectedmode'},
        'studio_url': studio_url,

        'to_option': email_to_option,      # email
        'subject': email_subject,          # email
        'editor': email_editor,            # email
        'email_msg': email_msg,            # email
        'show_email_tab': show_email_tab,  # email

        'problems': problems,		# psychometrics
        'plots': plots,			# psychometrics
        'course_errors': modulestore().get_item_errors(course.location),
        'instructor_tasks': instructor_tasks,
        'offline_grade_log': offline_grades_available(course_id),
        'cohorts_ajax_url': reverse('cohorts', kwargs={'course_id': course_id}),

        'analytics_results': analytics_results,
        'disable_buttons': disable_buttons
    }

    if settings.MITX_FEATURES.get('ENABLE_INSTRUCTOR_BETA_DASHBOARD'):
        context['beta_dashboard_url'] = reverse('instructor_dashboard_2', kwargs={'course_id': course_id})

    return render_to_response('courseware/instructor_dashboard.html', context)


def _do_remote_gradebook(user, course, action, args=None, files=None):
    '''
    Perform remote gradebook action.  Returns msg, datatable.
    '''
    rg = course.remote_gradebook
    if not rg:
        msg = _u("No remote gradebook defined in course metadata")
        return msg, {}

    rgurl = settings.MITX_FEATURES.get('REMOTE_GRADEBOOK_URL', '')
    if not rgurl:
        msg = _u("No remote gradebook url defined in settings.MITX_FEATURES")
        return msg, {}

    rgname = rg.get('name', '')
    if not rgname:
        msg = _u("No gradebook name defined in course remote_gradebook metadata")
        return msg, {}

    if args is None:
        args = {}
    data = dict(submit=action, gradebook=rgname, user=user.email)
    data.update(args)

    try:
        resp = requests.post(rgurl, data=data, verify=False, files=files)
        retdict = json.loads(resp.content)
    except Exception as err:
        msg = _u("Failed to communicate with gradebook server at %s<br/>") % rgurl
        msg += _u("Error: %s") % err
        msg += "<br/>resp=%s" % resp.content
        msg += "<br/>data=%s" % data
        return msg, {}

    msg = '<pre>%s</pre>' % retdict['msg'].replace('\n', '<br/>')
    retdata = retdict['data']  	# a list of dicts

    if retdata:
        datatable = {'header': retdata[0].keys()}
        datatable['data'] = [x.values() for x in retdata]
        datatable['title'] = _u('Remote gradebook response for %s') % action
        datatable['retdata'] = retdata
    else:
        datatable = {}

    return msg, datatable


def _list_course_forum_members(course_id, rolename, datatable):
    """
    Fills in datatable with forum membership information, for a given role,
    so that it will be displayed on instructor dashboard.

      course_ID = the ID string for a course
      rolename = one of "Administrator", "Moderator", "Community TA"

    Returns message status string to append to displayed message, if role is unknown.
    """
    # make sure datatable is set up properly for display first, before checking for errors
    datatable['header'] = [_u('Username'), _u('Full name'), _u('Roles')]
    datatable['title'] = _u('List of Forum {name}s in course {id}').format(name = rolename, id = course_id)
    datatable['data'] = []
    try:
        role = Role.objects.get(name=rolename, course_id=course_id)
    except Role.DoesNotExist:
        return '<font color="red">' + _u('Error: unknown rolename "{0}"').format(rolename) + '</font>'
    uset = role.users.all().order_by('username')
    msg = 'Role = {0}'.format(rolename)
    log.debug('role={0}'.format(rolename))
    datatable['data'] = [[x.username, x.profile.name, ', '.join([r.name for r in x.roles.filter(course_id=course_id).order_by('name')])] for x in uset]
    return msg


def _update_forum_role_membership(uname, course, rolename, add_or_remove):
    '''
    Supports adding a user to a course's forum role

      uname = username string for user
      course = course object
      rolename = one of "Administrator", "Moderator", "Community TA"
      add_or_remove = one of "add" or "remove"

    Returns message status string to append to displayed message,  Status is returned if user
    or role is unknown, or if entry already exists when adding, or if entry doesn't exist when removing.
    '''
    # check that username and rolename are valid:
    try:
        user = User.objects.get(username=uname)
    except User.DoesNotExist:
        return '<font color="red">' + _u('Error: unknown username "{0}"').format(uname) + '</font>'
    try:
        role = Role.objects.get(name=rolename, course_id=course.id)
    except Role.DoesNotExist:
        return '<font color="red">' + _u('Error: unknown rolename "{0}"').format(rolename) + '</font>'

    # check whether role already has the specified user:
    alreadyexists = role.users.filter(username=uname).exists()
    msg = ''
    log.debug('rolename={0}'.format(rolename))
    if add_or_remove == FORUM_ROLE_REMOVE:
        if not alreadyexists:
            msg = '<font color="red">' + _u('Error: user "{0}" does not have rolename "{1}", cannot remove').format(uname, rolename) + '</font>'
        else:
            user.roles.remove(role)
            msg = '<font color="green">' + _u('Removed "{0}" from "{1}" forum role = "{2}"').format(user, course.id, rolename) + '</font>'
    else:
        if alreadyexists:
            msg = '<font color="red">' + _u('Error: user "{0}" already has rolename "{1}", cannot add').format(uname, rolename) + '</font>'
        else:
            if (rolename == FORUM_ROLE_ADMINISTRATOR and not has_access(user, course, 'staff')):
                msg = '<font color="red">' + _u('Error: user "{0}" should first be added as staff before adding as a forum administrator, cannot add').format(uname) + '</font>'
            else:
                user.roles.add(role)
                msg = '<font color="green">' + _u('Added "{0}" to "{1}" forum role = "{2}"').format(user, course.id, rolename) + '</font>'

    return msg


def _group_members_table(group, title, course_id):
    """
    Return a data table of usernames and names of users in group_name.

    Arguments:
        group -- a django group.
        title -- a descriptive title to show the user

    Returns:
        a dictionary with keys
        'header': ['Username', 'Full name'],
        'data': [[username, name] for all users]
        'title': "{title} in course {course}"
    """
    uset = group.user_set.all()
    datatable = {'header': [_u('Username'), _u('Full name')]}
    datatable['data'] = [[x.username, x.profile.name] for x in uset]
    datatable['title'] = _u('{0} in course {1}').format(title, course_id)
    return datatable


def _add_or_remove_user_group(request, username_or_email, group, group_title, event_name, do_add):
    """
    Implementation for both add and remove functions, to get rid of shared code.  do_add is bool that determines which
    to do.
    """
    user = None
    username_or_email = strip_if_string(username_or_email)
    try:
        if '@' in username_or_email:
            user = User.objects.get(email=username_or_email)
        else:
            user = User.objects.get(username=username_or_email)
    except User.DoesNotExist:
<<<<<<< HEAD
        msg = '<font color="red">' + _u('Error: unknown username or email "{0}"').format(username_or_email) + '</font>'
=======
        msg = u'<font color="red">Error: unknown username or email "{0}"</font>'.format(username_or_email)
>>>>>>> 6883d832
        user = None

    if user is not None:
        action = "Added" if do_add else "Removed"
        prep = "to" if do_add else "from"
        msg = '<font color="green">' + _u('{action} {user} {prep} {title} group = {group}').format(user = user, title = group_title, group = group.name, action=action, prep=prep) + '</font>'
        if do_add:
            user.groups.add(group)
        else:
            user.groups.remove(group)
        event = "add" if do_add else "remove"
        track.views.server_track(request, "add-or-remove-user-group", {"event_name": event_name, "user": unicode(user), "event": event}, page="idashboard")

    return msg


def add_user_to_group(request, username_or_email, group, group_title, event_name):
    """
    Look up the given user by username (if no '@') or email (otherwise), and add them to group.

    Arguments:
       request: django request--used for tracking log
       username_or_email: who to add.  Decide if it's an email by presense of an '@'
       group: django group object
       group_title: what to call this group in messages to user--e.g. "beta-testers".
       event_name: what to call this event when logging to tracking logs.

    Returns:
       html to insert in the message field
    """
    return _add_or_remove_user_group(request, username_or_email, group, group_title, event_name, True)


def remove_user_from_group(request, username_or_email, group, group_title, event_name):
    """
    Look up the given user by username (if no '@') or email (otherwise), and remove them from group.

    Arguments:
       request: django request--used for tracking log
       username_or_email: who to remove.  Decide if it's an email by presense of an '@'
       group: django group object
       group_title: what to call this group in messages to user--e.g. "beta-testers".
       event_name: what to call this event when logging to tracking logs.

    Returns:
       html to insert in the message field
    """
    return _add_or_remove_user_group(request, username_or_email, group, group_title, event_name, False)


def get_student_grade_summary_data(request, course, course_id, get_grades=True, get_raw_scores=False, use_offline=False):
    '''
    Return data arrays with student identity and grades for specified course.

    course = CourseDescriptor
    course_id = course ID

    Note: both are passed in, only because instructor_dashboard already has them already.

    returns datatable = dict(header=header, data=data)
    where

    header = list of strings labeling the data fields
    data = list (one per student) of lists of data corresponding to the fields

    If get_raw_scores=True, then instead of grade summaries, the raw grades for all graded modules are returned.

    '''
    enrolled_students = User.objects.filter(
        courseenrollment__course_id=course_id,
        courseenrollment__is_active=1,
    ).prefetch_related("groups").order_by('username')

    header = [_u('ID'), _u('Username'), _u('Full Name'), _u('edX email'), _u('External email')]
    assignments = []
    if get_grades and enrolled_students.count() > 0:
        # just to construct the header
        gradeset = student_grades(enrolled_students[0], request, course, keep_raw_scores=get_raw_scores, use_offline=use_offline)
        # log.debug('student {0} gradeset {1}'.format(enrolled_students[0], gradeset))
        if get_raw_scores:
            assignments += [score.section for score in gradeset['raw_scores']]
        else:
            assignments += [x['label'] for x in gradeset['section_breakdown']]
    header += assignments

    datatable = {'header': header, 'assignments': assignments, 'students': enrolled_students}
    data = []

    for student in enrolled_students:
        datarow = [student.id, student.username, student.profile.name, student.email]
        try:
            datarow.append(student.externalauthmap.external_email)
        except:  # ExternalAuthMap.DoesNotExist
            datarow.append('')

        if get_grades:
            gradeset = student_grades(student, request, course, keep_raw_scores=get_raw_scores, use_offline=use_offline)
            log.debug('student={0}, gradeset={1}'.format(student, gradeset))
            if get_raw_scores:
                # TODO (ichuang) encode Score as dict instead of as list, so score[0] -> score['earned']
                sgrades = [(getattr(score, 'earned', '') or score[0]) for score in gradeset['raw_scores']]
            else:
                sgrades = [x['percent'] for x in gradeset['section_breakdown']]
            datarow += sgrades
            student.grades = sgrades  	# store in student object

        data.append(datarow)
    datatable['data'] = data
    return datatable

#-----------------------------------------------------------------------------


@cache_control(no_cache=True, no_store=True, must_revalidate=True)
def gradebook(request, course_id):
    """
    Show the gradebook for this course:
    - only displayed to course staff
    - shows students who are enrolled.
    """
    course = get_course_with_access(request.user, course_id, 'staff', depth=None)

    enrolled_students = User.objects.filter(
        courseenrollment__course_id=course_id,
        courseenrollment__is_active=1
    ).order_by('username').select_related("profile")

    # TODO (vshnayder): implement pagination.
    enrolled_students = enrolled_students[:1000]   # HACK!

    student_info = [{'username': student.username,
                     'id': student.id,
                     'email': student.email,
                     'grade_summary': student_grades(student, request, course),
                     'realname': student.profile.name,
                     }
                    for student in enrolled_students]

    return render_to_response('courseware/gradebook.html', {
        'students': student_info,
        'course': course,
        'course_id': course_id,
        # Checked above
        'staff_access': True,
        'ordered_grades': sorted(course.grade_cutoffs.items(), key=lambda i: i[1], reverse=True),
    })


@cache_control(no_cache=True, no_store=True, must_revalidate=True)
def grade_summary(request, course_id):
    """Display the grade summary for a course."""
    course = get_course_with_access(request.user, course_id, 'staff')

    # For now, just a static page
    context = {'course': course,
               'staff_access': True, }
    return render_to_response('courseware/grade_summary.html', context)


#-----------------------------------------------------------------------------
# enrollment

def _do_enroll_students(course, course_id, students, overload=False, auto_enroll=False, email_students=False):
    """
    Do the actual work of enrolling multiple students, presented as a string
    of emails separated by commas or returns
    `course` is course object
    `course_id` id of course (a `str`)
    `students` string of student emails separated by commas or returns (a `str`)
    `overload` un-enrolls all existing students (a `boolean`)
    `auto_enroll` is user input preference (a `boolean`)
    `email_students` is user input preference (a `boolean`)
    """

    new_students, new_students_lc = get_and_clean_student_list(students)
    status = dict([x, 'unprocessed'] for x in new_students)

    if overload:  	# delete all but staff
        todelete = CourseEnrollment.objects.filter(course_id=course_id)
        for ce in todelete:
            if not has_access(ce.user, course, 'staff') and ce.user.email.lower() not in new_students_lc:
                status[ce.user.email] = 'deleted'
                ce.deactivate()
            else:
                status[ce.user.email] = 'is staff'
        ceaset = CourseEnrollmentAllowed.objects.filter(course_id=course_id)
        for cea in ceaset:
            status[cea.email] = 'removed from pending enrollment list'
        ceaset.delete()

    if email_students:
        stripped_site_name = _remove_preview(settings.SITE_NAME)
        registration_url = 'https://' + stripped_site_name + reverse('student.views.register_user')
        #Composition of email
        d = {'site_name': stripped_site_name,
             'registration_url': registration_url,
             'course': course,
             'auto_enroll': auto_enroll,
             'course_url': 'https://' + stripped_site_name + '/courses/' + course_id,
             }

    for student in new_students:
        try:
            user = User.objects.get(email=student)
        except User.DoesNotExist:

            #Student not signed up yet, put in pending enrollment allowed table
            cea = CourseEnrollmentAllowed.objects.filter(email=student, course_id=course_id)

            #If enrollmentallowed already exists, update auto_enroll flag to however it was set in UI
            #Will be 0 or 1 records as there is a unique key on email + course_id
            if cea:
                cea[0].auto_enroll = auto_enroll
                cea[0].save()
                status[student] = 'user does not exist, enrollment already allowed, pending with auto enrollment ' \
                    + ('on' if auto_enroll else 'off')
                continue

            #EnrollmentAllowed doesn't exist so create it
            cea = CourseEnrollmentAllowed(email=student, course_id=course_id, auto_enroll=auto_enroll)
            cea.save()

            status[student] = 'user does not exist, enrollment allowed, pending with auto enrollment ' \
                + ('on' if auto_enroll else 'off')

            if email_students:
                #User is allowed to enroll but has not signed up yet
                d['email_address'] = student
                d['message'] = 'allowed_enroll'
                send_mail_ret = send_mail_to_student(student, d)
                status[student] += (', email sent' if send_mail_ret else '')
            continue

        #Student has already registered
        if CourseEnrollment.is_enrolled(user, course_id):
            status[student] = 'already enrolled'
            continue

        try:
            #Not enrolled yet
            ce = CourseEnrollment.enroll(user, course_id)
            status[student] = 'added'

            if email_students:
                #User enrolled for first time, populate dict with user specific info
                d['email_address'] = student
                d['full_name'] = user.profile.name
                d['message'] = 'enrolled_enroll'
                send_mail_ret = send_mail_to_student(student, d)
                status[student] += (', email sent' if send_mail_ret else '')

        except:
            status[student] = 'rejected'

    datatable = {'header': ['StudentEmail', 'action']}
    datatable['data'] = [[x, status[x]] for x in sorted(status)]
    datatable['title'] = _u('Enrollment of students')

    def sf(stat):
        return [x for x in status if status[x] == stat]

    data = dict(added=sf('added'), rejected=sf('rejected') + sf('exists'),
                deleted=sf('deleted'), datatable=datatable)

    return data


#Unenrollment
def _do_unenroll_students(course_id, students, email_students=False):
    """
    Do the actual work of un-enrolling multiple students, presented as a string
    of emails separated by commas or returns
    `course_id` is id of course (a `str`)
    `students` is string of student emails separated by commas or returns (a `str`)
    `email_students` is user input preference (a `boolean`)
    """

    old_students, _ = get_and_clean_student_list(students)
    status = dict([x, 'unprocessed'] for x in old_students)

    stripped_site_name = _remove_preview(settings.SITE_NAME)
    if email_students:
        course = course_from_id(course_id)
        #Composition of email
        d = {'site_name': stripped_site_name,
             'course': course}

    for student in old_students:

        isok = False
        cea = CourseEnrollmentAllowed.objects.filter(course_id=course_id, email=student)
        #Will be 0 or 1 records as there is a unique key on email + course_id
        if cea:
            cea[0].delete()
            status[student] = "un-enrolled"
            isok = True

        try:
            user = User.objects.get(email=student)
        except User.DoesNotExist:

            if isok and email_students:
                #User was allowed to join but had not signed up yet
                d['email_address'] = student
                d['message'] = 'allowed_unenroll'
                send_mail_ret = send_mail_to_student(student, d)
                status[student] += (', email sent' if send_mail_ret else '')

            continue

        #Will be 0 or 1 records as there is a unique key on user + course_id
        if CourseEnrollment.is_enrolled(user, course_id):
            try:
                CourseEnrollment.unenroll(user, course_id)
                status[student] = "un-enrolled"
                if email_students:
                    #User was enrolled
                    d['email_address'] = student
                    d['full_name'] = user.profile.name
                    d['message'] = 'enrolled_unenroll'
                    send_mail_ret = send_mail_to_student(student, d)
                    status[student] += (', email sent' if send_mail_ret else '')

            except Exception:
                if not isok:
                    status[student] = "Error!  Failed to un-enroll"

    datatable = {'header': ['StudentEmail', 'action']}
    datatable['data'] = [[x, status[x]] for x in sorted(status)]
    datatable['title'] = _u('Un-enrollment of students')

    data = dict(datatable=datatable)
    return data


def send_mail_to_student(student, param_dict):
    """
    Construct the email using templates and then send it.
    `student` is the student's email address (a `str`),

    `param_dict` is a `dict` with keys [
    `site_name`: name given to edX instance (a `str`)
    `registration_url`: url for registration (a `str`)
    `course_id`: id of course (a `str`)
    `auto_enroll`: user input option (a `str`)
    `course_url`: url of course (a `str`)
    `email_address`: email of student (a `str`)
    `full_name`: student full name (a `str`)
    `message`: type of email to send and template to use (a `str`)
                                        ]
    Returns a boolean indicating whether the email was sent successfully.
    """

    EMAIL_TEMPLATE_DICT = {'allowed_enroll': ('emails/enroll_email_allowedsubject.txt', 'emails/enroll_email_allowedmessage.txt'),
                           'enrolled_enroll': ('emails/enroll_email_enrolledsubject.txt', 'emails/enroll_email_enrolledmessage.txt'),
                           'allowed_unenroll': ('emails/unenroll_email_subject.txt', 'emails/unenroll_email_allowedmessage.txt'),
                           'enrolled_unenroll': ('emails/unenroll_email_subject.txt', 'emails/unenroll_email_enrolledmessage.txt')}

    subject_template, message_template = EMAIL_TEMPLATE_DICT.get(param_dict['message'], (None, None))
    if subject_template is not None and message_template is not None:
        subject = render_to_string(subject_template, param_dict)
        message = render_to_string(message_template, param_dict)

        # Remove leading and trailing whitespace from body
        message = message.strip()

        # Email subject *must not* contain newlines
        subject = ''.join(subject.splitlines())
        send_mail(subject, message, settings.DEFAULT_FROM_EMAIL, [student], fail_silently=False)

        return True
    else:
        return False


def _remove_preview(site_name):
    if site_name[:8] == "preview.":
        return site_name[8:]
    return site_name


def get_and_clean_student_list(students):
    """
    Separate out individual student email from the comma, or space separated string.
    `students` is string of student emails separated by commas or returns (a `str`)
    Returns:
    students: list of cleaned student emails
    students_lc: list of lower case cleaned student emails
    """

    students = split_by_comma_and_whitespace(students)
    students = [str(s.strip()) for s in students]
    students = [s for s in students if s != '']
    students_lc = [x.lower() for x in students]

    return students, students_lc

#-----------------------------------------------------------------------------
# answer distribution


def get_answers_distribution(request, course_id):
    """
    Get the distribution of answers for all graded problems in the course.

    Return a dict with two keys:
    'header': a header row
    'data': a list of rows
    """
    course = get_course_with_access(request.user, course_id, 'staff')

    dist = grades.answer_distributions(request, course)

    d = {}
    d['header'] = ['url_name', 'display name', 'answer id', 'answer', 'count']

    d['data'] = [[url_name, display_name, answer_id, a, answers[a]]
                 for (url_name, display_name, answer_id), answers in dist.items()
                 for a in answers]
    return d


#-----------------------------------------------------------------------------


def compute_course_stats(course):
    """
    Compute course statistics, including number of problems, videos, html.

    course is a CourseDescriptor from the xmodule system.
    """

    # walk the course by using get_children() until we come to the leaves; count the
    # number of different leaf types

    counts = defaultdict(int)

    def walk(module):
        children = module.get_children()
        category = module.__class__.__name__ 	# HtmlDescriptor, CapaDescriptor, ...
        counts[category] += 1
        for c in children:
            walk(c)

    walk(course)
    stats = dict(counts)  	# number of each kind of module
    return stats


def dump_grading_context(course):
    """
    Dump information about course grading context (eg which problems are graded in what assignments)
    Very useful for debugging grading_policy.json and policy.json
    """
    msg = "-----------------------------------------------------------------------------\n"
    msg += "Course grader:\n"

    msg += '%s\n' % course.grader.__class__
    graders = {}
    if isinstance(course.grader, xmgraders.WeightedSubsectionsGrader):
        msg += '\n'
        msg += "Graded sections:\n"
        for subgrader, category, weight in course.grader.sections:
            msg += "  subgrader=%s, type=%s, category=%s, weight=%s\n" % (subgrader.__class__, subgrader.type, category, weight)
            subgrader.index = 1
            graders[subgrader.type] = subgrader
    msg += "-----------------------------------------------------------------------------\n"
    msg += "Listing grading context for course %s\n" % course.id

    gc = course.grading_context
    msg += "graded sections:\n"

    msg += '%s\n' % gc['graded_sections'].keys()
    for (gs, gsvals) in gc['graded_sections'].items():
        msg += "--> Section %s:\n" % (gs)
        for sec in gsvals:
            s = sec['section_descriptor']
            grade_format = getattr(s, 'grade_format', None)
            aname = ''
            if grade_format in graders:
                g = graders[grade_format]
                aname = '%s %02d' % (g.short_label, g.index)
                g.index += 1
            elif s.display_name in graders:
                g = graders[s.display_name]
                aname = '%s' % g.short_label
            notes = ''
            if getattr(s, 'score_by_attempt', False):
                notes = ', score by attempt!'
            msg += "      %s (grade_format=%s, Assignment=%s%s)\n" % (s.display_name, grade_format, aname, notes)
    msg += "all descriptors:\n"
    msg += "length=%d\n" % len(gc['all_descriptors'])
    msg = '<pre>%s</pre>' % msg.replace('<', '&lt;')
    return msg


def get_background_task_table(course_id, problem_url=None, student=None, task_type=None):
    """
    Construct the "datatable" structure to represent background task history.

    Filters the background task history to the specified course and problem.
    If a student is provided, filters to only those tasks for which that student
    was specified.

    Returns a tuple of (msg, datatable), where the msg is a possible error message,
    and the datatable is the datatable to be used for display.
    """
    history_entries = get_instructor_task_history(course_id, problem_url, student, task_type)
    datatable = {}
    msg = ""
    # first check to see if there is any history at all
    # (note that we don't have to check that the arguments are valid; it
    # just won't find any entries.)
    if (history_entries.count()) == 0:
<<<<<<< HEAD
        if student is not None:
            template = '<font color="red">' + _u('Failed to find any background tasks for course "{course}", module "{problem}" and student "{student}".') + '</font>'
=======
        if problem_url is None:
            msg += '<font color="red">Failed to find any background tasks for course "{course}".</font>'.format(course=course_id)
        elif student is not None:
            template = '<font color="red">Failed to find any background tasks for course "{course}", module "{problem}" and student "{student}".</font>'
>>>>>>> 6883d832
            msg += template.format(course=course_id, problem=problem_url, student=student.username)
        else:
            msg += '<font color="red">' + _u('Failed to find any background tasks for course "{course}" and module "{problem}".').format(course=course_id, problem=problem_url) + '</font>'
    else:
        datatable['header'] = ["Task Type",
                               "Task Id",
                               "Requester",
                               "Submitted",
                               "Duration (sec)",
                               "Task State",
                               "Task Status",
                               "Task Output"]

        datatable['data'] = []
        for instructor_task in history_entries:
            # get duration info, if known:
            duration_sec = 'unknown'
            if hasattr(instructor_task, 'task_output') and instructor_task.task_output is not None:
                task_output = json.loads(instructor_task.task_output)
                if 'duration_ms' in task_output:
                    duration_sec = int(task_output['duration_ms'] / 1000.0)
            # get progress status message:
            success, task_message = get_task_completion_info(instructor_task)
            status = "Complete" if success else "Incomplete"
            # generate row for this task:
            row = [str(instructor_task.task_type),
                   str(instructor_task.task_id),
                   str(instructor_task.requester),
                   instructor_task.created.isoformat(' '),
                   duration_sec,
                   str(instructor_task.task_state),
                   status,
                   task_message]
            datatable['data'].append(row)

        if problem_url is None:
            datatable['title'] = "{course_id}".format(course_id=course_id)
        elif student is not None:
            datatable['title'] = "{course_id} > {location} > {student}".format(course_id=course_id,
                                                                               location=problem_url,
                                                                               student=student.username)
        else:
            datatable['title'] = "{course_id} > {location}".format(course_id=course_id, location=problem_url)

    return msg, datatable<|MERGE_RESOLUTION|>--- conflicted
+++ resolved
@@ -467,12 +467,7 @@
                 msg += "<font color='red'>" + _u("Invalid assignment name '%s'") % aname + "</font>" 
             else:
                 aidx = allgrades['assignments'].index(aname)
-<<<<<<< HEAD
                 datatable = {'header': [_u('External email'), aname]}
-                datatable['data'] = [[x.email, x.grades[aidx]] for x in allgrades['students']]
-                datatable['title'] = _u('Grades for assignment "%s"') % aname
-=======
-                datatable = {'header': ['External email', aname]}
                 ddata = []
                 for x in allgrades['students']:	  # do one by one in case there is a student who has only partial grades
                     try:
@@ -481,8 +476,7 @@
                         log.debug('No grade for assignment %s (%s) for student %s'  % (aidx, aname, x.email))
                 datatable['data'] = ddata
                     
-                datatable['title'] = 'Grades for assignment "%s"' % aname
->>>>>>> 6883d832
+                datatable['title'] = _u('Grades for assignment "%s"') % aname
 
                 if 'Export CSV' in action:
                     # generate and return CSV file
@@ -746,18 +740,12 @@
             msg += "<font color='red'>" + error_msg + "</font>"
             log.exception(error_msg)
 
-<<<<<<< HEAD
-        if email_to_option == "all":
-            email_msg = '<div class="msg msg-confirm"><p class="copy">' + _u('Your email was successfully queued for sending. Please note that for large public classes (~10k), it may take 1-2 hours to send all emails.') + '</p></div>'
-        else:
-            email_msg = '<div class="msg msg-confirm"><p class="copy">' + _u('Your email was successfully queued for sending.') + '</p></div>'
-=======
         else:
             # If sending the task succeeds, deliver a success message to the user.
             if email_to_option == "all":
-                email_msg = '<div class="msg msg-confirm"><p class="copy">Your email was successfully queued for sending. Please note that for large public classes (~10k), it may take 1-2 hours to send all emails.</p></div>'
+                email_msg = '<div class="msg msg-confirm"><p class="copy">' + _u('Your email was successfully queued for sending. Please note that for large public classes (~10k), it may take 1-2 hours to send all emails.') + '</p></div>'
             else:
-                email_msg = '<div class="msg msg-confirm"><p class="copy">Your email was successfully queued for sending.</p></div>'
+                email_msg = '<div class="msg msg-confirm"><p class="copy">' + _u('Your email was successfully queued for sending.') + '</p></div>'
 
     elif "Show Background Email Task History" in action:
         message, datatable = get_background_task_table(course_id, task_type='bulk_course_email')
@@ -766,7 +754,6 @@
     elif "Show Background Email Task History" in action:
         message, datatable = get_background_task_table(course_id, task_type='bulk_course_email')
         msg += message
->>>>>>> 6883d832
 
     #----------------------------------------
     # psychometrics
@@ -1057,11 +1044,7 @@
         else:
             user = User.objects.get(username=username_or_email)
     except User.DoesNotExist:
-<<<<<<< HEAD
         msg = '<font color="red">' + _u('Error: unknown username or email "{0}"').format(username_or_email) + '</font>'
-=======
-        msg = u'<font color="red">Error: unknown username or email "{0}"</font>'.format(username_or_email)
->>>>>>> 6883d832
         user = None
 
     if user is not None:
@@ -1576,15 +1559,10 @@
     # (note that we don't have to check that the arguments are valid; it
     # just won't find any entries.)
     if (history_entries.count()) == 0:
-<<<<<<< HEAD
-        if student is not None:
-            template = '<font color="red">' + _u('Failed to find any background tasks for course "{course}", module "{problem}" and student "{student}".') + '</font>'
-=======
         if problem_url is None:
             msg += '<font color="red">Failed to find any background tasks for course "{course}".</font>'.format(course=course_id)
         elif student is not None:
-            template = '<font color="red">Failed to find any background tasks for course "{course}", module "{problem}" and student "{student}".</font>'
->>>>>>> 6883d832
+            template = '<font color="red">' + _u('Failed to find any background tasks for course "{course}", module "{problem}" and student "{student}".') + '</font>'
             msg += template.format(course=course_id, problem=problem_url, student=student.username)
         else:
             msg += '<font color="red">' + _u('Failed to find any background tasks for course "{course}" and module "{problem}".').format(course=course_id, problem=problem_url) + '</font>'
