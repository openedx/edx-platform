--- conflicted
+++ resolved
@@ -18,11 +18,7 @@
 from django.views.decorators.cache import cache_control
 from django.utils.html import strip_tags
 from django.utils.translation import gettext as _
-<<<<<<< HEAD
-from common.djangoapps.util.json_request import JsonResponseBadRequest
-=======
 from common.djangoapps.util.json_request import JsonResponse, JsonResponseBadRequest
->>>>>>> b76595d6
 
 from lms.djangoapps.courseware.tabs import get_course_tab_list
 from lms.djangoapps.instructor import permissions
@@ -38,13 +34,9 @@
 )
 from .tools import (
     find_unit,
-<<<<<<< HEAD
     get_units_with_due_date,
     set_due_date_extension,
     title_or_url,
-=======
-    set_due_date_extension,
->>>>>>> b76595d6
 )
 
 log = logging.getLogger(__name__)
@@ -324,17 +316,12 @@
         except Exception as error:  # pylint: disable=broad-except
             return JsonResponseBadRequest({'error': str(error)})
 
-<<<<<<< HEAD
         return Response(
-=======
-        return JsonResponse(
->>>>>>> b76595d6
             {
                 'message': _(
                     'Successfully changed due date for learner {0} for {1} '
                     'to {2}').
                 format(learner.profile.name, _display_unit(unit), due_date.strftime('%Y-%m-%d %H:%M')
-<<<<<<< HEAD
                        )})
 
 
@@ -356,7 +343,4 @@
                 "subsection_id": str(unit.location)
             } for unit in graded_subsections]}
 
-        return Response(formated_subsections, status=status.HTTP_200_OK)
-=======
-                       )})
->>>>>>> b76595d6
+        return Response(formated_subsections, status=status.HTTP_200_OK)