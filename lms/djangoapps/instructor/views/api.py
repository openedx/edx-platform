--- conflicted
+++ resolved
@@ -29,14 +29,11 @@
 import random
 import unicodecsv
 import urllib
-<<<<<<< HEAD
 import urllib2
-=======
 import decimal
 from student import auth
 from student.roles import GlobalStaff, CourseSalesAdminRole
 from util.file import store_uploaded_file, course_and_time_based_filename_generator, FileValidationException, UniversalNewlineIterator
->>>>>>> 00b75f01
 from util.json_request import JsonResponse
 from instructor.views.instructor_task_helpers import extract_email_features, extract_task_features
 import gzip
@@ -111,7 +108,6 @@
 from opaque_keys.edx.keys import CourseKey
 from opaque_keys.edx.locations import SlashSeparatedCourseKey
 from opaque_keys import InvalidKeyError
-<<<<<<< HEAD
 from opaque_keys.edx import locator
 from student.models import UserProfile, Registration
 import instructor.views.data_access as data_access
@@ -119,9 +115,7 @@
 from instructor.views.data_access_constants import REVERSE_INCLUSION_MAP, INCLUDE_SECTION_PATTERN
 from instructor.views.data_access_constants import INCLUDE_PROBLEM_PATTERN, ALL_PROBLEM_FILTERS, ALL_SECTION_FILTERS
 from instructor.tasks import make_single_query
-=======
 from openedx.core.djangoapps.course_groups.cohorts import is_course_cohorted
->>>>>>> 00b75f01
 
 log = logging.getLogger(__name__)
 
@@ -2336,9 +2330,6 @@
 @ensure_csrf_cookie
 @cache_control(no_cache=True, no_store=True, must_revalidate=True)
 @require_level('staff')
-<<<<<<< HEAD
-def list_report_downloads(request, course_id):  # pylint: disable=unused-argument
-=======
 def list_entrance_exam_instructor_tasks(request, course_id):  # pylint: disable=invalid-name
     """
     List entrance exam related instructor tasks.
@@ -2374,7 +2365,6 @@
 @cache_control(no_cache=True, no_store=True, must_revalidate=True)
 @require_level('staff')
 def list_report_downloads(_request, course_id):
->>>>>>> 00b75f01
     """
     List grade CSV files that are available for download for this course.
     """
@@ -3003,7 +2993,6 @@
 
 @ensure_csrf_cookie
 @cache_control(no_cache=True, no_store=True, must_revalidate=True)
-<<<<<<< HEAD
 def irc_instructor_auth_token(request, course_id):
     # Note: course_id is assumed to be deprecated crappy SSCK value
     #       in future, hashing it below will need to convert from course_key
@@ -3014,7 +3003,8 @@
         extras_key = hashlib.sha1(course_id + "happy fish").hexdigest()
         return JsonResponse({'extras': extras_key, 'error': ''})
     return JsonResponse({'extras': '', 'error': 'NotInstructor'})
-=======
+
+
 @require_level('staff')
 @require_POST
 def mark_student_can_skip_entrance_exam(request, course_id):  # pylint: disable=invalid-name
@@ -3034,5 +3024,4 @@
     response_payload = {
         'message': message,
     }
-    return JsonResponse(response_payload)
->>>>>>> 00b75f01
+    return JsonResponse(response_payload)