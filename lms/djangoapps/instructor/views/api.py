--- conflicted
+++ resolved
@@ -104,24 +104,18 @@
 from lms.djangoapps.instructor_task.data import InstructorTaskTypes
 from lms.djangoapps.instructor_task.models import ReportStore
 from lms.djangoapps.instructor.views.serializer import (
-<<<<<<< HEAD
-    AccessSerializer, BlockDueDateSerializer, RoleNameSerializer, ShowStudentExtensionSerializer, UserSerializer,
-    SendEmailSerializer, StudentAttemptsSerializer, ListInstructorTaskInputSerializer,
-    UniqueStudentIdentifierSerializer,
-    ModifyAccessSerializer
-=======
     AccessSerializer,
     BlockDueDateSerializer,
     CertificateSerializer,
     CertificateStatusesSerializer,
     ListInstructorTaskInputSerializer,
+    ModifyAccessSerializer
     RoleNameSerializer,
     SendEmailSerializer,
     ShowStudentExtensionSerializer,
     StudentAttemptsSerializer,
     UserSerializer,
     UniqueStudentIdentifierSerializer
->>>>>>> 971afe60
 )
 from openedx.core.djangoapps.content.course_overviews.models import CourseOverview
 from openedx.core.djangoapps.course_groups.cohorts import add_user_to_cohort, is_course_cohorted
