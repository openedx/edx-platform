"""
Instructor Dashboard API views

JSON views which the instructor dashboard requests.

Many of these GETs may become PUTs in the future.
"""

import csv
import datetime
import json
import logging
import string
import random
import re

import dateutil
import pytz
import edx_api_doc_tools as apidocs
from django.conf import settings
from django.contrib.auth.models import User  # lint-amnesty, pylint: disable=imported-auth-user
from django.core.exceptions import MultipleObjectsReturned, ObjectDoesNotExist, PermissionDenied, ValidationError
from django.core.validators import validate_email
from django.db import IntegrityError, transaction
from django.http import QueryDict, HttpResponse, HttpResponseBadRequest, HttpResponseForbidden, HttpResponseNotFound
from django.shortcuts import redirect
from django.urls import reverse
from django.utils.decorators import method_decorator
from django.utils.html import strip_tags
from django.utils.translation import gettext as _
from django.views.decorators.cache import cache_control
from django.views.decorators.csrf import ensure_csrf_cookie
from django.views.decorators.http import require_POST
from edx_rest_framework_extensions.auth.jwt.authentication import JwtAuthentication
from edx_rest_framework_extensions.auth.session.authentication import SessionAuthenticationAllowInactiveUser
from edx_when.api import get_date_for_block
from opaque_keys import InvalidKeyError
from opaque_keys.edx.keys import CourseKey, UsageKey
from openedx.core.djangoapps.course_groups.cohorts import get_cohort_by_name
from rest_framework.exceptions import MethodNotAllowed
from rest_framework import serializers, status  # lint-amnesty, pylint: disable=wrong-import-order
from rest_framework.permissions import IsAdminUser, IsAuthenticated  # lint-amnesty, pylint: disable=wrong-import-order
from rest_framework.response import Response  # lint-amnesty, pylint: disable=wrong-import-order
from rest_framework.views import APIView  # lint-amnesty, pylint: disable=wrong-import-order
from submissions import api as sub_api  # installed from the edx-submissions repository  # lint-amnesty, pylint: disable=wrong-import-order
from xmodule.modulestore.django import modulestore  # lint-amnesty, pylint: disable=wrong-import-order
from xmodule.modulestore.exceptions import ItemNotFoundError  # lint-amnesty, pylint: disable=wrong-import-order

from common.djangoapps.course_modes.models import CourseMode
from common.djangoapps.student import auth
from common.djangoapps.student.api import is_user_enrolled_in_course
from common.djangoapps.student.models import (
    ALLOWEDTOENROLL_TO_ENROLLED,
    ALLOWEDTOENROLL_TO_UNENROLLED,
    CourseEnrollment,
    CourseEnrollmentAllowed,
    DEFAULT_TRANSITION_STATE,
    ENROLLED_TO_ENROLLED,
    ENROLLED_TO_UNENROLLED,
    EntranceExamConfiguration,
    ManualEnrollmentAudit,
    Registration,
    UNENROLLED_TO_ALLOWEDTOENROLL,
    UNENROLLED_TO_ENROLLED,
    UNENROLLED_TO_UNENROLLED,
    UserProfile,
    get_user_by_username_or_email,
    is_email_retired,
)
from common.djangoapps.student.roles import CourseFinanceAdminRole, CourseSalesAdminRole
from common.djangoapps.util.file import (
    FileValidationException,
    course_and_time_based_filename_generator,
    store_uploaded_file,
)
from common.djangoapps.util.json_request import JsonResponse, JsonResponseBadRequest
from common.djangoapps.util.views import require_global_staff  # pylint: disable=unused-import
from lms.djangoapps.bulk_email.api import is_bulk_email_feature_enabled, create_course_email
from lms.djangoapps.certificates import api as certs_api
from lms.djangoapps.course_home_api.toggles import course_home_mfe_progress_tab_is_active
from lms.djangoapps.courseware.access import has_access
from lms.djangoapps.courseware.courses import get_course_with_access
from lms.djangoapps.courseware.models import StudentModule
from lms.djangoapps.instructor import enrollment
from lms.djangoapps.instructor.access import ROLES, allow_access, list_with_level, revoke_access, update_forum_role
from lms.djangoapps.instructor.constants import INVOICE_KEY
from lms.djangoapps.instructor.enrollment import (
    enroll_email,
    get_email_params,
    get_user_email_language,
    send_beta_role_email,
    send_mail_to_student,
    unenroll_email,
)
from lms.djangoapps.instructor.views.instructor_task_helpers import extract_email_features, extract_task_features
from lms.djangoapps.instructor_analytics import basic as instructor_analytics_basic, csvs as instructor_analytics_csvs
from lms.djangoapps.instructor_task import api as task_api
from lms.djangoapps.instructor_task.api_helper import AlreadyRunningError, QueueConnectionError
from lms.djangoapps.instructor_task.data import InstructorTaskTypes
from lms.djangoapps.instructor_task.models import ReportStore
from lms.djangoapps.instructor.views.serializer import (
    AccessSerializer,
    BlockDueDateSerializer,
    CertificateSerializer,
    CertificateStatusesSerializer,
    ForumRoleNameSerializer,
    ListInstructorTaskInputSerializer,
    ModifyAccessSerializer,
    RoleNameSerializer,
    SendEmailSerializer,
    ShowUnitExtensionsSerializer,
    ShowStudentExtensionSerializer,
    StudentAttemptsSerializer,
    UserSerializer,
    UniqueStudentIdentifierSerializer,
    ProblemResetSerializer,
<<<<<<< HEAD
    RescoreEntranceExamSerializer,
    StudentsUpdateEnrollmentSerializer
=======
    UpdateForumRoleMembershipSerializer,
    RescoreEntranceExamSerializer
>>>>>>> 4d76c5de
)
from openedx.core.djangoapps.content.course_overviews.models import CourseOverview
from openedx.core.djangoapps.course_groups.cohorts import add_user_to_cohort, is_course_cohorted
from openedx.core.djangoapps.course_groups.models import CourseUserGroup
from openedx.core.djangoapps.django_comment_common.models import (
    CourseDiscussionSettings,
    Role,
)
from openedx.core.djangoapps.site_configuration import helpers as configuration_helpers
from openedx.core.djangoapps.user_api.preferences.api import get_user_preference
from openedx.core.djangolib.markup import HTML, Text
from openedx.core.lib.api.authentication import BearerAuthenticationAllowInactiveUser
from openedx.core.lib.api.view_utils import DeveloperErrorViewMixin, view_auth_classes
from openedx.core.lib.courses import get_course_by_id
from openedx.core.lib.api.serializers import CourseKeyField
from openedx.features.course_experience.url_helpers import get_learning_mfe_home_url
from .tools import (
    DashboardError,
    dump_block_extensions,
    dump_student_extensions,
    find_unit,
    get_student_from_identifier,
    keep_field_private,
    parse_datetime,
    set_due_date_extension,
    strip_if_string,
)
from .. import permissions

log = logging.getLogger(__name__)

TASK_SUBMISSION_OK = 'created'

SUCCESS_MESSAGE_TEMPLATE = _("The {report_type} report is being created. "
                             "To view the status of the report, see Pending Tasks below.")


def common_exceptions_400(func):
    """
    Catches common exceptions and renders matching 400 errors.
    (decorator without arguments)
    """

    def wrapped(request, *args, **kwargs):
        use_json = (request.headers.get('x-requested-with') == 'XMLHttpRequest' or
                    request.META.get("HTTP_ACCEPT", "").startswith("application/json"))
        try:
            return func(request, *args, **kwargs)
        except User.DoesNotExist:
            message = _('User does not exist.')
        except MultipleObjectsReturned:
            message = _('Found a conflict with given identifier. Please try an alternative identifier')
        except (AlreadyRunningError, QueueConnectionError, AttributeError) as err:
            message = str(err)

        if use_json:
            return JsonResponseBadRequest(message)
        else:
            return HttpResponseBadRequest(message)

    return wrapped


def require_post_params(*args, **kwargs):
    """
    Checks for required parameters or renders a 400 error.
    (decorator with arguments)

    `args` is a *list of required POST parameter names.
    `kwargs` is a **dict of required POST parameter names
        to string explanations of the parameter
    """
    required_params = []
    required_params += [(arg, None) for arg in args]
    required_params += [(key, kwargs[key]) for key in kwargs]
    # required_params = e.g. [('action', 'enroll or unenroll'), ['emails', None]]

    def decorator(func):
        def wrapped(*args, **kwargs):
            request = args[0]

            error_response_data = {
                'error': 'Missing required query parameter(s)',
                'parameters': [],
                'info': {},
            }

            for (param, extra) in required_params:
                default = object()
                if request.POST.get(param, default) == default:
                    error_response_data['parameters'].append(param)
                    error_response_data['info'][param] = extra

            if error_response_data['parameters']:
                return JsonResponse(error_response_data, status=400)
            else:
                return func(*args, **kwargs)
        return wrapped
    return decorator


def require_course_permission(permission):
    """
    Decorator with argument that requires a specific permission of the requesting
    user. If the requirement is not satisfied, returns an
    HttpResponseForbidden (403).

    Assumes that request is in args[0].
    Assumes that course_id is in kwargs['course_id'].
    """
    def decorator(func):
        def wrapped(*args, **kwargs):
            request = args[0]
            course = get_course_by_id(CourseKey.from_string(kwargs['course_id']))

            if request.user.has_perm(permission, course):
                return func(*args, **kwargs)
            else:
                return HttpResponseForbidden()
        return wrapped
    return decorator


def require_sales_admin(func):
    """
    Decorator for checking sales administrator access before executing an HTTP endpoint. This decorator
    is designed to be used for a request based action on a course. It assumes that there will be a
    request object as well as a course_id attribute to leverage to check course level privileges.

    If the user does not have privileges for this operation, this will return HttpResponseForbidden (403).
    """
    def wrapped(request, course_id):

        try:
            course_key = CourseKey.from_string(course_id)
        except InvalidKeyError:
            log.error("Unable to find course with course key %s", course_id)
            return HttpResponseNotFound()

        access = auth.user_has_role(request.user, CourseSalesAdminRole(course_key))

        if access:
            return func(request, course_id)
        else:
            return HttpResponseForbidden()
    return wrapped


def require_finance_admin(func):
    """
    Decorator for checking finance administrator access before executing an HTTP endpoint. This decorator
    is designed to be used for a request based action on a course. It assumes that there will be a
    request object as well as a course_id attribute to leverage to check course level privileges.

    If the user does not have privileges for this operation, this will return HttpResponseForbidden (403).
    """
    def wrapped(request, course_id):

        try:
            course_key = CourseKey.from_string(course_id)
        except InvalidKeyError:
            log.error("Unable to find course with course key %s", course_id)
            return HttpResponseNotFound()

        access = auth.user_has_role(request.user, CourseFinanceAdminRole(course_key))

        if access:
            return func(request, course_id)
        else:
            return HttpResponseForbidden()
    return wrapped


@method_decorator(cache_control(no_cache=True, no_store=True, must_revalidate=True), name='dispatch')
class RegisterAndEnrollStudents(APIView):
    """
    Create new account and Enroll students in this course.
    """
    permission_classes = (IsAuthenticated, permissions.InstructorPermission)
    permission_name = permissions.CAN_ENROLL

    @method_decorator(ensure_csrf_cookie)
    def post(self, request, course_id):  # pylint: disable=too-many-statements
        """
        Create new account and Enroll students in this course.
        Passing a csv file that contains a list of students.
        Order in csv should be the following email = 0; username = 1; name = 2; country = 3.
        If there are more than 4 columns in the csv: cohort = 4, course mode = 5.
        Requires staff access.

        -If the email address and username already exists and the user is enrolled in the course,
        do nothing (including no email gets sent out)

        -If the email address already exists, but the username is different,
        match on the email address only and continue to enroll the user in the course using the email address
        as the matching criteria. Note the change of username as a warning message (but not a failure).
        Send a standard enrollment email which is the same as the existing manual enrollment

        -If the username already exists (but not the email), assume it is a different user and fail
        to create the new account.
        The failure will be messaged in a response in the browser.
        """
        if not configuration_helpers.get_value(
            'ALLOW_AUTOMATED_SIGNUPS',
            settings.FEATURES.get('ALLOW_AUTOMATED_SIGNUPS', False),
        ):
            return HttpResponseForbidden()

        course_id = CourseKey.from_string(course_id)
        warnings = []
        row_errors = []
        general_errors = []

        # email-students is a checkbox input type; will be present in POST if checked, absent otherwise
        notify_by_email = 'email-students' in request.POST

        # for white labels we use 'shopping cart' which uses CourseMode.HONOR as
        # course mode for creating course enrollments.
        if CourseMode.is_white_label(course_id):
            default_course_mode = CourseMode.HONOR
        else:
            default_course_mode = None

        # Allow bulk enrollments in all non-expired course modes including "credit" (which is non-selectable)
        valid_course_modes = set(map(lambda x: x.slug, CourseMode.modes_for_course(
            course_id=course_id,
            only_selectable=False,
            include_expired=False,
        )))

        if 'students_list' in request.FILES:  # lint-amnesty, pylint: disable=too-many-nested-blocks
            students = []

            try:
                upload_file = request.FILES.get('students_list')
                if upload_file.name.endswith('.csv'):
                    students = list(csv.reader(upload_file.read().decode('utf-8-sig').splitlines()))
                    course = get_course_by_id(course_id)
                else:
                    general_errors.append({
                        'username': '', 'email': '',
                        'response': _(
                            'Make sure that the file you upload is in CSV format with no '
                            'extraneous characters or rows.')
                    })

            except Exception:  # pylint: disable=broad-except
                general_errors.append({
                    'username': '', 'email': '', 'response': _('Could not read uploaded file.')
                })
            finally:
                upload_file.close()

            generated_passwords = []
            # To skip fetching cohorts from the DB while iterating on students,
            # {<cohort name>: CourseUserGroup}
            cohorts_cache = {}
            already_warned_not_cohorted = False
            extra_fields_is_enabled = configuration_helpers.get_value(
                'ENABLE_AUTOMATED_SIGNUPS_EXTRA_FIELDS',
                settings.FEATURES.get('ENABLE_AUTOMATED_SIGNUPS_EXTRA_FIELDS', False),
            )

            # Iterate each student in the uploaded csv file.
            for row_num, student in enumerate(students, 1):

                # Verify that we have the expected number of columns in every row
                # but allow for blank lines.
                if not student:
                    continue

                if extra_fields_is_enabled:
                    is_valid_csv = 4 <= len(student) <= 6
                    error = _('Data in row #{row_num} must have between four and six columns: '
                              'email, username, full name, country, cohort, and course mode. '
                              'The last two columns are optional.').format(row_num=row_num)
                else:
                    is_valid_csv = len(student) == 4
                    error = _('Data in row #{row_num} must have exactly four columns: '
                              'email, username, full name, and country.').format(row_num=row_num)

                if not is_valid_csv:
                    general_errors.append({
                        'username': '',
                        'email': '',
                        'response': error
                    })
                    continue

                # Extract each column, handle optional columns if they exist.
                email, username, name, country, *optional_cols = student
                if optional_cols:
                    optional_cols.append(default_course_mode)
                    cohort_name, course_mode, *_tail = optional_cols
                else:
                    cohort_name = None
                    course_mode = None

                # Validate cohort name, and get the cohort object.  Skip if course
                # is not cohorted.
                cohort = None

                if cohort_name and not already_warned_not_cohorted:
                    if not is_course_cohorted(course_id):
                        row_errors.append({
                            'username': username,
                            'email': email,
                            'response': _('Course is not cohorted but cohort provided. '
                                          'Ignoring cohort assignment for all users.')
                        })
                        already_warned_not_cohorted = True
                    elif cohort_name in cohorts_cache:
                        cohort = cohorts_cache[cohort_name]
                    else:
                        # Don't attempt to create cohort or assign student if cohort
                        # does not exist.
                        try:
                            cohort = get_cohort_by_name(course_id, cohort_name)
                        except CourseUserGroup.DoesNotExist:
                            row_errors.append({
                                'username': username,
                                'email': email,
                                'response': _('Cohort name not found: {cohort}. '
                                              'Ignoring cohort assignment for '
                                              'all users.').format(cohort=cohort_name)
                            })
                        cohorts_cache[cohort_name] = cohort

                # Validate course mode.
                if not course_mode:
                    course_mode = default_course_mode

                if (course_mode is not None
                        and course_mode not in valid_course_modes):
                    # If `default is None` and the user is already enrolled,
                    # `CourseEnrollment.change_mode()` will not update the mode,
                    # hence two error messages.
                    if default_course_mode is None:
                        err_msg = _(
                            'Invalid course mode: {mode}. Falling back to the '
                            'default mode, or keeping the current mode in case the '
                            'user is already enrolled.'
                        ).format(mode=course_mode)
                    else:
                        err_msg = _(
                            'Invalid course mode: {mode}.  Failling back to '
                            '{default_mode}, or resetting to {default_mode} in case '
                            'the user is already enrolled.'
                        ).format(mode=course_mode, default_mode=default_course_mode)
                    row_errors.append({
                        'username': username,
                        'email': email,
                        'response': err_msg,
                    })
                    course_mode = default_course_mode

                email_params = get_email_params(course, True, secure=request.is_secure())
                try:
                    validate_email(email)  # Raises ValidationError if invalid
                except ValidationError:
                    row_errors.append({
                        'username': username,
                        'email': email,
                        'response': _('Invalid email {email_address}.').format(email_address=email)
                    })
                else:
                    if User.objects.filter(email=email).exists():
                        # Email address already exists. assume it is the correct user
                        # and just register the user in the course and send an enrollment email.
                        user = User.objects.get(email=email)

                        # see if it is an exact match with email and username
                        # if it's not an exact match then just display a warning message, but continue onwards
                        if not User.objects.filter(email=email, username=username).exists():
                            warning_message = _(
                                'An account with email {email} exists but the provided username {username} '
                                'is different. Enrolling anyway with {email}.'
                            ).format(email=email, username=username)

                            warnings.append({
                                'username': username, 'email': email, 'response': warning_message
                            })
                            log.warning('email %s already exist', email)
                        else:
                            log.info(
                                "user already exists with username '%s' and email '%s'",
                                username,
                                email
                            )

                        # enroll a user if it is not already enrolled.
                        if not is_user_enrolled_in_course(user, course_id):
                            # Enroll user to the course and add manual enrollment audit trail
                            create_manual_course_enrollment(
                                user=user,
                                course_id=course_id,
                                mode=course_mode,
                                enrolled_by=request.user,
                                reason='Enrolling via csv upload',
                                state_transition=UNENROLLED_TO_ENROLLED,
                            )
                            enroll_email(
                                course_id=course_id,
                                student_email=email,
                                auto_enroll=True,
                                message_students=notify_by_email,
                                message_params=email_params,
                            )
                        else:
                            # update the course mode if already enrolled
                            existing_enrollment = CourseEnrollment.get_enrollment(user, course_id)
                            if existing_enrollment.mode != course_mode:
                                existing_enrollment.change_mode(mode=course_mode)
                        if cohort:
                            try:
                                add_user_to_cohort(cohort, user)
                            except ValueError:
                                # user already in this cohort; ignore
                                pass
                    elif is_email_retired(email):
                        # We are either attempting to enroll a retired user or create a new user with an email which is
                        # already associated with a retired account.  Simply block these attempts.
                        row_errors.append({
                            'username': username,
                            'email': email,
                            'response': _('Invalid email {email_address}.').format(email_address=email),
                        })
                        log.warning('Email address %s is associated with a retired user, so course enrollment was ' +  # lint-amnesty, pylint: disable=logging-not-lazy
                                    'blocked.', email)
                    else:
                        # This email does not yet exist, so we need to create a new account
                        # If username already exists in the database, then create_and_enroll_user
                        # will raise an IntegrityError exception.
                        password = generate_unique_password(generated_passwords)
                        errors = create_and_enroll_user(
                            email,
                            username,
                            name,
                            country,
                            password,
                            course_id,
                            course_mode,
                            request.user,
                            email_params,
                            email_user=notify_by_email,
                        )
                        row_errors.extend(errors)
                        if cohort:
                            try:
                                add_user_to_cohort(cohort, email)
                            except ValueError:
                                # user already in this cohort; ignore
                                # NOTE: Checking this here may be unnecessary if we can prove that a
                                # new user will never be
                                # automatically assigned to a cohort from the above.
                                pass
                            except ValidationError:
                                row_errors.append({
                                    'username': username,
                                    'email': email,
                                    'response': _('Invalid email {email_address}.').format(email_address=email),
                                })

        else:
            general_errors.append({
                'username': '', 'email': '', 'response': _('File is not attached.')
            })

        results = {
            'row_errors': row_errors,
            'general_errors': general_errors,
            'warnings': warnings
        }
        return JsonResponse(results)


def generate_random_string(length):
    """
    Create a string of random characters of specified length
    """
    chars = [
        char for char in string.ascii_uppercase + string.digits + string.ascii_lowercase
        if char not in 'aAeEiIoOuU1l'
    ]
    return ''.join(random.choice(chars) for i in range(length))


def generate_unique_password(generated_passwords, password_length=12):
    """
    generate a unique password for each student.
    """

    password = generate_random_string(password_length)
    while password in generated_passwords:
        password = generate_random_string(password_length)

    generated_passwords.append(password)

    return password


def create_user_and_user_profile(email, username, name, country, password):
    """
    Create a new user, add a new Registration instance for letting user verify its identity and create a user profile.

    :param email: user's email address
    :param username: user's username
    :param name: user's name
    :param country: user's country
    :param password: user's password

    :return: User instance of the new user.
    """
    user = User.objects.create_user(username, email, password)
    reg = Registration()
    reg.register(user)

    profile = UserProfile(user=user)
    profile.name = name
    profile.country = country
    profile.save()

    return user


def create_manual_course_enrollment(user, course_id, mode, enrolled_by, reason, state_transition):
    """
    Create course enrollment for the given student and create manual enrollment audit trail.

    :param user: User who is to enroll in course
    :param course_id: course identifier of the course in which to enroll the user.
    :param mode: mode for user enrollment, e.g. 'honor', 'audit' etc.
    :param enrolled_by: User who made the manual enrollment entry (usually instructor or support)
    :param reason: Reason behind manual enrollment
    :param state_transition: state transition denoting whether student enrolled from un-enrolled,
            un-enrolled from enrolled etc.
    :return CourseEnrollment instance.
    """
    enrollment_obj = CourseEnrollment.enroll(user, course_id, mode=mode)
    ManualEnrollmentAudit.create_manual_enrollment_audit(
        enrolled_by, user.email, state_transition, reason, enrollment_obj
    )

    log.info('user %s enrolled in the course %s', user.username, course_id)
    return enrollment_obj


def create_and_enroll_user(
    email,
    username,
    name,
    country,
    password,
    course_id,
    course_mode,
    enrolled_by,
    email_params,
    email_user=True,
):
    """
    Create a new user and enroll him/her to the given course, return list of errors in the following format
        Error format:
            each error is key-value pait dict with following key-value pairs.
            1. username: username of the user to enroll
            1. email: email of the user to enroll
            1. response: readable error message

    :param email: user's email address
    :param username: user's username
    :param name: user's name
    :param country: user's country
    :param password: user's password
    :param course_id: course identifier of the course in which to enroll the user.
    :param course_mode: mode for user enrollment, e.g. 'honor', 'audit' etc.
    :param enrolled_by: User who made the manual enrollment entry (usually instructor or support)
    :param email_params: information to send to the user via email
    :param email_user: If True and it's a new user, an email will be sent to
                       them upon account creation.
    :return: list of errors
    """
    errors = []
    try:
        with transaction.atomic():
            # Create a new user
            user = create_user_and_user_profile(email, username, name, country, password)

            # Enroll user to the course and add manual enrollment audit trail
            create_manual_course_enrollment(
                user=user,
                course_id=course_id,
                mode=course_mode,
                enrolled_by=enrolled_by,
                reason='Enrolling via csv upload',
                state_transition=UNENROLLED_TO_ENROLLED,
            )
    except IntegrityError:
        errors.append({
            'username': username,
            'email': email,
            'response': _('Username {user} already exists.').format(user=username)
        })
    except Exception as ex:  # pylint: disable=broad-except
        log.exception(type(ex).__name__)
        errors.append({
            'username': username, 'email': email, 'response': type(ex).__name__,
        })
    else:
        if email_user:
            try:
                # It's a new user, an email will be sent to each newly created user.
                email_params.update({
                    'message_type': 'account_creation_and_enrollment',
                    'email_address': email,
                    'user_id': user.id,
                    'password': password,
                    'platform_name': configuration_helpers.get_value('platform_name', settings.PLATFORM_NAME),
                })
                send_mail_to_student(email, email_params)
            except Exception as ex:  # pylint: disable=broad-except
                log.exception(
                    f"Exception '{type(ex).__name__}' raised while sending email to new user."
                )
                errors.append({
                    'username': username,
                    'email': email,
                    'response':
                        _("Error '{error}' while sending email to new user (user email={email}). "
                          "Without the email student would not be able to login. "
                          "Please contact support for further information.").format(
                              error=type(ex).__name__, email=email
                        ),
                })
            else:
                log.info('email sent to new created user at %s', email)

    return errors


@method_decorator(cache_control(no_cache=True, no_store=True, must_revalidate=True), name='dispatch')
class StudentsUpdateEnrollmentView(APIView):
    """
    API view to enroll or unenroll students in a course.
    """

    permission_classes = (IsAuthenticated, permissions.InstructorPermission)
    permission_name = permissions.CAN_ENROLL

    @method_decorator(ensure_csrf_cookie)
    def post(self, request, course_id):  # pylint: disable=too-many-statements
        """
        Handle POST request to enroll or unenroll students.

        Parameters:
        - action (str): 'enroll' or 'unenroll'
        - identifiers (str): comma/newline separated emails or usernames
        - auto_enroll (bool): auto-enroll in verified track if applicable
        - email_students (bool): whether to send enrollment emails
        - reason (str, optional): reason for enrollment change

        Returns:
        - JSON response with action, auto_enroll flag, and enrollment results.
         """

        # Validate request data with serializer
        serializer = StudentsUpdateEnrollmentSerializer(data=request.data)
        serializer.is_valid(raise_exception=True)

        # Extract validated data
        action = serializer.validated_data['action']
        identifiers_raw = serializer.validated_data['identifiers']
        auto_enroll = serializer.validated_data['auto_enroll']
        email_students = serializer.validated_data['email_students']
        reason = serializer.validated_data.get('reason')

        # Parse identifiers
        identifiers = _split_input_list(identifiers_raw)

        course_key = CourseKey.from_string(course_id)

        enrollment_obj = None
        state_transition = DEFAULT_TRANSITION_STATE

        email_params = {}
        if email_students:
            course = get_course_by_id(course_key)
            email_params = get_email_params(course, auto_enroll, secure=request.is_secure())

        results = []

        for identifier in identifiers:  # pylint: disable=too-many-nested-blocks
            user = None
            email = None
            language = None

            try:
                user = get_student_from_identifier(identifier)
            except User.DoesNotExist:
                email = identifier
            else:
                email = user.email
                language = get_user_email_language(user)

            try:
                validate_email(email)  # Raises ValidationError if invalid

                if action == 'enroll':
                    before, after, enrollment_obj = enroll_email(
                        course_key, email, auto_enroll, email_students, {**email_params}, language=language
                    )
                    before_enrollment = before.to_dict()['enrollment']
                    before_user_registered = before.to_dict()['user']
                    before_allowed = before.to_dict()['allowed']
                    after_enrollment = after.to_dict()['enrollment']
                    after_allowed = after.to_dict()['allowed']

                    if before_user_registered:
                        if after_enrollment:
                            if before_enrollment:
                                state_transition = ENROLLED_TO_ENROLLED
                            elif before_allowed:
                                state_transition = ALLOWEDTOENROLL_TO_ENROLLED
                            else:
                                state_transition = UNENROLLED_TO_ENROLLED
                    elif after_allowed:
                        state_transition = UNENROLLED_TO_ALLOWEDTOENROLL

                elif action == 'unenroll':
                    before, after = unenroll_email(
                        course_key, email, email_students, {**email_params}, language=language
                    )
                    before_enrollment = before.to_dict()['enrollment']
                    before_allowed = before.to_dict()['allowed']
                    enrollment_obj = CourseEnrollment.get_enrollment(user, course_key) if user else None

                    if before_enrollment:
                        state_transition = ENROLLED_TO_UNENROLLED
                    elif before_allowed:
                        state_transition = ALLOWEDTOENROLL_TO_UNENROLLED
                    else:
                        state_transition = UNENROLLED_TO_UNENROLLED

            except ValidationError:
                results.append({
                    'identifier': identifier,
                    'invalidIdentifier': True,
                })
            except Exception as exc:  # pylint: disable=broad-except
                log.exception("Error while processing student")
                log.exception(exc)
                results.append({
                    'identifier': identifier,
                    'error': True,
                })
            else:
                ManualEnrollmentAudit.create_manual_enrollment_audit(
                    request.user, email, state_transition, reason, enrollment_obj
                )
                results.append({
                    'identifier': identifier,
                    'before': before.to_dict(),
                    'after': after.to_dict(),
                })

        response_payload = {
            'action': action,
            'auto_enroll': auto_enroll,
            'results': results,
        }

        return JsonResponse(response_payload)


@method_decorator(cache_control(no_cache=True, no_store=True, must_revalidate=True), name='dispatch')
class BulkBetaModifyAccess(DeveloperErrorViewMixin, APIView):
    """
    Enroll or unenroll users in beta testing program.
    """
    permission_classes = (IsAuthenticated, permissions.InstructorPermission)
    permission_name = permissions.CAN_BETATEST
    serializer_class = ModifyAccessSerializer

    @method_decorator(ensure_csrf_cookie)
    def post(self, request, course_id):
        """
        Query parameters:
        - identifiers is string containing a list of emails and/or usernames separated by
          anything split_input_list can handle.
        - action is one of ['add', 'remove']
        """
        course_id = CourseKey.from_string(course_id)
        serializer = self.serializer_class(data=request.data)
        if not serializer.is_valid():
            return JsonResponse({'message': serializer.errors}, status=400)

        action = serializer.validated_data['action']
        identifiers = serializer.validated_data['identifiers']
        email_students = serializer.validated_data['email_students']
        auto_enroll = serializer.validated_data['auto_enroll']

        results = []
        rolename = 'beta'
        course = get_course_by_id(course_id)

        email_params = {}
        if email_students:
            secure = request.is_secure()
            email_params = get_email_params(course, auto_enroll=auto_enroll, secure=secure)

        for identifier in identifiers:
            try:
                error = False
                user_does_not_exist = False
                user = get_student_from_identifier(identifier)
                user_active = user.is_active

                if action == 'add':
                    allow_access(course, user, rolename)
                elif action == 'remove':
                    revoke_access(course, user, rolename)
                else:
                    return HttpResponseBadRequest(strip_tags(
                        f"Unrecognized action '{action}'"
                    ))
            except User.DoesNotExist:
                error = True
                user_does_not_exist = True
                user_active = None
            # catch and log any unexpected exceptions
            # so that one error doesn't cause a 500.
            except Exception as exc:  # pylint: disable=broad-except
                log.exception("Error while #{}ing student")
                log.exception(exc)
                error = True
            else:
                # If no exception thrown, see if we should send an email
                if email_students:
                    send_beta_role_email(action, user, email_params)
                # See if we should autoenroll the student
                if auto_enroll:
                    # Check if student is already enrolled
                    if not is_user_enrolled_in_course(user, course_id):
                        CourseEnrollment.enroll(user, course_id)

            finally:
                # Tabulate the action result of this email address
                results.append({
                    'identifier': identifier,
                    'error': error,  # pylint: disable=used-before-assignment
                    'userDoesNotExist': user_does_not_exist,  # pylint: disable=used-before-assignment
                    'is_active': user_active  # pylint: disable=used-before-assignment
                })

        response_payload = {
            'action': action,
            'results': results,
        }
        return JsonResponse(response_payload)


@method_decorator(cache_control(no_cache=True, no_store=True, must_revalidate=True), name='dispatch')
class ModifyAccess(APIView):
    """
    Modify staff/instructor access of other user.
    Requires instructor access.

    NOTE: instructors cannot remove their own instructor access.

    Query parameters:
    unique_student_identifier is the target user's username or email
    rolename is one of ['instructor', 'staff', 'beta', 'ccx_coach']
    action is one of ['allow', 'revoke']
    """
    permission_classes = (IsAuthenticated, permissions.InstructorPermission)
    permission_name = permissions.EDIT_COURSE_ACCESS
    serializer_class = AccessSerializer

    @method_decorator(ensure_csrf_cookie)
    def post(self, request, course_id):
        """
        Modify staff/instructor access of other user.
        Requires instructor access.
        """
        course_id = CourseKey.from_string(course_id)
        course = get_course_with_access(
            request.user, 'instructor', course_id, depth=None
        )
        serializer_data = AccessSerializer(data=request.data)
        if not serializer_data.is_valid():
            return HttpResponseBadRequest(reason=serializer_data.errors)

        user = serializer_data.validated_data.get('unique_student_identifier')
        if not user:
            response_payload = {
                'unique_student_identifier': request.data.get('unique_student_identifier'),
                'userDoesNotExist': True,
            }
            return JsonResponse(response_payload)

        if not user.is_active:
            response_payload = {
                'unique_student_identifier': user.username,
                'inactiveUser': True,
            }
            return JsonResponse(response_payload)

        rolename = serializer_data.data['rolename']
        action = serializer_data.data['action']

        if rolename not in ROLES:
            error = strip_tags(f"unknown rolename '{rolename}'")
            log.error(error)
            return HttpResponseBadRequest(error)

        # disallow instructors from removing their own instructor access.
        if rolename == 'instructor' and user == request.user and action != 'allow':
            response_payload = {
                'unique_student_identifier': user.username,
                'rolename': rolename,
                'action': action,
                'removingSelfAsInstructor': True,
            }
            return JsonResponse(response_payload)

        if action == 'allow':
            allow_access(course, user, rolename)
            if not is_user_enrolled_in_course(user, course_id):
                CourseEnrollment.enroll(user, course_id)
        elif action == 'revoke':
            revoke_access(course, user, rolename)
        else:
            return HttpResponseBadRequest(strip_tags(
                f"unrecognized action u'{action}'"
            ))

        response_payload = {
            'unique_student_identifier': user.username,
            'rolename': rolename,
            'action': action,
            'success': 'yes',
        }
        return JsonResponse(response_payload)


@method_decorator(cache_control(no_cache=True, no_store=True, must_revalidate=True), name='dispatch')
class ListCourseRoleMembersView(APIView):
    """
    View to list instructors and staff for a specific course.
    Requires the user to have instructor access.

    rolename is one of ['instructor', 'staff', 'beta', 'ccx_coach']

    Returns JSON of the form {
        "course_id": "some/course/id",
        "staff": [
            {
                "username": "staff1",
                "email": "staff1@example.org",
                "first_name": "Joe",
                "last_name": "Shmoe",
            }
        ]
    }
    """
    permission_classes = (IsAuthenticated, permissions.InstructorPermission)
    permission_name = permissions.EDIT_COURSE_ACCESS

    @method_decorator(ensure_csrf_cookie)
    def post(self, request, course_id):
        """
        Handles POST request to list instructors and staff.

        Args:
            request (HttpRequest): The request object containing user data.
            course_id (str): The ID of the course to list instructors and staff for.

        Returns:
            Response: A Response object containing the list of instructors and staff or an error message.

        Raises:
            Http404: If the course does not exist.
        """
        course_id = CourseKey.from_string(course_id)
        course = get_course_with_access(
            request.user, 'instructor', course_id, depth=None
        )
        role_serializer = RoleNameSerializer(data=request.data)
        role_serializer.is_valid(raise_exception=True)
        rolename = role_serializer.data['rolename']

        users = list_with_level(course.id, rolename)
        serializer = UserSerializer(users, many=True)

        response_payload = {
            'course_id': str(course_id),
            rolename: serializer.data,
        }

        return Response(response_payload, status=status.HTTP_200_OK)


class ProblemResponseReportPostParamsSerializer(serializers.Serializer):  # pylint: disable=abstract-method
    """
    Serializer that describes that POST parameters for the report generation API.
    """
    problem_locations = serializers.ListSerializer(
        child=serializers.CharField(
            help_text=_(
                "A usage key location for a section or a problem. "
                "If the location is a block that contains other blocks, (such as the course, "
                "section, subsection, or unit blocks) then all blocks under that block will be "
                "included in the report."
            ),
        ),
        required=True,
        allow_empty=False,
        help_text=_(
            "A list of usage keys for the blocks to include in the report. "
        )
    )
    problem_types_filter = serializers.ListSerializer(
        child=serializers.CharField(),
        required=False,
        allow_empty=True,
        help_text=_(
            "A list of problem/block types to generate the report for. "
            "This field can be omitted if the report should include details of all"
            "block types. "
        ),
    )


class ProblemResponsesReportStatusSerializer(serializers.Serializer):  # pylint: disable=abstract-method
    """
    Serializer that describes the response of the problem response report generation API.
    """
    status = serializers.CharField(help_text=_("User-friendly text describing current status of report generation."))
    task_id = serializers.UUIDField(
        help_text=_(
            "A unique id for the report generation task. "
            "It can be used to query the latest report generation status."
        )
    )


@view_auth_classes()
@method_decorator(transaction.non_atomic_requests, name='dispatch')
class ProblemResponseReportInitiate(DeveloperErrorViewMixin, APIView):
    """
    Initiate generation of a CSV file containing all student answers
    to a given problem.
    """

    @apidocs.schema(
        parameters=[
            apidocs.path_parameter(
                'course_id',
                str,
                description="ID of the course for which report is to be generate.",
            ),
        ],
        body=ProblemResponseReportPostParamsSerializer,
        responses={
            200: ProblemResponsesReportStatusSerializer,
            400: _(
                "The provided parameters were invalid. Make sure you've provided at least "
                "one valid usage key for `problem_locations`."
            ),
            401: _("The requesting user is not authenticated."),
            403: _("The requesting user lacks access to the course."),
        }
    )
    @transaction.non_atomic_requests
    @method_decorator(require_course_permission(permissions.CAN_RESEARCH))
    def post(self, request, course_id):
        """
        Initiate generation of a CSV file containing all student answers
        to a given problem.

        **Example requests**

            POST /api/instructor/v1/reports/{course_id}/generate/problem_responses {
                "problem_locations": [
                    "{usage_key1}",
                    "{usage_key2}",
                    "{usage_key3}"
                ]
            }
            POST /api/instructor/v1/reports/{course_id}/generate/problem_responses {
                "problem_locations": ["{usage_key}"],
                "problem_types_filter": ["problem"]
            }

        **POST Parameters**

        A POST request can include the following parameters:

        * problem_location: A list of usage keys for the blocks to include in
          the report. If the location is a block that contains other blocks,
          (such as the course, section, subsection, or unit blocks) then all
          blocks under that block will be included in the report.
        * problem_types_filter: Optional. A comma-separated list of block types
          to include in the report. If set, only blocks of the specified types
          will be included in the report.

        To get data on all the poll and survey blocks in a course, you could
        POST the usage key of the course for `problem_location`, and
        "poll, survey" as the value for `problem_types_filter`.


        **Example Response:**
        If initiation is successful (or generation task is already running):
        ```json
        {
            "status": "The problem responses report is being created. ...",
            "task_id": "4e49522f-31d9-431a-9cff-dd2a2bf4c85a"
        }
        ```

        Responds with BadRequest if any of the provided problem locations are faulty.
        """
        params = ProblemResponseReportPostParamsSerializer(data=request.data)
        params.is_valid(raise_exception=True)
        problem_locations = params.validated_data.get('problem_locations')
        problem_types_filter = params.validated_data.get('problem_types_filter')
        if problem_types_filter:
            problem_types_filter = ','.join(problem_types_filter)
        return _get_problem_responses(
            request,
            course_id=course_id,
            problem_locations=problem_locations,
            problem_types_filter=problem_types_filter,
        )


@method_decorator(cache_control(no_cache=True, no_store=True, must_revalidate=True), name='dispatch')
@method_decorator(transaction.non_atomic_requests, name='dispatch')
class GetProblemResponses(DeveloperErrorViewMixin, APIView):
    """
    Initiate generation of a CSV file containing all student answers
    to a given problem.
    """

    permission_classes = (IsAuthenticated, permissions.InstructorPermission)
    permission_name = permissions.CAN_RESEARCH

    @method_decorator(ensure_csrf_cookie)
    @method_decorator(transaction.non_atomic_requests)
    def post(self, request, course_id):
        """
        Initiate generation of a CSV file containing all student answers
        to a given problem.

        **Example requests**

            POST /courses/{course_id}/instructor/api/get_problem_responses {
                "problem_location": "{usage_key1},{usage_key2},{usage_key3}""
            }
            POST /courses/{course_id}/instructor/api/get_problem_responses {
                "problem_location": "{usage_key}",
                "problem_types_filter": "problem"
            }

            **POST Parameters**

            A POST request can include the following parameters:

            * problem_location: A comma-separated list of usage keys for the blocks
              to include in the report. If the location is a block that contains
              other blocks, (such as the course, section, subsection, or unit blocks)
              then all blocks under that block will be included in the report.
            * problem_types_filter: Optional. A comma-separated list of block types
              to include in the repot. If set, only blocks of the specified types will
              be included in the report.

            To get data on all the poll and survey blocks in a course, you could
            POST the usage key of the course for `problem_location`, and
            "poll, survey" as the value for `problem_types_filter`.


        **Example Response:**
        If initiation is successful (or generation task is already running):
        ```json
        {
            "status": "The problem responses report is being created. ...",
            "task_id": "4e49522f-31d9-431a-9cff-dd2a2bf4c85a"
        }
        ```

        Responds with BadRequest if any of the provided problem locations are faulty.
        """
        # A comma-separated list of problem locations
        # The name of the POST parameter is `problem_location` (not pluralised) in
        # order to preserve backwards compatibility with existing third-party
        # scripts.

        problem_locations = request.POST.get('problem_location', '').split(',')
        # A comma-separated list of block types
        problem_types_filter = request.POST.get('problem_types_filter')

        return _get_problem_responses(
            request,
            course_id=course_id,
            problem_locations=problem_locations,
            problem_types_filter=problem_types_filter,
        )


@cache_control(no_cache=True, no_store=True, must_revalidate=True)
@common_exceptions_400
def _get_problem_responses(request, *, course_id, problem_locations, problem_types_filter):
    """
    Shared code for new DRF and old APIS for problem response report generation.
    """
    course_key = CourseKey.from_string(course_id)
    report_type = _('problem responses')

    try:
        for problem_location in problem_locations:
            UsageKey.from_string(problem_location).map_into_course(course_key)
    except InvalidKeyError:
        return JsonResponseBadRequest(_("Could not find problem with this location."))

    task = task_api.submit_calculate_problem_responses_csv(
        request, course_key, ','.join(problem_locations), problem_types_filter,
    )
    success_status = SUCCESS_MESSAGE_TEMPLATE.format(report_type=report_type)

    return JsonResponse({"status": success_status, "task_id": task.task_id})


@method_decorator(cache_control(no_cache=True, no_store=True, must_revalidate=True), name='dispatch')
class GetGradingConfig(APIView):
    """
    Respond with json which contains a html formatted grade summary.
    """
    permission_classes = (IsAuthenticated, permissions.InstructorPermission)
    permission_name = permissions.CAN_RESEARCH

    @method_decorator(ensure_csrf_cookie)
    def post(self, request, course_id):
        """
        Post method to return grading config.
        """
        course_id = CourseKey.from_string(course_id)
        course = get_course_by_id(course_id)
        grading_config_summary = instructor_analytics_basic.dump_grading_context(course)
        response_payload = {
            'course_id': str(course_id),
            'grading_config_summary': grading_config_summary,
        }
        return JsonResponse(response_payload)


@method_decorator(cache_control(no_cache=True, no_store=True, must_revalidate=True), name='dispatch')
@method_decorator(transaction.non_atomic_requests, name='dispatch')
class GetIssuedCertificates(APIView):
    """
    Responds with JSON if CSV is not required. contains a list of issued certificates.
    """
    permission_classes = (IsAuthenticated, permissions.InstructorPermission)
    permission_name = permissions.VIEW_ISSUED_CERTIFICATES

    @method_decorator(ensure_csrf_cookie)
    @method_decorator(transaction.non_atomic_requests)
    def post(self, request, course_id):
        """
        Arguments: course_id
        Returns:
            {"certificates": [{course_id: xyz, mode: 'honor'}, ...]}
        """
        return self.all_issued_certificates(request, course_id)

    @method_decorator(ensure_csrf_cookie)
    @method_decorator(transaction.non_atomic_requests)
    def get(self, request, course_id):
        return self.all_issued_certificates(request, course_id)

    def all_issued_certificates(self, request, course_id):
        """
        common method for both post and get. This method will return all issued certificates.
        """
        course_key = CourseKey.from_string(course_id)
        csv_required = request.GET.get('csv', 'false')

        query_features = ['course_id', 'mode', 'total_issued_certificate', 'report_run_date']
        query_features_names = [
            ('course_id', _('CourseID')),
            ('mode', _('Certificate Type')),
            ('total_issued_certificate', _('Total Certificates Issued')),
            ('report_run_date', _('Date Report Run'))
        ]
        certificates_data = instructor_analytics_basic.issued_certificates(course_key, query_features)
        if csv_required.lower() == 'true':
            __, data_rows = instructor_analytics_csvs.format_dictlist(certificates_data, query_features)
            return instructor_analytics_csvs.create_csv_response(
                'issued_certificates.csv',
                [col_header for __, col_header in query_features_names],
                data_rows
            )
        else:
            response_payload = {
                'certificates': certificates_data,
                'queried_features': query_features,
                'feature_names': dict(query_features_names)
            }
            return JsonResponse(response_payload)


@method_decorator(cache_control(no_cache=True, no_store=True, must_revalidate=True), name='dispatch')
@method_decorator(transaction.non_atomic_requests, name='dispatch')
class GetStudentsFeatures(DeveloperErrorViewMixin, APIView):
    """
    Respond with json which contains a summary of all enrolled students profile information.

    Responds with JSON
        {"students": [{-student-info-}, ...]}

    TO DO accept requests for different attribute sets.
    """
    permission_classes = (IsAuthenticated, permissions.InstructorPermission)
    permission_name = permissions.CAN_RESEARCH

    @method_decorator(ensure_csrf_cookie)
    @method_decorator(transaction.non_atomic_requests)
    def post(self, request, course_id, csv=False):  # pylint: disable=redefined-outer-name
        """
        Handle POST requests to retrieve student profile information for a specific course.

        Args:
            request: The HTTP request object.
            course_id: The ID of the course for which to retrieve student information.
            csv: Optional; if 'csv' is present in the URL, it indicates that the response should be in CSV format.
            Defaults to None.

        Returns:
            Response: A JSON response containing student profile information, or CSV if the `csv` parameter is provided.
        """
        course_key = CourseKey.from_string(course_id)
        course = get_course_by_id(course_key)
        report_type = _('enrolled learner profile')
        available_features = instructor_analytics_basic.AVAILABLE_FEATURES

        # Allow for sites to be able to define additional columns.
        # Note that adding additional columns has the potential to break
        # the student profile report due to a character limit on the
        # asynchronous job input which in this case is a JSON string
        # containing the list of columns to include in the report.
        # TODO: Refactor the student profile report code to remove the list of columns
        # that should be included in the report from the asynchronous job input.
        # We need to clone the list because we modify it below
        query_features = list(configuration_helpers.get_value('student_profile_download_fields', []))

        if not query_features:
            query_features = [
                'id', 'username', 'name', 'email', 'language', 'location',
                'year_of_birth', 'gender', 'level_of_education', 'mailing_address',
                'goals', 'enrollment_mode', 'last_login', 'date_joined', 'external_user_key'
            ]

        # Provide human-friendly and translatable names for these features. These names
        # will be displayed in the table generated in data_download.js. It is not (yet)
        # used as the header row in the CSV, but could be in the future.
        query_features_names = {
            'id': _('User ID'),
            'username': _('Username'),
            'name': _('Name'),
            'email': _('Email'),
            'language': _('Language'),
            'location': _('Location'),
            'year_of_birth': _('Birth Year'),
            'gender': _('Gender'),
            'level_of_education': _('Level of Education'),
            'mailing_address': _('Mailing Address'),
            'goals': _('Goals'),
            'enrollment_mode': _('Enrollment Mode'),
            'last_login': _('Last Login'),
            'date_joined': _('Date Joined'),
            'external_user_key': _('External User Key'),
        }

        for field in settings.PROFILE_INFORMATION_REPORT_PRIVATE_FIELDS:
            keep_field_private(query_features, field)
            query_features_names.pop(field, None)

        if is_course_cohorted(course.id):
            # Translators: 'Cohort' refers to a group of students within a course.
            query_features.append('cohort')
            query_features_names['cohort'] = _('Cohort')

        if course.teams_enabled:
            query_features.append('team')
            query_features_names['team'] = _('Team')

        # For compatibility reasons, city and country should always appear last.
        query_features.append('city')
        query_features_names['city'] = _('City')
        query_features.append('country')
        query_features_names['country'] = _('Country')

        if not csv:
            student_data = instructor_analytics_basic.enrolled_students_features(course_key, query_features)
            response_payload = {
                'course_id': str(course_key),
                'students': student_data,
                'students_count': len(student_data),
                'queried_features': query_features,
                'feature_names': query_features_names,
                'available_features': available_features,
            }
            return JsonResponse(response_payload)

        else:
            try:
                task_api.submit_calculate_students_features_csv(
                    request,
                    course_key,
                    query_features
                )
                success_status = SUCCESS_MESSAGE_TEMPLATE.format(report_type=report_type)
            except Exception as e:
                raise self.api_error(status.HTTP_400_BAD_REQUEST, str(e), 'Requested task is already running')

            return JsonResponse({"status": success_status})


@method_decorator(cache_control(no_cache=True, no_store=True, must_revalidate=True), name='dispatch')
@method_decorator(transaction.non_atomic_requests, name='dispatch')
class GetStudentsWhoMayEnroll(DeveloperErrorViewMixin, APIView):
    """
    Initiate generation of a CSV file containing information about
    """
    permission_classes = (IsAuthenticated, permissions.InstructorPermission)
    permission_name = permissions.CAN_RESEARCH

    @method_decorator(ensure_csrf_cookie)
    @method_decorator(transaction.non_atomic_requests)
    def post(self, request, course_id):
        """
        Initiate generation of a CSV file containing information about
         students who may enroll in a course.

        Responds with JSON
            {"status": "... status message ..."}
        """
        course_key = CourseKey.from_string(course_id)
        query_features = ['email']
        report_type = _('enrollment')
        try:
            task_api.submit_calculate_may_enroll_csv(request, course_key, query_features)
            success_status = SUCCESS_MESSAGE_TEMPLATE.format(report_type=report_type)
        except Exception as e:
            raise self.api_error(status.HTTP_400_BAD_REQUEST, str(e), 'Requested task is already running')

        return JsonResponse({"status": success_status})

    def get(self, request, *args, **kwargs):
        raise MethodNotAllowed('GET')


@method_decorator(cache_control(no_cache=True, no_store=True, must_revalidate=True), name='dispatch')
@method_decorator(transaction.non_atomic_requests, name='dispatch')
class GetInactiveEnrolledStudents(DeveloperErrorViewMixin, APIView):
    """
    Initiate generation of a CSV file containing information about
    students who are enrolled in a course but have inactive account.
    """

    permission_classes = (IsAuthenticated, permissions.InstructorPermission)
    permission_name = permissions.CAN_RESEARCH

    @method_decorator(ensure_csrf_cookie)
    @method_decorator(transaction.non_atomic_requests)
    def post(self, request, course_id):
        """
        Initiate generation of a CSV file containing information about
        students who are enrolled in a course but have inactive account.

        Responds with JSON
            {"status": "... status message ..."}
        """
        course_key = CourseKey.from_string(course_id)
        query_features = ["email"]
        report_type = _("inactive enrollment")
        try:
            task_api.submit_calculate_inactive_enrolled_students_csv(
                request, course_key, query_features
            )
            success_status = SUCCESS_MESSAGE_TEMPLATE.format(report_type=report_type)
        except Exception as e:
            raise self.api_error(
                status.HTTP_400_BAD_REQUEST, str(e), "Requested task is already running"
            )

        return JsonResponse({"status": success_status})

    def get(self, request, *args, **kwargs):
        raise MethodNotAllowed("GET")


def _cohorts_csv_validator(file_storage, file_to_validate):
    """
    Verifies that the expected columns are present in the CSV used to add users to cohorts.
    """
    with file_storage.open(file_to_validate) as f:
        reader = csv.reader(f.read().decode('utf-8-sig').splitlines())

        try:
            fieldnames = next(reader)
        except StopIteration:
            fieldnames = []
        msg = None
        if "cohort" not in fieldnames:
            msg = _("The file must contain a 'cohort' column containing cohort names.")
        elif "email" not in fieldnames and "username" not in fieldnames:
            msg = _("The file must contain a 'username' column, an 'email' column, or both.")
        if msg:
            raise FileValidationException(msg)


@method_decorator(cache_control(no_cache=True, no_store=True, must_revalidate=True), name='dispatch')
@method_decorator(transaction.non_atomic_requests, name='dispatch')
class AddUsersToCohorts(DeveloperErrorViewMixin, APIView):
    """
    View method that accepts an uploaded file (using key "uploaded-file")
    containing cohort assignments for users. This method spawns a celery task
    to do the assignments, and a CSV file with results is provided via data downloads.
    """

    permission_classes = (IsAuthenticated, permissions.InstructorPermission)
    permission_name = permissions.ASSIGN_TO_COHORTS

    @method_decorator(ensure_csrf_cookie)
    @method_decorator(transaction.non_atomic_requests)
    def post(self, request, course_id):
        """
        This method spawns a celery task to do the assignments, and a CSV file with results
         is provided via data downloads.
        """

        course_key = CourseKey.from_string(course_id)

        try:
            __, filename = store_uploaded_file(
                request, 'uploaded-file', ['.csv'],
                course_and_time_based_filename_generator(course_key, "cohorts"),
                max_file_size=2000000,  # limit to 2 MB
                validator=_cohorts_csv_validator
            )
            # The task will assume the default file storage.
            task_api.submit_cohort_students(request, course_key, filename)
        except (FileValidationException, PermissionDenied, ValueError) as err:
            return JsonResponse({"error": str(err)}, status=400)

        return JsonResponse()


# The non-atomic decorator is required because this view calls a celery
# task which uses the 'outer_atomic' context manager.
@method_decorator(transaction.non_atomic_requests, name='dispatch')
class CohortCSV(DeveloperErrorViewMixin, APIView):
    """
    **Use Cases**

        Submit a CSV file to assign users to cohorts

    **Example Requests**:

        POST /api/cohorts/v1/courses/{course_id}/users/

    **Response Values**
        * Empty as this is executed asynchronously.
    """
    authentication_classes = (
        JwtAuthentication,
        BearerAuthenticationAllowInactiveUser,
        SessionAuthenticationAllowInactiveUser,
    )
    permission_classes = (IsAuthenticated, IsAdminUser)

    def post(self, request, course_key_string):
        """
        View method that accepts an uploaded file (using key "uploaded-file")
        containing cohort assignments for users. This method spawns a celery task
        to do the assignments, and a CSV file with results is provided via data downloads.
        """
        course_key = CourseKey.from_string(course_key_string)
        try:
            __, file_name = store_uploaded_file(
                request, 'uploaded-file', ['.csv'],
                course_and_time_based_filename_generator(course_key, 'cohorts'),
                max_file_size=2000000,  # limit to 2 MB
                validator=_cohorts_csv_validator,
                is_private=True
            )
            task_api.submit_cohort_students(request, course_key, file_name)
        except (FileValidationException, ValueError) as e:
            raise self.api_error(status.HTTP_400_BAD_REQUEST, str(e), 'failed-validation')

        return Response(status=status.HTTP_204_NO_CONTENT)


@method_decorator(cache_control(no_cache=True, no_store=True, must_revalidate=True), name='dispatch')
@method_decorator(transaction.non_atomic_requests, name='dispatch')
class GetCourseSurveyResults(DeveloperErrorViewMixin, APIView):
    """
    get the survey results report for the particular course.
    """
    permission_classes = (IsAuthenticated, permissions.InstructorPermission)
    permission_name = permissions.ENROLLMENT_REPORT

    @method_decorator(ensure_csrf_cookie)
    @method_decorator(transaction.non_atomic_requests)
    def post(self, request, course_id):
        """
        method to return survey results report for the particular course.
        """
        course_key = CourseKey.from_string(course_id)
        report_type = _('survey')
        task_api.submit_course_survey_report(request, course_key)
        success_status = SUCCESS_MESSAGE_TEMPLATE.format(report_type=report_type)

        return JsonResponse({"status": success_status})


@method_decorator(cache_control(no_cache=True, no_store=True, must_revalidate=True), name='dispatch')
@method_decorator(transaction.non_atomic_requests, name='dispatch')
class GetProctoredExamResults(DeveloperErrorViewMixin, APIView):
    """
    get the proctored exam results report for the particular course.
    """

    permission_classes = (IsAuthenticated, permissions.InstructorPermission)
    permission_name = permissions.EXAM_RESULTS

    @method_decorator(ensure_csrf_cookie)
    @method_decorator(transaction.non_atomic_requests)
    def post(self, request, course_id):
        """
        get the proctored exam results report for the particular course.
        """
        try:
            course_key = CourseKey.from_string(course_id)
            report_type = _('proctored exam results')
            task_api.submit_proctored_exam_results_report(request, course_key)
            success_status = SUCCESS_MESSAGE_TEMPLATE.format(report_type=report_type)
            return JsonResponse({"status": success_status})
        except (AlreadyRunningError, QueueConnectionError, AttributeError) as error:
            # Return a 400 status code with the error message
            return JsonResponse({"error": str(error)}, status=400)


@method_decorator(cache_control(no_cache=True, no_store=True, must_revalidate=True), name='dispatch')
@method_decorator(transaction.non_atomic_requests, name='dispatch')
class GetAnonIds(APIView):
    """
    Respond with 2-column CSV output of user-id, anonymized-user-id.
    This API processes the incoming request to generate a CSV file containing
    two columns: `user-id` and `anonymized-user-id`. The CSV is returned as a
    response to the client.
    """
    permission_classes = (IsAuthenticated, permissions.InstructorPermission)
    permission_name = permissions.CAN_RESEARCH

    @method_decorator(ensure_csrf_cookie)
    @method_decorator(transaction.non_atomic_requests)
    def post(self, request, course_id):
        """
        Handle POST request to generate a CSV output.

        Returns:
            Response: A CSV file with two columns: `user-id` and `anonymized-user-id`.
        """
        report_type = _('Anonymized User IDs')
        success_status = SUCCESS_MESSAGE_TEMPLATE.format(report_type=report_type)
        task_api.generate_anonymous_ids(request, course_id)
        return JsonResponse({"status": success_status})


@method_decorator(cache_control(no_cache=True, no_store=True, must_revalidate=True), name='dispatch')
class GetStudentEnrollmentStatus(APIView):
    """
    Get the enrollment status of a student.
    """
    permission_classes = (IsAuthenticated, permissions.InstructorPermission)
    permission_name = permissions.VIEW_ENROLLMENTS

    @method_decorator(ensure_csrf_cookie)
    def post(self, request, course_id):
        """
        Permission: Limited to staff access.
        Takes query parameter unique_student_identifier
        """
        error = ''
        mode = None
        is_active = None

        course_id = CourseKey.from_string(course_id)
        unique_student_identifier = request.data.get("unique_student_identifier")

        serializer_data = UniqueStudentIdentifierSerializer(data=request.data)
        if not serializer_data.is_valid():
            return HttpResponseBadRequest(reason=serializer_data.errors)

        user = serializer_data.validated_data.get('unique_student_identifier')
        if user:
            mode, is_active = CourseEnrollment.enrollment_mode_for_user(user, course_id)

        if user and mode:
            if is_active:
                enrollment_status = _('Enrollment status for {student}: active').format(student=user)
            else:
                enrollment_status = _('Enrollment status for {student}: inactive').format(student=user)
        else:
            email = user.email if user else unique_student_identifier
            allowed = CourseEnrollmentAllowed.may_enroll_and_unenrolled(course_id)
            if allowed and email in [cea.email for cea in allowed]:
                enrollment_status = _('Enrollment status for {student}: pending').format(student=email)
            else:
                enrollment_status = _('Enrollment status for {student}: never enrolled').format(student=email)

        response_payload = {
            'course_id': str(course_id),
            'error': error,
            'enrollment_status': enrollment_status
        }

        return JsonResponse(response_payload)


class StudentProgressUrlSerializer(serializers.Serializer):
    """Serializer for course renders"""
    unique_student_identifier = serializers.CharField(write_only=True)
    course_id = CourseKeyField(required=False)
    progress_url = serializers.SerializerMethodField()

    def get_progress_url(self, obj):    # pylint: disable=unused-argument
        """
        Return the progress URL for the student.
        Args:
            obj (dict): The dictionary containing data for the serializer.
        Returns:
            str: The URL for the progress of the student in the course.
        """
        user = get_student_from_identifier(obj.get('unique_student_identifier'))
        course_id = obj.get('course_id')  # Adjust based on your data structure

        if course_home_mfe_progress_tab_is_active(course_id):
            progress_url = get_learning_mfe_home_url(course_id, url_fragment='progress')
            if user is not None:
                progress_url += '/{}/'.format(user.id)
        else:
            progress_url = reverse('student_progress', kwargs={'course_id': str(course_id), 'student_id': user.id})

        return progress_url


@method_decorator(cache_control(no_cache=True, no_store=True, must_revalidate=True), name='dispatch')
class StudentProgressUrl(APIView):
    """
    Get the progress url of a student.
    Limited to staff access.

    Takes query parameter unique_student_identifier and if the student exists
    returns e.g. {
        'progress_url': '/../...'
    }
    """
    authentication_classes = (
        JwtAuthentication,
        BearerAuthenticationAllowInactiveUser,
        SessionAuthenticationAllowInactiveUser,
    )
    permission_classes = (IsAuthenticated, permissions.InstructorPermission)
    serializer_class = StudentProgressUrlSerializer
    permission_name = permissions.ENROLLMENT_REPORT

    @method_decorator(ensure_csrf_cookie)
    def post(self, request, course_id):
        """Post method for validating incoming data and generating progress URL"""
        data = {
            'course_id': course_id,
            'unique_student_identifier': request.data.get('unique_student_identifier')
        }
        serializer = self.serializer_class(data=data)
        serializer.is_valid(raise_exception=True)
        return Response(serializer.data)


@method_decorator(cache_control(no_cache=True, no_store=True, must_revalidate=True), name='dispatch')
@method_decorator(transaction.non_atomic_requests, name='dispatch')
class ResetStudentAttempts(DeveloperErrorViewMixin, APIView):
    """
    Resets a students attempts counter or starts a task to reset all students
    attempts counters. Optionally deletes student state for a problem. Limited
    to staff access. Some sub-methods limited to instructor access.
    """
    http_method_names = ['post']
    permission_classes = (IsAuthenticated, permissions.InstructorPermission)
    permission_name = permissions.GIVE_STUDENT_EXTENSION
    serializer_class = StudentAttemptsSerializer

    @method_decorator(ensure_csrf_cookie)
    @transaction.non_atomic_requests
    def post(self, request, course_id):
        """
        Takes some of the following query parameters
        - problem_to_reset is a urlname of a problem
        - unique_student_identifier is an email or username
        - all_students is a boolean
            requires instructor access
            mutually exclusive with delete_module
            mutually exclusive with delete_module
        - delete_module is a boolean
            requires instructor access
            mutually exclusive with all_students
        """
        course_id = CourseKey.from_string(course_id)
        serializer_data = self.serializer_class(data=request.data)

        if not serializer_data.is_valid():
            return HttpResponseBadRequest(reason=serializer_data.errors)

        course = get_course_with_access(
            request.user, 'staff', course_id, depth=None
        )

        all_students = serializer_data.validated_data.get('all_students')

        if all_students and not has_access(request.user, 'instructor', course):
            return HttpResponseForbidden("Requires instructor access.")

        problem_to_reset = strip_if_string(serializer_data.validated_data.get('problem_to_reset'))
        student_identifier = request.POST.get('unique_student_identifier', None)
        student = serializer_data.validated_data.get('unique_student_identifier')
        delete_module = serializer_data.validated_data.get('delete_module')

        # parameter combinations
        if all_students and student:
            return HttpResponseBadRequest(
                "all_students and unique_student_identifier are mutually exclusive."
            )
        if all_students and delete_module:
            return HttpResponseBadRequest(
                "all_students and delete_module are mutually exclusive."
            )

        try:
            module_state_key = UsageKey.from_string(problem_to_reset).map_into_course(course_id)
        except InvalidKeyError:
            return HttpResponseBadRequest()

        response_payload = {}
        response_payload['problem_to_reset'] = problem_to_reset

        if student:
            try:
                enrollment.reset_student_attempts(
                    course_id,
                    student,
                    module_state_key,
                    requesting_user=request.user,
                    delete_module=delete_module
                )
            except StudentModule.DoesNotExist:
                return HttpResponseBadRequest(_("Module does not exist."))
            except sub_api.SubmissionError:
                # Trust the submissions API to log the error
                error_msg = _("An error occurred while deleting the score.")
                return HttpResponse(error_msg, status=500)
            response_payload['student'] = student_identifier

        elif all_students:
            try:
                task_api.submit_reset_problem_attempts_for_all_students(request, module_state_key)
                response_payload['task'] = TASK_SUBMISSION_OK
                response_payload['student'] = 'All Students'
            except Exception:  # pylint: disable=broad-except
                error_msg = _("An error occurred while attempting to reset for all students.")
                return HttpResponse(error_msg, status=500)
        else:
            return HttpResponseBadRequest()

        return JsonResponse(response_payload)


@transaction.non_atomic_requests
@require_POST
@ensure_csrf_cookie
@cache_control(no_cache=True, no_store=True, must_revalidate=True)
@require_course_permission(permissions.GIVE_STUDENT_EXTENSION)
@common_exceptions_400
def reset_student_attempts_for_entrance_exam(request, course_id):
    """

    Resets a students attempts counter or starts a task to reset all students
    attempts counters for entrance exam. Optionally deletes student state for
    entrance exam. Limited to staff access. Some sub-methods limited to instructor access.

    Following are possible query parameters
        - unique_student_identifier is an email or username
        - all_students is a boolean
            requires instructor access
            mutually exclusive with delete_module
        - delete_module is a boolean
            requires instructor access
            mutually exclusive with all_students
    """
    course_id = CourseKey.from_string(course_id)
    course = get_course_with_access(
        request.user, 'staff', course_id, depth=None
    )

    if not course.entrance_exam_id:
        return HttpResponseBadRequest(
            _("Course has no entrance exam section.")
        )

    student_identifier = request.POST.get('unique_student_identifier', None)
    student = None

    if student_identifier is not None:
        student = get_student_from_identifier(student_identifier)

    all_students = _get_boolean_param(request, 'all_students')
    delete_module = _get_boolean_param(request, 'delete_module')

    # parameter combinations
    if all_students and student:
        return HttpResponseBadRequest(
            _("all_students and unique_student_identifier are mutually exclusive.")
        )
    if all_students and delete_module:
        return HttpResponseBadRequest(
            _("all_students and delete_module are mutually exclusive.")
        )

    # instructor authorization
    if all_students or delete_module:
        if not has_access(request.user, 'instructor', course):
            return HttpResponseForbidden(_("Requires instructor access."))

    try:
        entrance_exam_key = UsageKey.from_string(course.entrance_exam_id).map_into_course(course_id)
        if delete_module:
            task_api.submit_delete_entrance_exam_state_for_student(
                request,
                entrance_exam_key,
                student
            )
        else:
            task_api.submit_reset_problem_attempts_in_entrance_exam(
                request,
                entrance_exam_key,
                student
            )
    except InvalidKeyError:
        return HttpResponseBadRequest(_("Course has no valid entrance exam section."))

    response_payload = {'student': student_identifier or _('All Students'), 'task': TASK_SUBMISSION_OK}
    return JsonResponse(response_payload)


@method_decorator(cache_control(no_cache=True, no_store=True, must_revalidate=True), name='dispatch')
@method_decorator(transaction.non_atomic_requests, name='dispatch')
class RescoreProblem(DeveloperErrorViewMixin, APIView):
    """
    Starts a background process a students attempts counter. Optionally deletes student state for a problem.
    Rescore for all students is limited to instructor access.
    """
    permission_classes = (IsAuthenticated, permissions.InstructorPermission)
    permission_name = permissions.OVERRIDE_GRADES
    serializer_class = ProblemResetSerializer

    @method_decorator(ensure_csrf_cookie)
    @method_decorator(transaction.non_atomic_requests)
    def post(self, request, course_id):
        """
        Takes either of the following query parameters
            - problem_to_reset is a urlname of a problem
            - unique_student_identifier is an email or username
            - all_students is a boolean

        all_students and unique_student_identifier cannot both be present.
        """

        course_id = CourseKey.from_string(course_id)
        course = get_course_with_access(request.user, 'staff', course_id)

        serializer_data = self.serializer_class(data=request.data)

        if not serializer_data.is_valid():
            return HttpResponseBadRequest(reason=serializer_data.errors)

        problem_to_reset = serializer_data.validated_data.get("problem_to_reset")
        all_students = serializer_data.validated_data.get("all_students")
        only_if_higher = serializer_data.validated_data.get("only_if_higher")

        student = serializer_data.validated_data.get("unique_student_identifier")
        student_identifier = request.data.get("unique_student_identifier")

        if all_students and not has_access(request.user, 'instructor', course):
            return HttpResponseForbidden("Requires instructor access.")

        if not (problem_to_reset and (all_students or student)):
            return HttpResponseBadRequest("Missing query parameters.")

        if all_students and student:
            return HttpResponseBadRequest(
                "Cannot rescore with all_students and unique_student_identifier."
            )

        try:
            module_state_key = UsageKey.from_string(problem_to_reset).map_into_course(course_id)
        except InvalidKeyError:
            return HttpResponseBadRequest("Unable to parse problem id")

        response_payload = {'problem_to_reset': problem_to_reset}

        if student:
            response_payload['student'] = student_identifier
            try:
                task_api.submit_rescore_problem_for_student(
                    request,
                    module_state_key,
                    student,
                    only_if_higher,
                )
            except NotImplementedError as exc:
                return HttpResponseBadRequest(str(exc))
            except ItemNotFoundError as exc:
                return HttpResponseBadRequest(f"{module_state_key} not found")

        elif all_students:
            try:
                task_api.submit_rescore_problem_for_all_students(
                    request,
                    module_state_key,
                    only_if_higher,
                )
            except NotImplementedError as exc:
                return HttpResponseBadRequest(str(exc))
            except ItemNotFoundError as exc:
                return HttpResponseBadRequest(f"{module_state_key} not found")
        else:
            return HttpResponseBadRequest()

        response_payload['task'] = TASK_SUBMISSION_OK
        return JsonResponse(response_payload)


@transaction.non_atomic_requests
@require_POST
@ensure_csrf_cookie
@cache_control(no_cache=True, no_store=True, must_revalidate=True)
@require_course_permission(permissions.OVERRIDE_GRADES)
@require_post_params(problem_to_reset="problem urlname to reset", score='overriding score')
@common_exceptions_400
def override_problem_score(request, course_id):  # lint-amnesty, pylint: disable=missing-function-docstring
    course_key = CourseKey.from_string(course_id)
    score = strip_if_string(request.POST.get('score'))
    problem_to_reset = strip_if_string(request.POST.get('problem_to_reset'))
    student_identifier = request.POST.get('unique_student_identifier', None)

    if not problem_to_reset:
        return HttpResponseBadRequest("Missing query parameter problem_to_reset.")

    if not student_identifier:
        return HttpResponseBadRequest("Missing query parameter student_identifier.")

    if student_identifier is not None:
        student = get_student_from_identifier(student_identifier)
    else:
        return _create_error_response(request, f"Invalid student ID {student_identifier}.")

    try:
        usage_key = UsageKey.from_string(problem_to_reset).map_into_course(course_key)
        block = modulestore().get_item(usage_key)
    except InvalidKeyError:
        return _create_error_response(request, f"Unable to parse problem id {problem_to_reset}.")
    except ItemNotFoundError:
        return _create_error_response(request, f"Unable to find problem id {problem_to_reset}.")

    # check the user's access to this specific problem
    if not has_access(request.user, "staff", block):
        _create_error_response(request, "User {} does not have permission to override scores for problem {}.".format(
            request.user.id,
            problem_to_reset
        ))

    response_payload = {
        'problem_to_reset': problem_to_reset,
        'student': student_identifier
    }
    try:
        task_api.submit_override_score(
            request,
            usage_key,
            student,
            score,
        )
    except NotImplementedError as exc:  # if we try to override the score of a non-scorable block, catch it here
        return _create_error_response(request, str(exc))

    except ValueError as exc:
        return _create_error_response(request, str(exc))

    response_payload['task'] = TASK_SUBMISSION_OK
    return JsonResponse(response_payload)


@method_decorator(transaction.non_atomic_requests, name='dispatch')
class RescoreEntranceExamView(DeveloperErrorViewMixin, APIView):
    """
    Starts a background process for a student's attempts counter for entrance exam.
    Optionally deletes student state for a problem. Limited to instructor access.

    Takes either of the following parameters:
        - unique_student_identifier: an email or username
        - all_students: a boolean

    all_students and unique_student_identifier cannot both be present.
    """
    permission_classes = (IsAuthenticated, permissions.InstructorPermission)
    permission_name = permissions.RESCORE_EXAMS
    serializer_class = RescoreEntranceExamSerializer

    @method_decorator(cache_control(no_cache=True, no_store=True, must_revalidate=True))
    @method_decorator(ensure_csrf_cookie)
    def post(self, request, course_id):
        """
        Initiates a Celery task to rescore the entrance exam for a student or all students.
        """
        serializer = self.serializer_class(data=request.data)
        serializer.is_valid(raise_exception=True)
        data = serializer.validated_data

        course_id = CourseKey.from_string(course_id)
        course = get_course_with_access(
            request.user, 'staff', course_id, depth=None
        )

        if not course.entrance_exam_id:
            return Response(
                {"error": _("Course has no entrance exam section.")},
                status=status.HTTP_400_BAD_REQUEST
            )

        student_identifier = data.get('unique_student_identifier')
        only_if_higher = data.get('only_if_higher')
        all_students = data.get('all_students', False)
        student = None

        if student_identifier:
            student = get_student_from_identifier(student_identifier)

        if all_students and student:
            return Response(
                {"error": _("Cannot rescore with all_students and unique_student_identifier.")},
                status=status.HTTP_400_BAD_REQUEST
            )

        try:
            entrance_exam_key = UsageKey.from_string(course.entrance_exam_id).map_into_course(course_id)
        except InvalidKeyError:
            return Response(
                {"error": _("Course has no valid entrance exam section.")},
                status=status.HTTP_400_BAD_REQUEST
            )

        response_payload = {
            'student': student_identifier if student else _("All Students"),
            'task': TASK_SUBMISSION_OK
        }

        task_api.submit_rescore_entrance_exam_for_student(
            request, entrance_exam_key, student, only_if_higher,
        )

        return Response(response_payload)


@method_decorator(cache_control(no_cache=True, no_store=True, must_revalidate=True), name='dispatch')
class ListBackgroundEmailTasks(DeveloperErrorViewMixin, APIView):
    """
    List background email tasks.
    """
    permission_classes = (IsAuthenticated, permissions.InstructorPermission)
    permission_name = permissions.EMAIL

    @method_decorator(ensure_csrf_cookie)
    def post(self, request, course_id):
        """
        List background email tasks.
        """
        course_id = CourseKey.from_string(course_id)
        task_type = InstructorTaskTypes.BULK_COURSE_EMAIL
        # Specifying for the history of a single task type
        tasks = task_api.get_instructor_task_history(
            course_id,
            task_type=task_type
        )

        response_payload = {
            'tasks': list(map(extract_task_features, tasks)),
        }
        return JsonResponse(response_payload)


@method_decorator(cache_control(no_cache=True, no_store=True, must_revalidate=True), name='dispatch')
class ListEmailContent(APIView):
    """
    List the content of bulk emails sent
    """
    permission_classes = (IsAuthenticated, permissions.InstructorPermission)
    permission_name = permissions.EMAIL

    @method_decorator(ensure_csrf_cookie)
    def post(self, request, course_id):
        """
        List the content of bulk emails sent for a specific course.

        Args:
            request (HttpRequest): The HTTP request object.
            course_id (str): The ID of the course for which to list the bulk emails.

        Returns:
            HttpResponse: A response object containing the list of bulk email contents.
        """
        course_id = CourseKey.from_string(course_id)
        task_type = InstructorTaskTypes.BULK_COURSE_EMAIL
        # First get tasks list of bulk emails sent
        emails = task_api.get_instructor_task_history(course_id, task_type=task_type)

        response_payload = {
            'emails': list(map(extract_email_features, emails)),
        }
        return JsonResponse(response_payload)


class InstructorTaskSerializer(serializers.Serializer):  # pylint: disable=abstract-method
    """
    Serializer that describes the format of a single instructor task.
    """
    status = serializers.CharField(help_text=_("Current status of task."))
    task_type = serializers.CharField(help_text=_("Identifies the kind of task being performed, e.g. rescoring."))
    task_id = serializers.CharField(help_text=_("The celery ID for the task."))
    created = serializers.DateTimeField(help_text=_("The date and time when the task was created."))
    task_input = serializers.DictField(
        help_text=_(
            "The input parameters for the task. The format and content of this "
            "data will depend on the kind of task being performed. For instance"
            "it may contain the problem locations for a problem resources task.")
    )
    requester = serializers.CharField(help_text=_("The username of the user who initiated this task."))
    task_state = serializers.CharField(help_text=_("The last knows state of the celery task."))
    duration_sec = serializers.CharField(help_text=_("Task duration information, if known"))
    task_message = serializers.CharField(help_text=_("User-friendly task status information, if available."))


class InstructorTasksListSerializer(serializers.Serializer):  # pylint: disable=abstract-method
    """
    Serializer to describe the response of the instructor tasks list API.
    """
    tasks = serializers.ListSerializer(
        child=InstructorTaskSerializer(),
        help_text=_("List of instructor tasks.")
    )


@view_auth_classes()
class InstructorTasks(DeveloperErrorViewMixin, APIView):
    """
    **Use Cases**

        Lists currently running instructor tasks

    **Parameters**
       - With no arguments, lists running tasks.
       - `problem_location_str` lists task history for problem
       - `problem_location_str` and `unique_student_identifier` lists task
           history for problem AND student (intersection)

    **Example Requests**:

        GET /courses/{course_id}/instructor/api/v0/tasks

    **Response Values**
        {
          "tasks": [
            {
              "status": "Incomplete",
              "task_type": "grade_problems",
              "task_id": "2519ff31-22d9-4a62-91e2-55495895b355",
              "created": "2019-01-15T18:00:15.902470+00:00",
              "task_input": "{}",
              "duration_sec": "unknown",
              "task_message": "No status information available",
              "requester": "staff",
              "task_state": "PROGRESS"
            }
          ]
        }
    """

    @apidocs.schema(
        parameters=[
            apidocs.string_parameter(
                'course_id',
                apidocs.ParameterLocation.PATH,
                description="ID for the course whose tasks need to be listed.",
            ),
            apidocs.string_parameter(
                'problem_location_str',
                apidocs.ParameterLocation.QUERY,
                description="Filter instructor tasks to this problem location.",
            ),
            apidocs.string_parameter(
                'unique_student_identifier',
                apidocs.ParameterLocation.QUERY,
                description="Filter tasks to a singe problem and a single student. "
                            "Must be used in combination with `problem_location_str`.",
            ),
        ],
        responses={
            200: InstructorTasksListSerializer,
            401: _("The requesting user is not authenticated."),
            403: _("The requesting user lacks access to the course."),
            404: _("The requested course does not exist."),
        }
    )
    def get(self, request, course_id):
        """
        List instructor tasks filtered by `course_id`.

        **Use Cases**

        Lists currently running instructor tasks

        **Parameters**
           - With no arguments, lists running tasks.
           - `problem_location_str` lists task history for problem
           - `problem_location_str` and `unique_student_identifier` lists task
               history for problem AND student (intersection)

        **Example Requests**:

            GET /courses/{course_id}/instructor/api/v0/tasks

        **Response Values**
        ```json
            {
              "tasks": [
                {
                  "status": "Incomplete",
                  "task_type": "grade_problems",
                  "task_id": "2519ff31-22d9-4a62-91e2-55495895b355",
                  "created": "2019-01-15T18:00:15.902470+00:00",
                  "task_input": "{}",
                  "duration_sec": "unknown",
                  "task_message": "No status information available",
                  "requester": "staff",
                  "task_state": "PROGRESS"
                }
              ]
            }
        ```
        """
        return _list_instructor_tasks(request=request, course_id=course_id)


@method_decorator(cache_control(no_cache=True, no_store=True, must_revalidate=True), name='dispatch')
class ListInstructorTasks(APIView):
    """
    List instructor tasks.

    Takes optional query parameters.
        - With no arguments, lists running tasks.
        - `problem_location_str` lists task history for problem
        - `problem_location_str` and `unique_student_identifier` lists task
            history for problem AND student (intersection)
    """
    permission_classes = (IsAuthenticated, permissions.InstructorPermission)
    permission_name = permissions.SHOW_TASKS
    serializer_class = ListInstructorTaskInputSerializer

    @method_decorator(ensure_csrf_cookie)
    def post(self, request, course_id):
        """
        List instructor tasks.
        """
        serializer = self.serializer_class(data=request.data)
        serializer.is_valid(raise_exception=True)

        return _list_instructor_tasks(
            request=request, course_id=course_id, serialize_data=serializer.validated_data
        )


@cache_control(no_cache=True, no_store=True, must_revalidate=True)
@require_course_permission(permissions.SHOW_TASKS)
def _list_instructor_tasks(request, course_id, serialize_data=None):
    """
    List instructor tasks.

    Internal function with common code for both DRF and and tradition views.
    """
    # This method is also used by other APIs with the GET method.
    # The query_params attribute is utilized for GET requests,
    # where parameters are passed as query strings.

    course_id = CourseKey.from_string(course_id)
    if serialize_data is not None:
        problem_location_str = strip_if_string(serialize_data.get('problem_location_str', False))
        student = serialize_data.get('unique_student_identifier', None)
    else:
        params = getattr(request, 'query_params', request.POST)
        problem_location_str = strip_if_string(params.get('problem_location_str', False))
        student = params.get('unique_student_identifier', None)

    if student is not None:
        student = get_student_from_identifier(student)

    if student and not problem_location_str:
        return HttpResponseBadRequest(
            "unique_student_identifier must accompany problem_location_str"
        )

    if problem_location_str:
        try:
            module_state_key = UsageKey.from_string(problem_location_str).map_into_course(course_id)
        except InvalidKeyError:
            return HttpResponseBadRequest()
        if student:
            # Specifying for a single student's history on this problem
            tasks = task_api.get_instructor_task_history(course_id, module_state_key, student)
        else:
            # Specifying for single problem's history
            tasks = task_api.get_instructor_task_history(course_id, module_state_key)
    else:
        # If no problem or student, just get currently running tasks
        tasks = task_api.get_running_instructor_tasks(course_id)

    response_payload = {
        'tasks': list(map(extract_task_features, tasks)),
    }
    return JsonResponse(response_payload)


@method_decorator(cache_control(no_cache=True, no_store=True, must_revalidate=True), name='dispatch')
class ListEntranceExamInstructorTasks(APIView):
    """
    List entrance exam related instructor tasks.
    """
    permission_classes = (IsAuthenticated, permissions.InstructorPermission)
    permission_name = permissions.SHOW_TASKS

    @method_decorator(ensure_csrf_cookie)
    def post(self, request, course_id):
        """
        List entrance exam related instructor tasks.

        Takes either of the following query parameters
            - unique_student_identifier is an email or username
            - all_students is a boolean
        """
        course_id = CourseKey.from_string(course_id)
        course = get_course_by_id(course_id)
        student = request.POST.get('unique_student_identifier', None)
        if student is not None:
            student = get_student_from_identifier(student)

        try:
            entrance_exam_key = UsageKey.from_string(course.entrance_exam_id).map_into_course(course_id)
        except InvalidKeyError:
            return HttpResponseBadRequest(_("Course has no valid entrance exam section."))
        if student:
            # Specifying for a single student's entrance exam history
            tasks = task_api.get_entrance_exam_instructor_task_history(
                course_id,
                entrance_exam_key,
                student
            )
        else:
            # Specifying for all student's entrance exam history
            tasks = task_api.get_entrance_exam_instructor_task_history(
                course_id,
                entrance_exam_key
            )

        response_payload = {
            'tasks': list(map(extract_task_features, tasks)),
        }
        return JsonResponse(response_payload)


class ReportDownloadSerializer(serializers.Serializer):  # pylint: disable=abstract-method
    """
    Serializer that describes a single report download.
    """
    url = serializers.URLField(help_text=_("URL from which report can be downloaded."))
    name = serializers.CharField(help_text=_("Name of report."))
    link = serializers.CharField(help_text=_("HTML anchor tag that contains the name and link."))


class ReportDownloadsListSerializer(serializers.Serializer):  # pylint: disable=abstract-method
    """
    Serializer that describes the response of the report downloads list API.
    """
    downloads = serializers.ListSerializer(
        child=ReportDownloadSerializer(help_text="Report Download"),
        help_text=_("List of report downloads"),
    )


@view_auth_classes()
class ReportDownloads(DeveloperErrorViewMixin, APIView):
    """
    API view to list report downloads for a course.
    """

    @apidocs.schema(parameters=[
        apidocs.string_parameter(
            'course_id',
            apidocs.ParameterLocation.PATH,
            description=_("ID for the course whose reports need to be listed."),
        ),
        apidocs.string_parameter(
            'report_name',
            apidocs.ParameterLocation.QUERY,
            description=_(
                "Filter results to only return details of for the report with the specified name."
            ),
        ),
    ], responses={
        200: ReportDownloadsListSerializer,
        401: _("The requesting user is not authenticated."),
        403: _("The requesting user lacks access to the course."),
        404: _("The requested course does not exist."),
    })
    def get(self, request, course_id):
        """
        List report CSV files that are available for download for this course.

        **Use Cases**

        Lists reports available for download

        **Example Requests**:

            GET /api/instructor/v1/reports/{course_id}

        **Response Values**
        ```json
        {
            "downloads": [
                {
                    "url": "https://1.mock.url",
                    "link": "<a href=\"https://1.mock.url\">mock_file_name_1</a>",
                    "name": "mock_file_name_1"
                }
            ]
        }
        ```

        The report name will depend on the type of report generated. For example a
        problem responses report for an entire course might be called:

            edX_DemoX_Demo_Course_student_state_from_block-v1_edX+DemoX+Demo_Course+type@course+block@course_2021-04-30-0918.csv
        """  # pylint: disable=line-too-long
        return _list_report_downloads(request=request, course_id=course_id)


@method_decorator(cache_control(no_cache=True, no_store=True, must_revalidate=True), name='dispatch')
class ListReportDownloads(APIView):

    """
    List grade CSV files that are available for download for this course.

    Takes the following query parameters:
    - (optional) report_name - name of the report
    """
    permission_classes = (IsAuthenticated, permissions.InstructorPermission)
    permission_name = permissions.CAN_RESEARCH

    @method_decorator(ensure_csrf_cookie)
    def post(self, request, course_id):

        return _list_report_downloads(request=request, course_id=course_id)


@cache_control(no_cache=True, no_store=True, must_revalidate=True)
@require_course_permission(permissions.CAN_RESEARCH)
def _list_report_downloads(request, course_id):
    """
    List grade CSV files that are available for download for this course.

    Internal function with common code shared between DRF and functional views.
    """
    course_id = CourseKey.from_string(course_id)
    report_store = ReportStore.from_config(config_name='GRADES_DOWNLOAD')
    report_name = getattr(request, 'query_params', request.POST).get("report_name", None)

    response_payload = {
        'downloads': [
            dict(name=name, url=url, link=HTML('<a href="{}">{}</a>').format(HTML(url), Text(name)))
            for name, url in report_store.links_for(course_id) if report_name is None or name == report_name
        ]
    }
    return JsonResponse(response_payload)


@require_POST
@ensure_csrf_cookie
@cache_control(no_cache=True, no_store=True, must_revalidate=True)
@require_course_permission(permissions.CAN_RESEARCH)
@require_finance_admin
def list_financial_report_downloads(_request, course_id):
    """
    List grade CSV files that are available for download for this course.
    """
    course_id = CourseKey.from_string(course_id)
    report_store = ReportStore.from_config(config_name='FINANCIAL_REPORTS')

    response_payload = {
        'downloads': [
            dict(name=name, url=url, link=HTML('<a href="{}">{}</a>').format(HTML(url), Text(name)))
            for name, url in report_store.links_for(course_id)
        ]
    }
    return JsonResponse(response_payload)


@method_decorator(transaction.non_atomic_requests, name='dispatch')
class ExportOra2DataView(DeveloperErrorViewMixin, APIView):
    """
    Pushes a Celery task which will aggregate ora2 responses for a course into a .csv
    """
    permission_classes = (IsAuthenticated, permissions.InstructorPermission)
    permission_name = permissions.CAN_RESEARCH

    @method_decorator(cache_control(no_cache=True, no_store=True, must_revalidate=True))
    @method_decorator(ensure_csrf_cookie)
    def post(self, request, course_id):
        """
        Initiates a task to export Open Response Assessment (ORA) data for a course.

        Args:
            request: The HTTP request object
            course_id: The ID of the course for which to export ORA data

        Returns:
            Response: A JSON response containing the status message indicating the task has been initiated
        """
        course_key = CourseKey.from_string(course_id)
        report_type = _('ORA data')

        try:
            task_api.submit_export_ora2_data(request, course_key)
            success_status = SUCCESS_MESSAGE_TEMPLATE.format(report_type=report_type)
            return Response({"status": success_status})
        except (AlreadyRunningError, QueueConnectionError, AttributeError) as err:
            return JsonResponse({"error": str(err)}, status=400)


@method_decorator(transaction.non_atomic_requests, name='dispatch')
class ExportOra2SummaryView(DeveloperErrorViewMixin, APIView):
    """
    Pushes a Celery task which will aggregate a summary of students' progress in ora2 tasks for a course into a .csv
    """
    permission_classes = (IsAuthenticated, permissions.InstructorPermission)
    permission_name = permissions.CAN_RESEARCH

    @method_decorator(ensure_csrf_cookie)
    @method_decorator(cache_control(no_cache=True, no_store=True, must_revalidate=True))
    def post(self, request, course_id):
        """
        Initiates a Celery task to generate an ORA summary report for the specified course.

        Args:
            request: The HTTP request object
            course_id: The string representation of the course key

        Returns:
            Response: A JSON response with a status message indicating the report generation has started
        """
        course_key = CourseKey.from_string(course_id)
        report_type = _('ORA summary')
        try:
            task_api.submit_export_ora2_summary(request, course_key)
            success_status = SUCCESS_MESSAGE_TEMPLATE.format(report_type=report_type)
            return Response({"status": success_status})
        except (AlreadyRunningError, QueueConnectionError, AttributeError) as err:
            return JsonResponse({"error": str(err)}, status=400)


@method_decorator(transaction.non_atomic_requests, name='dispatch')
class ExportOra2SubmissionFilesView(DeveloperErrorViewMixin, APIView):
    """
    Pushes a Celery task which will download and compress all submission
    files (texts, attachments) into a zip archive.
    """
    permission_classes = (IsAuthenticated, permissions.InstructorPermission)
    permission_name = permissions.CAN_RESEARCH

    @method_decorator(cache_control(no_cache=True, no_store=True, must_revalidate=True))
    @method_decorator(ensure_csrf_cookie)
    def post(self, request, course_id):
        """
        Initiates a task to export all ORA2 submission files for a course.
        Returns a JSON response indicating the export task has been started.
        """
        course_key = CourseKey.from_string(course_id)
        try:
            task_api.submit_export_ora2_submission_files(request, course_key)
            return Response({
                "status": _("Attachments archive is being created.")
            })
        except (AlreadyRunningError, QueueConnectionError, AttributeError) as err:
            return JsonResponse({"error": str(err)}, status=400)


@method_decorator(transaction.non_atomic_requests, name='dispatch')
class CalculateGradesCsvView(DeveloperErrorViewMixin, APIView):
    """
    Initiates a Celery task to calculate grades CSV.
    AlreadyRunningError is raised if the course's grades are already being updated.
    """
    permission_classes = (IsAuthenticated, permissions.InstructorPermission)
    permission_name = permissions.CAN_RESEARCH

    @method_decorator(cache_control(no_cache=True, no_store=True, must_revalidate=True))
    @method_decorator(ensure_csrf_cookie)
    def post(self, request, course_id):
        """
        Initiates a Celery task to calculate grades CSV.
        """
        report_type = _('grade')
        course_key = CourseKey.from_string(course_id)
        task_api.submit_calculate_grades_csv(request, course_key)
        success_status = SUCCESS_MESSAGE_TEMPLATE.format(report_type=report_type)

        return Response({"status": success_status})


@method_decorator(cache_control(no_cache=True, no_store=True, must_revalidate=True), name='dispatch')
@method_decorator(transaction.non_atomic_requests, name='dispatch')
class ProblemGradeReport(DeveloperErrorViewMixin, APIView):
    """
    Request a CSV showing students' grades for all problems in the course.
    """
    permission_classes = (IsAuthenticated, permissions.InstructorPermission)
    permission_name = permissions.CAN_RESEARCH

    @method_decorator(ensure_csrf_cookie)
    @method_decorator(transaction.non_atomic_requests)
    def post(self, request, course_id):
        """
        Request a CSV showing students' grades for all problems in the
        course.

        AlreadyRunningError is raised if the course's grades are already being
        updated.
        """
        course_key = CourseKey.from_string(course_id)
        report_type = _('problem grade')
        task_api.submit_problem_grade_report(request, course_key)
        success_status = SUCCESS_MESSAGE_TEMPLATE.format(report_type=report_type)

        return JsonResponse({"status": success_status})


@method_decorator(cache_control(no_cache=True, no_store=True, must_revalidate=True), name='dispatch')
class ListForumMembers(APIView):
    """
    Lists forum members of a certain rolename.
    Limited to staff access.

    The requesting user must be at least staff.
    Staff forum admins can access all roles EXCEPT for FORUM_ROLE_ADMINISTRATOR
        which is limited to instructors.

    """
    permission_classes = (
        IsAuthenticated, permissions.InstructorPermission, permissions.ForumAdminRequiresInstructorAccess
    )
    permission_name = permissions.VIEW_FORUM_MEMBERS
    serializer_class = ForumRoleNameSerializer

    @method_decorator(ensure_csrf_cookie)
    def post(self, request, course_id):
        """
        Handle the POST request to list forum members with a certain role name for the given course.

        Args:
            request (HttpRequest): The request object containing the data sent by the client.
            course_id (int): The ID of the course for which the role is being assigned or managed.

        Returns:
            Response: The Json constians lists of members.

        Raises:
            ValidationError: If the provided `rolename` is not valid according to the serializer.
        """
        course_id = CourseKey.from_string(course_id)
        course_discussion_settings = CourseDiscussionSettings.get(course_id)

        role_serializer = ForumRoleNameSerializer(
            data=request.data,
            context={
                'course_discussion_settings': course_discussion_settings,
                'course_id': course_id
            }
        )

        role_serializer.is_valid(raise_exception=True)
        rolename = role_serializer.data['rolename']

        response_payload = {
            'course_id': str(course_id),
            rolename: role_serializer.data.get('users'),
            'division_scheme': course_discussion_settings.division_scheme,
        }
        return JsonResponse(response_payload)


@method_decorator(cache_control(no_cache=True, no_store=True, must_revalidate=True), name='dispatch')
@method_decorator(transaction.non_atomic_requests, name='dispatch')
class SendEmail(DeveloperErrorViewMixin, APIView):
    """
    Send an email to self, staff, cohorts, or everyone involved in a course.
    """
    http_method_names = ['post']
    permission_classes = (IsAuthenticated, permissions.InstructorPermission)
    permission_name = permissions.EMAIL
    serializer_class = SendEmailSerializer

    @method_decorator(ensure_csrf_cookie)
    @method_decorator(transaction.non_atomic_requests)
    def post(self, request, course_id):
        """
        Query Parameters:
        - 'send_to' specifies what group the email should be sent to
           Options are defined by the CourseEmail model in
           lms/djangoapps/bulk_email/models.py
        - 'subject' specifies email's subject
        - 'message' specifies email's content
        """
        course_id = CourseKey.from_string(course_id)
        course_overview = CourseOverview.get_from_id(course_id)

        if not is_bulk_email_feature_enabled(course_id):
            log.warning(f"Email is not enabled for course {course_id}")
            return HttpResponseForbidden("Email is not enabled for this course.")

        serializer_data = self.serializer_class(data=request.data)
        if not serializer_data.is_valid():
            return HttpResponseBadRequest(reason=serializer_data.errors)

        # Skipping serializer validation to avoid potential disruptions.
        # The API handles numerous input variations, and changes here could introduce breaking issues.

        targets = json.loads(request.POST.get("send_to"))

        subject = serializer_data.validated_data.get("subject")
        message = serializer_data.validated_data.get("message")
        # optional, this is a date and time in the form of an ISO8601 string
        schedule = serializer_data.validated_data.get("schedule", "")

        schedule_dt = None
        if schedule:
            try:
                # convert the schedule from a string to a datetime, then check if its a
                # valid future date and time, dateutil
                # will throw a ValueError if the schedule is no good.
                schedule_dt = dateutil.parser.parse(schedule).replace(tzinfo=pytz.utc)
                if schedule_dt < datetime.datetime.now(pytz.utc):
                    raise ValueError("the requested schedule is in the past")
            except ValueError as value_error:
                error_message = (
                    f"Error occurred creating a scheduled bulk email task. Schedule provided: '{schedule}'. Error: "
                    f"{value_error}"
                )
                log.error(error_message)
                return HttpResponseBadRequest(error_message)

        # Retrieve the customized email "from address" and email template from site configuration for the c
        # ourse/partner.
        # If there is no site configuration enabled for the current site then we use system defaults for both.
        from_addr = _get_branded_email_from_address(course_overview)
        template_name = _get_branded_email_template(course_overview)

        # Create the CourseEmail object. This is saved immediately so that any transaction that has been
        # pending up to this point will also be committed.
        try:
            email = create_course_email(
                course_id,
                request.user,
                targets,
                subject,
                message,
                template_name=template_name,
                from_addr=from_addr,
            )
        except ValueError as err:
            return HttpResponseBadRequest(repr(err))

        # Submit the task, so that the correct InstructorTask object gets created (for monitoring purposes)
        task_api.submit_bulk_course_email(request, course_id, email.id, schedule_dt)

        response_payload = {
            'course_id': str(course_id),
            'success': True,
        }

        return JsonResponse(response_payload)


@method_decorator(cache_control(no_cache=True, no_store=True, must_revalidate=True), name='dispatch')
class UpdateForumRoleMembership(APIView):
    """
    Modify a user's forum role in a course.

    Permissions:
    - Must be authenticated.
    - Must be instructor or (staff + forum admin).
    - Only instructors can grant FORUM_ROLE_ADMINISTRATOR.

    Request (POST body):
    {
        "unique_student_identifier": "user@example.com",
        "rolename": "FORUM_ROLE_MODERATOR",
        "action": "allow"  or "revoke"
    }

    """
    permission_classes = (
        IsAuthenticated,
        permissions.InstructorPermission,
        permissions.ForumAdminRequiresInstructorAccess
    )
    permission_name = permissions.EDIT_FORUM_ROLES
    serializer_class = UpdateForumRoleMembershipSerializer

    @method_decorator(ensure_csrf_cookie)
    def post(self, request, course_id):
        """
        Handles role modification requests for a forum user.

        Query parameters:
        - `email` is the target users email
        - `rolename` is one of [FORUM_ROLE_ADMINISTRATOR, FORUM_ROLE_GROUP_MODERATOR,
            FORUM_ROLE_MODERATOR, FORUM_ROLE_COMMUNITY_TA]
        - `action` is one of ['allow', 'revoke']
        """
        course_id = CourseKey.from_string(course_id)
        serializer_data = UpdateForumRoleMembershipSerializer(data=request.data)

        if not serializer_data.is_valid():
            return HttpResponseBadRequest(reason=serializer_data.errors)

        user = serializer_data.validated_data.get('unique_student_identifier')
        if not user:
            return JsonResponse({'error': 'User does not exist.'}, status=400)

        rolename = serializer_data.data['rolename']
        action = serializer_data.data['action']

        if action == 'allow' and not is_user_enrolled_in_course(user, course_id):
            CourseEnrollment.enroll(user, course_id)

        try:
            update_forum_role(course_id, user, rolename, action)
        except Role.DoesNotExist:
            return HttpResponseBadRequest("Role does not exist.")

        return Response(
            {
                "course_id": str(course_id),
                "action": action,
            },
            status=status.HTTP_200_OK,
        )


@require_POST
def get_user_invoice_preference(request, course_id):  # lint-amnesty, pylint: disable=unused-argument
    """
    Gets invoice copy user's preferences.
    """
    invoice_copy_preference = True
    invoice_preference_value = get_user_preference(request.user, INVOICE_KEY)
    if invoice_preference_value is not None:
        invoice_copy_preference = invoice_preference_value == 'True'

    return JsonResponse({
        'invoice_copy': invoice_copy_preference
    })


def _display_unit(unit):
    """
    Gets string for displaying unit to user.
    """
    name = getattr(unit, 'display_name', None)
    if name:
        return f'{name} ({str(unit.location)})'
    else:
        return str(unit.location)


@method_decorator(cache_control(no_cache=True, no_store=True, must_revalidate=True), name='dispatch')
class ChangeDueDate(APIView):
    """
    Grants a due date extension to a student for a particular unit.
    """
    permission_classes = (IsAuthenticated, permissions.InstructorPermission)
    permission_name = permissions.GIVE_STUDENT_EXTENSION
    serializer_class = BlockDueDateSerializer

    @method_decorator(ensure_csrf_cookie)
    def post(self, request, course_id):
        """
        Grants a due date extension to a student for a particular unit.

        params:
            url (str): The URL related to the block that needs the due date update.
            due_datetime (str): The new due date and time for the block.
            student (str): The email or username of the student whose access is being modified.
        """
        serializer_data = self.serializer_class(data=request.data)
        if not serializer_data.is_valid():
            return JsonResponseBadRequest({'error': _('All fields must be filled out')})

        student = serializer_data.validated_data.get('student')
        if not student:
            response_payload = {
                'error': _(
                    'Could not find student matching identifier: {student}'
                ).format(student=request.data.get("student"))
            }
            return JsonResponse(response_payload, status=status.HTTP_404_NOT_FOUND)

        due_datetime = serializer_data.validated_data.get('due_datetime')
        try:
            due_date = parse_datetime(due_datetime)
        except DashboardError:
            return JsonResponseBadRequest({'error': _('The extension due date and time format is incorrect')})

        course = get_course_by_id(CourseKey.from_string(course_id))
        unit = find_unit(course, serializer_data.validated_data.get('url'))
        reason = strip_tags(serializer_data.validated_data.get('reason', ''))
        try:
            set_due_date_extension(course, unit, student, due_date, request.user, reason=reason)
        except Exception as error:  # pylint: disable=broad-except
            return JsonResponseBadRequest({'error': str(error)})

        return JsonResponse(_(
            'Successfully changed due date for student {0} for {1} '
            'to {2}').format(student.profile.name, _display_unit(unit),
                             due_date.strftime('%Y-%m-%d %H:%M')))


@method_decorator(cache_control(no_cache=True, no_store=True, must_revalidate=True), name='dispatch')
class ResetDueDate(APIView):
    """
    Rescinds a due date extension for a student on a particular unit.
    """
    permission_classes = (IsAuthenticated, permissions.InstructorPermission)
    permission_name = permissions.GIVE_STUDENT_EXTENSION
    serializer_class = BlockDueDateSerializer

    @method_decorator(ensure_csrf_cookie)
    def post(self, request, course_id):
        """
        reset a due date extension to a student for a particular unit.
        params:
            url (str): The URL related to the block that needs the due date update.
            student (str): The email or username of the student whose access is being modified.
            reason (str): Optional param.
        """
        serializer_data = self.serializer_class(data=request.data, context={'disable_due_datetime': True})
        if not serializer_data.is_valid():
            return HttpResponseBadRequest(reason=serializer_data.errors)

        student = serializer_data.validated_data.get('student')
        if not student:
            response_payload = {
                'error': f'Could not find student matching identifier: {request.data.get("student")}'
            }
            return JsonResponse(response_payload)

        course = get_course_by_id(CourseKey.from_string(course_id))
        unit = find_unit(course, serializer_data.validated_data.get('url'))
        reason = strip_tags(serializer_data.validated_data.get('reason', ''))

        version = getattr(course, 'course_version', None)

        original_due_date = get_date_for_block(course_id, unit.location, published_version=version)

        try:
            set_due_date_extension(course, unit, student, None, request.user, reason=reason)
            if not original_due_date:
                # It's possible the normal due date was deleted after an extension was granted:
                return JsonResponse(
                    _("Successfully removed invalid due date extension (unit has no due date).")
                )

            original_due_date_str = original_due_date.strftime('%Y-%m-%d %H:%M')
            return JsonResponse(_(
                'Successfully reset due date for student {0} for {1} '
                'to {2}').format(student.profile.name, _display_unit(unit),
                                 original_due_date_str))

        except Exception as error:  # pylint: disable=broad-except
            return JsonResponse({'error': str(error)}, status=400)


@method_decorator(cache_control(no_cache=True, no_store=True, must_revalidate=True), name='dispatch')
class ShowUnitExtensionsView(APIView):
    """
    API view to retrieve a list of students who have due date extensions
    for a specific unit in a course.
    """
    permission_classes = (IsAuthenticated, permissions.InstructorPermission)
    serializer_class = ShowUnitExtensionsSerializer
    permission_name = permissions.GIVE_STUDENT_EXTENSION

    @method_decorator(ensure_csrf_cookie)
    def post(self, request, course_id):
        """
        Shows all of the students which have due date extensions for the given unit.
        """
        serializer = self.serializer_class(data=request.data)
        serializer.is_valid(raise_exception=True)

        url = serializer.validated_data['url']
        course_key = CourseKey.from_string(course_id)
        course = get_course_by_id(course_key)

        try:
            unit = find_unit(course, url)
            data = dump_block_extensions(course, unit)
            return Response(data)

        except DashboardError as error:
            return error.response()


@method_decorator(cache_control(no_cache=True, no_store=True, must_revalidate=True), name='dispatch')
class ShowStudentExtensions(APIView):
    """
    Shows all of the due date extensions granted to a particular student in a
    particular course.
    """
    permission_classes = (IsAuthenticated, permissions.InstructorPermission)
    serializer_class = ShowStudentExtensionSerializer
    permission_name = permissions.GIVE_STUDENT_EXTENSION

    @method_decorator(ensure_csrf_cookie)
    def post(self, request, course_id):
        """
        Handles POST requests to retrieve due date extensions for a specific student
        within a specified course.

        Parameters:
        - `request`: The HTTP request object containing user-submitted data.
        - `course_id`: The ID of the course for which the extensions are being queried.

        Data expected in the request:
        - `student`: A required field containing the identifier of the student for whom
          the due date extensions are being retrieved. This data is extracted from the
          request body.

        Returns:
        - A JSON response containing the details of the due date extensions granted to
          the specified student in the specified course.
        """
        data = {
            'student': request.data.get('student')
        }
        serializer_data = self.serializer_class(data=data)

        if not serializer_data.is_valid():
            return HttpResponseBadRequest(reason=serializer_data.errors)

        student = serializer_data.validated_data.get('student')
        if not student:
            response_payload = f'Could not find student matching identifier: {request.data.get("student")}'
            return JsonResponse({'error': response_payload}, status=400)

        course = get_course_by_id(CourseKey.from_string(course_id))
        return Response(dump_student_extensions(course, student))


def _split_input_list(str_list):
    """
    Separate out individual student email from the comma, or space separated string.

    e.g.
    in: "Lorem@ipsum.dolor, sit@amet.consectetur\nadipiscing@elit.Aenean\r convallis@at.lacus\r, ut@lacinia.Sed"
    out: ['Lorem@ipsum.dolor', 'sit@amet.consectetur', 'adipiscing@elit.Aenean', 'convallis@at.lacus', 'ut@lacinia.Sed']

    `str_list` is a string coming from an input text area
    returns a list of separated values
    """

    new_list = re.split(r'[\n\r\s,]', str_list)
    new_list = [s.strip() for s in new_list]
    new_list = [s for s in new_list if s != '']

    return new_list


def _instructor_dash_url(course_key, section=None):
    """Return the URL for a section in the instructor dashboard.

    Arguments:
        course_key (CourseKey)

    Keyword Arguments:
        section (str): The name of the section to load.

    Returns:
        unicode: The URL of a section in the instructor dashboard.

    """
    url = reverse('instructor_dashboard', kwargs={'course_id': str(course_key)})
    if section is not None:
        url += f'#view-{section}'
    return url


@require_course_permission(permissions.ENABLE_CERTIFICATE_GENERATION)
@require_POST
def enable_certificate_generation(request, course_id=None):
    """Enable/disable self-generated certificates for a course.

    Once self-generated certificates have been enabled, students
    who have passed the course will be able to generate certificates.

    Redirects back to the instructor dashboard once the
    setting has been updated.

    """
    course_key = CourseKey.from_string(course_id)
    is_enabled = (request.POST.get('certificates-enabled', 'false') == 'true')
    certs_api.set_cert_generation_enabled(course_key, is_enabled)
    return redirect(_instructor_dash_url(course_key, section='certificates'))


@method_decorator(cache_control(no_cache=True, no_store=True, must_revalidate=True), name='dispatch')
class MarkStudentCanSkipEntranceExam(APIView):
    """
    Mark a student to skip entrance exam.
    """
    permission_classes = (IsAuthenticated, permissions.InstructorPermission)
    permission_name = permissions.ALLOW_STUDENT_TO_BYPASS_ENTRANCE_EXAM

    @method_decorator(ensure_csrf_cookie)
    def post(self, request, course_id):
        """
        Takes `unique_student_identifier` as required POST parameter.
        """
        course_id = CourseKey.from_string(course_id)
        student_identifier = request.data.get("unique_student_identifier")

        serializer_data = UniqueStudentIdentifierSerializer(data=request.data)
        if not serializer_data.is_valid():
            return HttpResponseBadRequest(reason=serializer_data.errors)

        student = serializer_data.validated_data.get('unique_student_identifier')
        if not student:
            response_payload = f'Could not find student matching : {student_identifier}'
            return JsonResponse({'error': response_payload}, status=400)

        __, created = EntranceExamConfiguration.objects.get_or_create(user=student, course_id=course_id)
        if created:
            message = _('This student (%s) will skip the entrance exam.') % student_identifier
        else:
            message = _('This student (%s) is already allowed to skip the entrance exam.') % student_identifier
        response_payload = {
            'message': message,
        }
        return JsonResponse(response_payload)


@method_decorator(cache_control(no_cache=True, no_store=True, must_revalidate=True), name='dispatch')
@method_decorator(transaction.non_atomic_requests, name='dispatch')
class StartCertificateGeneration(DeveloperErrorViewMixin, APIView):
    """
    Start generating certificates for all students enrolled in given course.
    """
    permission_classes = (IsAuthenticated, permissions.InstructorPermission)
    permission_name = permissions.START_CERTIFICATE_GENERATION

    @method_decorator(ensure_csrf_cookie)
    @method_decorator(transaction.non_atomic_requests)
    def post(self, request, course_id):
        """
         Generating certificates for all students enrolled in given course.
        """
        course_key = CourseKey.from_string(course_id)
        task = task_api.generate_certificates_for_students(request, course_key)
        message = _('Certificate generation task for all students of this course has been started. '
                    'You can view the status of the generation task in the "Pending Tasks" section.')
        response_payload = {
            'message': message,
            'task_id': task.task_id
        }

        return JsonResponse(response_payload)


@method_decorator(cache_control(no_cache=True, no_store=True, must_revalidate=True), name='dispatch')
@method_decorator(transaction.non_atomic_requests, name='dispatch')
class StartCertificateRegeneration(DeveloperErrorViewMixin, APIView):
    """
    Start regenerating certificates for students whose certificate statuses lie with in 'certificate_statuses'
    entry in POST data.
    """
    permission_classes = (IsAuthenticated, permissions.InstructorPermission)
    permission_name = permissions.START_CERTIFICATE_REGENERATION
    serializer_class = CertificateStatusesSerializer
    http_method_names = ['post']

    @method_decorator(transaction.non_atomic_requests, name='dispatch')
    @method_decorator(ensure_csrf_cookie)
    def post(self, request, course_id):
        """
        certificate_statuses 'certificate_statuses' in POST data.
        """
        course_key = CourseKey.from_string(course_id)
        serializer = self.serializer_class(data=request.data)

        if not serializer.is_valid():
            return JsonResponse(
                {'message': _('Please select certificate statuses from the list only.')},
                status=400
            )

        certificates_statuses = serializer.validated_data['certificate_statuses']
        task_api.regenerate_certificates(request, course_key, certificates_statuses)
        response_payload = {
            'message': _('Certificate regeneration task has been started. '
                         'You can view the status of the generation task in the "Pending Tasks" section.'),
            'success': True
        }
        return JsonResponse(response_payload)


@method_decorator(cache_control(no_cache=True, no_store=True, must_revalidate=True), name='dispatch')
@method_decorator(transaction.non_atomic_requests, name='dispatch')
class CertificateExceptionView(DeveloperErrorViewMixin, APIView):
    """
    Add/Remove students to/from the certificate allowlist.
    """
    permission_classes = (IsAuthenticated, permissions.InstructorPermission)
    permission_name = permissions.CERTIFICATE_EXCEPTION_VIEW
    serializer_class = CertificateSerializer
    http_method_names = ['post', 'delete']

    @method_decorator(transaction.non_atomic_requests, name='dispatch')
    @method_decorator(ensure_csrf_cookie)
    def post(self, request, course_id):
        """
        Add certificate exception for a student.
        """
        return self._handle_certificate_exception(request, course_id, action="post")

    @method_decorator(ensure_csrf_cookie)
    @method_decorator(transaction.non_atomic_requests)
    def delete(self, request, course_id):
        """
        Remove certificate exception for a student.
        """
        return self._handle_certificate_exception(request, course_id, action="delete")

    def _handle_certificate_exception(self, request, course_id, action):
        """
        Handles adding or removing certificate exceptions.
        """
        course_key = CourseKey.from_string(course_id)
        try:
            data = request.data
        except Exception:  # pylint: disable=broad-except
            return JsonResponse(
                {
                    'success': False,
                    'message':
                        _('The record is not in the correct format. Please add a valid username or email address.')},
                status=400
            )

        # Extract and validate the student information
        student, error_response = self._get_and_validate_user(data)

        if error_response:
            return error_response

        try:
            if action == "post":
                exception = add_certificate_exception(course_key, student, data)
                return JsonResponse(exception)
            elif action == "delete":
                remove_certificate_exception(course_key, student)
                return JsonResponse({}, status=204)
        except ValueError as error:
            return JsonResponse({'success': False, 'message': str(error)}, status=400)

    def _get_and_validate_user(self, raw_data):
        """
        Extracts the user data from the request and validates the student.
        """
        # This is only happening in case of delete.
        # because content-type is coming as x-www-form-urlencoded from front-end.
        if isinstance(raw_data, QueryDict):
            raw_data = list(raw_data.keys())[0]
            try:
                raw_data = json.loads(raw_data)
            except Exception as error:  # pylint: disable=broad-except
                return None, JsonResponse({'success': False, 'message': str(error)}, status=400)

        try:
            user_data = raw_data.get('user_name', '') or raw_data.get('user_email', '')
        except ValueError as error:
            return None, JsonResponse({'success': False, 'message': str(error)}, status=400)

        serializer_data = self.serializer_class(data={'user': user_data})
        if not serializer_data.is_valid():
            return None, JsonResponse({'success': False, 'message': serializer_data.errors}, status=400)

        student = serializer_data.validated_data.get('user')
        if not student:
            response_payload = f'{user_data} does not exist in the LMS. Please check your spelling and retry.'
            return None, JsonResponse({'success': False, 'message': response_payload}, status=400)

        return student, None


def add_certificate_exception(course_key, student, certificate_exception):
    """
    Add a certificate exception.

    Raises ValueError in case Student is already allowlisted or if they appear on the block list.

    :param course_key: identifier of the course whose certificate exception will be added.
    :param student: User object whose certificate exception will be added.
    :param certificate_exception: A dict object containing certificate exception info.
    :return: Allowlist item in dict format containing certificate exception info.
    """
    log.info(f"Request received to add an allowlist entry for student {student.id} in course {course_key}")

    # Check if the learner is actively enrolled in the course-run
    if not is_user_enrolled_in_course(student, course_key):
        raise ValueError(
            _("Student {user} is not enrolled in this course. Please check your spelling and retry.")
            .format(user=student.username)
        )

    # Check if the learner is blocked from receiving certificates in this course run.
    if certs_api.is_certificate_invalidated(student, course_key):
        raise ValueError(
            _("Student {user} is already on the certificate invalidation list and cannot be added to the certificate "
              "exception list.").format(user=student.username)
        )

    if certs_api.is_on_allowlist(student, course_key):
        raise ValueError(
            _("Student (username/email={user}) already in certificate exception list.").format(user=student.username)
        )

    certificate_allowlist_entry, __ = certs_api.create_or_update_certificate_allowlist_entry(
        student,
        course_key,
        certificate_exception.get("notes", "")
    )

    generated_certificate = certs_api.get_certificate_for_user(student.username, course_key, False)

    exception = dict({
        'id': certificate_allowlist_entry.id,
        'user_email': student.email,
        'user_name': student.username,
        'user_id': student.id,
        'certificate_generated': generated_certificate and generated_certificate.created_date.strftime("%B %d, %Y"),
        'created': certificate_allowlist_entry.created.strftime("%B %d, %Y"),
    })

    return exception


def remove_certificate_exception(course_key, student):
    """
    Remove certificate exception for given course and student from the certificate allowlist.

    Raises ValueError if an error occurs during removal of the allowlist entry.

    :param course_key: identifier of the course whose certificate exception needs to be removed.
    :param student: User object whose certificate exception needs to be removed.
    :return:
    """
    result = certs_api.remove_allowlist_entry(student, course_key)
    if not result:
        raise ValueError(
            _("Error occurred removing the allowlist entry for student {student}. Please refresh the page "
              "and try again").format(student=student.username)
        )


def parse_request_data_and_get_user(request):
    """
        Parse request data into Certificate Exception and User object.
        Certificate Exception is the dict object containing information about certificate exception.

    :param request:
    :param course_key: Course Identifier of the course for whom to process certificate exception
    :return: key-value pairs containing certificate exception data and User object
    """
    certificate_exception = parse_request_data(request)

    user = certificate_exception.get('user_name', '') or certificate_exception.get('user_email', '')
    if not user:
        raise ValueError(_('Student username/email field is required and can not be empty. '
                           'Kindly fill in username/email and then press "Add to Exception List" button.'))
    db_user = get_student(user)

    return certificate_exception, db_user


def parse_request_data(request):
    """
    Parse and return request data, raise ValueError in case of invalid JSON data.

    :param request: HttpRequest request object.
    :return: dict object containing parsed json data.
    """
    try:
        data = json.loads(request.body.decode('utf8') or '{}')
    except ValueError:
        raise ValueError(_('The record is not in the correct format. Please add a valid username or email address.'))  # lint-amnesty, pylint: disable=raise-missing-from

    return data


def get_student(username_or_email):
    """
    Retrieve and return User object from db, raise ValueError
    if user is does not exists or is not enrolled in the given course.

    :param username_or_email: String containing either user name or email of the student.
    :param course_key: CourseKey object identifying the current course.
    :return: User object
    """
    try:
        student = get_user_by_username_or_email(username_or_email)
    except ObjectDoesNotExist:
        raise ValueError(_("{user} does not exist in the LMS. Please check your spelling and retry.").format(  # lint-amnesty, pylint: disable=raise-missing-from
            user=username_or_email
        ))

    return student


@method_decorator(cache_control(no_cache=True, no_store=True, must_revalidate=True), name='dispatch')
@method_decorator(transaction.non_atomic_requests, name='dispatch')
class GenerateCertificateExceptions(DeveloperErrorViewMixin, APIView):
    """
    Generate Certificate for students on the allowlist.
    """

    permission_classes = (IsAuthenticated, permissions.InstructorPermission)
    permission_name = permissions.GENERATE_CERTIFICATE_EXCEPTIONS

    @method_decorator(transaction.non_atomic_requests)
    @method_decorator(ensure_csrf_cookie)
    def post(self, request, course_id, generate_for=None):
        """
        :param request: HttpRequest object,
        :param course_id: course identifier of the course for whom to generate certificates
        :param generate_for: string to identify whether to generate certificates for 'all' or 'new'
                additions to the allowlist
        :return: JsonResponse object containing success/failure message and certificate exception data
        """
        course_key = CourseKey.from_string(course_id)

        if generate_for == 'all':
            # Generate Certificates for all allowlisted students
            students = 'all_allowlisted'

        elif generate_for == 'new':
            students = 'allowlisted_not_generated'

        else:
            # Invalid data, generate_for must be present for all certificate exceptions
            return JsonResponse(
                {
                    'success': False,
                    'message': _('Invalid data, generate_for must be "new" or "all".'),
                },
                status=400
            )

        task_api.generate_certificates_for_students(request, course_key, student_set=students)
        response_payload = {
            'success': True,
            'message': _('Certificate generation started for students on the allowlist.'),
        }

        return JsonResponse(response_payload)


@method_decorator(cache_control(no_cache=True, no_store=True, must_revalidate=True), name='dispatch')
class GenerateBulkCertificateExceptions(APIView):
    """
    Adds students to the certificate allowlist using data from the uploaded CSV file.
    """

    permission_classes = (IsAuthenticated, permissions.InstructorPermission)
    permission_name = permissions.GENERATE_BULK_CERTIFICATE_EXCEPTIONS

    @method_decorator(ensure_csrf_cookie)
    def post(self, request, course_id):
        """
        Arguments:
            request (WSGIRequest): Django HTTP request object.
            course_id (string): Course-Run key
        Returns:
            dict:
            {
                general_errors: [errors related to csv file e.g. csv uploading, csv attachment, content reading, etc. ],
                row_errors: {
                    data_format_error: [users/data in csv file that are not well formatted],
                    user_not_exist: [users that cannot be found in the LMS],
                    user_already_allowlisted: [users that already appear on the allowlist of this course-run],
                    user_not_enrolled: [users that are not currently enrolled in this course-run],
                    user_on_certificate_invalidation_list: [users that have an active certificate invalidation in this
                                                        course-run]
                },
                success: [list of users sucessfully added to the certificate allowlist]
            }
        """
        user_index = 0
        notes_index = 1
        row_errors_key = [
            'data_format_error',
            'user_not_exist',
            'user_already_allowlisted',
            'user_not_enrolled',
            'user_on_certificate_invalidation_list'
        ]
        course_key = CourseKey.from_string(course_id)
        students, general_errors, success = [], [], []
        row_errors = {key: [] for key in row_errors_key}

        def build_row_errors(key, _user, row_count):
            """
            inner method to build dict of csv data as row errors.
            """
            row_errors[key].append(_('user "{user}" in row# {row}').format(user=_user, row=row_count))

        if 'students_list' in request.FILES:
            try:
                upload_file = request.FILES.get('students_list')
                if upload_file.name.endswith('.csv'):
                    students = list(csv.reader(upload_file.read().decode('utf-8-sig').splitlines()))
                else:
                    general_errors.append(_('Make sure that the file you upload is in CSV format with no '
                                            'extraneous characters or rows.'))
            except Exception:  # pylint: disable=broad-except
                general_errors.append(_('Could not read uploaded file.'))
            finally:
                upload_file.close()

            row_num = 0
            for student in students:
                row_num += 1
                # verify that we have exactly two column in every row either email or username and notes but allow for
                # blank lines
                if len(student) != 2:
                    if student:
                        build_row_errors('data_format_error', student[user_index], row_num)
                        log.info(f'Invalid data/format in csv row# {row_num}')
                    continue

                user = student[user_index]
                try:
                    user = get_user_by_username_or_email(user)
                except ObjectDoesNotExist:
                    build_row_errors('user_not_exist', user, row_num)
                    log.info(f'Student {user} does not exist')
                else:
                    # make sure learner doesn't have an active certificate invalidation
                    if certs_api.is_certificate_invalidated(user, course_key):
                        build_row_errors('user_on_certificate_invalidation_list', user, row_num)
                        log.warning(f'Student {user.id} is blocked from receiving a Certificate in Course {course_key}')
                    # make sure learner isn't already on the allowlist
                    elif certs_api.is_on_allowlist(user, course_key):
                        build_row_errors('user_already_allowlisted', user, row_num)
                        log.warning(f'Student {user.id} already appears on the allowlist in Course {course_key}.')
                    # make sure user is enrolled in course
                    elif not is_user_enrolled_in_course(user, course_key):
                        build_row_errors('user_not_enrolled', user, row_num)
                        log.warning(f'Student {user.id} is not enrolled in Course {course_key}')
                    else:
                        certs_api.create_or_update_certificate_allowlist_entry(
                            user,
                            course_key,
                            notes=student[notes_index]
                        )
                        success.append(_('user "{username}" in row# {row}').format(username=user.username, row=row_num))
        else:
            general_errors.append(_('File is not attached.'))

        results = {
            'general_errors': general_errors,
            'row_errors': row_errors,
            'success': success
        }
        return JsonResponse(results)


@method_decorator(cache_control(no_cache=True, no_store=True, must_revalidate=True), name='dispatch')
@method_decorator(transaction.non_atomic_requests, name='dispatch')
class CertificateInvalidationView(APIView):
    """
    Invalidate/Re-Validate students to/from certificate.

    :param request: HttpRequest object
    :param course_id: course identifier of the course for whom to add/remove certificates exception.
    :return: JsonResponse object with success/error message or certificate invalidation data.
    """
    permission_classes = (IsAuthenticated, permissions.InstructorPermission)
    permission_name = permissions.CERTIFICATE_INVALIDATION_VIEW
    serializer_class = CertificateSerializer
    http_method_names = ['post', 'delete']

    @method_decorator(ensure_csrf_cookie)
    @method_decorator(transaction.non_atomic_requests)
    def post(self, request, course_id):
        """
         Invalidate/Re-Validate students to/from certificate.
        """
        course_key = CourseKey.from_string(course_id)
        # Validate request data and return error response in case of invalid data
        serializer_data = self.serializer_class(data=request.data)
        if not serializer_data.is_valid():
            # return HttpResponseBadRequest(reason=serializer_data.errors)
            return JsonResponse({'message': serializer_data.errors}, status=400)

        student = serializer_data.validated_data.get('user')
        notes = serializer_data.validated_data.get('notes')

        if not student:
            invalid_user = request.data.get('user')
            response_payload = f'{invalid_user} does not exist in the LMS. Please check your spelling and retry.'

            return JsonResponse({'message': response_payload}, status=400)

        try:
            certificate = _get_certificate_for_user(course_key, student)
        except Exception as ex:  # pylint: disable=broad-except
            return JsonResponse({'message': str(ex)}, status=400)

        # Invalidate certificate of the given student for the course course
        try:
            if certs_api.is_on_allowlist(student, course_key):
                log.warning(f"Invalidating certificate for student {student.id} in course {course_key} failed. "
                            "Student is currently on the allowlist.")
                raise ValueError(
                    _("The student {student} appears on the Certificate Exception list in course {course}. Please "
                      "remove them from the Certificate Exception list before attempting to invalidate their "
                      "certificate.").format(student=student, course=course_key)
                )
            certificate_invalidation = invalidate_certificate(
                request,
                certificate,
                notes,
                student
            )

        except ValueError as error:
            return JsonResponse({'message': str(error)}, status=400)
        return JsonResponse(certificate_invalidation)

    @method_decorator(ensure_csrf_cookie)
    @method_decorator(transaction.non_atomic_requests)
    def delete(self, request, course_id):
        """
        Invalidate/Re-Validate students to/from certificate.
        """
        # Re-Validate student certificate for the course course
        course_key = CourseKey.from_string(course_id)
        try:
            data = json.loads(self.request.body.decode('utf8') or '{}')
        except Exception:  # pylint: disable=broad-except
            data = {}

        serializer_data = self.serializer_class(data=data)

        if not serializer_data.is_valid():
            return HttpResponseBadRequest(reason=serializer_data.errors)

        student = serializer_data.validated_data.get('user')

        try:
            certificate = _get_certificate_for_user(course_key, student)
        except Exception as ex:  # pylint: disable=broad-except
            return JsonResponse({'message': str(ex)}, status=400)

        try:
            re_validate_certificate(request, course_key, certificate, student)
        except ValueError as error:
            return JsonResponse({'message': str(error)}, status=400)

        return JsonResponse({}, status=204)


def invalidate_certificate(request, generated_certificate, notes, student):
    """
    Invalidate given GeneratedCertificate and add CertificateInvalidation record for future reference or re-validation.

    :param request: HttpRequest object
    :param generated_certificate: GeneratedCertificate object, the certificate we want to invalidate
    :param notes: notes values.
    :param student: User object, this user is tied to the generated_certificate we are going to invalidate
    :return: dict object containing updated certificate invalidation data.
    """
    # Check if the learner already appears on the certificate invalidation list
    if certs_api.is_certificate_invalidated(student, generated_certificate.course_id):
        raise ValueError(
            _("Certificate of {user} has already been invalidated. Please check your spelling and retry.").format(
                user=student.username,
            )
        )

    # Verify that the learner's certificate is valid before invalidating
    if not generated_certificate.is_valid():
        raise ValueError(
            _("Certificate for student {user} is already invalid, kindly verify that certificate was generated "
              "for this student and then proceed.").format(user=student.username)
        )

    # Add CertificateInvalidation record for future reference or re-validation
    certificate_invalidation = certs_api.create_certificate_invalidation_entry(
        generated_certificate,
        request.user,
        notes,
    )

    # Invalidate the certificate
    generated_certificate.invalidate(source='certificate_invalidation_list')

    return {
        'id': certificate_invalidation.id,
        'user': student.username,
        'invalidated_by': certificate_invalidation.invalidated_by.username,
        'created': certificate_invalidation.created.strftime("%B %d, %Y"),
        'notes': notes,
    }


@common_exceptions_400
def re_validate_certificate(request, course_key, generated_certificate, student):
    """
    Remove certificate invalidation from db and start certificate generation task for this student.
    Raises ValueError if certificate invalidation is present.

    :param request: HttpRequest object
    :param course_key: CourseKey object identifying the current course.
    :param generated_certificate: GeneratedCertificate object of the student for the given course
    """
    log.info(f"Attempting to revalidate certificate for student {student.id} in course {course_key}")

    certificate_invalidation = certs_api.get_certificate_invalidation_entry(generated_certificate)
    if not certificate_invalidation:
        raise ValueError(_("Certificate Invalidation does not exist, Please refresh the page and try again."))  # lint-amnesty, pylint: disable=raise-missing-from

    certificate_invalidation.deactivate()

    task_api.generate_certificates_for_students(
        request, course_key, student_set="specific_student", specific_student_id=student.id
    )


def _get_boolean_param(request, param_name):
    """
    Returns the value of the boolean parameter with the given
    name in the POST request. Handles translation from string
    values to boolean values.
    """
    return request.POST.get(param_name, False) in ['true', 'True', True]


def _create_error_response(request, msg):
    """
    Creates the appropriate error response for the current request,
    in JSON form.
    """
    return JsonResponse({"error": msg}, 400)


def _get_student_from_request_data(request_data):
    """
    Attempts to retrieve the student information from the incoming request data.

    :param request: HttpRequest object
    :param course_key: CourseKey object identifying the current course.
    """
    user = request_data.get("user")
    if not user:
        raise ValueError(
            _('Student username/email field is required and can not be empty. '
              'Kindly fill in username/email and then press "Invalidate Certificate" button.')
        )

    return get_student(user)


def _get_certificate_for_user(course_key, student):
    """
    Attempt to retrieve certificate information for a learner in a given course-run.

    Raises a ValueError if a certificate cannot be retrieved for the learner. This will prompt an informative message
    to be displayed on the instructor dashboard.
    """
    log.info(f"Retrieving certificate for student {student.id} in course {course_key}")
    certificate = certs_api.get_certificate_for_user(student.username, course_key, False)
    if not certificate:
        raise ValueError(_(
            "The student {student} does not have certificate for the course {course}. Kindly verify student "
            "username/email and the selected course are correct and try again.").format(
                student=student.username, course=course_key.course)
        )

    return certificate


def _get_branded_email_from_address(course_overview):
    """
    Checks and retrieves a customized "from address", if one exists for the course/org. This is the email address that
    learners will see the message coming from.

    Args:
        course_overview (CourseOverview): The course overview instance for the course-run.

    Returns:
        String: The customized "from address" to be used in messages sent by the bulk course email tool for this
                course or org.
    """
    from_addr = configuration_helpers.get_value('course_email_from_addr')
    if isinstance(from_addr, dict):
        # If course_email_from_addr is a dict, we are customizing the email template for each organization that has
        # courses on the site. The dict maps from addresses by org allowing us to find the correct from address to use
        # here.
        from_addr = from_addr.get(course_overview.display_org_with_default)

    return from_addr


def _get_branded_email_template(course_overview):
    """
    Checks and retrieves the custom email template, if one exists for the course/org, to style messages sent by the bulk
    course email tool.

    Args:
        course_overview (CourseOverview): The course overview instance for the course-run.

    Returns:
        String: The name of the custom email template to use for this course or org.
    """
    template_name = configuration_helpers.get_value('course_email_template_name')
    if isinstance(template_name, dict):
        # If course_email_template_name is a dict, we are customizing the email template for each organization that has
        # courses on the site. The dict maps template names by org allowing us to find the correct template to use here.
        template_name = template_name.get(course_overview.display_org_with_default)

    return template_name<|MERGE_RESOLUTION|>--- conflicted
+++ resolved
@@ -114,13 +114,9 @@
     UserSerializer,
     UniqueStudentIdentifierSerializer,
     ProblemResetSerializer,
-<<<<<<< HEAD
-    RescoreEntranceExamSerializer,
     StudentsUpdateEnrollmentSerializer
-=======
     UpdateForumRoleMembershipSerializer,
     RescoreEntranceExamSerializer
->>>>>>> 4d76c5de
 )
 from openedx.core.djangoapps.content.course_overviews.models import CourseOverview
 from openedx.core.djangoapps.course_groups.cohorts import add_user_to_cohort, is_course_cohorted
