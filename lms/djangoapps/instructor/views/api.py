--- conflicted
+++ resolved
@@ -2405,7 +2405,6 @@
 @ensure_csrf_cookie
 @cache_control(no_cache=True, no_store=True, must_revalidate=True)
 @require_level('staff')
-<<<<<<< HEAD
 def get_student_responses(request, course_id):
     """
     AlreadyRunningError is raised if the student response CSV is still being generated.
@@ -2417,7 +2416,13 @@
         return JsonResponse({"status": success_status})
     except AlreadyRunningError:
         already_running_status = _("A student responses report generation task is already in progress. Check the 'Pending Instructor Tasks' table for the status of the task. When completed, the report will be available for download in the table below.")
-=======
+        return JsonResponse({
+            "status": already_running_status
+        })
+
+@ensure_csrf_cookie
+@cache_control(no_cache=True, no_store=True, must_revalidate=True)
+@require_level('staff')
 def problem_grade_report(request, course_id):
     """
     Request a CSV showing students' grades for all problems in the
@@ -2436,7 +2441,6 @@
         already_running_status = _("A problem grade report is already being generated. "
                                    "Check the 'Pending Instructor Tasks' table for the status of the task. "
                                    "When completed, the report will be available for download in the table below.")
->>>>>>> 2ba5d483
         return JsonResponse({
             "status": already_running_status
         })
