--- conflicted
+++ resolved
@@ -485,7 +485,6 @@
     only_if_higher = serializers.BooleanField(required=False, allow_null=True)
 
 
-<<<<<<< HEAD
 class StudentsUpdateEnrollmentSerializer(serializers.Serializer):
     """Serializer for student enroll/unenroll actions."""
     action = serializers.ChoiceField(choices=["enroll", "unenroll"])
@@ -493,7 +492,8 @@
     auto_enroll = serializers.BooleanField(default=False)
     email_students = serializers.BooleanField(default=False)
     reason = serializers.CharField(required=False, allow_blank=True)
-=======
+
+
 class OverrideProblemScoreSerializer(UniqueStudentIdentifierSerializer):
     """
     Serializer for overriding a student's score for a specific problem.
@@ -506,5 +506,4 @@
     )
     score = serializers.FloatField(
         help_text=_("The overriding score to set."),
-    )
->>>>>>> 96e5ce07
+    )