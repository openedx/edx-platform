--- conflicted
+++ resolved
@@ -79,7 +79,6 @@
         return user
 
 
-<<<<<<< HEAD
 class StudentAttemptsSerializer(serializers.Serializer):
     """
     Serializer for resetting a students attempts counter or starts a task to reset all students
@@ -129,7 +128,8 @@
             return value in ['true', 'True', True]
 
         return False
-=======
+
+     
 class SendEmailSerializer(serializers.Serializer):
     """
     Serializer for sending an email with optional scheduling.
@@ -149,4 +149,3 @@
     subject = serializers.CharField(max_length=128, write_only=True, required=True)
     message = serializers.CharField(required=True)
     schedule = serializers.CharField(required=False)
->>>>>>> a3871cda
