--- conflicted
+++ resolved
@@ -1,4 +1,5 @@
 """ Instructor apis serializers. """
+import re
 
 from django.contrib.auth.models import User  # lint-amnesty, pylint: disable=imported-auth-user
 from django.core.exceptions import ValidationError
@@ -232,7 +233,6 @@
             self.fields['due_datetime'].required = False
 
 
-<<<<<<< HEAD
 class ModifyAccessSerializer(serializers.Serializer):
     """
     serializers for enroll or un-enroll users in beta testing program.
@@ -295,14 +295,13 @@
     `str_list` is a string coming from an input text area
     returns a list of separated values
     """
-    import re
     new_list = re.split(r'[,\s\n\r]+', str_list)
     new_list = [s.strip() for s in new_list]
     new_list = [s for s in new_list if s != '']
 
     return new_list
-=======
-class CertificateStatusesSerializer(serializers.Serializer):
+
+ class CertificateStatusesSerializer(serializers.Serializer):
     """
     Serializer for validating and serializing certificate status inputs.
 
@@ -345,5 +344,4 @@
         except User.DoesNotExist:
             return None
 
-        return user
->>>>>>> 971afe60
+        return user