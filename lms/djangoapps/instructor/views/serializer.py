--- conflicted
+++ resolved
@@ -52,7 +52,6 @@
         return user
 
 
-<<<<<<< HEAD
 class AccessSerializer(UniqueStudentIdentifierSerializer):
     """
     Serializer for managing user access changes.
@@ -67,7 +66,7 @@
         help_text="Action to perform on the user's access"
     )
 
-=======
+
 class ListInstructorTaskInputSerializer(serializers.Serializer):  # pylint: disable=abstract-method
     """
     Serializer for handling the input data for the problem response report generation API.
@@ -104,7 +103,6 @@
 
         return data
 
->>>>>>> 75d111ac
 
 class ShowStudentExtensionSerializer(serializers.Serializer):
     """
