--- conflicted
+++ resolved
@@ -61,7 +61,6 @@
         return user
 
 
-<<<<<<< HEAD
 class ListInstructorTaskInputSerializer(serializers.Serializer):  # pylint: disable=abstract-method
     """
     Serializer for handling the input data for the problem response report generation API.
@@ -97,7 +96,8 @@
             )
 
         return data
-=======
+
+
 class ShowStudentExtensionSerializer(serializers.Serializer):
     """
     Serializer for validating and processing the student identifier.
@@ -215,4 +215,3 @@
             return None
 
         return user
->>>>>>> 7d227842
