--- conflicted
+++ resolved
@@ -116,8 +116,6 @@
         return user
 
 
-<<<<<<< HEAD
-=======
 class StudentAttemptsSerializer(serializers.Serializer):
     """
     Serializer for resetting a students attempts counter or starts a task to reset all students
@@ -190,7 +188,6 @@
     schedule = serializers.CharField(required=False)
 
 
->>>>>>> 8f88db2c
 class BlockDueDateSerializer(serializers.Serializer):
     """
     Serializer for handling block due date updates for a specific student.
@@ -217,7 +214,6 @@
         except User.DoesNotExist:
             return None
 
-<<<<<<< HEAD
         return user
 
     def __init__(self, *args, **kwargs):
@@ -226,6 +222,4 @@
         super().__init__(*args, **kwargs)
         if make_due_datetime:
             self.fields['due_datetime'].required = False
-=======
-        return user
->>>>>>> 8f88db2c
+ 