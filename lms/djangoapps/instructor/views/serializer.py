""" Instructor apis serializers. """
import re

from django.contrib.auth.models import User  # lint-amnesty, pylint: disable=imported-auth-user
from django.core.exceptions import ValidationError
from django.utils.translation import gettext as _
from rest_framework import serializers

from lms.djangoapps.certificates.models import CertificateStatuses
from lms.djangoapps.instructor.access import ROLES
from openedx.core.djangoapps.django_comment_common.models import (
    FORUM_ROLE_ADMINISTRATOR,
    FORUM_ROLE_COMMUNITY_TA,
    FORUM_ROLE_GROUP_MODERATOR,
    FORUM_ROLE_MODERATOR,
    Role
)
from lms.djangoapps.discussion.django_comment_client.utils import (
    get_group_id_for_user,
    get_group_name
)

from .tools import get_student_from_identifier


class RoleNameSerializer(serializers.Serializer):  # pylint: disable=abstract-method
    """
    Serializer that describes the response of the problem response report generation API.
    """

    rolename = serializers.CharField(help_text=_("Role name"))

    def validate_rolename(self, value):
        """
        Check that the rolename is valid.
        """
        if value not in ROLES:
            raise ValidationError(_("Invalid role name."))
        return value


class UserSerializer(serializers.ModelSerializer):
    class Meta:
        model = User
        fields = ['username', 'email', 'first_name', 'last_name']


class UniqueStudentIdentifierSerializer(serializers.Serializer):
    """
    Serializer for identifying unique_student.
    """
    unique_student_identifier = serializers.CharField(
        max_length=255,
        help_text="Email or username of user to change access"
    )

    def validate_unique_student_identifier(self, value):
        """
        Validate that the unique_student_identifier corresponds to an existing user.
        """
        try:
            user = get_student_from_identifier(value)
        except User.DoesNotExist:
            return None

        return user


class AccessSerializer(UniqueStudentIdentifierSerializer):
    """
    Serializer for managing user access changes.
    This serializer validates and processes the data required to modify
    user access within a system.
    """
    rolename = serializers.CharField(
        help_text="Role name to assign to the user"
    )
    action = serializers.ChoiceField(
        choices=['allow', 'revoke'],
        help_text="Action to perform on the user's access"
    )


class ForumRoleNameSerializer(serializers.Serializer):  # pylint: disable=abstract-method
    """
    Serializer for forum rolename.
    """

    rolename = serializers.CharField(help_text=_("Role name"))
    users = serializers.SerializerMethodField()

    def validate_rolename(self, value):
        """
        Check that the rolename is valid.
        """
        if value not in [
            FORUM_ROLE_ADMINISTRATOR, FORUM_ROLE_COMMUNITY_TA, FORUM_ROLE_GROUP_MODERATOR, FORUM_ROLE_MODERATOR
        ]:
            raise ValidationError(_("Invalid role name."))
        return value

    def get_users(self, obj):
        """
        Retrieve a list of users associated with the specified role and course.

        Args:
            obj (dict): A dictionary containing the 'rolename' for which to retrieve users.
                        This dictionary is the data passed to the serializer.

        Returns:
            list: A list of dictionaries, each representing a user associated with the specified role.
                  Each user dictionary contains 'username', 'email', 'first_name', 'last_name', and 'group_name'.
                  If no users are found, an empty list is returned.

        """
        course_id = self.context.get('course_id')
        rolename = obj['rolename']
        try:
            role = Role.objects.get(name=rolename, course_id=course_id)
            users = role.users.all().order_by('username')
        except Role.DoesNotExist:
            users = []

        return [extract_user_info(user, self.context.get('course_discussion_settings')) for user in users]


def extract_user_info(user, course_discussion_settings):
    """ utility method to convert user into dict for JSON rendering. """
    group_id = get_group_id_for_user(user, course_discussion_settings)
    group_name = get_group_name(group_id, course_discussion_settings)

    return {
        'username': user.username,
        'email': user.email,
        'first_name': user.first_name,
        'last_name': user.last_name,
        'group_name': group_name,
    }


class ListInstructorTaskInputSerializer(serializers.Serializer):  # pylint: disable=abstract-method
    """
    Serializer for handling the input data for the problem response report generation API.

Attributes:
    unique_student_identifier (str): The email or username of the student.
                                      This field is optional, but if provided, the `problem_location_str`
                                      must also be provided.
    problem_location_str (str): The string representing the location of the problem within the course.
                                This field is optional, unless `unique_student_identifier` is provided.
    """
    unique_student_identifier = serializers.CharField(
        max_length=255,
        help_text="Email or username of student",
        required=False
    )
    problem_location_str = serializers.CharField(
        help_text="Problem location",
        required=False
    )

    def validate(self, data):
        """
        Validate the data to ensure that if unique_student_identifier is provided,
        problem_location_str must also be provided.
        """
        unique_student_identifier = data.get('unique_student_identifier')
        problem_location_str = data.get('problem_location_str')

        if unique_student_identifier and not problem_location_str:
            raise serializers.ValidationError(
                "unique_student_identifier must accompany problem_location_str"
            )

        return data


class ShowStudentExtensionSerializer(serializers.Serializer):
    """
    Serializer for validating and processing the student identifier.
    """
    student = serializers.CharField(write_only=True, required=True)

    def validate_student(self, value):
        """
        Validate that the student corresponds to an existing user.
        """
        try:
            user = get_student_from_identifier(value)
        except User.DoesNotExist:
            return None

        return user


class ShowUnitExtensionsSerializer(serializers.Serializer):
    """
    Serializer for showing all students who have due date extensions
    for a specific unit (block).

    Fields:
        url (str): The URL (block ID) of the unit for which student extensions should be retrieved.
    """
    url = serializers.CharField(
        required=True,
        max_length=2048,
        help_text="The unit URL (block ID) to retrieve student extensions for."
    )


class StudentAttemptsSerializer(serializers.Serializer):
    """
    Serializer for resetting a students attempts counter or starts a task to reset all students
    attempts counters.
    """
    problem_to_reset = serializers.CharField(
        help_text="The identifier or description of the problem that needs to be reset."
    )

    # following are optional params.
    unique_student_identifier = serializers.CharField(
        help_text="Email or username of student.", required=False
    )
    all_students = serializers.CharField(required=False)
    delete_module = serializers.CharField(required=False)

    def validate_all_students(self, value):
        """
        converts the all_student params value to bool.
        """
        return self.verify_bool(value)

    def validate_delete_module(self, value):
        """
        converts the all_student params value.
        """
        return self.verify_bool(value)

    def validate_unique_student_identifier(self, value):
        """
        Validate that the student corresponds to an existing user.
        """
        try:
            user = get_student_from_identifier(value)
        except User.DoesNotExist:
            return None

        return user

    def verify_bool(self, value):
        """
        Returns the value of the boolean parameter with the given
        name in the POST request. Handles translation from string
        values to boolean values.
        """
        if value is not None:
            return value in ['true', 'True', True]


class UpdateForumRoleMembershipSerializer(AccessSerializer):
    """
    Serializer for managing user's forum role.

    This serializer extends the AccessSerializer to allow for different action
    choices specific to this API. It validates and processes the data required
    to modify user access within a system.

    Attributes:
        unique_student_identifier (str): The email or username of the user whose access is being modified.
        rolename (str): The role name to assign to the user.
        action (str): The specific action to perform on the user's access, with options 'activate' or 'deactivate'.
    """
    rolename = serializers.ChoiceField(
        choices=[
            FORUM_ROLE_ADMINISTRATOR, FORUM_ROLE_MODERATOR,
            FORUM_ROLE_GROUP_MODERATOR, FORUM_ROLE_COMMUNITY_TA
        ],
        help_text="Rolename assign to given user."
    )


class SendEmailSerializer(serializers.Serializer):
    """
    Serializer for sending an email with optional scheduling.

    Fields:
        send_to (str): The email address of the recipient. This field is required.
        subject (str): The subject line of the email. This field is required.
        message (str): The body of the email. This field is required.
        schedule (str, optional):
        An optional field to specify when the email should be sent.
        If provided, this should be a string that can be parsed into a
        datetime format or some other scheduling logic.
    """
    send_to = serializers.CharField(write_only=True, required=True)

    # set max length as per model field.
    subject = serializers.CharField(max_length=128, write_only=True, required=True)
    message = serializers.CharField(required=True)
    schedule = serializers.CharField(required=False)


class BlockDueDateSerializer(serializers.Serializer):
    """
    Serializer for handling block due date updates for a specific student.
    Fields:
        url (str): The URL related to the block that needs the due date update.
        due_datetime (str): The new due date and time for the block.
        student (str): The email or username of the student whose access is being modified.
        reason (str): Reason why updating this.
    """
    url = serializers.CharField()
    due_datetime = serializers.CharField()
    student = serializers.CharField(
        max_length=255,
        help_text="Email or username of user to change access"
    )
    reason = serializers.CharField(required=False)

    def validate_student(self, value):
        """
        Validate that the student corresponds to an existing user.
        """
        try:
            user = get_student_from_identifier(value)
        except User.DoesNotExist:
            return None

        return user

    def __init__(self, *args, **kwargs):
        # Get context to check if `due_datetime` should be optional
        disable_due_datetime = kwargs.get('context', {}).get('disable_due_datetime', False)
        super().__init__(*args, **kwargs)
        if disable_due_datetime:
            self.fields['due_datetime'].required = False


class ProblemResetSerializer(UniqueStudentIdentifierSerializer):
    """
    serializer for resetting problem.
    """
    problem_to_reset = serializers.CharField(
        help_text=_("The URL name of the problem to reset."),
        error_messages={
            'blank': _("Problem URL name cannot be blank."),
        }
    )
    all_students = serializers.BooleanField(
        default=False,
        help_text=_("Whether to reset the problem for all students."),
    )
    only_if_higher = serializers.BooleanField(
        default=False,
    )

    # Override the unique_student_identifier field to make it optional
    unique_student_identifier = serializers.CharField(
        required=False,  # Make this field optional
        allow_null=True,
        help_text=_("unique student identifier.")
    )


class ModifyAccessSerializer(serializers.Serializer):
    """
    serializers for enroll or un-enroll users in beta testing program.
    """
    identifiers = serializers.CharField(
        help_text="A comma separated list of emails or usernames.",
        required=True
    )
    action = serializers.ChoiceField(
        choices=["add", "remove"],
        help_text="Action to perform: add or remove.",
        required=True
    )

    email_students = serializers.BooleanField(
        default=False,
        help_text="Boolean flag to indicate if students should be emailed."
    )

    auto_enroll = serializers.BooleanField(
        default=False,
        help_text="Boolean flag to indicate if the user should be auto-enrolled."
    )

    def validate_identifiers(self, value):
        """
        Validate the 'identifiers' field which is now a list of strings.
        """
        # Iterate over the list of identifiers and validate each one
        validated_list = _split_input_list(value)
        if not validated_list:
            raise serializers.ValidationError("The identifiers list cannot be empty.")

        return validated_list

    def validate_email_students(self, value):
        """
        handle string values like 'true' or 'false'.
        """
        if isinstance(value, str):
            return value.lower() == 'true'
        return bool(value)

    def validate_auto_enroll(self, value):
        """
        handle string values like 'true' or 'false'.
        """
        if isinstance(value, str):
            return value.lower() == 'true'
        return bool(value)


def _split_input_list(str_list):
    """
    Separate out individual student email from the comma, or space separated string.

    e.g.
    in: "Lorem@ipsum.dolor, sit@amet.consectetur\nadipiscing@elit.Aenean\r convallis@at.lacus\r, ut@lacinia.Sed"
    out: ['Lorem@ipsum.dolor', 'sit@amet.consectetur', 'adipiscing@elit.Aenean', 'convallis@at.lacus', 'ut@lacinia.Sed']

    `str_list` is a string coming from an input text area
    returns a list of separated values
    """
    new_list = re.split(r'[,\s\n\r]+', str_list)
    new_list = [s.strip() for s in new_list]
    new_list = [s for s in new_list if s != '']

    return new_list


class CertificateStatusesSerializer(serializers.Serializer):
    """
    Serializer for validating and serializing certificate status inputs.

    This serializer is used to ensure that the provided certificate statuses
    conform to the predefined set of valid statuses defined in the
    `CertificateStatuses` enumeration.
    """
    certificate_statuses = serializers.ListField(
        child=serializers.ChoiceField(choices=[
            CertificateStatuses.downloadable,
            CertificateStatuses.error,
            CertificateStatuses.notpassing,
            CertificateStatuses.audit_passing,
            CertificateStatuses.audit_notpassing,
        ]),
        allow_empty=False  # Set to True if you want to allow empty lists
    )


class CertificateSerializer(serializers.Serializer):
    """
    Serializer for multiple operations related with certificates.
    resetting a students attempts counter or starts a task to reset all students
    attempts counters
    Also Add/Remove students to/from the certificate allowlist.
    Also For resetting a students attempts counter or starts a task to reset all students
    attempts counters.
    """
    user = serializers.CharField(
        help_text="Email or username of student.", required=True
    )
    notes = serializers.CharField(required=False, allow_null=True, allow_blank=True)

    def validate_user(self, value):
        """
        Validate that the user corresponds to an existing user.
        """
        try:
            user = get_student_from_identifier(value)
        except User.DoesNotExist:
            return None

        return user


class RescoreEntranceExamSerializer(serializers.Serializer):
    """Serializer for entrance exam rescoring"""
    unique_student_identifier = serializers.CharField(required=False, allow_null=True)
    all_students = serializers.BooleanField(required=False)
    only_if_higher = serializers.BooleanField(required=False, allow_null=True)


<<<<<<< HEAD
class ResetEntranceExamAttemptsSerializer(UniqueStudentIdentifierSerializer):
    """
    Serializer for resetting entrance exam attempts or deleting entrance exam state.
    Inherits user validation from UniqueStudentIdentifierSerializer.
    """
    all_students = serializers.BooleanField(
        required=False,
        default=False,
        help_text=_("Whether to reset for all students."),
    )
    delete_module = serializers.BooleanField(
        required=False,
        default=False,
        help_text=_("Whether to delete entrance exam state for the student."),
    )

    # Override the unique_student_identifier field to make it optional
    unique_student_identifier = serializers.CharField(
        required=False,  # Make this field optional
        allow_null=True,
        help_text=_("unique student identifier.")
    )

    def validate_unique_student_identifier(self, value):
        """
        Validate that the unique_student_identifier corresponds to an existing user,
        if a value is provided.
        """
        if not value:
            return None

        user = super().validate_unique_student_identifier(value)
        if user is None:
            raise serializers.ValidationError(
                "No user found with the provided identifier."
            )

        return user

    def validate(self, attrs):
        all_students = attrs.get("all_students", False)
        student = attrs.get("unique_student_identifier")
        delete_module = attrs.get("delete_module", False)

        errors = []

        if all_students and student:
            errors.append(_("all_students and unique_student_identifier are mutually exclusive."))

        if all_students and delete_module:
            errors.append(_(
                "all_students and delete_module are mutually exclusive."
            ))

        if not (student or all_students):
            errors.append(_("You must provide either unique_student_identifier or set all_students to True."))

        if errors:
            raise serializers.ValidationError({"non_field_errors": errors})

        return attrs
=======
class StudentsUpdateEnrollmentSerializer(serializers.Serializer):
    """Serializer for student enroll/unenroll actions."""
    action = serializers.ChoiceField(choices=["enroll", "unenroll"])
    identifiers = serializers.CharField()
    auto_enroll = serializers.BooleanField(default=False)
    email_students = serializers.BooleanField(default=False)
    reason = serializers.CharField(required=False, allow_blank=True)
>>>>>>> d29171c0


class OverrideProblemScoreSerializer(UniqueStudentIdentifierSerializer):
    """
    Serializer for overriding a student's score for a specific problem.
    """
    problem_to_reset = serializers.CharField(
        help_text=_("The URL name of the problem to override the score for."),
        error_messages={
            'blank': _("Problem URL name cannot be blank."),
        }
    )
    score = serializers.FloatField(
        help_text=_("The overriding score to set."),
    )<|MERGE_RESOLUTION|>--- conflicted
+++ resolved
@@ -485,7 +485,6 @@
     only_if_higher = serializers.BooleanField(required=False, allow_null=True)
 
 
-<<<<<<< HEAD
 class ResetEntranceExamAttemptsSerializer(UniqueStudentIdentifierSerializer):
     """
     Serializer for resetting entrance exam attempts or deleting entrance exam state.
@@ -547,7 +546,8 @@
             raise serializers.ValidationError({"non_field_errors": errors})
 
         return attrs
-=======
+
+
 class StudentsUpdateEnrollmentSerializer(serializers.Serializer):
     """Serializer for student enroll/unenroll actions."""
     action = serializers.ChoiceField(choices=["enroll", "unenroll"])
@@ -555,7 +555,6 @@
     auto_enroll = serializers.BooleanField(default=False)
     email_students = serializers.BooleanField(default=False)
     reason = serializers.CharField(required=False, allow_blank=True)
->>>>>>> d29171c0
 
 
 class OverrideProblemScoreSerializer(UniqueStudentIdentifierSerializer):
