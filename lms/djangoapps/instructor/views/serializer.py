--- conflicted
+++ resolved
@@ -485,7 +485,6 @@
     only_if_higher = serializers.BooleanField(required=False, allow_null=True)
 
 
-<<<<<<< HEAD
 class ResetEntranceExamAttemptsSerializer(UniqueStudentIdentifierSerializer):
     """
     Serializer for resetting entrance exam attempts or deleting entrance exam state.
@@ -547,7 +546,8 @@
             raise serializers.ValidationError({"non_field_errors": errors})
 
         return attrs
-=======
+
+
 class OverrideProblemScoreSerializer(UniqueStudentIdentifierSerializer):
     """
     Serializer for overriding a student's score for a specific problem.
@@ -560,5 +560,4 @@
     )
     score = serializers.FloatField(
         help_text=_("The overriding score to set."),
-    )
->>>>>>> b5bcb37c
+    )