"""
Instructor Dashboard Views
"""
from functools import partial

from django.utils.translation import ugettext as _
from django_future.csrf import ensure_csrf_cookie
from django.views.decorators.cache import cache_control
from edxmako.shortcuts import render_to_response
from django.core.urlresolvers import reverse
from django.utils.html import escape
from django.http import Http404
from django.conf import settings

from xmodule_modifiers import wrap_xblock
from xmodule.html_module import HtmlDescriptor
from xmodule.modulestore import MONGO_MODULESTORE_TYPE
from xmodule.modulestore.django import modulestore
from xblock.field_data import DictFieldData
from xblock.fields import ScopeIds
from courseware.access import has_access
from courseware.courses import get_course_by_id, get_cms_course_link
from django_comment_client.utils import has_forum_access
from django_comment_common.models import FORUM_ROLE_ADMINISTRATOR
from student.models import CourseEnrollment
from bulk_email.models import CourseAuthorization
from lms.lib.xblock.runtime import handler_prefix


from .extensions import get_units_with_due_date_options


@ensure_csrf_cookie
@cache_control(no_cache=True, no_store=True, must_revalidate=True)
def instructor_dashboard_2(request, course_id):
    """Display the instructor dashboard for a course."""

    course = get_course_by_id(course_id, depth=None)
    is_studio_course = (modulestore().get_modulestore_type(course_id) == MONGO_MODULESTORE_TYPE)

    access = {
        'admin': request.user.is_staff,
        'instructor': has_access(request.user, course, 'instructor'),
        'staff': has_access(request.user, course, 'staff'),
        'forum_admin': has_forum_access(
            request.user, course_id, FORUM_ROLE_ADMINISTRATOR
        ),
    }

    if not access['staff']:
        raise Http404()

    sections = [
        _section_course_info(course_id, access),
        _section_membership(course_id, access),
        _section_student_admin(course_id, access),
        _section_data_download(course_id, access),
        _section_analytics(course_id, access),
    ]

<<<<<<< HEAD
    if (settings.MITX_FEATURES.get('INDIVIDUAL_DUE_DATES')
        and access['instructor']):
        sections.insert(3, _section_extensions(course))
=======
    # Gate access to course email by feature flag & by course-specific authorization
    if settings.FEATURES['ENABLE_INSTRUCTOR_EMAIL'] and \
       is_studio_course and CourseAuthorization.instructor_email_enabled(course_id):
        sections.append(_section_send_email(course_id, access, course))

    studio_url = None
    if is_studio_course:
        studio_url = get_cms_course_link(course)
>>>>>>> 3f6997e6

    enrollment_count = sections[0]['enrollment_count']
    disable_buttons = False
    max_enrollment_for_buttons = settings.FEATURES.get("MAX_ENROLLMENT_INSTR_BUTTONS")
    if max_enrollment_for_buttons is not None:
        disable_buttons = enrollment_count > max_enrollment_for_buttons

    context = {
        'course': course,
        'old_dashboard_url': reverse('instructor_dashboard', kwargs={'course_id': course_id}),
        'studio_url': studio_url,
        'sections': sections,
        'disable_buttons': disable_buttons,
    }

    return render_to_response('instructor/instructor_dashboard_2/instructor_dashboard_2.html', context)


"""
Section functions starting with _section return a dictionary of section data.

The dictionary must include at least {
    'section_key': 'circus_expo'
    'section_display_name': 'Circus Expo'
}

section_key will be used as a css attribute, javascript tie-in, and template import filename.
section_display_name will be used to generate link titles in the nav bar.
"""  # pylint: disable=W0105


def _section_course_info(course_id, access):
    """ Provide data for the corresponding dashboard section """
    course = get_course_by_id(course_id, depth=None)

    course_org, course_num, course_name = course_id.split('/')

    section_data = {
        'section_key': 'course_info',
        'section_display_name': _('Course Info'),
        'access': access,
        'course_id': course_id,
        'course_org': course_org,
        'course_num': course_num,
        'course_name': course_name,
        'course_display_name': course.display_name,
        'enrollment_count': CourseEnrollment.objects.filter(course_id=course_id, is_active=1).count(),
        'has_started': course.has_started(),
        'has_ended': course.has_ended(),
        'list_instructor_tasks_url': reverse('list_instructor_tasks', kwargs={'course_id': course_id}),
    }

    try:
        advance = lambda memo, (letter, score): "{}: {}, ".format(letter, score) + memo
        section_data['grade_cutoffs'] = reduce(advance, course.grade_cutoffs.items(), "")[:-2]
    except Exception:
        section_data['grade_cutoffs'] = "Not Available"
    # section_data['offline_grades'] = offline_grades_available(course_id)

    try:
        section_data['course_errors'] = [(escape(a), '') for (a, _unused) in modulestore().get_item_errors(course.location)]
    except Exception:
        section_data['course_errors'] = [('Error fetching errors', '')]

    return section_data


def _section_membership(course_id, access):
    """ Provide data for the corresponding dashboard section """
    section_data = {
        'section_key': 'membership',
        'section_display_name': _('Membership'),
        'access': access,
        'enroll_button_url': reverse('students_update_enrollment', kwargs={'course_id': course_id}),
        'unenroll_button_url': reverse('students_update_enrollment', kwargs={'course_id': course_id}),
        'list_course_role_members_url': reverse('list_course_role_members', kwargs={'course_id': course_id}),
        'modify_access_url': reverse('modify_access', kwargs={'course_id': course_id}),
        'list_forum_members_url': reverse('list_forum_members', kwargs={'course_id': course_id}),
        'update_forum_role_membership_url': reverse('update_forum_role_membership', kwargs={'course_id': course_id}),
    }
    return section_data


def _section_student_admin(course_id, access):
    """ Provide data for the corresponding dashboard section """
    section_data = {
        'section_key': 'student_admin',
        'section_display_name': _('Student Admin'),
        'access': access,
        'get_student_progress_url_url': reverse('get_student_progress_url', kwargs={'course_id': course_id}),
        'enrollment_url': reverse('students_update_enrollment', kwargs={'course_id': course_id}),
        'reset_student_attempts_url': reverse('reset_student_attempts', kwargs={'course_id': course_id}),
        'rescore_problem_url': reverse('rescore_problem', kwargs={'course_id': course_id}),
        'list_instructor_tasks_url': reverse('list_instructor_tasks', kwargs={'course_id': course_id}),
    }
    return section_data


<<<<<<< HEAD
def _section_extensions(course):
    """ Provide data for the corresponding dashboard section """
    section_data = {
        'section_key': 'extensions',
        'section_display_name': _('Extensions'),
        'units_with_due_dates': get_units_with_due_date_options(course),
        'change_due_date_url': reverse('change_due_date', kwargs={'course_id': course.id}),
        'reset_due_date_url': reverse('reset_due_date', kwargs={'course_id': course.id}),
        'show_unit_extensions_url': reverse('show_unit_extensions', kwargs={'course_id': course.id}),
        'show_student_extensions_url': reverse('show_student_extensions', kwargs={'course_id': course.id}),
    }
    return section_data


def _section_data_download(course_id):
=======
def _section_data_download(course_id, access):
>>>>>>> 3f6997e6
    """ Provide data for the corresponding dashboard section """
    section_data = {
        'section_key': 'data_download',
        'section_display_name': _('Data Download'),
        'access': access,
        'get_grading_config_url': reverse('get_grading_config', kwargs={'course_id': course_id}),
        'get_students_features_url': reverse('get_students_features', kwargs={'course_id': course_id}),
        'get_anon_ids_url': reverse('get_anon_ids', kwargs={'course_id': course_id}),
        'list_instructor_tasks_url': reverse('list_instructor_tasks', kwargs={'course_id': course_id}),
        'list_grade_downloads_url': reverse('list_grade_downloads', kwargs={'course_id': course_id}),
        'calculate_grades_csv_url': reverse('calculate_grades_csv', kwargs={'course_id': course_id}),
    }
    return section_data


def _section_send_email(course_id, access, course):
    """ Provide data for the corresponding bulk email section """
    html_module = HtmlDescriptor(
        course.system,
        DictFieldData({'data': ''}),
        ScopeIds(None, None, None, 'i4x://dummy_org/dummy_course/html/dummy_name')
    )
    fragment = course.system.render(html_module, 'studio_view')
    fragment = wrap_xblock(partial(handler_prefix, course_id), html_module, 'studio_view', fragment, None)
    email_editor = fragment.content
    section_data = {
        'section_key': 'send_email',
        'section_display_name': _('Email'),
        'access': access,
        'send_email': reverse('send_email', kwargs={'course_id': course_id}),
        'editor': email_editor,
        'list_instructor_tasks_url': reverse('list_instructor_tasks', kwargs={'course_id': course_id}),
        'email_background_tasks_url': reverse('list_background_email_tasks', kwargs={'course_id': course_id}),
    }
    return section_data


def _section_analytics(course_id, access):
    """ Provide data for the corresponding dashboard section """
    section_data = {
        'section_key': 'analytics',
        'section_display_name': _('Analytics'),
        'access': access,
        'get_distribution_url': reverse('get_distribution', kwargs={'course_id': course_id}),
        'proxy_legacy_analytics_url': reverse('proxy_legacy_analytics', kwargs={'course_id': course_id}),
    }
    return section_data<|MERGE_RESOLUTION|>--- conflicted
+++ resolved
@@ -58,11 +58,10 @@
         _section_analytics(course_id, access),
     ]
 
-<<<<<<< HEAD
     if (settings.MITX_FEATURES.get('INDIVIDUAL_DUE_DATES')
         and access['instructor']):
         sections.insert(3, _section_extensions(course))
-=======
+
     # Gate access to course email by feature flag & by course-specific authorization
     if settings.FEATURES['ENABLE_INSTRUCTOR_EMAIL'] and \
        is_studio_course and CourseAuthorization.instructor_email_enabled(course_id):
@@ -71,7 +70,6 @@
     studio_url = None
     if is_studio_course:
         studio_url = get_cms_course_link(course)
->>>>>>> 3f6997e6
 
     enrollment_count = sections[0]['enrollment_count']
     disable_buttons = False
@@ -170,7 +168,6 @@
     return section_data
 
 
-<<<<<<< HEAD
 def _section_extensions(course):
     """ Provide data for the corresponding dashboard section """
     section_data = {
@@ -185,10 +182,7 @@
     return section_data
 
 
-def _section_data_download(course_id):
-=======
 def _section_data_download(course_id, access):
->>>>>>> 3f6997e6
     """ Provide data for the corresponding dashboard section """
     section_data = {
         'section_key': 'data_download',
