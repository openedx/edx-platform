"""
Instructor Dashboard Views
"""


import datetime
import logging
import uuid
<<<<<<< HEAD
import beeline
=======
from functools import reduce  # pylint: disable=redefined-builtin
>>>>>>> f0aa3daa

import pytz
import six
from django.conf import settings
from django.contrib.auth.decorators import login_required
from django.http import Http404, HttpResponseServerError
from django.urls import reverse
from django.utils.html import escape
from django.utils.translation import ugettext as _
from django.utils.translation import ugettext_noop
from django.views.decorators.cache import cache_control
from django.views.decorators.csrf import ensure_csrf_cookie
from django.views.decorators.http import require_POST
from edx_when.api import is_enabled_for_course
from mock import patch
from opaque_keys import InvalidKeyError
from opaque_keys.edx.keys import CourseKey
from six import text_type
from six.moves.urllib.parse import urljoin  # pylint: disable=import-error
from xblock.field_data import DictFieldData
from xblock.fields import ScopeIds

from bulk_email.api import is_bulk_email_feature_enabled
from class_dashboard.dashboard_data import get_array_section_has_problem, get_section_display_name
from course_modes.models import CourseMode, CourseModesArchive
from edxmako.shortcuts import render_to_response
from lms.djangoapps.certificates import api as certs_api
from lms.djangoapps.certificates.models import (
    CertificateGenerationConfiguration,
    CertificateGenerationHistory,
    CertificateInvalidation,
    CertificateStatuses,
    CertificateWhitelist,
    GeneratedCertificate
)
from lms.djangoapps.courseware.access import has_access
from lms.djangoapps.courseware.courses import get_course_by_id, get_studio_url
from lms.djangoapps.courseware.module_render import get_module_by_usage_id
from lms.djangoapps.discussion.django_comment_client.utils import available_division_schemes, has_forum_access
from lms.djangoapps.grades.api import is_writable_gradebook_enabled
from openedx.core.djangoapps.course_groups.cohorts import DEFAULT_COHORT_NAME, get_course_cohorts, is_course_cohorted
from openedx.core.djangoapps.django_comment_common.models import FORUM_ROLE_ADMINISTRATOR, CourseDiscussionSettings
from openedx.core.djangoapps.site_configuration import helpers as configuration_helpers
from openedx.core.djangoapps.verified_track_content.models import VerifiedTrackCohortedCourse
from openedx.core.djangolib.markup import HTML, Text
from openedx.core.lib.url_utils import quote_slashes
from openedx.core.lib.xblock_utils import wrap_xblock
from shoppingcart.models import Coupon, CourseRegCodeItem, PaidCourseRegistration
from student.models import CourseEnrollment
from student.roles import CourseFinanceAdminRole, CourseInstructorRole, CourseSalesAdminRole, CourseStaffRole
from util.json_request import JsonResponse
from xmodule.html_module import HtmlBlock
from xmodule.modulestore.django import modulestore
from xmodule.tabs import CourseTab

from .tools import get_units_with_due_date, title_or_url

log = logging.getLogger(__name__)


class InstructorDashboardTab(CourseTab):
    """
    Defines the Instructor Dashboard view type that is shown as a course tab.
    """

    type = "instructor"
    title = ugettext_noop('Instructor')
    view_name = "instructor_dashboard"
    is_dynamic = True    # The "Instructor" tab is instead dynamically added when it is enabled

    @classmethod
    def is_enabled(cls, course, user=None):
        """
        Returns true if the specified user has staff access.
        """
        return bool(user and has_access(user, 'staff', course, course.id))


def show_analytics_dashboard_message(course_key):
    """
    Defines whether or not the analytics dashboard URL should be displayed.

    Arguments:
        course_key (CourseLocator): The course locator to display the analytics dashboard message on.
    """
    if hasattr(course_key, 'ccx'):
        ccx_analytics_enabled = settings.FEATURES.get('ENABLE_CCX_ANALYTICS_DASHBOARD_URL', False)
        return settings.ANALYTICS_DASHBOARD_URL and ccx_analytics_enabled

    return settings.ANALYTICS_DASHBOARD_URL


@ensure_csrf_cookie
@cache_control(no_cache=True, no_store=True, must_revalidate=True)
@beeline.traced(name='instructor.views.instructor_dashboard_2')  # TODO: RED-1242: Remove traced after debugging
def instructor_dashboard_2(request, course_id):
    """ Display the instructor dashboard for a course. """
    try:
        course_key = CourseKey.from_string(course_id)
    except InvalidKeyError:
        log.error(u"Unable to find course with course key %s while loading the Instructor Dashboard.", course_id)
        return HttpResponseServerError()

    beeline.add_context_field("course_id", course_id)
    course = get_course_by_id(course_key, depth=0)

    access = {
        'admin': request.user.is_staff,
        'instructor': bool(has_access(request.user, 'instructor', course)),
        'finance_admin': CourseFinanceAdminRole(course_key).has_user(request.user),
        'sales_admin': CourseSalesAdminRole(course_key).has_user(request.user),
        'staff': bool(has_access(request.user, 'staff', course)),
        'forum_admin': has_forum_access(request.user, course_key, FORUM_ROLE_ADMINISTRATOR),
    }
    beeline.add_context({
        'access_{name}'.format(name=name): bool(val)
        for name, val in access.iteritems()
    })
    if not access['staff']:
        raise Http404()

    is_white_label = CourseMode.is_white_label(course_key)

    reports_enabled = configuration_helpers.get_value('SHOW_ECOMMERCE_REPORTS', False)

    sections = [
        _section_course_info(course, access),
        _section_membership(course, access),
        _section_cohort_management(course, access),
        _section_discussions_management(course, access),
        _section_student_admin(course, access),
        _section_data_download(course, access),
    ]

    analytics_dashboard_message = None
    if show_analytics_dashboard_message(course_key):
        # Construct a URL to the external analytics dashboard
        analytics_dashboard_url = '{0}/courses/{1}'.format(settings.ANALYTICS_DASHBOARD_URL, six.text_type(course_key))
        link_start = HTML(u"<a href=\"{}\" rel=\"noopener\" target=\"_blank\">").format(analytics_dashboard_url)
        analytics_dashboard_message = _(
            u"To gain insights into student enrollment and participation {link_start}"
            u"visit {analytics_dashboard_name}, our new course analytics product{link_end}."
        )
        analytics_dashboard_message = Text(analytics_dashboard_message).format(
            link_start=link_start, link_end=HTML("</a>"), analytics_dashboard_name=settings.ANALYTICS_DASHBOARD_NAME)

        # Temporarily show the "Analytics" section until we have a better way of linking to Insights
        sections.append(_section_analytics(course, access))

    # Check if there is corresponding entry in the CourseMode Table related to the Instructor Dashboard course
    course_mode_has_price = False
    paid_modes = CourseMode.paid_modes_for_course(course_key)
    if len(paid_modes) == 1:
        course_mode_has_price = True
    elif len(paid_modes) > 1:
        log.error(
            u"Course %s has %s course modes with payment options. Course must only have "
            u"one paid course mode to enable eCommerce options.",
            six.text_type(course_key), len(paid_modes)
        )

    if access['instructor'] and is_enabled_for_course(course_key):
        sections.insert(3, _section_extensions(course))

    # Gate access to course email by feature flag & by course-specific authorization
    if is_bulk_email_feature_enabled(course_key):
        sections.append(_section_send_email(course, access))

    # Gate access to Metrics tab by featue flag and staff authorization
    if settings.FEATURES['CLASS_DASHBOARD'] and access['staff']:
        sections.append(_section_metrics(course, access))

    # Gate access to Ecommerce tab
    if course_mode_has_price and (access['finance_admin'] or access['sales_admin']):
        sections.append(_section_e_commerce(course, access, paid_modes[0], is_white_label, reports_enabled))

    # Gate access to Special Exam tab depending if either timed exams or proctored exams
    # are enabled in the course

    user_has_access = any([
        request.user.is_staff,
        CourseStaffRole(course_key).has_user(request.user),
        CourseInstructorRole(course_key).has_user(request.user)
    ])
    course_has_special_exams = course.enable_proctored_exams or course.enable_timed_exams
    can_see_special_exams = course_has_special_exams and user_has_access and settings.FEATURES.get(
        'ENABLE_SPECIAL_EXAMS', False)

    if can_see_special_exams:
        sections.append(_section_special_exams(course, access))

    # Certificates panel
    # This is used to generate example certificates
    # and enable self-generated certificates for a course.
    # Note: This is hidden for all CCXs
    certs_enabled = CertificateGenerationConfiguration.current().enabled and not hasattr(course_key, 'ccx')
    if certs_enabled and (access['admin'] or access['staff']) and configuration_helpers.get_value('CERTIFICATES_HTML_VIEW', False):
        sections.append(_section_certificates(course))

    with beeline.tracer(name='instructor.views.instructor_dashboard_2.openassessment_blocks_query'):
        openassessment_blocks = modulestore().get_items(
            course_key, qualifiers={'category': 'openassessment'}
        )

    with beeline.tracer(name='instructor.views.instructor_dashboard_2.openassessment_blocks_list'):
        # filter out orphaned openassessment blocks
        openassessment_blocks = [
            block for block in openassessment_blocks if block.parent is not None
        ]

    if len(openassessment_blocks) > 0:
        sections.append(_section_open_response_assessment(request, course, openassessment_blocks, access))

    disable_buttons = not _is_small_course(course_key)

    certificate_white_list = CertificateWhitelist.get_certificate_white_list(course_key)
    generate_certificate_exceptions_url = reverse(
        'generate_certificate_exceptions',
        kwargs={'course_id': six.text_type(course_key), 'generate_for': ''}
    )
    generate_bulk_certificate_exceptions_url = reverse(
        'generate_bulk_certificate_exceptions',
        kwargs={'course_id': six.text_type(course_key)}
    )
    certificate_exception_view_url = reverse(
        'certificate_exception_view',
        kwargs={'course_id': six.text_type(course_key)}
    )

    certificate_invalidation_view_url = reverse(
        'certificate_invalidation_view',
        kwargs={'course_id': six.text_type(course_key)}
    )

    with beeline.tracer(name='instructor.views.instructor_dashboard_2.get_certificate_invalidations'):
        certificate_invalidations = CertificateInvalidation.get_certificate_invalidations(course_key)

    with beeline.tracer(name='instructor.views.instructor_dashboard_2.render'):
        context = {
            'course': course,
            'studio_url': get_studio_url(course, 'course'),
            'sections': sections,
            'disable_buttons': disable_buttons,
            'analytics_dashboard_message': analytics_dashboard_message,
            'certificate_white_list': certificate_white_list,
            'certificate_invalidations': certificate_invalidations,
            'generate_certificate_exceptions_url': generate_certificate_exceptions_url,
            'generate_bulk_certificate_exceptions_url': generate_bulk_certificate_exceptions_url,
            'certificate_exception_view_url': certificate_exception_view_url,
            'certificate_invalidation_view_url': certificate_invalidation_view_url,
        }

        return render_to_response('instructor/instructor_dashboard_2/instructor_dashboard_2.html', context)


## Section functions starting with _section return a dictionary of section data.

## The dictionary must include at least {
##     'section_key': 'circus_expo'
##     'section_display_name': 'Circus Expo'
## }

## section_key will be used as a css attribute, javascript tie-in, and template import filename.
## section_display_name will be used to generate link titles in the nav bar.


@beeline.traced('instructor.views._section_e_commerce')
def _section_e_commerce(course, access, paid_mode, coupons_enabled, reports_enabled):
    """ Provide data for the corresponding dashboard section """
    course_key = course.id
    coupons = Coupon.objects.filter(course_id=course_key).order_by('-is_active')
    course_price = paid_mode.min_price

    total_amount = None
    if access['finance_admin']:
        single_purchase_total = PaidCourseRegistration.get_total_amount_of_purchased_item(course_key)
        bulk_purchase_total = CourseRegCodeItem.get_total_amount_of_purchased_item(course_key)
        total_amount = single_purchase_total + bulk_purchase_total

    section_data = {
        'section_key': 'e-commerce',
        'section_display_name': _('E-Commerce'),
        'access': access,
        'course_id': six.text_type(course_key),
        'currency_symbol': settings.PAID_COURSE_REGISTRATION_CURRENCY[1],
        'ajax_remove_coupon_url': reverse('remove_coupon', kwargs={'course_id': six.text_type(course_key)}),
        'ajax_get_coupon_info': reverse('get_coupon_info', kwargs={'course_id': six.text_type(course_key)}),
        'get_user_invoice_preference_url': reverse(
            'get_user_invoice_preference',
            kwargs={'course_id': six.text_type(course_key)}
        ),
        'sale_validation_url': reverse('sale_validation', kwargs={'course_id': six.text_type(course_key)}),
        'ajax_update_coupon': reverse('update_coupon', kwargs={'course_id': six.text_type(course_key)}),
        'ajax_add_coupon': reverse('add_coupon', kwargs={'course_id': six.text_type(course_key)}),
        'get_sale_records_url': reverse('get_sale_records', kwargs={'course_id': six.text_type(course_key)}),
        'get_sale_order_records_url': reverse(
            'get_sale_order_records',
            kwargs={'course_id': six.text_type(course_key)}
        ),
        'instructor_url': reverse('instructor_dashboard', kwargs={'course_id': six.text_type(course_key)}),
        'get_registration_code_csv_url': reverse(
            'get_registration_codes',
            kwargs={'course_id': six.text_type(course_key)}
        ),
        'generate_registration_code_csv_url': reverse(
            'generate_registration_codes',
            kwargs={'course_id': six.text_type(course_key)}
        ),
        'active_registration_code_csv_url': reverse(
            'active_registration_codes',
            kwargs={'course_id': six.text_type(course_key)}
        ),
        'spent_registration_code_csv_url': reverse(
            'spent_registration_codes',
            kwargs={'course_id': six.text_type(course_key)}
        ),
        'set_course_mode_url': reverse('set_course_mode_price', kwargs={'course_id': six.text_type(course_key)}),
        'download_coupon_codes_url': reverse('get_coupon_codes', kwargs={'course_id': six.text_type(course_key)}),
        'enrollment_report_url': reverse('get_enrollment_report', kwargs={'course_id': six.text_type(course_key)}),
        'exec_summary_report_url': reverse('get_exec_summary_report', kwargs={'course_id': six.text_type(course_key)}),
        'list_financial_report_downloads_url': reverse(
            'list_financial_report_downloads',
            kwargs={'course_id': six.text_type(course_key)}
        ),
        'list_instructor_tasks_url': reverse('list_instructor_tasks', kwargs={'course_id': six.text_type(course_key)}),
        'look_up_registration_code': reverse(
            'look_up_registration_code',
            kwargs={'course_id': six.text_type(course_key)}
        ),
        'coupons': coupons,
        'sales_admin': access['sales_admin'],
        'coupons_enabled': coupons_enabled,
        'reports_enabled': reports_enabled,
        'course_price': course_price,
        'total_amount': total_amount,
        'is_ecommerce_course': is_ecommerce_course(course_key)
    }
    return section_data


@beeline.traced('instructor.views._section_special_exams')
def _section_special_exams(course, access):
    """ Provide data for the corresponding dashboard section """
    course_key = six.text_type(course.id)
    from edx_proctoring.api import is_backend_dashboard_available

    section_data = {
        'section_key': 'special_exams',
        'section_display_name': _('Special Exams'),
        'access': access,
        'course_id': course_key,
        'show_dashboard': is_backend_dashboard_available(course_key),
    }
    return section_data


@beeline.traced('instructor.views._section_certificates')
def _section_certificates(course):
    """Section information for the certificates panel.

    The certificates panel allows global staff to generate
    example certificates and enable self-generated certificates
    for a course.

    Arguments:
        course (Course)

    Returns:
        dict

    """
    example_cert_status = None
    html_cert_enabled = certs_api.has_html_certificates_enabled(course)
    if html_cert_enabled:
        can_enable_for_course = True
    else:
        example_cert_status = certs_api.example_certificates_status(course.id)

        # Allow the user to enable self-generated certificates for students
        # *only* once a set of example certificates has been successfully generated.
        # If certificates have been misconfigured for the course (for example, if
        # the PDF template hasn't been uploaded yet), then we don't want
        # to turn on self-generated certificates for students!
        can_enable_for_course = (
            example_cert_status is not None and
            all(
                cert_status['status'] == 'success'
                for cert_status in example_cert_status
            )
        )
    instructor_generation_enabled = settings.FEATURES.get('CERTIFICATES_INSTRUCTOR_GENERATION', False)
    certificate_statuses_with_count = {
        certificate['status']: certificate['count']
        for certificate in GeneratedCertificate.get_unique_statuses(course_key=course.id)
    }

    return {
        'section_key': 'certificates',
        'section_display_name': _('Certificates'),
        'example_certificate_status': example_cert_status,
        'can_enable_for_course': can_enable_for_course,
        'enabled_for_course': certs_api.cert_generation_enabled(course.id),
        'is_self_paced': course.self_paced,
        'instructor_generation_enabled': instructor_generation_enabled,
        'html_cert_enabled': html_cert_enabled,
        'active_certificate': certs_api.get_active_web_certificate(course),
        'certificate_statuses_with_count': certificate_statuses_with_count,
        'status': CertificateStatuses,
        'certificate_generation_history':
            CertificateGenerationHistory.objects.filter(course_id=course.id).order_by("-created"),
        'urls': {
            'generate_example_certificates': reverse(
                'generate_example_certificates',
                kwargs={'course_id': course.id}
            ),
            'enable_certificate_generation': reverse(
                'enable_certificate_generation',
                kwargs={'course_id': course.id}
            ),
            'start_certificate_generation': reverse(
                'start_certificate_generation',
                kwargs={'course_id': course.id}
            ),
            'start_certificate_regeneration': reverse(
                'start_certificate_regeneration',
                kwargs={'course_id': course.id}
            ),
            'list_instructor_tasks_url': reverse(
                'list_instructor_tasks',
                kwargs={'course_id': course.id}
            ),
        }
    }


@ensure_csrf_cookie
@cache_control(no_cache=True, no_store=True, must_revalidate=True)
@require_POST
@login_required
def set_course_mode_price(request, course_id):
    """
    set the new course price and add new entry in the CourseModesArchive Table
    """
    try:
        course_price = int(request.POST['course_price'])
    except ValueError:
        return JsonResponse(
            {'message': _("Please Enter the numeric value for the course price")},
            status=400)  # status code 400: Bad Request

    currency = request.POST['currency']
    course_key = CourseKey.from_string(course_id)

    course_honor_mode = CourseMode.objects.filter(mode_slug='honor', course_id=course_key)
    if not course_honor_mode:
        return JsonResponse(
            {'message': _(u"CourseMode with the mode slug({mode_slug}) DoesNotExist").format(mode_slug='honor')},
            status=400)  # status code 400: Bad Request

    CourseModesArchive.objects.create(
        course_id=course_id, mode_slug='honor', mode_display_name='Honor Code Certificate',
        min_price=course_honor_mode[0].min_price, currency=course_honor_mode[0].currency,
        expiration_datetime=datetime.datetime.now(pytz.utc), expiration_date=datetime.date.today()
    )
    course_honor_mode.update(
        min_price=course_price,
        currency=currency
    )
    return JsonResponse({'message': _("CourseMode price updated successfully")})


@beeline.traced('instructor.views._section_course_info')
def _section_course_info(course, access):
    """ Provide data for the corresponding dashboard section """
    course_key = course.id

    section_data = {
        'section_key': 'course_info',
        'section_display_name': _('Course Info'),
        'access': access,
        'course_id': course_key,
        'course_display_name': course.display_name_with_default,
        'course_org': course.display_org_with_default,
        'course_number': course.display_number_with_default,
        'has_started': course.has_started(),
        'has_ended': course.has_ended(),
        'start_date': course.start,
        'end_date': course.end,
        'num_sections': len(course.children),
        'list_instructor_tasks_url': reverse('list_instructor_tasks', kwargs={'course_id': six.text_type(course_key)}),
    }

    if settings.FEATURES.get('DISPLAY_ANALYTICS_ENROLLMENTS'):
        section_data['enrollment_count'] = CourseEnrollment.objects.enrollment_counts(course_key)

    if show_analytics_dashboard_message(course_key):
        #  dashboard_link is already made safe in _get_dashboard_link
        dashboard_link = _get_dashboard_link(course_key)
        #  so we can use Text() here so it's not double-escaped and rendering HTML on the front-end
        message = Text(
            _(u"Enrollment data is now available in {dashboard_link}.")
        ).format(dashboard_link=dashboard_link)
        section_data['enrollment_message'] = message

    if settings.FEATURES.get('ENABLE_SYSADMIN_DASHBOARD'):
        section_data['detailed_gitlogs_url'] = reverse(
            'gitlogs_detail',
            kwargs={'course_id': six.text_type(course_key)}
        )

    try:
        sorted_cutoffs = sorted(list(course.grade_cutoffs.items()), key=lambda i: i[1], reverse=True)
        advance = lambda memo, letter_score_tuple: u"{}: {}, ".format(letter_score_tuple[0], letter_score_tuple[1]) + memo  # pylint: disable=line-too-long
        section_data['grade_cutoffs'] = reduce(advance, sorted_cutoffs, "")[:-2]
    except Exception:  # pylint: disable=broad-except
        section_data['grade_cutoffs'] = "Not Available"

    try:
        section_data['course_errors'] = [(escape(a), '') for (a, _unused) in modulestore().get_course_errors(course.id)]
    except Exception:  # pylint: disable=broad-except
        section_data['course_errors'] = [('Error fetching errors', '')]

    return section_data


@beeline.traced('instructor.views._section_membership')
def _section_membership(course, access):
    """ Provide data for the corresponding dashboard section """
    course_key = course.id
    ccx_enabled = settings.FEATURES.get('CUSTOM_COURSES_EDX', False) and course.enable_ccx
    enrollment_role_choices = configuration_helpers.get_value('MANUAL_ENROLLMENT_ROLE_CHOICES',
                                                              settings.MANUAL_ENROLLMENT_ROLE_CHOICES)

    section_data = {
        'section_key': 'membership',
        'section_display_name': _('Membership'),
        'access': access,
        'ccx_is_enabled': ccx_enabled,
        'enroll_button_url': reverse('students_update_enrollment', kwargs={'course_id': six.text_type(course_key)}),
        'unenroll_button_url': reverse('students_update_enrollment', kwargs={'course_id': six.text_type(course_key)}),
        'upload_student_csv_button_url': reverse(
            'register_and_enroll_students',
            kwargs={'course_id': six.text_type(course_key)}
        ),
        'modify_beta_testers_button_url': reverse(
            'bulk_beta_modify_access',
            kwargs={'course_id': six.text_type(course_key)}
        ),
        'list_course_role_members_url': reverse(
            'list_course_role_members',
            kwargs={'course_id': six.text_type(course_key)}
        ),
        'modify_access_url': reverse('modify_access', kwargs={'course_id': six.text_type(course_key)}),
        'list_forum_members_url': reverse('list_forum_members', kwargs={'course_id': six.text_type(course_key)}),
        'update_forum_role_membership_url': reverse(
            'update_forum_role_membership',
            kwargs={'course_id': six.text_type(course_key)}
        ),
        'enrollment_role_choices': enrollment_role_choices,
        'is_reason_field_enabled': configuration_helpers.get_value('ENABLE_MANUAL_ENROLLMENT_REASON_FIELD', False)
    }
    return section_data


@beeline.traced('instructor.views._section_cohort_management')
def _section_cohort_management(course, access):
    """ Provide data for the corresponding cohort management section """
    course_key = course.id
    ccx_enabled = hasattr(course_key, 'ccx')
    section_data = {
        'section_key': 'cohort_management',
        'section_display_name': _('Cohorts'),
        'access': access,
        'ccx_is_enabled': ccx_enabled,
        'course_cohort_settings_url': reverse(
            'course_cohort_settings',
            kwargs={'course_key_string': six.text_type(course_key)}
        ),
        'cohorts_url': reverse('cohorts', kwargs={'course_key_string': six.text_type(course_key)}),
        'upload_cohorts_csv_url': reverse('add_users_to_cohorts', kwargs={'course_id': six.text_type(course_key)}),
        'verified_track_cohorting_url': reverse(
            'verified_track_cohorting', kwargs={'course_key_string': six.text_type(course_key)}
        ),
    }
    return section_data


@beeline.traced('instructor.views._section_discussions_management')
def _section_discussions_management(course, access):
    """ Provide data for the corresponding discussion management section """
    course_key = course.id
    enrollment_track_schemes = available_division_schemes(course_key)
    section_data = {
        'section_key': 'discussions_management',
        'section_display_name': _('Discussions'),
        'is_hidden': (not is_course_cohorted(course_key) and
                      CourseDiscussionSettings.ENROLLMENT_TRACK not in enrollment_track_schemes),
        'discussion_topics_url': reverse('discussion_topics', kwargs={'course_key_string': six.text_type(course_key)}),
        'course_discussion_settings': reverse(
            'course_discussions_settings',
            kwargs={'course_key_string': six.text_type(course_key)}
        ),
    }
    return section_data


@beeline.traced('instructor.views.instructor_dashboard_2._is_small_course')
def _is_small_course(course_key):
    """ Compares against MAX_ENROLLMENT_INSTR_BUTTONS to determine if course enrollment is considered small. """
    is_small_course = False
    enrollment_count = CourseEnrollment.objects.num_enrolled_in(course_key)
    max_enrollment_for_buttons = settings.FEATURES.get("MAX_ENROLLMENT_INSTR_BUTTONS")
    if max_enrollment_for_buttons is not None:
        is_small_course = enrollment_count <= max_enrollment_for_buttons
    return is_small_course


@beeline.traced('instructor.views._section_student_admin')
def _section_student_admin(course, access):
    """ Provide data for the corresponding dashboard section """
    course_key = course.id
    is_small_course = _is_small_course(course_key)

    section_data = {
        'section_key': 'student_admin',
        'section_display_name': _('Student Admin'),
        'access': access,
        'is_small_course': is_small_course,
        'get_student_enrollment_status_url': reverse(
            'get_student_enrollment_status',
            kwargs={'course_id': six.text_type(course_key)}
        ),
        'get_student_progress_url_url': reverse(
            'get_student_progress_url',
            kwargs={'course_id': six.text_type(course_key)}
        ),
        'enrollment_url': reverse('students_update_enrollment', kwargs={'course_id': six.text_type(course_key)}),
        'reset_student_attempts_url': reverse(
            'reset_student_attempts',
            kwargs={'course_id': six.text_type(course_key)}
        ),
        'reset_student_attempts_for_entrance_exam_url': reverse(
            'reset_student_attempts_for_entrance_exam',
            kwargs={'course_id': six.text_type(course_key)},
        ),
        'rescore_problem_url': reverse('rescore_problem', kwargs={'course_id': six.text_type(course_key)}),
        'override_problem_score_url': reverse(
            'override_problem_score',
            kwargs={'course_id': six.text_type(course_key)}
        ),
        'rescore_entrance_exam_url': reverse('rescore_entrance_exam', kwargs={'course_id': six.text_type(course_key)}),
        'student_can_skip_entrance_exam_url': reverse(
            'mark_student_can_skip_entrance_exam',
            kwargs={'course_id': six.text_type(course_key)},
        ),
        'list_instructor_tasks_url': reverse('list_instructor_tasks', kwargs={'course_id': six.text_type(course_key)}),
        'list_entrace_exam_instructor_tasks_url': reverse(
            'list_entrance_exam_instructor_tasks',
            kwargs={'course_id': six.text_type(course_key)}
        ),
        'spoc_gradebook_url': reverse('spoc_gradebook', kwargs={'course_id': six.text_type(course_key)}),
    }
    if is_writable_gradebook_enabled(course_key) and settings.WRITABLE_GRADEBOOK_URL:
        section_data['writable_gradebook_url'] = urljoin(settings.WRITABLE_GRADEBOOK_URL, '/' + text_type(course_key))
    return section_data


@beeline.traced('instructor.views._section_extensions')
def _section_extensions(course):
    """ Provide data for the corresponding dashboard section """
    section_data = {
        'section_key': 'extensions',
        'section_display_name': _('Extensions'),
        'units_with_due_dates': [(title_or_url(unit), six.text_type(unit.location))
                                 for unit in get_units_with_due_date(course)],
        'change_due_date_url': reverse('change_due_date', kwargs={'course_id': six.text_type(course.id)}),
        'reset_due_date_url': reverse('reset_due_date', kwargs={'course_id': six.text_type(course.id)}),
        'show_unit_extensions_url': reverse('show_unit_extensions', kwargs={'course_id': six.text_type(course.id)}),
        'show_student_extensions_url': reverse(
            'show_student_extensions',
            kwargs={'course_id': six.text_type(course.id)}
        ),
    }
    return section_data


@beeline.traced('instructor.views._section_data_download')
def _section_data_download(course, access):
    """ Provide data for the corresponding dashboard section """
    course_key = course.id

    show_proctored_report_button = (
        settings.FEATURES.get('ENABLE_SPECIAL_EXAMS', False) and
        course.enable_proctored_exams
    )

    section_data = {
        'section_key': 'data_download',
        'section_display_name': _('Data Download'),
        'access': access,
        'show_generate_proctored_exam_report_button': show_proctored_report_button,
        'get_problem_responses_url': reverse('get_problem_responses', kwargs={'course_id': six.text_type(course_key)}),
        'get_grading_config_url': reverse('get_grading_config', kwargs={'course_id': six.text_type(course_key)}),
        'get_students_features_url': reverse('get_students_features', kwargs={'course_id': six.text_type(course_key)}),
        'get_issued_certificates_url': reverse(
            'get_issued_certificates', kwargs={'course_id': six.text_type(course_key)}
        ),
        'get_students_who_may_enroll_url': reverse(
            'get_students_who_may_enroll', kwargs={'course_id': six.text_type(course_key)}
        ),
        'get_anon_ids_url': reverse('get_anon_ids', kwargs={'course_id': six.text_type(course_key)}),
        'list_proctored_results_url': reverse(
            'get_proctored_exam_results', kwargs={'course_id': six.text_type(course_key)}
        ),
        'list_instructor_tasks_url': reverse('list_instructor_tasks', kwargs={'course_id': six.text_type(course_key)}),
        'list_report_downloads_url': reverse('list_report_downloads', kwargs={'course_id': six.text_type(course_key)}),
        'calculate_grades_csv_url': reverse('calculate_grades_csv', kwargs={'course_id': six.text_type(course_key)}),
        'problem_grade_report_url': reverse('problem_grade_report', kwargs={'course_id': six.text_type(course_key)}),
        'course_has_survey': True if course.course_survey_name else False,
        'course_survey_results_url': reverse(
            'get_course_survey_results', kwargs={'course_id': six.text_type(course_key)}
        ),
        'export_ora2_data_url': reverse('export_ora2_data', kwargs={'course_id': six.text_type(course_key)}),
    }
    return section_data


def null_applicable_aside_types(block):  # pylint: disable=unused-argument
    """
    get_aside method for monkey-patching into applicable_aside_types
    while rendering an HtmlBlock for email text editing. This returns
    an empty list.
    """
    return []


@beeline.traced('instructor.views._section_send_email')
def _section_send_email(course, access):
    """ Provide data for the corresponding bulk email section """
    course_key = course.id

    # Monkey-patch applicable_aside_types to return no asides for the duration of this render
    with patch.object(course.runtime, 'applicable_aside_types', null_applicable_aside_types):
        # This HtmlBlock is only being used to generate a nice text editor.
        html_module = HtmlBlock(
            course.system,
            DictFieldData({'data': ''}),
            ScopeIds(None, None, None, course_key.make_usage_key('html', 'fake'))
        )
        fragment = course.system.render(html_module, 'studio_view')
    fragment = wrap_xblock(
        'LmsRuntime', html_module, 'studio_view', fragment, None,
        extra_data={"course-id": six.text_type(course_key)},
        usage_id_serializer=lambda usage_id: quote_slashes(six.text_type(usage_id)),
        # Generate a new request_token here at random, because this module isn't connected to any other
        # xblock rendering.
        request_token=uuid.uuid1().hex
    )
    cohorts = []
    if is_course_cohorted(course_key):
        cohorts = get_course_cohorts(course)
    course_modes = []
    if not VerifiedTrackCohortedCourse.is_verified_track_cohort_enabled(course_key):
        course_modes = CourseMode.modes_for_course(course_key, include_expired=True, only_selectable=False)
    email_editor = fragment.content
    section_data = {
        'section_key': 'send_email',
        'section_display_name': _('Email'),
        'access': access,
        'send_email': reverse('send_email', kwargs={'course_id': six.text_type(course_key)}),
        'editor': email_editor,
        'cohorts': cohorts,
        'course_modes': course_modes,
        'default_cohort_name': DEFAULT_COHORT_NAME,
        'list_instructor_tasks_url': reverse(
            'list_instructor_tasks', kwargs={'course_id': six.text_type(course_key)}
        ),
        'email_background_tasks_url': reverse(
            'list_background_email_tasks', kwargs={'course_id': six.text_type(course_key)}
        ),
        'email_content_history_url': reverse(
            'list_email_content', kwargs={'course_id': six.text_type(course_key)}
        ),
    }
    return section_data


def _get_dashboard_link(course_key):
    """ Construct a URL to the external analytics dashboard """
    analytics_dashboard_url = u'{0}/courses/{1}'.format(settings.ANALYTICS_DASHBOARD_URL, six.text_type(course_key))
    link = HTML(u"<a href=\"{0}\" rel=\"noopener\" target=\"_blank\">{1}</a>").format(
        analytics_dashboard_url, settings.ANALYTICS_DASHBOARD_NAME
    )
    return link


@beeline.traced('instructor.views._section_analytics')
def _section_analytics(course, access):
    """ Provide data for the corresponding dashboard section """
    section_data = {
        'section_key': 'instructor_analytics',
        'section_display_name': _('Analytics'),
        'access': access,
        'course_id': six.text_type(course.id),
    }
    return section_data


@beeline.traced('instructor.views._section_metrics')
def _section_metrics(course, access):
    """Provide data for the corresponding dashboard section """
    course_key = course.id
    section_data = {
        'section_key': 'metrics',
        'section_display_name': _('Metrics'),
        'access': access,
        'course_id': six.text_type(course_key),
        'sub_section_display_name': get_section_display_name(course_key),
        'section_has_problem': get_array_section_has_problem(course_key),
        'get_students_opened_subsection_url': reverse('get_students_opened_subsection'),
        'get_students_problem_grades_url': reverse('get_students_problem_grades'),
        'post_metrics_data_csv_url': reverse('post_metrics_data_csv'),
    }
    return section_data


@beeline.traced('instructor.views._section_open_response_assessment')
def _section_open_response_assessment(request, course, openassessment_blocks, access):
    """Provide data for the corresponding dashboard section """
    course_key = course.id

    ora_items = []
    parents = {}

    for block in openassessment_blocks:
        block_parent_id = six.text_type(block.parent)
        result_item_id = six.text_type(block.location)
        if block_parent_id not in parents:
            parents[block_parent_id] = modulestore().get_item(block.parent)
        assessment_name = _("Team") + " : " + block.display_name if block.teams_enabled else block.display_name
        ora_items.append({
            'id': result_item_id,
            'name': assessment_name,
            'parent_id': block_parent_id,
            'parent_name': parents[block_parent_id].display_name,
            'staff_assessment': 'staff-assessment' in block.assessment_steps,
            'url_base': reverse('xblock_view', args=[course.id, block.location, 'student_view']),
            'url_grade_available_responses': reverse('xblock_view', args=[course.id, block.location,
                                                                          'grade_available_responses_view']),
        })

    openassessment_block = openassessment_blocks[0]
    block, __ = get_module_by_usage_id(
        request, six.text_type(course_key), six.text_type(openassessment_block.location),
        disable_staff_debug_info=True, course=course
    )
    section_data = {
        'fragment': block.render('ora_blocks_listing_view', context={
            'ora_items': ora_items,
            'ora_item_view_enabled': settings.FEATURES.get('ENABLE_XBLOCK_VIEW_ENDPOINT', False)
        }),
        'section_key': 'open_response_assessment',
        'section_display_name': _('Open Responses'),
        'access': access,
        'course_id': six.text_type(course_key),
    }
    return section_data


def is_ecommerce_course(course_key):
    """
    Checks if the given course is an e-commerce course or not, by checking its SKU value from
    CourseMode records for the course
    """
    sku_count = len([mode.sku for mode in CourseMode.modes_for_course(course_key) if mode.sku])
    return sku_count > 0<|MERGE_RESOLUTION|>--- conflicted
+++ resolved
@@ -6,11 +6,8 @@
 import datetime
 import logging
 import uuid
-<<<<<<< HEAD
+from functools import reduce  # pylint: disable=redefined-builtin
 import beeline
-=======
-from functools import reduce  # pylint: disable=redefined-builtin
->>>>>>> f0aa3daa
 
 import pytz
 import six
