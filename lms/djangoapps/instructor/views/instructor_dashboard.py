--- conflicted
+++ resolved
@@ -66,11 +66,7 @@
 
     enrollment_count = sections[0]['enrollment_count']
     disable_buttons = False
-<<<<<<< HEAD
-    max_enrollment_for_buttons = course.max_enrollment_instr_buttons
-=======
     max_enrollment_for_buttons = settings.FEATURES.get("MAX_ENROLLMENT_INSTR_BUTTONS")
->>>>>>> 9d0e9f67
     if max_enrollment_for_buttons is not None:
         disable_buttons = enrollment_count > max_enrollment_for_buttons
 
