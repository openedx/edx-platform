--- conflicted
+++ resolved
@@ -2,13 +2,8 @@
 Test instructor.access
 """
 
-<<<<<<< HEAD
 from mock import patch, Mock
-from nose.plugins.attrib import attr
-from nose.tools import raises
-=======
 import pytest
->>>>>>> 57a09b7b
 
 from django_comment_common.models import FORUM_ROLE_MODERATOR, Role
 from lms.djangoapps.instructor.access import allow_access, list_with_level, revoke_access, update_forum_role
@@ -47,14 +42,10 @@
 
 
 @attr(shard=1)
-<<<<<<< HEAD
 @patch('lms.djangoapps.instructor.enrollment.get_organization_for_site', Mock())
 @patch('lms.djangoapps.instructor.enrollment.user_exists_in_organization', Mock(return_value=True))
 @patch('lms.djangoapps.instructor.enrollment.get_user_in_organization_by_email')
-class TestInstructorAccessAllow(SharedModuleStoreTestCase):
-=======
 class TestInstructorAccessAllow(EmailTemplateTagMixin, SharedModuleStoreTestCase):
->>>>>>> 57a09b7b
     """ Test access allow. """
     @classmethod
     def setUpClass(cls):
@@ -92,29 +83,17 @@
         allow_access(self.course, user, 'beta')
         self.assertTrue(CourseBetaTesterRole(self.course.id).has_user(user))
 
-<<<<<<< HEAD
-    @raises(ValueError)
     def test_allow_badlevel(self, mock_get_user):
         user = UserFactory()
         mock_get_user.return_value = user
-        allow_access(self.course, user, 'robot-not-a-level')
+        with pytest.raises(ValueError):
+            allow_access(self.course, user, 'robot-not-a-level')
 
-    @raises(Exception)
     def test_allow_noneuser(self, mock_get_user):
         user = None
         mock_get_user.return_value = user
-        allow_access(self.course, user, 'staff')
-=======
-    def test_allow_badlevel(self):
-        user = UserFactory()
-        with pytest.raises(ValueError):
-            allow_access(self.course, user, 'robot-not-a-level')
-
-    def test_allow_noneuser(self):
-        user = None
         with pytest.raises(Exception):
             allow_access(self.course, user, 'staff')
->>>>>>> 57a09b7b
 
 
 @attr(shard=1)
