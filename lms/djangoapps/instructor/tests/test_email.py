--- conflicted
+++ resolved
@@ -57,11 +57,8 @@
         self.assertIn(self.email_link, response.content)
 
         send_to_label = '<div class="send_to_list">Send to:</div>'
-<<<<<<< HEAD
-        self.assertTrue(send_to_label in response.content)
-=======
         self.assertIn(send_to_label, response.content)
->>>>>>> d2788ff2
+
         self.assertEqual(response.status_code, 200)
 
     # The course is Mongo-backed but the flag is disabled (should not work)
