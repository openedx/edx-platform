# -*- coding: utf-8 -*-
"""
Unit tests for instructor.api methods.
"""


import datetime
import functools
import io
import json
import random
import shutil
import tempfile
import unittest

import ddt
import pytest
import six
from boto.exception import BotoServerError
from django.conf import settings
from django.contrib.auth.models import User
from django.core import mail
from django.core.files.uploadedfile import SimpleUploadedFile
from django.http import HttpRequest, HttpResponse
from django.test import RequestFactory, TestCase
from django.test.utils import override_settings
from django.urls import reverse as django_reverse
from django.utils.translation import ugettext as _
from edx_when.api import get_overrides_for_user
from mock import Mock, NonCallableMock, patch
from opaque_keys.edx.keys import CourseKey
from opaque_keys.edx.locator import UsageKey
from pytz import UTC
from six import text_type, unichr
from six.moves import range, zip
from testfixtures import LogCapture

from bulk_email.models import BulkEmailFlag, CourseEmail, CourseEmailTemplate
from course_modes.models import CourseMode
from course_modes.tests.factories import CourseModeFactory
from lms.djangoapps.courseware.models import StudentModule
from lms.djangoapps.courseware.tests.factories import (
    BetaTesterFactory,
    GlobalStaffFactory,
    InstructorFactory,
    StaffFactory,
    UserProfileFactory
)
from lms.djangoapps.courseware.tests.helpers import LoginEnrollmentTestCase
from lms.djangoapps.certificates.api import generate_user_certificates
from lms.djangoapps.certificates.models import CertificateStatuses
from lms.djangoapps.certificates.tests.factories import GeneratedCertificateFactory
from lms.djangoapps.instructor.tests.utils import FakeContentTask, FakeEmail, FakeEmailInfo
from lms.djangoapps.instructor.views.api import (
    _split_input_list,
    common_exceptions_400,
    generate_unique_password,
    require_finance_admin
)
from lms.djangoapps.instructor_task.api_helper import (
    AlreadyRunningError,
    QueueConnectionError,
    generate_already_running_error_message
)
from openedx.core.djangoapps.course_date_signals.handlers import extract_dates
from openedx.core.djangoapps.course_groups.cohorts import set_course_cohorted
from openedx.core.djangoapps.django_comment_common.models import FORUM_ROLE_COMMUNITY_TA
from openedx.core.djangoapps.django_comment_common.utils import seed_permissions_roles
from openedx.core.djangoapps.schedules.tests.factories import ScheduleFactory
from openedx.core.djangoapps.site_configuration import helpers as configuration_helpers
from openedx.core.djangoapps.site_configuration.tests.mixins import SiteMixin
from openedx.core.djangoapps.waffle_utils.testutils import override_waffle_flag
from openedx.core.lib.teams_config import TeamsConfig
from openedx.core.lib.xblock_utils import grade_histogram
from openedx.features.course_experience import RELATIVE_DATES_FLAG
from shoppingcart.models import (
    Coupon,
    CouponRedemption,
    CourseRegistrationCode,
    CourseRegistrationCodeInvoiceItem,
    Invoice,
    InvoiceTransaction,
    Order,
    PaidCourseRegistration,
    RegistrationCodeRedemption
)
from student.models import (
    ALLOWEDTOENROLL_TO_ENROLLED,
    ALLOWEDTOENROLL_TO_UNENROLLED,
    ENROLLED_TO_ENROLLED,
    ENROLLED_TO_UNENROLLED,
    UNENROLLED_TO_ALLOWEDTOENROLL,
    UNENROLLED_TO_ENROLLED,
    UNENROLLED_TO_UNENROLLED,
    CourseEnrollment,
    CourseEnrollmentAllowed,
    ManualEnrollmentAudit,
    NonExistentCourseError,
    get_retired_email_by_email,
    get_retired_username_by_username
)
from student.roles import (
    CourseBetaTesterRole, CourseDataResearcherRole, CourseFinanceAdminRole,
    CourseInstructorRole, CourseSalesAdminRole
)
from student.tests.factories import AdminFactory, UserFactory
from xmodule.fields import Date
from xmodule.modulestore import ModuleStoreEnum
from xmodule.modulestore.tests.django_utils import ModuleStoreTestCase, SharedModuleStoreTestCase
from xmodule.modulestore.tests.factories import CourseFactory, ItemFactory

from .test_tools import msk_from_problem_urlname

DATE_FIELD = Date()
EXPECTED_CSV_HEADER = (
    '"code","redeem_code_url","course_id","company_name","created_by","redeemed_by","invoice_id","purchaser",'
    '"customer_reference_number","internal_reference"'
)
EXPECTED_COUPON_CSV_HEADER = u'"Coupon Code","Course Id","% Discount","Description","Expiration Date",' \
                             u'"Is Active","Code Redeemed Count","Total Discounted Seats","Total Discounted Amount"'

# ddt data for test cases involving reports
REPORTS_DATA = (
    {
        'report_type': 'grade',
        'instructor_api_endpoint': 'calculate_grades_csv',
        'task_api_endpoint': 'lms.djangoapps.instructor_task.api.submit_calculate_grades_csv',
        'extra_instructor_api_kwargs': {}
    },
    {
        'report_type': 'enrolled learner profile',
        'instructor_api_endpoint': 'get_students_features',
        'task_api_endpoint': 'lms.djangoapps.instructor_task.api.submit_calculate_students_features_csv',
        'extra_instructor_api_kwargs': {'csv': '/csv'}
    },
    {
        'report_type': 'detailed enrollment',
        'instructor_api_endpoint': 'get_enrollment_report',
        'task_api_endpoint': 'lms.djangoapps.instructor_task.api.submit_detailed_enrollment_features_csv',
        'extra_instructor_api_kwargs': {}
    },
    {
        'report_type': 'enrollment',
        'instructor_api_endpoint': 'get_students_who_may_enroll',
        'task_api_endpoint': 'lms.djangoapps.instructor_task.api.submit_calculate_may_enroll_csv',
        'extra_instructor_api_kwargs': {},
    },
    {
        'report_type': 'proctored exam results',
        'instructor_api_endpoint': 'get_proctored_exam_results',
        'task_api_endpoint': 'lms.djangoapps.instructor_task.api.submit_proctored_exam_results_report',
        'extra_instructor_api_kwargs': {},
    },
    {
        'report_type': 'problem responses',
        'instructor_api_endpoint': 'get_problem_responses',
        'task_api_endpoint': 'lms.djangoapps.instructor_task.api.submit_calculate_problem_responses_csv',
        'extra_instructor_api_kwargs': {},
    }
)

# ddt data for test cases involving executive summary report
EXECUTIVE_SUMMARY_DATA = (
    {
        'report_type': 'executive summary',
        'task_type': 'exec_summary_report',
        'instructor_api_endpoint': 'get_exec_summary_report',
        'task_api_endpoint': 'lms.djangoapps.instructor_task.api.submit_executive_summary_report',
        'extra_instructor_api_kwargs': {}
    },
)


INSTRUCTOR_GET_ENDPOINTS = set([
    'get_anon_ids',
    'get_coupon_codes',
    'get_issued_certificates',
    'get_sale_order_records',
    'get_sale_records',
])
INSTRUCTOR_POST_ENDPOINTS = set([
    'active_registration_codes',
    'add_users_to_cohorts',
    'bulk_beta_modify_access',
    'calculate_grades_csv',
    'change_due_date',
    'export_ora2_data',
    'generate_registration_codes',
    'get_enrollment_report',
    'get_exec_summary_report',
    'get_grading_config',
    'get_problem_responses',
    'get_proctored_exam_results',
    'get_registration_codes',
    'get_student_enrollment_status',
    'get_student_progress_url',
    'get_students_features',
    'get_students_who_may_enroll',
    'get_user_invoice_preference',
    'list_background_email_tasks',
    'list_course_role_members',
    'list_email_content',
    'list_entrance_exam_instructor_tasks',
    'list_financial_report_downloads',
    'list_forum_members',
    'list_instructor_tasks',
    'list_report_downloads',
    'mark_student_can_skip_entrance_exam',
    'modify_access',
    'register_and_enroll_students',
    'rescore_entrance_exam',
    'rescore_problem',
    'reset_due_date',
    'reset_student_attempts',
    'reset_student_attempts_for_entrance_exam',
    'sale_validation',
    'show_student_extensions',
    'show_unit_extensions',
    'send_email',
    'spent_registration_codes',
    'students_update_enrollment',
    'update_forum_role_membership',
    'override_problem_score',
])


def reverse(endpoint, args=None, kwargs=None, is_dashboard_endpoint=True):
    """
    Simple wrapper of Django's reverse that first ensures that we have declared
    each endpoint under test.

    Arguments:
        args: The args to be passed through to reverse.
        endpoint: The endpoint to be passed through to reverse.
        kwargs: The kwargs to be passed through to reverse.
        is_dashboard_endpoint: True if this is an instructor dashboard endpoint
            that must be declared in the INSTRUCTOR_GET_ENDPOINTS or
            INSTRUCTOR_GET_ENDPOINTS sets, or false otherwise.

    Returns:
        The return of Django's reverse function

    """
    is_endpoint_declared = endpoint in INSTRUCTOR_GET_ENDPOINTS or endpoint in INSTRUCTOR_POST_ENDPOINTS
    if is_dashboard_endpoint and is_endpoint_declared is False:
        # Verify that all endpoints are declared so we can ensure they are
        # properly validated elsewhere.
        raise ValueError(u"The endpoint {} must be declared in ENDPOINTS before use.".format(endpoint))
    return django_reverse(endpoint, args=args, kwargs=kwargs)


@common_exceptions_400
def view_success(request):
    "A dummy view for testing that returns a simple HTTP response"
    return HttpResponse('success')


@common_exceptions_400
def view_user_doesnotexist(request):
    "A dummy view that raises a User.DoesNotExist exception"
    raise User.DoesNotExist()


@common_exceptions_400
def view_alreadyrunningerror(request):
    "A dummy view that raises an AlreadyRunningError exception"
    raise AlreadyRunningError()


@common_exceptions_400
def view_alreadyrunningerror_unicode(request):
    """
    A dummy view that raises an AlreadyRunningError exception with unicode message
    """
    raise AlreadyRunningError(u'Text with unicode chárácters')


@common_exceptions_400
def view_queue_connection_error(request):
    """
    A dummy view that raises a QueueConnectionError exception.
    """
    raise QueueConnectionError()


@ddt.ddt
class TestCommonExceptions400(TestCase):
    """
    Testing the common_exceptions_400 decorator.
    """

    def setUp(self):
        super(TestCommonExceptions400, self).setUp()
        self.request = Mock(spec=HttpRequest)
        self.request.META = {}

    def test_happy_path(self):
        resp = view_success(self.request)
        self.assertEqual(resp.status_code, 200)

    def test_user_doesnotexist(self):
        self.request.is_ajax.return_value = False
        resp = view_user_doesnotexist(self.request)
        self.assertContains(resp, "User does not exist", status_code=400)

    def test_user_doesnotexist_ajax(self):
        self.request.is_ajax.return_value = True
        resp = view_user_doesnotexist(self.request)
        self.assertContains(resp, "User does not exist", status_code=400)

    @ddt.data(True, False)
    def test_alreadyrunningerror(self, is_ajax):
        self.request.is_ajax.return_value = is_ajax
        resp = view_alreadyrunningerror(self.request)
        self.assertContains(resp, "Requested task is already running", status_code=400)

    @ddt.data(True, False)
    def test_alreadyrunningerror_with_unicode(self, is_ajax):
        self.request.is_ajax.return_value = is_ajax
        resp = view_alreadyrunningerror_unicode(self.request)
        self.assertContains(
            resp,
            u'Text with unicode chárácters',
            status_code=400,
        )

    @ddt.data(True, False)
    def test_queue_connection_error(self, is_ajax):
        """
        Tests that QueueConnectionError exception is handled in common_exception_400.
        """
        self.request.is_ajax.return_value = is_ajax
        resp = view_queue_connection_error(self.request)
        self.assertContains(
            resp,
            'Error occured. Please try again later',
            status_code=400,
        )


@ddt.ddt
class TestEndpointHttpMethods(SharedModuleStoreTestCase, LoginEnrollmentTestCase):
    """
    Ensure that users can make GET requests against endpoints that allow GET,
    and not against those that don't allow GET.
    """

    @classmethod
    def setUpClass(cls):
        """
        Set up test course.
        """
        super(TestEndpointHttpMethods, cls).setUpClass()
        cls.course = CourseFactory.create()

    def setUp(self):
        """
        Set up global staff role so authorization will not fail.
        """
        super(TestEndpointHttpMethods, self).setUp()
        global_user = GlobalStaffFactory()
        self.client.login(username=global_user.username, password='test')

    @ddt.data(*INSTRUCTOR_POST_ENDPOINTS)
    def test_endpoints_reject_get(self, data):
        """
        Tests that POST endpoints are rejected with 405 when using GET.
        """
        url = reverse(data, kwargs={'course_id': text_type(self.course.id)})
        response = self.client.get(url)

        self.assertEqual(
            response.status_code, 405,
            u"Endpoint {} returned status code {} instead of a 405. It should not allow GET.".format(
                data, response.status_code
            )
        )

    @ddt.data(*INSTRUCTOR_GET_ENDPOINTS)
    def test_endpoints_accept_get(self, data):
        """
        Tests that GET endpoints are not rejected with 405 when using GET.
        """
        url = reverse(data, kwargs={'course_id': text_type(self.course.id)})
        response = self.client.get(url)

        self.assertNotEqual(
            response.status_code, 405,
            u"Endpoint {} returned status code 405 where it shouldn't, since it should allow GET.".format(
                data
            )
        )


@patch('bulk_email.models.html_to_text', Mock(return_value='Mocking CourseEmail.text_message', autospec=True))
class TestInstructorAPIDenyLevels(SharedModuleStoreTestCase, LoginEnrollmentTestCase):
    """
    Ensure that users cannot access endpoints they shouldn't be able to.
    """

    @classmethod
    def setUpClass(cls):
        super(TestInstructorAPIDenyLevels, cls).setUpClass()
        cls.course = CourseFactory.create()
        cls.chapter = ItemFactory.create(
            parent=cls.course,
            category='chapter',
            display_name="Chapter",
            publish_item=True,
            start=datetime.datetime(2018, 3, 10, tzinfo=UTC),
        )
        cls.sequential = ItemFactory.create(
            parent=cls.chapter,
            category='sequential',
            display_name="Lesson",
            publish_item=True,
            start=datetime.datetime(2018, 3, 10, tzinfo=UTC),
            metadata={'graded': True, 'format': 'Homework'},
        )
        cls.vertical = ItemFactory.create(
            parent=cls.sequential,
            category='vertical',
            display_name='Subsection',
            publish_item=True,
            start=datetime.datetime(2018, 3, 10, tzinfo=UTC),
        )
        cls.problem = ItemFactory.create(
            category="problem",
            parent=cls.vertical,
            display_name="A Problem Block",
            weight=1,
            publish_item=True,
        )

        cls.problem_urlname = text_type(cls.problem.location)
        BulkEmailFlag.objects.create(enabled=True, require_course_email_auth=False)

    @classmethod
    def tearDownClass(cls):
        super(TestInstructorAPIDenyLevels, cls).tearDownClass()
        BulkEmailFlag.objects.all().delete()

    def setUp(self):
        super(TestInstructorAPIDenyLevels, self).setUp()
        self.user = UserFactory.create()
        CourseEnrollment.enroll(self.user, self.course.id)

        _module = StudentModule.objects.create(
            student=self.user,
            course_id=self.course.id,
            module_state_key=self.problem.location,
            state=json.dumps({'attempts': 10}),
        )

        # Endpoints that only Staff or Instructors can access
        self.staff_level_endpoints = [
            ('students_update_enrollment',
             {'identifiers': 'foo@example.org', 'action': 'enroll'}),
            ('get_grading_config', {}),
            ('get_students_features', {}),
            ('get_student_progress_url', {'unique_student_identifier': self.user.username}),
            ('update_forum_role_membership',
             {'unique_student_identifier': self.user.email, 'rolename': 'Moderator', 'action': 'allow'}),
            ('list_forum_members', {'rolename': FORUM_ROLE_COMMUNITY_TA}),
            ('send_email', {'send_to': '["staff"]', 'subject': 'test', 'message': 'asdf'}),
            ('list_instructor_tasks', {}),
            ('list_background_email_tasks', {}),
            ('list_report_downloads', {}),
            ('list_financial_report_downloads', {}),
            ('calculate_grades_csv', {}),
            ('get_students_features', {}),
            ('get_enrollment_report', {}),
            ('get_students_who_may_enroll', {}),
            ('get_exec_summary_report', {}),
            ('get_proctored_exam_results', {}),
            ('get_problem_responses', {}),
            ('export_ora2_data', {}),
            ('rescore_problem',
             {'problem_to_reset': self.problem_urlname, 'unique_student_identifier': self.user.email}),
            ('override_problem_score',
             {'problem_to_reset': self.problem_urlname, 'unique_student_identifier': self.user.email, 'score': 0}),
            ('reset_student_attempts',
             {'problem_to_reset': self.problem_urlname, 'unique_student_identifier': self.user.email}),
            (
                'reset_student_attempts',
                {
                    'problem_to_reset': self.problem_urlname,
                    'unique_student_identifier': self.user.email,
                    'delete_module': True
                }
            ),
        ]
        # Endpoints that only Instructors can access
        self.instructor_level_endpoints = [
            ('bulk_beta_modify_access', {'identifiers': 'foo@example.org', 'action': 'add'}),
            ('modify_access', {'unique_student_identifier': self.user.email, 'rolename': 'beta', 'action': 'allow'}),
            ('list_course_role_members', {'rolename': 'beta'}),
            ('rescore_problem', {'problem_to_reset': self.problem_urlname, 'all_students': True}),
            ('reset_student_attempts', {'problem_to_reset': self.problem_urlname, 'all_students': True}),
        ]

    def _access_endpoint(self, endpoint, args, status_code, msg):
        """
        Asserts that accessing the given `endpoint` gets a response of `status_code`.

        endpoint: string, endpoint for instructor dash API
        args: dict, kwargs for `reverse` call
        status_code: expected HTTP status code response
        msg: message to display if assertion fails.
        """
        url = reverse(endpoint, kwargs={'course_id': text_type(self.course.id)})
        if endpoint in INSTRUCTOR_GET_ENDPOINTS:
            response = self.client.get(url, args)
        else:
            response = self.client.post(url, args)
        self.assertEqual(
            response.status_code,
            status_code,
            msg=msg
        )

    def test_student_level(self):
        """
        Ensure that an enrolled student can't access staff or instructor endpoints.
        """
        self.client.login(username=self.user.username, password='test')

        for endpoint, args in self.staff_level_endpoints:
            self._access_endpoint(
                endpoint,
                args,
                403,
                "Student should not be allowed to access endpoint " + endpoint
            )

        for endpoint, args in self.instructor_level_endpoints:
            self._access_endpoint(
                endpoint,
                args,
                403,
                "Student should not be allowed to access endpoint " + endpoint
            )

    def _access_problem_responses_endpoint(self, msg):
        """
        Access endpoint for problem responses report, ensuring that
        UsageKey.from_string returns a problem key that the endpoint
        can work with.

        msg: message to display if assertion fails.
        """
        mock_problem_key = NonCallableMock(return_value=u'')
        mock_problem_key.course_key = self.course.id
        with patch.object(UsageKey, 'from_string') as patched_method:
            patched_method.return_value = mock_problem_key
            self._access_endpoint('get_problem_responses', {}, 200, msg)

    def test_staff_level(self):
        """
        Ensure that a staff member can't access instructor endpoints.
        """
        staff_member = StaffFactory(course_key=self.course.id)
        CourseEnrollment.enroll(staff_member, self.course.id)
        CourseFinanceAdminRole(self.course.id).add_users(staff_member)
        CourseDataResearcherRole(self.course.id).add_users(staff_member)
        self.client.login(username=staff_member.username, password='test')
        # Try to promote to forums admin - not working
        # update_forum_role(self.course.id, staff_member, FORUM_ROLE_ADMINISTRATOR, 'allow')

        for endpoint, args in self.staff_level_endpoints:
            expected_status = 200

            # TODO: make these work
            if endpoint in ['update_forum_role_membership', 'list_forum_members']:
                continue
            elif endpoint == 'get_problem_responses':
                self._access_problem_responses_endpoint(
                    "Staff member should be allowed to access endpoint " + endpoint
                )
                continue
            self._access_endpoint(
                endpoint,
                args,
                expected_status,
                "Staff member should be allowed to access endpoint " + endpoint
            )

        for endpoint, args in self.instructor_level_endpoints:
            self._access_endpoint(
                endpoint,
                args,
                403,
                "Staff member should not be allowed to access endpoint " + endpoint
            )

    def test_instructor_level(self):
        """
        Ensure that an instructor member can access all endpoints.
        """
        inst = InstructorFactory(course_key=self.course.id)
        CourseEnrollment.enroll(inst, self.course.id)

        CourseFinanceAdminRole(self.course.id).add_users(inst)
        CourseDataResearcherRole(self.course.id).add_users(inst)
        self.client.login(username=inst.username, password='test')

        for endpoint, args in self.staff_level_endpoints:
            expected_status = 200

            # TODO: make these work
            if endpoint in ['update_forum_role_membership']:
                continue
            elif endpoint == 'get_problem_responses':
                self._access_problem_responses_endpoint(
                    "Instructor should be allowed to access endpoint " + endpoint
                )
                continue
            self._access_endpoint(
                endpoint,
                args,
                expected_status,
                "Instructor should be allowed to access endpoint " + endpoint
            )

        for endpoint, args in self.instructor_level_endpoints:
            expected_status = 200
            self._access_endpoint(
                endpoint,
                args,
                expected_status,
                "Instructor should be allowed to access endpoint " + endpoint
            )


@patch.dict(settings.FEATURES, {'ALLOW_AUTOMATED_SIGNUPS': True})
class TestInstructorAPIBulkAccountCreationAndEnrollment(SharedModuleStoreTestCase, LoginEnrollmentTestCase):
    """
    Test Bulk account creation and enrollment from csv file
    """
    @classmethod
    def setUpClass(cls):
        super(TestInstructorAPIBulkAccountCreationAndEnrollment, cls).setUpClass()
        cls.course = CourseFactory.create()

        # Create a course with mode 'audit'
        cls.audit_course = CourseFactory.create()
        CourseModeFactory.create(course_id=cls.audit_course.id, mode_slug=CourseMode.AUDIT)

        cls.url = reverse(
            'register_and_enroll_students', kwargs={'course_id': text_type(cls.course.id)}
        )
        cls.audit_course_url = reverse(
            'register_and_enroll_students', kwargs={'course_id': text_type(cls.audit_course.id)}
        )

    def setUp(self):
        super(TestInstructorAPIBulkAccountCreationAndEnrollment, self).setUp()

        # Create a course with mode 'honor' and with price
        self.white_label_course = CourseFactory.create()
        self.white_label_course_mode = CourseModeFactory.create(
            course_id=self.white_label_course.id,
            mode_slug=CourseMode.HONOR,
            min_price=10,
            suggested_prices='10',
        )

        self.white_label_course_url = reverse(
            'register_and_enroll_students', kwargs={'course_id': text_type(self.white_label_course.id)}
        )

        self.request = RequestFactory().request()
        self.instructor = InstructorFactory(course_key=self.course.id)
        self.audit_course_instructor = InstructorFactory(course_key=self.audit_course.id)
        self.white_label_course_instructor = InstructorFactory(course_key=self.white_label_course.id)

        self.client.login(username=self.instructor.username, password='test')

        self.not_enrolled_student = UserFactory(
            username='NotEnrolledStudent',
            email='nonenrolled@test.com',
            first_name='NotEnrolled',
            last_name='Student'
        )

    @patch('lms.djangoapps.instructor.views.api.log.info')
    def test_account_creation_and_enrollment_with_csv(self, info_log):
        """
        Happy path test to create a single new user
        """
        csv_content = b"test_student@example.com,test_student_1,tester1,USA"
        uploaded_file = SimpleUploadedFile("temp.csv", csv_content)
        response = self.client.post(self.url, {'students_list': uploaded_file})
        self.assertEqual(response.status_code, 200)
        data = json.loads(response.content.decode('utf-8'))
        self.assertEqual(len(data['row_errors']), 0)
        self.assertEqual(len(data['warnings']), 0)
        self.assertEqual(len(data['general_errors']), 0)

        manual_enrollments = ManualEnrollmentAudit.objects.all()
        self.assertEqual(manual_enrollments.count(), 1)
        self.assertEqual(manual_enrollments[0].state_transition, UNENROLLED_TO_ENROLLED)

        # test the log for email that's send to new created user.
        info_log.assert_called_with(u'email sent to new created user at %s', 'test_student@example.com')

    @patch('lms.djangoapps.instructor.views.api.log.info')
    def test_account_creation_and_enrollment_with_csv_with_blank_lines(self, info_log):
        """
        Happy path test to create a single new user
        """
        csv_content = b"\ntest_student@example.com,test_student_1,tester1,USA\n\n"
        uploaded_file = SimpleUploadedFile("temp.csv", csv_content)
        response = self.client.post(self.url, {'students_list': uploaded_file})
        self.assertEqual(response.status_code, 200)
        data = json.loads(response.content.decode('utf-8'))
        self.assertEqual(len(data['row_errors']), 0)
        self.assertEqual(len(data['warnings']), 0)
        self.assertEqual(len(data['general_errors']), 0)

        manual_enrollments = ManualEnrollmentAudit.objects.all()
        self.assertEqual(manual_enrollments.count(), 1)
        self.assertEqual(manual_enrollments[0].state_transition, UNENROLLED_TO_ENROLLED)

        # test the log for email that's send to new created user.
        info_log.assert_called_with(u'email sent to new created user at %s', 'test_student@example.com')

    @patch('lms.djangoapps.instructor.views.api.log.info')
    def test_email_and_username_already_exist(self, info_log):
        """
        If the email address and username already exists
        and the user is enrolled in the course, do nothing (including no email gets sent out)
        """
        csv_content = b"test_student@example.com,test_student_1,tester1,USA\n" \
                      b"test_student@example.com,test_student_1,tester2,US"
        uploaded_file = SimpleUploadedFile("temp.csv", csv_content)
        response = self.client.post(self.url, {'students_list': uploaded_file})
        self.assertEqual(response.status_code, 200)
        data = json.loads(response.content.decode('utf-8'))
        self.assertEqual(len(data['row_errors']), 0)
        self.assertEqual(len(data['warnings']), 0)
        self.assertEqual(len(data['general_errors']), 0)

        manual_enrollments = ManualEnrollmentAudit.objects.all()
        self.assertEqual(manual_enrollments.count(), 1)
        self.assertEqual(manual_enrollments[0].state_transition, UNENROLLED_TO_ENROLLED)

        # test the log for email that's send to new created user.
        info_log.assert_called_with(
            u"user already exists with username '%s' and email '%s'",
            'test_student_1',
            'test_student@example.com'
        )

    def test_file_upload_type_not_csv(self):
        """
        Try uploading some non-CSV file and verify that it is rejected
        """
        uploaded_file = SimpleUploadedFile("temp.jpg", io.BytesIO(b"some initial binary data: \x00\x01").read())
        response = self.client.post(self.url, {'students_list': uploaded_file})
        self.assertEqual(response.status_code, 200)
        data = json.loads(response.content.decode('utf-8'))
        self.assertNotEqual(len(data['general_errors']), 0)
        self.assertEqual(
            data['general_errors'][0]['response'],
            'Make sure that the file you upload is in CSV format with no extraneous characters or rows.'
        )

        manual_enrollments = ManualEnrollmentAudit.objects.all()
        self.assertEqual(manual_enrollments.count(), 0)

    def test_bad_file_upload_type(self):
        """
        Try uploading some non-CSV file and verify that it is rejected
        """
        uploaded_file = SimpleUploadedFile("temp.csv", io.BytesIO(b"some initial binary data: \x00\x01").read())
        response = self.client.post(self.url, {'students_list': uploaded_file})
        self.assertEqual(response.status_code, 200)
        data = json.loads(response.content.decode('utf-8'))
        self.assertNotEqual(len(data['general_errors']), 0)
        self.assertEqual(data['general_errors'][0]['response'], 'Could not read uploaded file.')

        manual_enrollments = ManualEnrollmentAudit.objects.all()
        self.assertEqual(manual_enrollments.count(), 0)

    def test_insufficient_data(self):
        """
        Try uploading a CSV file which does not have the exact four columns of data
        """
        csv_content = b"test_student@example.com,test_student_1\n"
        uploaded_file = SimpleUploadedFile("temp.csv", csv_content)
        response = self.client.post(self.url, {'students_list': uploaded_file})
        self.assertEqual(response.status_code, 200)
        data = json.loads(response.content.decode('utf-8'))
        self.assertEqual(len(data['row_errors']), 0)
        self.assertEqual(len(data['warnings']), 0)
        self.assertEqual(len(data['general_errors']), 1)
        self.assertEqual(data['general_errors'][0]['response'], 'Data in row #1 must have exactly four columns: email, username, full name, and country')

        manual_enrollments = ManualEnrollmentAudit.objects.all()
        self.assertEqual(manual_enrollments.count(), 0)

    def test_invalid_email_in_csv(self):
        """
        Test failure case of a poorly formatted email field
        """
        csv_content = b"test_student.example.com,test_student_1,tester1,USA"
        uploaded_file = SimpleUploadedFile("temp.csv", csv_content)
        response = self.client.post(self.url, {'students_list': uploaded_file})
        data = json.loads(response.content.decode('utf-8'))
        self.assertEqual(response.status_code, 200)
        self.assertNotEqual(len(data['row_errors']), 0)
        self.assertEqual(len(data['warnings']), 0)
        self.assertEqual(len(data['general_errors']), 0)
        self.assertEqual(data['row_errors'][0]['response'], u'Invalid email {0}.'.format('test_student.example.com'))

        manual_enrollments = ManualEnrollmentAudit.objects.all()
        self.assertEqual(manual_enrollments.count(), 0)

    @patch('lms.djangoapps.instructor.views.api.log.info')
    @patch('lms.djangoapps.instructor.enrollment.user_exists_in_organization', Mock(return_value=False))
    def test_csv_user_exist_and_not_enrolled(self, info_log):
        """
        If the email address and username already exists
        and the user is not enrolled in the course, enrolled him/her and iterate to next one.
        """
        csv_content = b"nonenrolled@test.com,NotEnrolledStudent,tester1,USA"
        uploaded_file = SimpleUploadedFile("temp.csv", csv_content)
        response = self.client.post(self.url, {'students_list': uploaded_file})
        self.assertEqual(response.status_code, 200)
        info_log.assert_called_with(
            u'user %s enrolled in the course %s',
            u'NotEnrolledStudent',
            self.course.id
        )
        manual_enrollments = ManualEnrollmentAudit.objects.all()
        self.assertEqual(manual_enrollments.count(), 1)
        self.assertTrue(manual_enrollments[0].state_transition, UNENROLLED_TO_ENROLLED)

    def test_user_with_already_existing_email_in_csv(self):
        """
        If the email address already exists, but the username is different,
        assume it is the correct user and just register the user in the course.
        """
        csv_content = b"test_student@example.com,test_student_1,tester1,USA\n" \
                      b"test_student@example.com,test_student_2,tester2,US"

        uploaded_file = SimpleUploadedFile("temp.csv", csv_content)
        response = self.client.post(self.url, {'students_list': uploaded_file})
        self.assertEqual(response.status_code, 200)
        data = json.loads(response.content.decode('utf-8'))
        warning_message = u'An account with email {email} exists but the provided username {username} ' \
                          u'is different. Enrolling anyway with {email}.'.format(email='test_student@example.com', username='test_student_2')
        self.assertNotEqual(len(data['warnings']), 0)
        self.assertEqual(data['warnings'][0]['response'], warning_message)
        user = User.objects.get(email='test_student@example.com')
        self.assertTrue(CourseEnrollment.is_enrolled(user, self.course.id))

        manual_enrollments = ManualEnrollmentAudit.objects.all()
        self.assertEqual(manual_enrollments.count(), 1)
        self.assertTrue(manual_enrollments[0].state_transition, UNENROLLED_TO_ENROLLED)

    def test_user_with_retired_email_in_csv(self):
        """
        If the CSV contains email addresses which correspond with users which
        have already been retired, confirm that the attempt returns invalid
        email errors.
        """

        # This email address is re-used to create a retired account and another account.
        conflicting_email = 'test_student@example.com'

        # prep a retired user
        user = UserFactory.create(username='old_test_student', email=conflicting_email)
        user.email = get_retired_email_by_email(user.email)
        user.username = get_retired_username_by_username(user.username)
        user.is_active = False
        user.save()

        csv_content = "{email},{username},tester,USA".format(email=conflicting_email, username='new_test_student')
        uploaded_file = SimpleUploadedFile("temp.csv", six.b(csv_content))
        response = self.client.post(self.url, {'students_list': uploaded_file})
        self.assertEqual(response.status_code, 200)
        data = json.loads(response.content.decode('utf-8'))
        self.assertNotEqual(len(data['row_errors']), 0)
        self.assertEqual(
            data['row_errors'][0]['response'],
            u'Invalid email {email}.'.format(email=conflicting_email)
        )
        self.assertFalse(User.objects.filter(email=conflicting_email).exists())

    def test_user_with_already_existing_username_in_csv(self):
        """
        If the username already exists (but not the email),
        assume it is a different user and fail to create the new account.
        """
        csv_content = b"test_student1@example.com,test_student_1,tester1,USA\n" \
                      b"test_student2@example.com,test_student_1,tester2,US"

        uploaded_file = SimpleUploadedFile("temp.csv", csv_content)

        response = self.client.post(self.url, {'students_list': uploaded_file})
        self.assertEqual(response.status_code, 200)
        data = json.loads(response.content.decode('utf-8'))
        self.assertNotEqual(len(data['row_errors']), 0)
        self.assertEqual(data['row_errors'][0]['response'], u'Username {user} already exists.'.format(user='test_student_1'))

    def test_csv_file_not_attached(self):
        """
        Test when the user does not attach a file
        """
        csv_content = b"test_student1@example.com,test_student_1,tester1,USA\n" \
                      b"test_student2@example.com,test_student_1,tester2,US"

        uploaded_file = SimpleUploadedFile("temp.csv", csv_content)

        response = self.client.post(self.url, {'file_not_found': uploaded_file})
        self.assertEqual(response.status_code, 200)
        data = json.loads(response.content.decode('utf-8'))
        self.assertNotEqual(len(data['general_errors']), 0)
        self.assertEqual(data['general_errors'][0]['response'], 'File is not attached.')

        manual_enrollments = ManualEnrollmentAudit.objects.all()
        self.assertEqual(manual_enrollments.count(), 0)

    def test_raising_exception_in_auto_registration_and_enrollment_case(self):
        """
        Test that exceptions are handled well
        """
        csv_content = b"test_student1@example.com,test_student_1,tester1,USA\n" \
                      b"test_student2@example.com,test_student_1,tester2,US"

        uploaded_file = SimpleUploadedFile("temp.csv", csv_content)
        with patch('lms.djangoapps.instructor.views.api.create_manual_course_enrollment') as mock:
            mock.side_effect = NonExistentCourseError()
            response = self.client.post(self.url, {'students_list': uploaded_file})

        self.assertEqual(response.status_code, 200)
        data = json.loads(response.content.decode('utf-8'))
        self.assertNotEqual(len(data['row_errors']), 0)
        self.assertEqual(data['row_errors'][0]['response'], 'NonExistentCourseError')

        manual_enrollments = ManualEnrollmentAudit.objects.all()
        self.assertEqual(manual_enrollments.count(), 0)

    def test_generate_unique_password(self):
        """
        generate_unique_password should generate a unique password string that excludes certain characters.
        """
        password = generate_unique_password([], 12)
        self.assertEqual(len(password), 12)
        for letter in password:
            self.assertNotIn(letter, 'aAeEiIoOuU1l')

    def test_users_created_and_enrolled_successfully_if_others_fail(self):

        # prep a retired user
        user = UserFactory.create(username='old_test_student_4', email='test_student4@example.com')
        user.email = get_retired_email_by_email(user.email)
        user.username = get_retired_username_by_username(user.username)
        user.is_active = False
        user.save()

        csv_content = b"test_student1@example.com,test_student_1,tester1,USA\n" \
                      b"test_student3@example.com,test_student_1,tester3,CA\n" \
                      b"test_student4@example.com,test_student_4,tester4,USA\n" \
                      b"test_student2@example.com,test_student_2,tester2,USA"

        uploaded_file = SimpleUploadedFile("temp.csv", csv_content)
        response = self.client.post(self.url, {'students_list': uploaded_file})
        self.assertEqual(response.status_code, 200)
        data = json.loads(response.content.decode('utf-8'))
        self.assertNotEqual(len(data['row_errors']), 0)
        self.assertEqual(
            data['row_errors'][0]['response'],
            u'Username {user} already exists.'.format(user='test_student_1')
        )
        self.assertEqual(
            data['row_errors'][1]['response'],
            u'Invalid email {email}.'.format(email='test_student4@example.com')
        )
        self.assertTrue(User.objects.filter(username='test_student_1', email='test_student1@example.com').exists())
        self.assertTrue(User.objects.filter(username='test_student_2', email='test_student2@example.com').exists())
        self.assertFalse(User.objects.filter(email='test_student3@example.com').exists())
        self.assertFalse(User.objects.filter(email='test_student4@example.com').exists())

        manual_enrollments = ManualEnrollmentAudit.objects.all()
        self.assertEqual(manual_enrollments.count(), 2)

    @patch('lms.djangoapps.instructor.views.api', 'generate_random_string',
           Mock(side_effect=['first', 'first', 'second']))
    def test_generate_unique_password_no_reuse(self):
        """
        generate_unique_password should generate a unique password string that hasn't been generated before.
        """
        generated_password = ['first']
        password = generate_unique_password(generated_password, 12)
        self.assertNotEqual(password, 'first')

    @patch.dict(settings.FEATURES, {'ALLOW_AUTOMATED_SIGNUPS': False})
    def test_allow_automated_signups_flag_not_set(self):
        csv_content = b"test_student1@example.com,test_student_1,tester1,USA"
        uploaded_file = SimpleUploadedFile("temp.csv", csv_content)
        response = self.client.post(self.url, {'students_list': uploaded_file})
        self.assertEqual(response.status_code, 403)

        manual_enrollments = ManualEnrollmentAudit.objects.all()
        self.assertEqual(manual_enrollments.count(), 0)

    @patch.dict(settings.FEATURES, {'ALLOW_AUTOMATED_SIGNUPS': True})
    def test_audit_enrollment_mode(self):
        """
        Test that enrollment mode for audit courses (paid courses) is 'audit'.
        """
        # Login Audit Course instructor
        self.client.login(username=self.audit_course_instructor.username, password='test')

        csv_content = b"test_student_wl@example.com,test_student_wl,Test Student,USA"
        uploaded_file = SimpleUploadedFile("temp.csv", csv_content)
        response = self.client.post(self.audit_course_url, {'students_list': uploaded_file})

        self.assertEqual(response.status_code, 200)
        data = json.loads(response.content.decode('utf-8'))
        self.assertEqual(len(data['row_errors']), 0)
        self.assertEqual(len(data['warnings']), 0)
        self.assertEqual(len(data['general_errors']), 0)

        manual_enrollments = ManualEnrollmentAudit.objects.all()
        self.assertEqual(manual_enrollments.count(), 1)
        self.assertEqual(manual_enrollments[0].state_transition, UNENROLLED_TO_ENROLLED)

        # Verify enrollment modes to be 'audit'
        for enrollment in manual_enrollments:
            self.assertEqual(enrollment.enrollment.mode, CourseMode.AUDIT)

    @patch.dict(settings.FEATURES, {'ALLOW_AUTOMATED_SIGNUPS': True})
    def test_honor_enrollment_mode(self):
        """
        Test that enrollment mode for unpaid honor courses is 'honor'.
        """
        # Remove white label course price
        self.white_label_course_mode.min_price = 0
        self.white_label_course_mode.suggested_prices = ''
        self.white_label_course_mode.save()

        # Login Audit Course instructor
        self.client.login(username=self.white_label_course_instructor.username, password='test')

        csv_content = b"test_student_wl@example.com,test_student_wl,Test Student,USA"
        uploaded_file = SimpleUploadedFile("temp.csv", csv_content)
        response = self.client.post(self.white_label_course_url, {'students_list': uploaded_file})

        self.assertEqual(response.status_code, 200)
        data = json.loads(response.content.decode('utf-8'))
        self.assertEqual(len(data['row_errors']), 0)
        self.assertEqual(len(data['warnings']), 0)
        self.assertEqual(len(data['general_errors']), 0)

        manual_enrollments = ManualEnrollmentAudit.objects.all()
        self.assertEqual(manual_enrollments.count(), 1)
        self.assertEqual(manual_enrollments[0].state_transition, UNENROLLED_TO_ENROLLED)

        # Verify enrollment modes to be 'honor'
        for enrollment in manual_enrollments:
            self.assertEqual(enrollment.enrollment.mode, CourseMode.HONOR)

    @patch.dict(settings.FEATURES, {'ALLOW_AUTOMATED_SIGNUPS': True})
    def test_default_shopping_cart_enrollment_mode_for_white_label(self):
        """
        Test that enrollment mode for white label courses (paid courses) is DEFAULT_SHOPPINGCART_MODE_SLUG.
        """
        # Login white label course instructor
        self.client.login(username=self.white_label_course_instructor.username, password='test')

        csv_content = b"test_student_wl@example.com,test_student_wl,Test Student,USA"
        uploaded_file = SimpleUploadedFile("temp.csv", csv_content)
        response = self.client.post(self.white_label_course_url, {'students_list': uploaded_file})

        self.assertEqual(response.status_code, 200)
        data = json.loads(response.content.decode('utf-8'))
        self.assertEqual(len(data['row_errors']), 0)
        self.assertEqual(len(data['warnings']), 0)
        self.assertEqual(len(data['general_errors']), 0)

        manual_enrollments = ManualEnrollmentAudit.objects.all()
        self.assertEqual(manual_enrollments.count(), 1)
        self.assertEqual(manual_enrollments[0].state_transition, UNENROLLED_TO_ENROLLED)

        # Verify enrollment modes to be CourseMode.DEFAULT_SHOPPINGCART_MODE_SLUG
        for enrollment in manual_enrollments:
            self.assertEqual(enrollment.enrollment.mode, CourseMode.DEFAULT_SHOPPINGCART_MODE_SLUG)


@ddt.ddt
class TestInstructorAPIEnrollment(SharedModuleStoreTestCase, LoginEnrollmentTestCase):
    """
    Test enrollment modification endpoint.

    This test does NOT exhaustively test state changes, that is the
    job of test_enrollment. This tests the response and action switch.
    """

    @classmethod
    def setUpClass(cls):
        super(TestInstructorAPIEnrollment, cls).setUpClass()
        cls.course = CourseFactory.create()

        # Email URL values
        cls.site_name = configuration_helpers.get_value(
            'SITE_NAME',
            settings.SITE_NAME
        )
        cls.about_path = '/courses/{}/about'.format(cls.course.id)
        cls.course_path = '/courses/{}/'.format(cls.course.id)

    def setUp(self):
        super(TestInstructorAPIEnrollment, self).setUp()

        self.request = RequestFactory().request()
        self.instructor = InstructorFactory(course_key=self.course.id)
        self.client.login(username=self.instructor.username, password='test')

        self.enrolled_student = UserFactory(username='EnrolledStudent', first_name='Enrolled', last_name='Student')
        CourseEnrollment.enroll(
            self.enrolled_student,
            self.course.id
        )
        self.notenrolled_student = UserFactory(username='NotEnrolledStudent', first_name='NotEnrolled',
                                               last_name='Student')

        # Create invited, but not registered, user
        cea = CourseEnrollmentAllowed(email='robot-allowed@robot.org', course_id=self.course.id)
        cea.save()
        self.allowed_email = 'robot-allowed@robot.org'

        self.notregistered_email = 'robot-not-an-email-yet@robot.org'
        self.assertEqual(User.objects.filter(email=self.notregistered_email).count(), 0)

        # uncomment to enable enable printing of large diffs
        # from failed assertions in the event of a test failure.
        # (comment because pylint C0103(invalid-name))
        # self.maxDiff = None

    def test_missing_params(self):
        """ Test missing all query parameters. """
        url = reverse('students_update_enrollment', kwargs={'course_id': text_type(self.course.id)})
        response = self.client.post(url)
        self.assertEqual(response.status_code, 400)

    def test_bad_action(self):
        """ Test with an invalid action. """
        action = 'robot-not-an-action'
        url = reverse('students_update_enrollment', kwargs={'course_id': text_type(self.course.id)})
        response = self.client.post(url, {'identifiers': self.enrolled_student.email, 'action': action})
        self.assertEqual(response.status_code, 400)

    def test_invalid_email(self):
        url = reverse('students_update_enrollment', kwargs={'course_id': text_type(self.course.id)})
        response = self.client.post(url, {'identifiers': 'percivaloctavius@', 'action': 'enroll', 'email_students': False})
        self.assertEqual(response.status_code, 200)

        # test the response data
        expected = {
            "action": "enroll",
            'auto_enroll': False,
            "results": [
                {
                    "identifier": 'percivaloctavius@',
                    "invalidIdentifier": True,
                }
            ]
        }

        res_json = json.loads(response.content.decode('utf-8'))
        self.assertEqual(res_json, expected)

    def test_invalid_username(self):
        url = reverse('students_update_enrollment', kwargs={'course_id': text_type(self.course.id)})
        response = self.client.post(url,
                                    {'identifiers': 'percivaloctavius', 'action': 'enroll', 'email_students': False})
        self.assertEqual(response.status_code, 200)

        # test the response data
        expected = {
            "action": "enroll",
            'auto_enroll': False,
            "results": [
                {
                    "identifier": 'percivaloctavius',
                    "invalidIdentifier": True,
                }
            ]
        }

        res_json = json.loads(response.content.decode('utf-8'))
        self.assertEqual(res_json, expected)

    @patch('lms.djangoapps.instructor.enrollment.user_exists_in_organization', Mock(return_value=True))
    @patch('lms.djangoapps.instructor.enrollment.get_user_in_organization_by_email')
    def test_enroll_with_username(self, mock_get_user):
        mock_get_user.return_value = self.notenrolled_student
        url = reverse('students_update_enrollment', kwargs={'course_id': text_type(self.course.id)})
        response = self.client.post(url, {'identifiers': self.notenrolled_student.username, 'action': 'enroll',
                                          'email_students': False})
        self.assertEqual(response.status_code, 200)

        # test the response data
        expected = {
            "action": "enroll",
            'auto_enroll': False,
            "results": [
                {
                    "identifier": self.notenrolled_student.username,
                    "before": {
                        "enrollment": False,
                        "auto_enroll": False,
                        "user": True,
                        "allowed": False,
                    },
                    "after": {
                        "enrollment": True,
                        "auto_enroll": False,
                        "user": True,
                        "allowed": False,
                    }
                }
            ]
        }
        manual_enrollments = ManualEnrollmentAudit.objects.all()
        self.assertEqual(manual_enrollments.count(), 1)
        self.assertEqual(manual_enrollments[0].state_transition, UNENROLLED_TO_ENROLLED)
        res_json = json.loads(response.content.decode('utf-8'))
        self.assertEqual(res_json, expected)

    @patch('lms.djangoapps.instructor.enrollment.user_exists_in_organization', Mock(return_value=True))
    @patch('lms.djangoapps.instructor.enrollment.get_user_in_organization_by_email')
    def test_enroll_without_email(self, mock_get_user):
        mock_get_user.return_value = self.notenrolled_student
        url = reverse('students_update_enrollment', kwargs={'course_id': text_type(self.course.id)})
        response = self.client.post(url, {'identifiers': self.notenrolled_student.email, 'action': 'enroll',
                                          'email_students': False})
        print(u"type(self.notenrolled_student.email): {}".format(type(self.notenrolled_student.email)))
        self.assertEqual(response.status_code, 200)

        # test that the user is now enrolled
        user = User.objects.get(email=self.notenrolled_student.email)
        self.assertTrue(CourseEnrollment.is_enrolled(user, self.course.id))

        # test the response data
        expected = {
            "action": "enroll",
            "auto_enroll": False,
            "results": [
                {
                    "identifier": self.notenrolled_student.email,
                    "before": {
                        "enrollment": False,
                        "auto_enroll": False,
                        "user": True,
                        "allowed": False,
                    },
                    "after": {
                        "enrollment": True,
                        "auto_enroll": False,
                        "user": True,
                        "allowed": False,
                    }
                }
            ]
        }

        manual_enrollments = ManualEnrollmentAudit.objects.all()
        self.assertEqual(manual_enrollments.count(), 1)
        self.assertEqual(manual_enrollments[0].state_transition, UNENROLLED_TO_ENROLLED)
        res_json = json.loads(response.content.decode('utf-8'))
        self.assertEqual(res_json, expected)

        # Check the outbox
        self.assertEqual(len(mail.outbox), 0)

    @ddt.data('http', 'https')
    @patch('lms.djangoapps.instructor.enrollment.user_exists_in_organization', Mock(return_value=True))
    @patch('lms.djangoapps.instructor.enrollment.get_user_in_organization_by_email')
    def test_enroll_with_email(self, protocol, mock_get_user):
        mock_get_user.return_value = self.notenrolled_student
        url = reverse('students_update_enrollment', kwargs={'course_id': text_type(self.course.id)})
        params = {'identifiers': self.notenrolled_student.email, 'action': 'enroll', 'email_students': True}
        environ = {'wsgi.url_scheme': protocol}
        response = self.client.post(url, params, **environ)

        print(u"type(self.notenrolled_student.email): {}".format(type(self.notenrolled_student.email)))
        self.assertEqual(response.status_code, 200)

        # test that the user is now enrolled
        user = User.objects.get(email=self.notenrolled_student.email)
        self.assertTrue(CourseEnrollment.is_enrolled(user, self.course.id))

        # test the response data
        expected = {
            "action": "enroll",
            "auto_enroll": False,
            "results": [
                {
                    "identifier": self.notenrolled_student.email,
                    "before": {
                        "enrollment": False,
                        "auto_enroll": False,
                        "user": True,
                        "allowed": False,
                    },
                    "after": {
                        "enrollment": True,
                        "auto_enroll": False,
                        "user": True,
                        "allowed": False,
                    }
                }
            ]
        }

        res_json = json.loads(response.content.decode('utf-8'))
        self.assertEqual(res_json, expected)

        # Check the outbox
        self.assertEqual(len(mail.outbox), 1)
        self.assertEqual(
            mail.outbox[0].subject,
            u'You have been enrolled in {}'.format(self.course.display_name)
        )

        text_body = mail.outbox[0].body
        html_body = mail.outbox[0].alternatives[0][0]

        assert text_body.startswith('Dear NotEnrolled Student\n\n')

        for body in [text_body, html_body]:
            self.assertIn(u'You have been enrolled in {course_name} at edx.org by a member of the course staff.'.format(
                course_name=self.course.display_name,
            ), body)

            self.assertIn('This course will now appear on your edx.org dashboard.', body)
            self.assertIn('{proto}://{site}{course_path}'.format(
                proto=protocol,
                site=self.site_name,
                course_path=self.course_path,
            ), body)

        self.assertIn("To start accessing course materials, please visit", text_body)
        self.assertIn("This email was automatically sent from edx.org to NotEnrolled Student\n\n", text_body)

    @ddt.data('http', 'https')
    @patch('lms.djangoapps.instructor.enrollment.user_exists_in_organization', Mock(return_value=False))
    def test_enroll_with_email_not_registered(self, protocol):
        url = reverse('students_update_enrollment', kwargs={'course_id': text_type(self.course.id)})
        params = {'identifiers': self.notregistered_email, 'action': 'enroll', 'email_students': True}
        environ = {'wsgi.url_scheme': protocol}
        response = self.client.post(url, params, **environ)
        manual_enrollments = ManualEnrollmentAudit.objects.all()
        self.assertEqual(manual_enrollments.count(), 1)
        self.assertEqual(manual_enrollments[0].state_transition, UNENROLLED_TO_ALLOWEDTOENROLL)
        self.assertEqual(response.status_code, 200)

        # Check the outbox
        self.assertEqual(len(mail.outbox), 1)
        self.assertEqual(
            mail.outbox[0].subject,
            u'You have been invited to register for {}'.format(self.course.display_name)
        )

        text_body = mail.outbox[0].body
        html_body = mail.outbox[0].alternatives[0][0]
        register_url = '{proto}://{site}/register'.format(proto=protocol, site=self.site_name)

        assert text_body.startswith('Dear student,')
        assert u'To finish your registration, please visit {register_url}'.format(
            register_url=register_url,
        ) in text_body
        assert 'Please finish your registration and fill out' in html_body
        assert register_url in html_body

        for body in [text_body, html_body]:
            assert u'You have been invited to join {course} at edx.org by a member of the course staff.'.format(
                course=self.course.display_name
            ) in body

            assert ('fill out the registration form making sure to use '
                    'robot-not-an-email-yet@robot.org in the Email field') in body

            assert 'Once you have registered and activated your account,' in body

            assert '{proto}://{site}{about_path}'.format(
                proto=protocol,
                site=self.site_name,
                about_path=self.about_path
            ) in body

            assert 'This email was automatically sent from edx.org to robot-not-an-email-yet@robot.org' in body

    @ddt.data('http', 'https')
    @patch.dict(settings.FEATURES, {'ENABLE_MKTG_SITE': True})
    @patch('lms.djangoapps.instructor.enrollment.user_exists_in_organization', Mock(return_value=False))
    def test_enroll_email_not_registered_mktgsite(self, protocol):
        url = reverse('students_update_enrollment', kwargs={'course_id': text_type(self.course.id)})
        params = {'identifiers': self.notregistered_email, 'action': 'enroll', 'email_students': True}
        environ = {'wsgi.url_scheme': protocol}
        response = self.client.post(url, params, **environ)

        manual_enrollments = ManualEnrollmentAudit.objects.all()
        self.assertEqual(manual_enrollments.count(), 1)
        self.assertEqual(manual_enrollments[0].state_transition, UNENROLLED_TO_ALLOWEDTOENROLL)
        self.assertEqual(response.status_code, 200)

        text_body = mail.outbox[0].body
        html_body = mail.outbox[0].alternatives[0][0]

        assert text_body.startswith('Dear student,')
        assert 'To finish your registration, please visit' in text_body
        assert 'Please finish your registration and fill' in html_body

        for body in [text_body, html_body]:
            assert u'You have been invited to join {display_name} at edx.org by a member of the course staff.'.format(
                display_name=self.course.display_name
            ) in body

            assert '{proto}://{site}/register'.format(
                proto=protocol,
                site=self.site_name
            ) in body

            assert ('fill out the registration form making sure to use '
                    'robot-not-an-email-yet@robot.org in the Email field') in body

            assert u'You can then enroll in {display_name}.'.format(
                display_name=self.course.display_name
            ) in body

            assert 'This email was automatically sent from edx.org to robot-not-an-email-yet@robot.org' in body

    @ddt.data('http', 'https')
    @patch('lms.djangoapps.instructor.enrollment.user_exists_in_organization', Mock(return_value=False))
    def test_enroll_with_email_not_registered_autoenroll(self, protocol):
        url = reverse('students_update_enrollment', kwargs={'course_id': text_type(self.course.id)})
        params = {'identifiers': self.notregistered_email, 'action': 'enroll', 'email_students': True,
                  'auto_enroll': True}
        environ = {'wsgi.url_scheme': protocol}
        response = self.client.post(url, params, **environ)
        print(u"type(self.notregistered_email): {}".format(type(self.notregistered_email)))
        self.assertEqual(response.status_code, 200)

        # Check the outbox
        self.assertEqual(len(mail.outbox), 1)
        self.assertEqual(
            mail.outbox[0].subject,
            u'You have been invited to register for {}'.format(self.course.display_name)
        )
        manual_enrollments = ManualEnrollmentAudit.objects.all()
        self.assertEqual(manual_enrollments.count(), 1)
        self.assertEqual(manual_enrollments[0].state_transition, UNENROLLED_TO_ALLOWEDTOENROLL)

        text_body = mail.outbox[0].body
        html_body = mail.outbox[0].alternatives[0][0]
        register_url = '{proto}://{site}/register'.format(
            proto=protocol,
            site=self.site_name,
        )

        assert text_body.startswith('Dear student,')
        assert u'To finish your registration, please visit {register_url}'.format(
            register_url=register_url,
        ) in text_body
        assert 'Please finish your registration and fill out the registration' in html_body
        assert 'Finish Your Registration' in html_body
        assert register_url in html_body

        for body in [text_body, html_body]:
            assert u'You have been invited to join {display_name} at edx.org by a member of the course staff.'.format(
                display_name=self.course.display_name
            ) in body

            assert (' and fill '
                    'out the registration form making sure to use robot-not-an-email-yet@robot.org '
                    'in the Email field') in body

            assert (u'Once you have registered and activated your account, '
                    u'you will see {display_name} listed on your dashboard.').format(
                display_name=self.course.display_name
            ) in body

            assert 'This email was automatically sent from edx.org to robot-not-an-email-yet@robot.org' in body

    @patch('lms.djangoapps.instructor.enrollment.user_exists_in_organization', Mock(return_value=True))
    @patch('lms.djangoapps.instructor.enrollment.get_user_in_organization_by_email')
    def test_unenroll_without_email(self, mock_get_user):
        mock_get_user.return_value = self.enrolled_student
        url = reverse('students_update_enrollment', kwargs={'course_id': text_type(self.course.id)})
        response = self.client.post(url, {'identifiers': self.enrolled_student.email, 'action': 'unenroll',
                                          'email_students': False})
        print(u"type(self.enrolled_student.email): {}".format(type(self.enrolled_student.email)))
        self.assertEqual(response.status_code, 200)

        # test that the user is now unenrolled
        user = User.objects.get(email=self.enrolled_student.email)
        self.assertFalse(CourseEnrollment.is_enrolled(user, self.course.id))

        # test the response data
        expected = {
            "action": "unenroll",
            "auto_enroll": False,
            "results": [
                {
                    "identifier": self.enrolled_student.email,
                    "before": {
                        "enrollment": True,
                        "auto_enroll": False,
                        "user": True,
                        "allowed": False,
                    },
                    "after": {
                        "enrollment": False,
                        "auto_enroll": False,
                        "user": True,
                        "allowed": False,
                    }
                }
            ]
        }

        manual_enrollments = ManualEnrollmentAudit.objects.all()
        self.assertEqual(manual_enrollments.count(), 1)
        self.assertEqual(manual_enrollments[0].state_transition, ENROLLED_TO_UNENROLLED)
        res_json = json.loads(response.content.decode('utf-8'))
        self.assertEqual(res_json, expected)

        # Check the outbox
        self.assertEqual(len(mail.outbox), 0)

    @patch('lms.djangoapps.instructor.enrollment.user_exists_in_organization', Mock(return_value=True))
    @patch('lms.djangoapps.instructor.enrollment.get_user_in_organization_by_email')
    def test_unenroll_with_email(self, mock_get_user):
        mock_get_user.return_value = self.enrolled_student
        url = reverse('students_update_enrollment', kwargs={'course_id': text_type(self.course.id)})
        response = self.client.post(url, {'identifiers': self.enrolled_student.email, 'action': 'unenroll',
                                          'email_students': True})
        print(u"type(self.enrolled_student.email): {}".format(type(self.enrolled_student.email)))
        self.assertEqual(response.status_code, 200)

        # test that the user is now unenrolled
        user = User.objects.get(email=self.enrolled_student.email)
        self.assertFalse(CourseEnrollment.is_enrolled(user, self.course.id))

        # test the response data
        expected = {
            "action": "unenroll",
            "auto_enroll": False,
            "results": [
                {
                    "identifier": self.enrolled_student.email,
                    "before": {
                        "enrollment": True,
                        "auto_enroll": False,
                        "user": True,
                        "allowed": False,
                    },
                    "after": {
                        "enrollment": False,
                        "auto_enroll": False,
                        "user": True,
                        "allowed": False,
                    }
                }
            ]
        }

        manual_enrollments = ManualEnrollmentAudit.objects.all()
        self.assertEqual(manual_enrollments.count(), 1)
        self.assertEqual(manual_enrollments[0].state_transition, ENROLLED_TO_UNENROLLED)
        res_json = json.loads(response.content.decode('utf-8'))
        self.assertEqual(res_json, expected)

        # Check the outbox
        self.assertEqual(len(mail.outbox), 1)
        self.assertEqual(
            mail.outbox[0].subject,
            u'You have been unenrolled from {display_name}'.format(display_name=self.course.display_name,)
        )

        text_body = mail.outbox[0].body
        html_body = mail.outbox[0].alternatives[0][0]

        assert text_body.startswith('Dear Enrolled Student')

        for body in [text_body, html_body]:
            assert u'You have been unenrolled from {display_name} at edx.org by a member of the course staff.'.format(
                display_name=self.course.display_name,
            ) in body

            assert 'This course will no longer appear on your edx.org dashboard.' in body
            assert 'Your other courses have not been affected.' in body
            assert 'This email was automatically sent from edx.org to Enrolled Student' in body

    @patch('lms.djangoapps.instructor.enrollment.user_exists_in_organization', Mock(return_value=False))
    def test_unenroll_with_email_allowed_student(self):
        url = reverse('students_update_enrollment', kwargs={'course_id': text_type(self.course.id)})
        response = self.client.post(url,
                                    {'identifiers': self.allowed_email, 'action': 'unenroll', 'email_students': True})
        print(u"type(self.allowed_email): {}".format(type(self.allowed_email)))
        self.assertEqual(response.status_code, 200)

        # test the response data
        expected = {
            "action": "unenroll",
            "auto_enroll": False,
            "results": [
                {
                    "identifier": self.allowed_email,
                    "before": {
                        "enrollment": False,
                        "auto_enroll": False,
                        "user": False,
                        "allowed": True,
                    },
                    "after": {
                        "enrollment": False,
                        "auto_enroll": False,
                        "user": False,
                        "allowed": False,
                    }
                }
            ]
        }

        manual_enrollments = ManualEnrollmentAudit.objects.all()
        self.assertEqual(manual_enrollments.count(), 1)
        self.assertEqual(manual_enrollments[0].state_transition, ALLOWEDTOENROLL_TO_UNENROLLED)
        res_json = json.loads(response.content.decode('utf-8'))
        self.assertEqual(res_json, expected)

        # Check the outbox
        self.assertEqual(len(mail.outbox), 1)
        self.assertEqual(
            mail.outbox[0].subject,
            u'You have been unenrolled from {display_name}'.format(display_name=self.course.display_name,)
        )

        text_body = mail.outbox[0].body
        html_body = mail.outbox[0].alternatives[0][0]
        assert text_body.startswith('Dear Student,')

        for body in [text_body, html_body]:
            assert u'You have been unenrolled from the course {display_name} by a member of the course staff.'.format(
                display_name=self.course.display_name,
            ) in body

            assert 'Please disregard the invitation previously sent.' in body
            assert 'This email was automatically sent from edx.org to robot-allowed@robot.org' in body

    @ddt.data('http', 'https')
    @patch('lms.djangoapps.instructor.enrollment.uses_shib')
    @patch('lms.djangoapps.instructor.enrollment.user_exists_in_organization', Mock(return_value=False))
    def test_enroll_with_email_not_registered_with_shib(self, protocol, mock_uses_shib):
        mock_uses_shib.return_value = True

        url = reverse('students_update_enrollment', kwargs={'course_id': text_type(self.course.id)})
        params = {'identifiers': self.notregistered_email, 'action': 'enroll', 'email_students': True}
        environ = {'wsgi.url_scheme': protocol}
        response = self.client.post(url, params, **environ)
        self.assertEqual(response.status_code, 200)

        # Check the outbox
        self.assertEqual(len(mail.outbox), 1)
        self.assertEqual(
            mail.outbox[0].subject,
            u'You have been invited to register for {display_name}'.format(display_name=self.course.display_name,)
        )

        text_body = mail.outbox[0].body
        html_body = mail.outbox[0].alternatives[0][0]
        course_url = '{proto}://{site}{about_path}'.format(
            proto=protocol,
            site=self.site_name,
            about_path=self.about_path,
        )
        assert text_body.startswith('Dear student,')
        assert u'To access this course visit {course_url} and register for this course.'.format(
            course_url=course_url,
        ) in text_body
        assert 'To access this course visit it and register:' in html_body
        assert course_url in html_body

        for body in [text_body, html_body]:
            assert u'You have been invited to join {display_name} at edx.org by a member of the course staff.'.format(
                display_name=self.course.display_name,
            ) in body

            assert 'This email was automatically sent from edx.org to robot-not-an-email-yet@robot.org' in body

    @patch('lms.djangoapps.instructor.enrollment.uses_shib')
    @patch.dict(settings.FEATURES, {'ENABLE_MKTG_SITE': True})
    @patch('lms.djangoapps.instructor.enrollment.user_exists_in_organization', Mock(return_value=False))
    def test_enroll_email_not_registered_shib_mktgsite(self, mock_uses_shib):
        # Try with marketing site enabled and shib on
        mock_uses_shib.return_value = True

        url = reverse('students_update_enrollment', kwargs={'course_id': text_type(self.course.id)})
        # Try with marketing site enabled
        with patch.dict('django.conf.settings.FEATURES', {'ENABLE_MKTG_SITE': True}):
            response = self.client.post(url, {'identifiers': self.notregistered_email, 'action': 'enroll',
                                              'email_students': True})

        self.assertEqual(response.status_code, 200)

        text_body = mail.outbox[0].body
        html_body = mail.outbox[0].alternatives[0][0]
        assert text_body.startswith('Dear student,')

        for body in [text_body, html_body]:
            assert u'You have been invited to join {display_name} at edx.org by a member of the course staff.'.format(
                display_name=self.course.display_name,
            ) in body

            assert 'This email was automatically sent from edx.org to robot-not-an-email-yet@robot.org' in body

    @ddt.data('http', 'https')
    @patch('lms.djangoapps.instructor.enrollment.uses_shib')
    @patch('lms.djangoapps.instructor.enrollment.user_exists_in_organization', Mock(return_value=False))
    def test_enroll_with_email_not_registered_with_shib_autoenroll(self, protocol, mock_uses_shib):
        mock_uses_shib.return_value = True

        url = reverse('students_update_enrollment', kwargs={'course_id': text_type(self.course.id)})
        params = {'identifiers': self.notregistered_email, 'action': 'enroll', 'email_students': True,
                  'auto_enroll': True}
        environ = {'wsgi.url_scheme': protocol}
        response = self.client.post(url, params, **environ)
        print(u"type(self.notregistered_email): {}".format(type(self.notregistered_email)))
        self.assertEqual(response.status_code, 200)

        # Check the outbox
        self.assertEqual(len(mail.outbox), 1)
        self.assertEqual(
            mail.outbox[0].subject,
            u'You have been invited to register for {display_name}'.format(display_name=self.course.display_name,)
        )

        text_body = mail.outbox[0].body
        html_body = mail.outbox[0].alternatives[0][0]
        course_url = '{proto}://{site}{course_path}'.format(
            proto=protocol, site=self.site_name, course_path=self.course_path,
        )

        assert text_body.startswith('Dear student,')
        assert course_url in html_body
        assert u'To access this course visit {course_url} and login.'.format(course_url=course_url) in text_body
        assert 'To access this course click on the button below and login:' in html_body

        for body in [text_body, html_body]:
            assert u'You have been invited to join {display_name} at edx.org by a member of the course staff.'.format(
                display_name=self.course.display_name,
            ) in body

            assert 'This email was automatically sent from edx.org to robot-not-an-email-yet@robot.org' in body

    @patch('lms.djangoapps.instructor.enrollment.user_exists_in_organization', Mock(return_value=True))
    @patch('lms.djangoapps.instructor.enrollment.get_user_in_organization_by_email')
    def test_enroll_already_enrolled_student(self, mock_get_user):
        """
        Ensure that already enrolled "verified" students cannot be downgraded
        to "honor"
        """
        mock_get_user.return_value = self.enrolled_student
        course_enrollment = CourseEnrollment.objects.get(
            user=self.enrolled_student, course_id=self.course.id
        )
        # make this enrollment "verified"
        course_enrollment.mode = u'verified'
        course_enrollment.save()
        self.assertEqual(course_enrollment.mode, u'verified')

        # now re-enroll the student through the instructor dash
        self._change_student_enrollment(self.enrolled_student, self.course, 'enroll')

        # affirm that the student is still in "verified" mode
        course_enrollment = CourseEnrollment.objects.get(
            user=self.enrolled_student, course_id=self.course.id
        )
        manual_enrollments = ManualEnrollmentAudit.objects.all()
        self.assertEqual(manual_enrollments.count(), 1)
        self.assertEqual(manual_enrollments[0].state_transition, ENROLLED_TO_ENROLLED)
        self.assertEqual(course_enrollment.mode, u"verified")

    def create_paid_course(self):
        """
        create paid course mode.
        """
        paid_course = CourseFactory.create()
        CourseModeFactory.create(course_id=paid_course.id, min_price=50, mode_slug=CourseMode.HONOR)
        CourseInstructorRole(paid_course.id).add_users(self.instructor)
        return paid_course

    @patch('lms.djangoapps.instructor.enrollment.user_exists_in_organization', Mock(return_value=False))
    @patch('lms.djangoapps.instructor.enrollment.get_user_in_organization_by_email')
    def test_unenrolled_allowed_to_enroll_user(self, mock_get_user):
        """
        test to unenroll allow to enroll user.
        """
        paid_course = self.create_paid_course()
        url = reverse('students_update_enrollment', kwargs={'course_id': text_type(paid_course.id)})
        params = {'identifiers': self.notregistered_email, 'action': 'enroll', 'email_students': False,
                  'auto_enroll': False, 'reason': 'testing..', 'role': 'Learner'}
        response = self.client.post(url, params)
        manual_enrollments = ManualEnrollmentAudit.objects.all()
        self.assertEqual(manual_enrollments.count(), 1)
        self.assertEqual(manual_enrollments[0].state_transition, UNENROLLED_TO_ALLOWEDTOENROLL)
        self.assertEqual(response.status_code, 200)

        # now registered the user
        user = UserFactory.create(email=self.notregistered_email)
        mock_get_user.return_value = user
        url = reverse('students_update_enrollment', kwargs={'course_id': text_type(paid_course.id)})
        params = {'identifiers': self.notregistered_email, 'action': 'enroll', 'email_students': False,
                  'auto_enroll': False, 'reason': 'testing', 'role': 'Learner'}
        with patch('lms.djangoapps.instructor.enrollment.user_exists_in_organization', Mock(return_value=True)):
            response = self.client.post(url, params)
        manual_enrollments = ManualEnrollmentAudit.objects.all()
        self.assertEqual(manual_enrollments.count(), 2)
        self.assertEqual(manual_enrollments[1].state_transition, ALLOWEDTOENROLL_TO_ENROLLED)
        self.assertEqual(response.status_code, 200)

        # test the response data
        expected = {
            "action": "enroll",
            "auto_enroll": False,
            "results": [
                {
                    "identifier": self.notregistered_email,
                    "before": {
                        "enrollment": False,
                        "auto_enroll": False,
                        "user": True,
                        "allowed": True,
                    },
                    "after": {
                        "enrollment": True,
                        "auto_enroll": False,
                        "user": True,
                        "allowed": True,
                    }
                }
            ]
        }
        res_json = json.loads(response.content.decode('utf-8'))
        self.assertEqual(res_json, expected)

    @patch('lms.djangoapps.instructor.enrollment.user_exists_in_organization', Mock(return_value=False))
    def test_unenrolled_already_not_enrolled_user(self):
        """
        test unenrolled user already not enrolled in a course.
        """
        paid_course = self.create_paid_course()
        course_enrollment = CourseEnrollment.objects.filter(
            user__email=self.notregistered_email, course_id=paid_course.id
        )
        self.assertEqual(course_enrollment.count(), 0)

        url = reverse('students_update_enrollment', kwargs={'course_id': text_type(paid_course.id)})
        params = {'identifiers': self.notregistered_email, 'action': 'unenroll', 'email_students': False,
                  'auto_enroll': False, 'reason': 'testing', 'role': 'Learner'}

        response = self.client.post(url, params)
        self.assertEqual(response.status_code, 200)

        # test the response data
        expected = {
            "action": "unenroll",
            "auto_enroll": False,
            "results": [
                {
                    "identifier": self.notregistered_email,
                    "before": {
                        "enrollment": False,
                        "auto_enroll": False,
                        "user": False,
                        "allowed": False,
                    },
                    "after": {
                        "enrollment": False,
                        "auto_enroll": False,
                        "user": False,
                        "allowed": False,
                    }
                }
            ]
        }

        manual_enrollments = ManualEnrollmentAudit.objects.all()
        self.assertEqual(manual_enrollments.count(), 1)
        self.assertEqual(manual_enrollments[0].state_transition, UNENROLLED_TO_UNENROLLED)

        res_json = json.loads(response.content.decode('utf-8'))
        self.assertEqual(res_json, expected)

    @patch('lms.djangoapps.instructor.enrollment.user_exists_in_organization', Mock(return_value=True))
    @patch('lms.djangoapps.instructor.enrollment.get_user_in_organization_by_email')
    def test_unenroll_and_enroll_verified(self, mock_get_user):
        """
        Test that unenrolling and enrolling a student from a verified track
        results in that student being in the default track
        """
        mock_get_user.return_value = self.enrolled_student
        course_enrollment = CourseEnrollment.objects.get(
            user=self.enrolled_student, course_id=self.course.id
        )
        # upgrade enrollment
        course_enrollment.mode = u'verified'
        course_enrollment.save()
        self.assertEqual(course_enrollment.mode, u'verified')

        self._change_student_enrollment(self.enrolled_student, self.course, 'unenroll')

        self._change_student_enrollment(self.enrolled_student, self.course, 'enroll')

        course_enrollment = CourseEnrollment.objects.get(
            user=self.enrolled_student, course_id=self.course.id
        )
        self.assertEqual(course_enrollment.mode, CourseMode.DEFAULT_MODE_SLUG)

    @patch('lms.djangoapps.instructor.enrollment.user_exists_in_organization', Mock(return_value=False))
    def test_role_and_reason_are_persisted(self):
        """
        test that role and reason fields are persisted in the database
        """
        paid_course = self.create_paid_course()
        url = reverse('students_update_enrollment', kwargs={'course_id': text_type(paid_course.id)})
        params = {'identifiers': self.notregistered_email, 'action': 'enroll', 'email_students': False,
                  'auto_enroll': False, 'reason': 'testing', 'role': 'Learner'}
        response = self.client.post(url, params)

        manual_enrollment = ManualEnrollmentAudit.objects.first()
        self.assertEqual(manual_enrollment.reason, 'testing')
        self.assertEqual(manual_enrollment.role, 'Learner')
        self.assertEqual(response.status_code, 200)

    def _change_student_enrollment(self, user, course, action):
        """
        Helper function that posts to 'students_update_enrollment' to change
        a student's enrollment
        """
        url = reverse(
            'students_update_enrollment',
            kwargs={'course_id': text_type(course.id)},
        )
        params = {
            'identifiers': user.email,
            'action': action,
            'email_students': True,
            'reason': 'change user enrollment',
            'role': 'Learner'
        }
        response = self.client.post(url, params)
        self.assertEqual(response.status_code, 200)
        return response

    def test_get_enrollment_status(self):
        """Check that enrollment states are reported correctly."""

        # enrolled, active
        url = reverse(
            'get_student_enrollment_status',
            kwargs={'course_id': text_type(self.course.id)},
        )
        params = {
            'unique_student_identifier': 'EnrolledStudent'
        }
        response = self.client.post(url, params)
        self.assertEqual(response.status_code, 200)
        res_json = json.loads(response.content.decode('utf-8'))
        self.assertEqual(
            res_json['enrollment_status'],
            'Enrollment status for EnrolledStudent: active'
        )

        # unenrolled, inactive
        CourseEnrollment.unenroll(
            self.enrolled_student,
            self.course.id
        )

        response = self.client.post(url, params)
        self.assertEqual(response.status_code, 200)
        res_json = json.loads(response.content.decode('utf-8'))
        self.assertEqual(
            res_json['enrollment_status'],
            'Enrollment status for EnrolledStudent: inactive'
        )

        # invited, not yet registered
        params = {
            'unique_student_identifier': 'robot-allowed@robot.org'
        }

        response = self.client.post(url, params)
        self.assertEqual(response.status_code, 200)
        res_json = json.loads(response.content.decode('utf-8'))
        self.assertEqual(
            res_json['enrollment_status'],
            'Enrollment status for robot-allowed@robot.org: pending'
        )

        # never enrolled or invited
        params = {
            'unique_student_identifier': 'nonotever@example.com'
        }

        response = self.client.post(url, params)
        self.assertEqual(response.status_code, 200)
        res_json = json.loads(response.content.decode('utf-8'))
        self.assertEqual(
            res_json['enrollment_status'],
            'Enrollment status for nonotever@example.com: never enrolled'
        )


@ddt.ddt
class TestInstructorAPIBulkBetaEnrollment(SharedModuleStoreTestCase, LoginEnrollmentTestCase):
    """
    Test bulk beta modify access endpoint.
    """
    @classmethod
    def setUpClass(cls):
        super(TestInstructorAPIBulkBetaEnrollment, cls).setUpClass()
        cls.course = CourseFactory.create()
        # Email URL values
        cls.site_name = configuration_helpers.get_value(
            'SITE_NAME',
            settings.SITE_NAME
        )
        cls.about_path = '/courses/{}/about'.format(cls.course.id)
        cls.course_path = '/courses/{}/'.format(cls.course.id)

    def setUp(self):
        super(TestInstructorAPIBulkBetaEnrollment, self).setUp()

        self.instructor = InstructorFactory(course_key=self.course.id)
        self.client.login(username=self.instructor.username, password='test')

        self.beta_tester = BetaTesterFactory(course_key=self.course.id)
        CourseEnrollment.enroll(
            self.beta_tester,
            self.course.id
        )
        self.assertTrue(CourseBetaTesterRole(self.course.id).has_user(self.beta_tester))

        self.notenrolled_student = UserFactory(username='NotEnrolledStudent')

        self.notregistered_email = 'robot-not-an-email-yet@robot.org'
        self.assertEqual(User.objects.filter(email=self.notregistered_email).count(), 0)

        self.request = RequestFactory().request()

        # uncomment to enable enable printing of large diffs
        # from failed assertions in the event of a test failure.
        # (comment because pylint C0103(invalid-name))
        # self.maxDiff = None

    def test_beta_tester_must_not_earn_cert(self):
        """
        Test to ensure that beta tester must not earn certificate in a course
        in which he/she is a beta-tester.
        """
        with LogCapture() as capture:
            message = u'Cancelling course certificate generation for user [{}] against course [{}], ' \
                      u'user is a Beta Tester.'
            message = message.format(self.course.id, self.beta_tester.username)
            generate_user_certificates(self.beta_tester, self.course.id, self.course)
            capture.check_present(('edx.certificate', 'INFO', message))

    def test_missing_params(self):
        """ Test missing all query parameters. """
        url = reverse('bulk_beta_modify_access', kwargs={'course_id': text_type(self.course.id)})
        response = self.client.post(url)
        self.assertEqual(response.status_code, 400)

    def test_bad_action(self):
        """ Test with an invalid action. """
        action = 'robot-not-an-action'
        url = reverse('bulk_beta_modify_access', kwargs={'course_id': text_type(self.course.id)})
        response = self.client.post(url, {'identifiers': self.beta_tester.email, 'action': action})
        self.assertEqual(response.status_code, 400)

    def add_notenrolled(self, response, identifier):
        """
        Test Helper Method (not a test, called by other tests)

        Takes a client response from a call to bulk_beta_modify_access with 'email_students': False,
        and the student identifier (email or username) given as 'identifiers' in the request.

        Asserts the reponse returns cleanly, that the student was added as a beta tester, and the
        response properly contains their identifier, 'error': False, and 'userDoesNotExist': False.
        Additionally asserts no email was sent.
        """
        self.assertEqual(response.status_code, 200)
        self.assertTrue(CourseBetaTesterRole(self.course.id).has_user(self.notenrolled_student))
        # test the response data
        expected = {
            "action": "add",
            "results": [
                {
                    "identifier": identifier,
                    "error": False,
                    "userDoesNotExist": False,
                    "is_active": True
                }
            ]
        }

        res_json = json.loads(response.content.decode('utf-8'))
        self.assertEqual(res_json, expected)

        # Check the outbox
        self.assertEqual(len(mail.outbox), 0)

    def test_add_notenrolled_email(self):
        url = reverse('bulk_beta_modify_access', kwargs={'course_id': text_type(self.course.id)})
        response = self.client.post(url, {'identifiers': self.notenrolled_student.email, 'action': 'add', 'email_students': False})
        self.add_notenrolled(response, self.notenrolled_student.email)
        self.assertFalse(CourseEnrollment.is_enrolled(self.notenrolled_student, self.course.id))

    def test_add_notenrolled_email_autoenroll(self):
        url = reverse('bulk_beta_modify_access', kwargs={'course_id': text_type(self.course.id)})
        response = self.client.post(url, {'identifiers': self.notenrolled_student.email, 'action': 'add', 'email_students': False, 'auto_enroll': True})
        self.add_notenrolled(response, self.notenrolled_student.email)
        self.assertTrue(CourseEnrollment.is_enrolled(self.notenrolled_student, self.course.id))

    def test_add_notenrolled_username(self):
        url = reverse('bulk_beta_modify_access', kwargs={'course_id': text_type(self.course.id)})
        response = self.client.post(url, {'identifiers': self.notenrolled_student.username, 'action': 'add', 'email_students': False})
        self.add_notenrolled(response, self.notenrolled_student.username)
        self.assertFalse(CourseEnrollment.is_enrolled(self.notenrolled_student, self.course.id))

    def test_add_notenrolled_username_autoenroll(self):
        url = reverse('bulk_beta_modify_access', kwargs={'course_id': text_type(self.course.id)})
        response = self.client.post(url, {'identifiers': self.notenrolled_student.username, 'action': 'add', 'email_students': False, 'auto_enroll': True})
        self.add_notenrolled(response, self.notenrolled_student.username)
        self.assertTrue(CourseEnrollment.is_enrolled(self.notenrolled_student, self.course.id))

    @ddt.data('http', 'https')
    def test_add_notenrolled_with_email(self, protocol):
        url = reverse('bulk_beta_modify_access', kwargs={'course_id': text_type(self.course.id)})
        params = {'identifiers': self.notenrolled_student.email, 'action': 'add', 'email_students': True}
        environ = {'wsgi.url_scheme': protocol}
        response = self.client.post(url, params, **environ)
        self.assertEqual(response.status_code, 200)

        self.assertTrue(CourseBetaTesterRole(self.course.id).has_user(self.notenrolled_student))
        # test the response data
        expected = {
            "action": "add",
            "results": [
                {
                    "identifier": self.notenrolled_student.email,
                    "error": False,
                    "userDoesNotExist": False,
                    "is_active": True
                }
            ]
        }
        res_json = json.loads(response.content.decode('utf-8'))
        self.assertEqual(res_json, expected)

        # Check the outbox
        self.assertEqual(len(mail.outbox), 1)
        self.assertEqual(
            mail.outbox[0].subject,
            u'You have been invited to a beta test for {display_name}'.format(display_name=self.course.display_name,)
        )

        text_body = mail.outbox[0].body
        html_body = mail.outbox[0].alternatives[0][0]
        student_name = self.notenrolled_student.profile.name
        assert text_body.startswith(u'Dear {student_name}'.format(student_name=student_name))
        assert u'Visit {display_name}'.format(display_name=self.course.display_name) in html_body

        for body in [text_body, html_body]:
            assert u'You have been invited to be a beta tester for {display_name} at edx.org'.format(
                display_name=self.course.display_name,
            ) in body

            assert 'by a member of the course staff.' in body
            assert 'enroll in this course and begin the beta test' in body

            assert '{proto}://{site}{about_path}'.format(
                proto=protocol,
                site=self.site_name,
                about_path=self.about_path,
            ) in body

            assert u'This email was automatically sent from edx.org to {student_email}'.format(
                student_email=self.notenrolled_student.email,
            ) in body

    @ddt.data('http', 'https')
    def test_add_notenrolled_with_email_autoenroll(self, protocol):
        url = reverse('bulk_beta_modify_access', kwargs={'course_id': text_type(self.course.id)})
        params = {'identifiers': self.notenrolled_student.email, 'action': 'add', 'email_students': True,
                  'auto_enroll': True}
        environ = {'wsgi.url_scheme': protocol}
        response = self.client.post(url, params, **environ)
        self.assertEqual(response.status_code, 200)

        self.assertTrue(CourseBetaTesterRole(self.course.id).has_user(self.notenrolled_student))
        # test the response data
        expected = {
            "action": "add",
            "results": [
                {
                    "identifier": self.notenrolled_student.email,
                    "error": False,
                    "userDoesNotExist": False,
                    "is_active": True
                }
            ]
        }
        res_json = json.loads(response.content.decode('utf-8'))
        self.assertEqual(res_json, expected)

        # Check the outbox
        self.assertEqual(len(mail.outbox), 1)
        self.assertEqual(
            mail.outbox[0].subject,
            u'You have been invited to a beta test for {display_name}'.format(display_name=self.course.display_name)
        )

        text_body = mail.outbox[0].body
        html_body = mail.outbox[0].alternatives[0][0]
        student_name = self.notenrolled_student.profile.name
        assert text_body.startswith(u'Dear {student_name}'.format(student_name=student_name))

        for body in [text_body, html_body]:
            assert u'You have been invited to be a beta tester for {display_name} at edx.org'.format(
                display_name=self.course.display_name,
            ) in body

            assert 'by a member of the course staff' in body

            assert 'To start accessing course materials, please visit' in body
            assert '{proto}://{site}{course_path}'.format(
                proto=protocol,
                site=self.site_name,
                course_path=self.course_path
            )

            assert u'This email was automatically sent from edx.org to {student_email}'.format(
                student_email=self.notenrolled_student.email,
            ) in body

    @patch.dict(settings.FEATURES, {'ENABLE_MKTG_SITE': True})
    def test_add_notenrolled_email_mktgsite(self):
        # Try with marketing site enabled
        url = reverse('bulk_beta_modify_access', kwargs={'course_id': text_type(self.course.id)})
        response = self.client.post(url, {'identifiers': self.notenrolled_student.email, 'action': 'add', 'email_students': True})

        self.assertEqual(response.status_code, 200)

        text_body = mail.outbox[0].body
        html_body = mail.outbox[0].alternatives[0][0]
        student_name = self.notenrolled_student.profile.name
        assert text_body.startswith(u'Dear {student_name}'.format(student_name=student_name))

        for body in [text_body, html_body]:
            assert u'You have been invited to be a beta tester for {display_name} at edx.org'.format(
                display_name=self.course.display_name,
            ) in body

            assert 'by a member of the course staff.' in body
            assert 'Visit edx.org' in body
            assert 'enroll in this course and begin the beta test' in body
            assert u'This email was automatically sent from edx.org to {student_email}'.format(
                student_email=self.notenrolled_student.email,
            ) in body

    def test_enroll_with_email_not_registered(self):
        # User doesn't exist
        url = reverse('bulk_beta_modify_access', kwargs={'course_id': text_type(self.course.id)})
        response = self.client.post(url,
                                    {'identifiers': self.notregistered_email, 'action': 'add', 'email_students': True,
                                     'reason': 'testing'})
        self.assertEqual(response.status_code, 200)
        # test the response data
        expected = {
            "action": "add",
            "results": [
                {
                    "identifier": self.notregistered_email,
                    "error": True,
                    "userDoesNotExist": True,
                    "is_active": None
                }
            ]
        }
        res_json = json.loads(response.content.decode('utf-8'))
        self.assertEqual(res_json, expected)

        # Check the outbox
        self.assertEqual(len(mail.outbox), 0)

    def test_remove_without_email(self):
        url = reverse('bulk_beta_modify_access', kwargs={'course_id': text_type(self.course.id)})
        response = self.client.post(url,
                                    {'identifiers': self.beta_tester.email, 'action': 'remove', 'email_students': False,
                                     'reason': 'testing'})
        self.assertEqual(response.status_code, 200)

        # Works around a caching bug which supposedly can't happen in prod. The instance here is not ==
        # the instance fetched from the email above which had its cache cleared
        if hasattr(self.beta_tester, '_roles'):
            del self.beta_tester._roles
        self.assertFalse(CourseBetaTesterRole(self.course.id).has_user(self.beta_tester))

        # test the response data
        expected = {
            "action": "remove",
            "results": [
                {
                    "identifier": self.beta_tester.email,
                    "error": False,
                    "userDoesNotExist": False,
                    "is_active": True
                }
            ]
        }
        res_json = json.loads(response.content.decode('utf-8'))
        self.assertEqual(res_json, expected)

        # Check the outbox
        self.assertEqual(len(mail.outbox), 0)

    def test_remove_with_email(self):
        url = reverse('bulk_beta_modify_access', kwargs={'course_id': text_type(self.course.id)})
        response = self.client.post(url,
                                    {'identifiers': self.beta_tester.email, 'action': 'remove', 'email_students': True,
                                     'reason': 'testing'})
        self.assertEqual(response.status_code, 200)

        # Works around a caching bug which supposedly can't happen in prod. The instance here is not ==
        # the instance fetched from the email above which had its cache cleared
        if hasattr(self.beta_tester, '_roles'):
            del self.beta_tester._roles
        self.assertFalse(CourseBetaTesterRole(self.course.id).has_user(self.beta_tester))

        # test the response data
        expected = {
            "action": "remove",
            "results": [
                {
                    "identifier": self.beta_tester.email,
                    "error": False,
                    "userDoesNotExist": False,
                    "is_active": True
                }
            ]
        }
        res_json = json.loads(response.content.decode('utf-8'))
        self.assertEqual(res_json, expected)
        # Check the outbox
        self.assertEqual(len(mail.outbox), 1)
        self.assertEqual(
            mail.outbox[0].subject,
            u'You have been removed from a beta test for {display_name}'.format(display_name=self.course.display_name,)
        )

        text_body = mail.outbox[0].body
        html_body = mail.outbox[0].alternatives[0][0]
        assert text_body.startswith(u'Dear {name}'.format(name=self.beta_tester.profile.name))

        for body in [text_body, html_body]:
            assert u'You have been removed as a beta tester for {display_name} at edx.org'.format(
                display_name=self.course.display_name,
            ) in body

            assert ('This course will remain on your dashboard, but you will no longer be '
                    'part of the beta testing group.') in body

            assert 'Your other courses have not been affected.' in body

            assert u'This email was automatically sent from edx.org to {email_address}'.format(
                email_address=self.beta_tester.email,
            ) in body


class TestInstructorAPILevelsAccess(SharedModuleStoreTestCase, LoginEnrollmentTestCase):
    """
    Test endpoints whereby instructors can change permissions
    of other users.

    This test does NOT test whether the actions had an effect on the
    database, that is the job of test_access.
    This tests the response and action switch.
    Actually, modify_access does not have a very meaningful
    response yet, so only the status code is tested.
    """
    @classmethod
    def setUpClass(cls):
        super(TestInstructorAPILevelsAccess, cls).setUpClass()
        cls.course = CourseFactory.create()

    def setUp(self):
        super(TestInstructorAPILevelsAccess, self).setUp()

        self.instructor = InstructorFactory(course_key=self.course.id)
        self.client.login(username=self.instructor.username, password='test')

        self.other_instructor = InstructorFactory(course_key=self.course.id)
        self.other_staff = StaffFactory(course_key=self.course.id)
        self.other_user = UserFactory()

    def test_modify_access_noparams(self):
        """ Test missing all query parameters. """
        url = reverse('modify_access', kwargs={'course_id': text_type(self.course.id)})
        response = self.client.post(url)
        self.assertEqual(response.status_code, 400)

    def test_modify_access_bad_action(self):
        """ Test with an invalid action parameter. """
        url = reverse('modify_access', kwargs={'course_id': text_type(self.course.id)})
        response = self.client.post(url, {
            'unique_student_identifier': self.other_staff.email,
            'rolename': 'staff',
            'action': 'robot-not-an-action',
        })
        self.assertEqual(response.status_code, 400)

    def test_modify_access_bad_role(self):
        """ Test with an invalid action parameter. """
        url = reverse('modify_access', kwargs={'course_id': text_type(self.course.id)})
        response = self.client.post(url, {
            'unique_student_identifier': self.other_staff.email,
            'rolename': 'robot-not-a-roll',
            'action': 'revoke',
        })
        self.assertEqual(response.status_code, 400)

    def test_modify_access_allow(self):
        url = reverse('modify_access', kwargs={'course_id': text_type(self.course.id)})
        response = self.client.post(url, {
            'unique_student_identifier': self.other_user.email,
            'rolename': 'staff',
            'action': 'allow',
        })
        self.assertEqual(response.status_code, 200)

    def test_modify_access_allow_with_uname(self):
        url = reverse('modify_access', kwargs={'course_id': text_type(self.course.id)})
        response = self.client.post(url, {
            'unique_student_identifier': self.other_instructor.username,
            'rolename': 'staff',
            'action': 'allow',
        })
        self.assertEqual(response.status_code, 200)

    def test_modify_access_revoke(self):
        url = reverse('modify_access', kwargs={'course_id': text_type(self.course.id)})
        response = self.client.post(url, {
            'unique_student_identifier': self.other_staff.email,
            'rolename': 'staff',
            'action': 'revoke',
        })
        self.assertEqual(response.status_code, 200)

    def test_modify_access_revoke_with_username(self):
        url = reverse('modify_access', kwargs={'course_id': text_type(self.course.id)})
        response = self.client.post(url, {
            'unique_student_identifier': self.other_staff.username,
            'rolename': 'staff',
            'action': 'revoke',
        })
        self.assertEqual(response.status_code, 200)

    def test_modify_access_with_fake_user(self):
        url = reverse('modify_access', kwargs={'course_id': text_type(self.course.id)})
        response = self.client.post(url, {
            'unique_student_identifier': 'GandalfTheGrey',
            'rolename': 'staff',
            'action': 'revoke',
        })
        self.assertEqual(response.status_code, 200)
        expected = {
            'unique_student_identifier': 'GandalfTheGrey',
            'userDoesNotExist': True,
        }
        res_json = json.loads(response.content.decode('utf-8'))
        self.assertEqual(res_json, expected)

    def test_modify_access_with_inactive_user(self):
        self.other_user.is_active = False
        self.other_user.save()
        url = reverse('modify_access', kwargs={'course_id': text_type(self.course.id)})
        response = self.client.post(url, {
            'unique_student_identifier': self.other_user.username,
            'rolename': 'beta',
            'action': 'allow',
        })
        self.assertEqual(response.status_code, 200)
        expected = {
            'unique_student_identifier': self.other_user.username,
            'inactiveUser': True,
        }
        res_json = json.loads(response.content.decode('utf-8'))
        self.assertEqual(res_json, expected)

    def test_modify_access_revoke_not_allowed(self):
        """ Test revoking access that a user does not have. """
        url = reverse('modify_access', kwargs={'course_id': text_type(self.course.id)})
        response = self.client.post(url, {
            'unique_student_identifier': self.other_staff.email,
            'rolename': 'instructor',
            'action': 'revoke',
        })
        self.assertEqual(response.status_code, 200)

    def test_modify_access_revoke_self(self):
        """
        Test that an instructor cannot remove instructor privelages from themself.
        """
        url = reverse('modify_access', kwargs={'course_id': text_type(self.course.id)})
        response = self.client.post(url, {
            'unique_student_identifier': self.instructor.email,
            'rolename': 'instructor',
            'action': 'revoke',
        })
        self.assertEqual(response.status_code, 200)
        # check response content
        expected = {
            'unique_student_identifier': self.instructor.username,
            'rolename': 'instructor',
            'action': 'revoke',
            'removingSelfAsInstructor': True,
        }
        res_json = json.loads(response.content.decode('utf-8'))
        self.assertEqual(res_json, expected)

    def test_list_course_role_members_noparams(self):
        """ Test missing all query parameters. """
        url = reverse('list_course_role_members', kwargs={'course_id': text_type(self.course.id)})
        response = self.client.post(url)
        self.assertEqual(response.status_code, 400)

    def test_list_course_role_members_bad_rolename(self):
        """ Test with an invalid rolename parameter. """
        url = reverse('list_course_role_members', kwargs={'course_id': text_type(self.course.id)})
        response = self.client.post(url, {
            'rolename': 'robot-not-a-rolename',
        })
        self.assertEqual(response.status_code, 400)

    def test_list_course_role_members_staff(self):
        url = reverse('list_course_role_members', kwargs={'course_id': text_type(self.course.id)})
        response = self.client.post(url, {
            'rolename': 'staff',
        })
        self.assertEqual(response.status_code, 200)

        # check response content
        expected = {
            'course_id': text_type(self.course.id),
            'staff': [
                {
                    'username': self.other_staff.username,
                    'email': self.other_staff.email,
                    'first_name': self.other_staff.first_name,
                    'last_name': self.other_staff.last_name,
                }
            ]
        }
        res_json = json.loads(response.content.decode('utf-8'))
        self.assertEqual(res_json, expected)

    def test_list_course_role_members_beta(self):
        url = reverse('list_course_role_members', kwargs={'course_id': text_type(self.course.id)})
        response = self.client.post(url, {
            'rolename': 'beta',
        })
        self.assertEqual(response.status_code, 200)

        # check response content
        expected = {
            'course_id': text_type(self.course.id),
            'beta': []
        }
        res_json = json.loads(response.content.decode('utf-8'))
        self.assertEqual(res_json, expected)

    def test_update_forum_role_membership(self):
        """
        Test update forum role membership with user's email and username.
        """

        # Seed forum roles for course.
        seed_permissions_roles(self.course.id)

        for user in [self.instructor, self.other_user]:
            for identifier_attr in [user.email, user.username]:
                for rolename in ["Administrator", "Moderator", "Community TA"]:
                    for action in ["allow", "revoke"]:
                        self.assert_update_forum_role_membership(user, identifier_attr, rolename, action)

    def assert_update_forum_role_membership(self, current_user, identifier, rolename, action):
        """
        Test update forum role membership.
        Get unique_student_identifier, rolename and action and update forum role.
        """
        url = reverse('update_forum_role_membership', kwargs={'course_id': text_type(self.course.id)})
        response = self.client.post(
            url,
            {
                'unique_student_identifier': identifier,
                'rolename': rolename,
                'action': action,
            }
        )

        # Status code should be 200.
        self.assertEqual(response.status_code, 200)

        user_roles = current_user.roles.filter(course_id=self.course.id).values_list("name", flat=True)
        if action == 'allow':
            self.assertIn(rolename, user_roles)
        elif action == 'revoke':
            self.assertNotIn(rolename, user_roles)


@ddt.ddt
@patch.dict('django.conf.settings.FEATURES', {'ENABLE_PAID_COURSE_REGISTRATION': True})
class TestInstructorAPILevelsDataDump(SharedModuleStoreTestCase, LoginEnrollmentTestCase):
    """
    Test endpoints that show data without side effects.
    """
    @classmethod
    def setUpClass(cls):
        super(TestInstructorAPILevelsDataDump, cls).setUpClass()
        cls.course = CourseFactory.create()

    def setUp(self):
        super(TestInstructorAPILevelsDataDump, self).setUp()
        self.course_mode = CourseMode(course_id=self.course.id,
                                      mode_slug="honor",
                                      mode_display_name="honor cert",
                                      min_price=40)
        self.course_mode.save()
        self.instructor = InstructorFactory(course_key=self.course.id)
        CourseDataResearcherRole(self.course.id).add_users(self.instructor)
        self.client.login(username=self.instructor.username, password='test')
        self.cart = Order.get_cart_for_user(self.instructor)
        self.coupon_code = 'abcde'
        self.coupon = Coupon(code=self.coupon_code, description='testing code', course_id=self.course.id,
                             percentage_discount=10, created_by=self.instructor, is_active=True)
        self.coupon.save()

        # Create testing invoice 1
        self.sale_invoice_1 = Invoice.objects.create(
            total_amount=1234.32, company_name='Test1', company_contact_name='TestName', company_contact_email='Test@company.com',
            recipient_name='Testw', recipient_email='test1@test.com', customer_reference_number='2Fwe23S',
            internal_reference="A", course_id=self.course.id, is_valid=True
        )
        self.invoice_item = CourseRegistrationCodeInvoiceItem.objects.create(
            invoice=self.sale_invoice_1,
            qty=1,
            unit_price=1234.32,
            course_id=self.course.id
        )

        self.students = [UserFactory() for _ in range(6)]
        for student in self.students:
            CourseEnrollment.enroll(student, self.course.id)

        self.students_who_may_enroll = self.students + [UserFactory() for _ in range(5)]
        for student in self.students_who_may_enroll:
            CourseEnrollmentAllowed.objects.create(
                email=student.email, course_id=self.course.id
            )

    def register_with_redemption_code(self, user, code):
        """
        enroll user using a registration code
        """
        redeem_url = reverse('register_code_redemption', args=[code], is_dashboard_endpoint=False)
        self.client.login(username=user.username, password='test')
        response = self.client.get(redeem_url)
        self.assertEqual(response.status_code, 200)
        # check button text
        self.assertContains(response, 'Activate Course Enrollment')

        response = self.client.post(redeem_url)
        self.assertEqual(response.status_code, 200)

    def test_invalidate_sale_record(self):
        """
        Testing the sale invalidating scenario.
        """
        for i in range(2):
            course_registration_code = CourseRegistrationCode(
                code='sale_invoice{}'.format(i),
                course_id=text_type(self.course.id),
                created_by=self.instructor,
                invoice=self.sale_invoice_1,
                invoice_item=self.invoice_item,
                mode_slug='honor'
            )
            course_registration_code.save()

        data = {'invoice_number': self.sale_invoice_1.id, 'event_type': "invalidate"}
        url = reverse('sale_validation', kwargs={'course_id': text_type(self.course.id)})
        self.assert_request_status_code(200, url, method="POST", data=data)

        #Now try to fetch data against not existing invoice number
        test_data_1 = {'invoice_number': 100, 'event_type': "invalidate"}
        self.assert_request_status_code(404, url, method="POST", data=test_data_1)

        # Now invalidate the same invoice number and expect an Bad request
        response = self.assert_request_status_code(400, url, method="POST", data=data)
        self.assertContains(
            response,
            "The sale associated with this invoice has already been invalidated.",
            status_code=400,
        )

        # now re_validate the invoice number
        data['event_type'] = "re_validate"
        self.assert_request_status_code(200, url, method="POST", data=data)

        # Now re_validate the same active invoice number and expect an Bad request
        response = self.assert_request_status_code(400, url, method="POST", data=data)
        self.assertContains(response, "This invoice is already active.", status_code=400)

        test_data_2 = {'invoice_number': self.sale_invoice_1.id}
        response = self.assert_request_status_code(400, url, method="POST", data=test_data_2)
        self.assertContains(response, "Missing required event_type parameter", status_code=400)

        test_data_3 = {'event_type': "re_validate"}
        response = self.assert_request_status_code(400, url, method="POST", data=test_data_3)
        self.assertContains(response, "Missing required invoice_number parameter", status_code=400)

        # submitting invalid invoice number
        data['invoice_number'] = 'testing'
        response = self.assert_request_status_code(400, url, method="POST", data=data)
        self.assertContains(
            response,
            u"invoice_number must be an integer, {value} provided".format(value=data['invoice_number']),
            status_code=400,
        )

    def test_get_sale_order_records_features_csv(self):
        """
        Test that the response from get_sale_order_records is in csv format.
        """
        # add the coupon code for the course
        coupon = Coupon(
            code='test_code', description='test_description', course_id=self.course.id,
            percentage_discount='10', created_by=self.instructor, is_active=True
        )
        coupon.save()
        self.cart.order_type = 'business'
        self.cart.save()
        self.cart.add_billing_details(company_name='Test Company', company_contact_name='Test',
                                      company_contact_email='test@123', recipient_name='R1',
                                      recipient_email='', customer_reference_number='PO#23')

        paid_course_reg_item = PaidCourseRegistration.add_to_order(
            self.cart,
            self.course.id,
            mode_slug=CourseMode.HONOR
        )
        # update the quantity of the cart item paid_course_reg_item
        resp = self.client.post(
            reverse('shoppingcart.views.update_user_cart', is_dashboard_endpoint=False),
            {'ItemId': paid_course_reg_item.id, 'qty': '4'}
        )
        self.assertEqual(resp.status_code, 200)
        # apply the coupon code to the item in the cart
        resp = self.client.post(
            reverse('shoppingcart.views.use_code', is_dashboard_endpoint=False),
            {'code': coupon.code}
        )
        self.assertEqual(resp.status_code, 200)
        self.cart.purchase()
        # get the updated item
        item = self.cart.orderitem_set.all().select_subclasses()[0]
        # get the redeemed coupon information
        coupon_redemption = CouponRedemption.objects.select_related('coupon').filter(order=self.cart)

        sale_order_url = reverse('get_sale_order_records', kwargs={'course_id': text_type(self.course.id)})
        response = self.client.post(sale_order_url)
        self.assertEqual(response['Content-Type'], 'text/csv')
        self.assertIn('36', response.content.decode('utf-8').split('\r\n')[1])
        self.assertIn(str(item.unit_cost), response.content.decode('utf-8').split('\r\n')[1],)
        self.assertIn(str(item.list_price), response.content.decode('utf-8').split('\r\n')[1],)
        self.assertIn(item.status, response.content.decode('utf-8').split('\r\n')[1],)
        self.assertIn(coupon_redemption[0].coupon.code, response.content.decode('utf-8').split('\r\n')[1],)

    def test_coupon_redeem_count_in_ecommerce_section(self):
        """
        Test that checks the redeem count in the instructor_dashboard coupon section
        """
        # add the coupon code for the course
        coupon = Coupon(
            code='test_code', description='test_description', course_id=self.course.id,
            percentage_discount='10', created_by=self.instructor, is_active=True
        )
        coupon.save()

        # Coupon Redeem Count only visible for Financial Admins.
        CourseFinanceAdminRole(self.course.id).add_users(self.instructor)

        PaidCourseRegistration.add_to_order(self.cart, self.course.id)
        # apply the coupon code to the item in the cart
        resp = self.client.post(
            reverse('shoppingcart.views.use_code', is_dashboard_endpoint=False),
            {'code': coupon.code}
        )
        self.assertEqual(resp.status_code, 200)

        # URL for instructor dashboard
        instructor_dashboard = reverse(
            'instructor_dashboard',
            kwargs={'course_id': text_type(self.course.id)},
            is_dashboard_endpoint=False
        )
        # visit the instructor dashboard page and
        # check that the coupon redeem count should be 0
        resp = self.client.get(instructor_dashboard)
        self.assertContains(resp, 'Number Redeemed')
        self.assertContains(resp, '<td>0</td>')

        # now make the payment of your cart items
        self.cart.purchase()
        # visit the instructor dashboard page and
        # check that the coupon redeem count should be 1
        resp = self.client.get(instructor_dashboard)

        self.assertContains(resp, 'Number Redeemed')
        self.assertContains(resp, '<td>1</td>')

    def test_get_sale_records_features_csv(self):
        """
        Test that the response from get_sale_records is in csv format.
        """
        for i in range(2):
            course_registration_code = CourseRegistrationCode(
                code='sale_invoice{}'.format(i),
                course_id=text_type(self.course.id),
                created_by=self.instructor,
                invoice=self.sale_invoice_1,
                invoice_item=self.invoice_item,
                mode_slug='honor'
            )
            course_registration_code.save()

        url = reverse(
            'get_sale_records',
            kwargs={'course_id': text_type(self.course.id)}
        )
        response = self.client.post(url + '/csv', {})
        self.assertEqual(response['Content-Type'], 'text/csv')

    def test_get_sale_records_features_json(self):
        """
        Test that the response from get_sale_records is in json format.
        """
        for i in range(5):
            course_registration_code = CourseRegistrationCode(
                code='sale_invoice{}'.format(i),
                course_id=text_type(self.course.id),
                created_by=self.instructor,
                invoice=self.sale_invoice_1,
                invoice_item=self.invoice_item,
                mode_slug='honor'
            )
            course_registration_code.save()

        url = reverse('get_sale_records', kwargs={'course_id': text_type(self.course.id)})
        response = self.client.post(url, {})
        res_json = json.loads(response.content.decode('utf-8'))
        self.assertIn('sale', res_json)

        for res in res_json['sale']:
            self.validate_sale_records_response(
                res,
                course_registration_code,
                self.sale_invoice_1,
                0,
                invoice_item=self.invoice_item
            )

    def test_get_sale_records_features_with_multiple_invoices(self):
        """
        Test that the response from get_sale_records is in json format for multiple invoices
        """
        for i in range(5):
            course_registration_code = CourseRegistrationCode(
                code='qwerty{}'.format(i),
                course_id=text_type(self.course.id),
                created_by=self.instructor,
                invoice=self.sale_invoice_1,
                invoice_item=self.invoice_item,
                mode_slug='honor'
            )
            course_registration_code.save()

        # Create test invoice 2
        sale_invoice_2 = Invoice.objects.create(
            total_amount=1234.32, company_name='Test1', company_contact_name='TestName', company_contact_email='Test@company.com',
            recipient_name='Testw_2', recipient_email='test2@test.com', customer_reference_number='2Fwe23S',
            internal_reference="B", course_id=self.course.id
        )

        invoice_item_2 = CourseRegistrationCodeInvoiceItem.objects.create(
            invoice=sale_invoice_2,
            qty=1,
            unit_price=1234.32,
            course_id=self.course.id
        )

        for i in range(5):
            course_registration_code = CourseRegistrationCode(
                code='xyzmn{}'.format(i), course_id=text_type(self.course.id),
                created_by=self.instructor, invoice=sale_invoice_2, invoice_item=invoice_item_2, mode_slug='honor'
            )
            course_registration_code.save()

        url = reverse('get_sale_records', kwargs={'course_id': text_type(self.course.id)})
        response = self.client.post(url, {})
        res_json = json.loads(response.content.decode('utf-8'))
        self.assertIn('sale', res_json)

        self.validate_sale_records_response(
            res_json['sale'][0],
            course_registration_code,
            self.sale_invoice_1,
            0,
            invoice_item=self.invoice_item
        )
        self.validate_sale_records_response(
            res_json['sale'][1],
            course_registration_code,
            sale_invoice_2,
            0,
            invoice_item=invoice_item_2
        )

    def validate_sale_records_response(self, res, course_registration_code, invoice, used_codes, invoice_item):
        """
        validate sale records attribute values with the response object
        """
        self.assertEqual(res['total_amount'], invoice.total_amount)
        self.assertEqual(res['recipient_email'], invoice.recipient_email)
        self.assertEqual(res['recipient_name'], invoice.recipient_name)
        self.assertEqual(res['company_name'], invoice.company_name)
        self.assertEqual(res['company_contact_name'], invoice.company_contact_name)
        self.assertEqual(res['company_contact_email'], invoice.company_contact_email)
        self.assertEqual(res['internal_reference'], invoice.internal_reference)
        self.assertEqual(res['customer_reference_number'], invoice.customer_reference_number)
        self.assertEqual(res['invoice_number'], invoice.id)
        self.assertEqual(res['created_by'], course_registration_code.created_by.username)
        self.assertEqual(res['course_id'], text_type(invoice_item.course_id))
        self.assertEqual(res['total_used_codes'], used_codes)
        self.assertEqual(res['total_codes'], 5)

    def test_get_problem_responses_invalid_location(self):
        """
        Test whether get_problem_responses returns an appropriate status
        message when users submit an invalid problem location.
        """
        url = reverse(
            'get_problem_responses',
            kwargs={'course_id': text_type(self.course.id)}
        )
        problem_location = ''

        response = self.client.post(url, {'problem_location': problem_location})
        res_json = json.loads(response.content.decode('utf-8'))
        self.assertEqual(res_json, 'Could not find problem with this location.')

    def valid_problem_location(test):  # pylint: disable=no-self-argument
        """
        Decorator for tests that target get_problem_responses endpoint and
        need to pretend user submitted a valid problem location.
        """
        @functools.wraps(test)
        def wrapper(self, *args, **kwargs):
            """
            Run `test` method, ensuring that UsageKey.from_string returns a
            problem key that the get_problem_responses endpoint can
            work with.
            """
            mock_problem_key = NonCallableMock(return_value=u'')
            mock_problem_key.course_key = self.course.id
            with patch.object(UsageKey, 'from_string') as patched_method:
                patched_method.return_value = mock_problem_key
                test(self, *args, **kwargs)
        return wrapper

    @valid_problem_location
    def test_get_problem_responses_successful(self):
        """
        Test whether get_problem_responses returns an appropriate status
        message if CSV generation was started successfully.
        """
        url = reverse(
            'get_problem_responses',
            kwargs={'course_id': text_type(self.course.id)}
        )
        problem_location = ''

        response = self.client.post(url, {'problem_location': problem_location})
        res_json = json.loads(response.content.decode('utf-8'))
        self.assertIn('status', res_json)
        status = res_json['status']
        self.assertIn('is being created', status)
        self.assertNotIn('already in progress', status)
        self.assertIn("task_id", res_json)

    @valid_problem_location
    def test_get_problem_responses_already_running(self):
        """
        Test whether get_problem_responses returns an appropriate status
        message if CSV generation is already in progress.
        """
        url = reverse(
            'get_problem_responses',
            kwargs={'course_id': text_type(self.course.id)}
        )
        task_type = 'problem_responses_csv'
        already_running_status = generate_already_running_error_message(task_type)
        with patch('lms.djangoapps.instructor_task.api.submit_calculate_problem_responses_csv') as submit_task_function:
            error = AlreadyRunningError(already_running_status)
            submit_task_function.side_effect = error
            response = self.client.post(url, {})

        self.assertContains(response, already_running_status, status_code=400)

    def test_get_students_features(self):
        """
        Test that some minimum of information is formatted
        correctly in the response to get_students_features.
        """
        for student in self.students:
            student.profile.city = u"Mos Eisley {}".format(student.id)
            student.profile.save()
        url = reverse('get_students_features', kwargs={'course_id': text_type(self.course.id)})
        response = self.client.post(url, {})
        res_json = json.loads(response.content.decode('utf-8'))
        self.assertIn('students', res_json)
        for student in self.students:
            student_json = [
                x for x in res_json['students']
                if x['username'] == student.username
            ][0]
            self.assertEqual(student_json['username'], student.username)
            self.assertEqual(student_json['email'], student.email)
            self.assertEqual(student_json['city'], student.profile.city)
            self.assertEqual(student_json['country'], "")

    @ddt.data(True, False)
    def test_get_students_features_cohorted(self, is_cohorted):
        """
        Test that get_students_features includes cohort info when the course is
        cohorted, and does not when the course is not cohorted.
        """
        url = reverse('get_students_features', kwargs={'course_id': text_type(self.course.id)})
        set_course_cohorted(self.course.id, is_cohorted)

        response = self.client.post(url, {})
        res_json = json.loads(response.content.decode('utf-8'))

        self.assertEqual('cohort' in res_json['feature_names'], is_cohorted)

    @ddt.data(True, False)
    def test_get_students_features_teams(self, has_teams):
        """
        Test that get_students_features includes team info when the course is
        has teams enabled, and does not when the course does not have teams enabled
        """
        if has_teams:
            self.course = CourseFactory.create(teams_configuration=TeamsConfig({
                'max_size': 2, 'topics': [{'id': 'topic', 'name': 'Topic', 'description': 'A Topic'}]
            }))
            course_instructor = InstructorFactory(course_key=self.course.id)
            CourseDataResearcherRole(self.course.id).add_users(course_instructor)
            self.client.login(username=course_instructor.username, password='test')

        url = reverse('get_students_features', kwargs={'course_id': text_type(self.course.id)})

        response = self.client.post(url, {})
        res_json = json.loads(response.content.decode('utf-8'))

        self.assertEqual('team' in res_json['feature_names'], has_teams)

    def test_get_students_who_may_enroll(self):
        """
        Test whether get_students_who_may_enroll returns an appropriate
        status message when users request a CSV file of students who
        may enroll in a course.
        """
        url = reverse(
            'get_students_who_may_enroll',
            kwargs={'course_id': text_type(self.course.id)}
        )
        # Successful case:
        response = self.client.post(url, {})
        self.assertEqual(response.status_code, 200)
        # CSV generation already in progress:
        task_type = 'may_enroll_info_csv'
        already_running_status = generate_already_running_error_message(task_type)
        with patch('lms.djangoapps.instructor_task.api.submit_calculate_may_enroll_csv') as submit_task_function:
            error = AlreadyRunningError(already_running_status)
            submit_task_function.side_effect = error
            response = self.client.post(url, {})
        self.assertContains(response, already_running_status, status_code=400)

    def test_get_student_exam_results(self):
        """
        Test whether get_proctored_exam_results returns an appropriate
        status message when users request a CSV file.
        """
        url = reverse(
            'get_proctored_exam_results',
            kwargs={'course_id': text_type(self.course.id)}
        )

        # Successful case:
        response = self.client.post(url, {})
        self.assertEqual(response.status_code, 200)
        # CSV generation already in progress:
        task_type = 'proctored_exam_results_report'
        already_running_status = generate_already_running_error_message(task_type)
        with patch('lms.djangoapps.instructor_task.api.submit_proctored_exam_results_report') as submit_task_function:
            error = AlreadyRunningError(already_running_status)
            submit_task_function.side_effect = error
            response = self.client.post(url, {})
            self.assertContains(response, already_running_status, status_code=400)

    def test_access_course_finance_admin_with_invalid_course_key(self):
        """
        Test assert require_course fiance_admin before generating
        a detailed enrollment report
        """
        func = Mock()
        decorated_func = require_finance_admin(func)
        request = self.mock_request()
        response = decorated_func(request, 'invalid_course_key')
        self.assertEqual(response.status_code, 404)
        self.assertFalse(func.called)

    def mock_request(self):
        """
        mock request
        """
        request = Mock()
        request.user = self.instructor
        return request

    def test_access_course_finance_admin_with_valid_course_key(self):
        """
        Test to check the course_finance_admin role with valid key
        but doesn't have access to the function
        """
        func = Mock()
        decorated_func = require_finance_admin(func)
        request = self.mock_request()
        response = decorated_func(request, 'valid/course/key')
        self.assertEqual(response.status_code, 403)
        self.assertFalse(func.called)

    def test_add_user_to_fiance_admin_role_with_valid_course(self):
        """
        test to check that a function is called using a fiance_admin
        rights.
        """
        func = Mock()
        decorated_func = require_finance_admin(func)
        request = self.mock_request()
        CourseFinanceAdminRole(self.course.id).add_users(self.instructor)
        decorated_func(request, text_type(self.course.id))
        self.assertTrue(func.called)

    def test_enrollment_report_features_csv(self):
        """
        test to generate enrollment report.
        enroll users, admin staff using registration codes.
        """
        InvoiceTransaction.objects.create(
            invoice=self.sale_invoice_1,
            amount=self.sale_invoice_1.total_amount,
            status='completed',
            created_by=self.instructor,
            last_modified_by=self.instructor
        )
        course_registration_code = CourseRegistrationCode.objects.create(
            code='abcde',
            course_id=text_type(self.course.id),
            created_by=self.instructor,
            invoice=self.sale_invoice_1,
            invoice_item=self.invoice_item,
            mode_slug='honor'
        )

        admin_user = AdminFactory()
        admin_cart = Order.get_cart_for_user(admin_user)
        PaidCourseRegistration.add_to_order(admin_cart, self.course.id)
        admin_cart.purchase()

        # create a new user/student and enroll
        # in the course using a registration code
        # and then validates the generated detailed enrollment report
        test_user = UserFactory()
        self.register_with_redemption_code(test_user, course_registration_code.code)

        CourseFinanceAdminRole(self.course.id).add_users(self.instructor)
        UserProfileFactory.create(user=self.students[0], meta='{"company": "asdasda"}')

        self.client.login(username=self.instructor.username, password='test')
        url = reverse('get_enrollment_report', kwargs={'course_id': text_type(self.course.id)})
        response = self.client.post(url, {})
        self.assertContains(response, 'The detailed enrollment report is being created.')

    def test_bulk_purchase_detailed_report(self):
        """
        test to generate detailed enrollment report.
        1 Purchase registration codes.
        2 Enroll users via registration code.
        3 Validate generated enrollment report.
        """
        paid_course_reg_item = PaidCourseRegistration.add_to_order(self.cart, self.course.id)
        # update the quantity of the cart item paid_course_reg_item
        resp = self.client.post(
            reverse('shoppingcart.views.update_user_cart', is_dashboard_endpoint=False),
            {'ItemId': paid_course_reg_item.id, 'qty': '4'}
        )
        self.assertEqual(resp.status_code, 200)
        # apply the coupon code to the item in the cart
        resp = self.client.post(
            reverse('shoppingcart.views.use_code', is_dashboard_endpoint=False),
            {'code': self.coupon_code}
        )
        self.assertEqual(resp.status_code, 200)
        self.cart.purchase()

        course_reg_codes = CourseRegistrationCode.objects.filter(order=self.cart)
        self.register_with_redemption_code(self.instructor, course_reg_codes[0].code)

        test_user = UserFactory()
        test_user_cart = Order.get_cart_for_user(test_user)
        PaidCourseRegistration.add_to_order(test_user_cart, self.course.id)
        test_user_cart.purchase()
        InvoiceTransaction.objects.create(
            invoice=self.sale_invoice_1,
            amount=-self.sale_invoice_1.total_amount,
            status='refunded',
            created_by=self.instructor,
            last_modified_by=self.instructor
        )
        course_registration_code = CourseRegistrationCode.objects.create(
            code='abcde',
            course_id=text_type(self.course.id),
            created_by=self.instructor,
            invoice=self.sale_invoice_1,
            invoice_item=self.invoice_item,
            mode_slug='honor'
        )

        test_user1 = UserFactory()
        self.register_with_redemption_code(test_user1, course_registration_code.code)

        CourseFinanceAdminRole(self.course.id).add_users(self.instructor)
        self.client.login(username=self.instructor.username, password='test')

        url = reverse('get_enrollment_report', kwargs={'course_id': text_type(self.course.id)})
        response = self.client.post(url, {})
        self.assertContains(response, 'The detailed enrollment report is being created.')

    def test_create_registration_code_without_invoice_and_order(self):
        """
        test generate detailed enrollment report,
        used a registration codes which has been created via invoice or bulk
        purchase scenario.
        """
        course_registration_code = CourseRegistrationCode.objects.create(
            code='abcde',
            course_id=text_type(self.course.id),
            created_by=self.instructor,
            mode_slug='honor'
        )
        test_user1 = UserFactory()
        self.register_with_redemption_code(test_user1, course_registration_code.code)

        CourseFinanceAdminRole(self.course.id).add_users(self.instructor)
        self.client.login(username=self.instructor.username, password='test')

        url = reverse('get_enrollment_report', kwargs={'course_id': text_type(self.course.id)})
        response = self.client.post(url, {})
        self.assertContains(response, 'The detailed enrollment report is being created.')

    def test_invoice_payment_is_still_pending_for_registration_codes(self):
        """
        test generate enrollment report
        enroll a user in a course using registration code
        whose invoice has not been paid yet
        """
        course_registration_code = CourseRegistrationCode.objects.create(
            code='abcde',
            course_id=text_type(self.course.id),
            created_by=self.instructor,
            invoice=self.sale_invoice_1,
            invoice_item=self.invoice_item,
            mode_slug='honor'
        )

        test_user1 = UserFactory()
        self.register_with_redemption_code(test_user1, course_registration_code.code)

        CourseFinanceAdminRole(self.course.id).add_users(self.instructor)
        self.client.login(username=self.instructor.username, password='test')

        url = reverse('get_enrollment_report', kwargs={'course_id': text_type(self.course.id)})
        response = self.client.post(url, {})
        self.assertContains(response, 'The detailed enrollment report is being created.')

    @patch('lms.djangoapps.instructor.views.api.anonymous_id_for_user', Mock(return_value='42'))
    @patch('lms.djangoapps.instructor.views.api.unique_id_for_user', Mock(return_value='41'))
    def test_get_anon_ids(self):
        """
        Test the CSV output for the anonymized user ids.
        """
        url = reverse('get_anon_ids', kwargs={'course_id': text_type(self.course.id)})
        response = self.client.post(url, {})
        self.assertEqual(response['Content-Type'], 'text/csv')
        body = response.content.decode("utf-8").replace('\r', '')
        self.assertTrue(body.startswith(
            '"User ID","Anonymized User ID","Course Specific Anonymized User ID"'
            '\n"{user_id}","41","42"\n'.format(user_id=self.students[0].id)
        ))
        self.assertTrue(
            body.endswith('"{user_id}","41","42"\n'.format(user_id=self.students[-1].id))
        )
        self.assertIn("attachment; filename=org", response['Content-Disposition'])

    @patch('lms.djangoapps.instructor_task.models.logger.error')
    @patch.dict(settings.GRADES_DOWNLOAD, {'STORAGE_TYPE': 's3', 'ROOT_PATH': 'tmp/edx-s3/grades'})
    def test_list_report_downloads_error(self, mock_error):
        """
        Tests the Rate-Limit exceeded is handled and does not raise 500 error.
        """
        ex_status = 503
        ex_reason = 'Slow Down'
        url = reverse('list_report_downloads', kwargs={'course_id': text_type(self.course.id)})
        with patch('storages.backends.s3boto.S3BotoStorage.listdir', side_effect=BotoServerError(ex_status, ex_reason)):
            response = self.client.post(url, {})
        mock_error.assert_called_with(
            u'Fetching files failed for course: %s, status: %s, reason: %s',
            self.course.id,
            ex_status,
            ex_reason,
        )

        res_json = json.loads(response.content.decode('utf-8'))
        self.assertEqual(res_json, {"downloads": []})

    def test_list_report_downloads(self):
        url = reverse('list_report_downloads', kwargs={'course_id': text_type(self.course.id)})
        with patch('lms.djangoapps.instructor_task.models.DjangoStorageReportStore.links_for') as mock_links_for:
            mock_links_for.return_value = [
                ('mock_file_name_1', 'https://1.mock.url'),
                ('mock_file_name_2', 'https://2.mock.url'),
            ]
            response = self.client.post(url, {})

        expected_response = {
            "downloads": [
                {
                    "url": "https://1.mock.url",
                    "link": "<a href=\"https://1.mock.url\">mock_file_name_1</a>",
                    "name": "mock_file_name_1"
                },
                {
                    "url": "https://2.mock.url",
                    "link": "<a href=\"https://2.mock.url\">mock_file_name_2</a>",
                    "name": "mock_file_name_2"
                }
            ]
        }
        res_json = json.loads(response.content.decode('utf-8'))
        self.assertEqual(res_json, expected_response)

    @ddt.data(*REPORTS_DATA)
    @ddt.unpack
    @valid_problem_location
    def test_calculate_report_csv_success(self, report_type, instructor_api_endpoint, task_api_endpoint, extra_instructor_api_kwargs):
        kwargs = {'course_id': text_type(self.course.id)}
        kwargs.update(extra_instructor_api_kwargs)
        url = reverse(instructor_api_endpoint, kwargs=kwargs)
        success_status = u"The {report_type} report is being created.".format(report_type=report_type)
        with patch(task_api_endpoint) as patched_task_api_endpoint:
            patched_task_api_endpoint.return_value.task_id = "12345667-9abc-deff-ffed-cba987654321"

            if report_type == 'problem responses':
                response = self.client.post(url, {'problem_location': ''})
                self.assertContains(response, success_status)
            else:
                CourseFinanceAdminRole(self.course.id).add_users(self.instructor)
                response = self.client.post(url, {})
                self.assertContains(response, success_status)

    @ddt.data(*EXECUTIVE_SUMMARY_DATA)
    @ddt.unpack
    def test_executive_summary_report_success(
            self,
            report_type,
            task_type,
            instructor_api_endpoint,
            task_api_endpoint,
            extra_instructor_api_kwargs
    ):  # pylint: disable=unused-argument
        kwargs = {'course_id': text_type(self.course.id)}
        kwargs.update(extra_instructor_api_kwargs)
        url = reverse(instructor_api_endpoint, kwargs=kwargs)

        CourseFinanceAdminRole(self.course.id).add_users(self.instructor)
        with patch(task_api_endpoint):
            response = self.client.post(url, {})
        success_status = u"The {report_type} report is being created." \
                         " To view the status of the report, see Pending" \
                         " Tasks below".format(report_type=report_type)
        self.assertContains(response, success_status)

    @ddt.data(*EXECUTIVE_SUMMARY_DATA)
    @ddt.unpack
    def test_executive_summary_report_already_running(
            self,
            report_type,
            task_type,
            instructor_api_endpoint,
            task_api_endpoint,
            extra_instructor_api_kwargs
    ):
        kwargs = {'course_id': text_type(self.course.id)}
        kwargs.update(extra_instructor_api_kwargs)
        url = reverse(instructor_api_endpoint, kwargs=kwargs)

        CourseFinanceAdminRole(self.course.id).add_users(self.instructor)
        already_running_status = generate_already_running_error_message(task_type)
        with patch(task_api_endpoint) as mock:
            mock.side_effect = AlreadyRunningError(already_running_status)
            response = self.client.post(url, {})

        self.assertContains(response, already_running_status, status_code=400)

    def test_get_ora2_responses_success(self):
        url = reverse('export_ora2_data', kwargs={'course_id': text_type(self.course.id)})

        with patch('lms.djangoapps.instructor_task.api.submit_export_ora2_data') as mock_submit_ora2_task:
            mock_submit_ora2_task.return_value = True
            response = self.client.post(url, {})
        success_status = "The ORA data report is being created."
        self.assertContains(response, success_status)

    def test_get_ora2_responses_already_running(self):
        url = reverse('export_ora2_data', kwargs={'course_id': text_type(self.course.id)})
        task_type = 'export_ora2_data'
        already_running_status = generate_already_running_error_message(task_type)

        with patch('lms.djangoapps.instructor_task.api.submit_export_ora2_data') as mock_submit_ora2_task:
            mock_submit_ora2_task.side_effect = AlreadyRunningError(already_running_status)
            response = self.client.post(url, {})

        self.assertContains(response, already_running_status, status_code=400)

    def test_get_student_progress_url(self):
        """ Test that progress_url is in the successful response. """
        url = reverse('get_student_progress_url', kwargs={'course_id': text_type(self.course.id)})
        data = {'unique_student_identifier': self.students[0].email}
        response = self.client.post(url, data)
        self.assertEqual(response.status_code, 200)
        res_json = json.loads(response.content.decode('utf-8'))
        self.assertIn('progress_url', res_json)

    def test_get_student_progress_url_from_uname(self):
        """ Test that progress_url is in the successful response. """
        url = reverse('get_student_progress_url', kwargs={'course_id': text_type(self.course.id)})
        data = {'unique_student_identifier': self.students[0].username}
        response = self.client.post(url, data)
        self.assertEqual(response.status_code, 200)
        res_json = json.loads(response.content.decode('utf-8'))
        self.assertIn('progress_url', res_json)

    def test_get_student_progress_url_noparams(self):
        """ Test that the endpoint 404's without the required query params. """
        url = reverse('get_student_progress_url', kwargs={'course_id': text_type(self.course.id)})
        response = self.client.post(url)
        self.assertEqual(response.status_code, 400)

    def test_get_student_progress_url_nostudent(self):
        """ Test that the endpoint 400's when requesting an unknown email. """
        url = reverse('get_student_progress_url', kwargs={'course_id': text_type(self.course.id)})
        response = self.client.post(url)
        self.assertEqual(response.status_code, 400)


class TestInstructorAPIRegradeTask(SharedModuleStoreTestCase, LoginEnrollmentTestCase):
    """
    Test endpoints whereby instructors can change student grades.
    This includes resetting attempts and starting rescore tasks.

    This test does NOT test whether the actions had an effect on the
    database, that is the job of task tests and test_enrollment.
    """
    @classmethod
    def setUpClass(cls):
        super(TestInstructorAPIRegradeTask, cls).setUpClass()
        cls.course = CourseFactory.create()
        cls.problem_location = msk_from_problem_urlname(
            cls.course.id,
            'robot-some-problem-urlname'
        )
        cls.problem_urlname = text_type(cls.problem_location)

    def setUp(self):
        super(TestInstructorAPIRegradeTask, self).setUp()
        self.instructor = InstructorFactory(course_key=self.course.id)
        self.client.login(username=self.instructor.username, password='test')

        self.student = UserFactory()
        CourseEnrollment.enroll(self.student, self.course.id)

        self.module_to_reset = StudentModule.objects.create(
            student=self.student,
            course_id=self.course.id,
            module_state_key=self.problem_location,
            state=json.dumps({'attempts': 10}),
        )

    def test_reset_student_attempts_deletall(self):
        """ Make sure no one can delete all students state on a problem. """
        url = reverse('reset_student_attempts', kwargs={'course_id': text_type(self.course.id)})
        response = self.client.post(url, {
            'problem_to_reset': self.problem_urlname,
            'all_students': True,
            'delete_module': True,
        })
        self.assertEqual(response.status_code, 400)

    def test_reset_student_attempts_single(self):
        """ Test reset single student attempts. """
        url = reverse('reset_student_attempts', kwargs={'course_id': text_type(self.course.id)})
        response = self.client.post(url, {
            'problem_to_reset': self.problem_urlname,
            'unique_student_identifier': self.student.email,
        })
        self.assertEqual(response.status_code, 200)
        # make sure problem attempts have been reset.
        changed_module = StudentModule.objects.get(pk=self.module_to_reset.pk)
        self.assertEqual(
            json.loads(changed_module.state)['attempts'],
            0
        )

    # mock out the function which should be called to execute the action.
    @patch('lms.djangoapps.instructor_task.api.submit_reset_problem_attempts_for_all_students')
    def test_reset_student_attempts_all(self, act):
        """ Test reset all student attempts. """
        url = reverse('reset_student_attempts', kwargs={'course_id': text_type(self.course.id)})
        response = self.client.post(url, {
            'problem_to_reset': self.problem_urlname,
            'all_students': True,
        })
        self.assertEqual(response.status_code, 200)
        self.assertTrue(act.called)

    def test_reset_student_attempts_missingmodule(self):
        """ Test reset for non-existant problem. """
        url = reverse('reset_student_attempts', kwargs={'course_id': text_type(self.course.id)})
        response = self.client.post(url, {
            'problem_to_reset': 'robot-not-a-real-module',
            'unique_student_identifier': self.student.email,
        })
        self.assertEqual(response.status_code, 400)

    @patch('lms.djangoapps.grades.signals.handlers.PROBLEM_WEIGHTED_SCORE_CHANGED.send')
    def test_reset_student_attempts_delete(self, _mock_signal):
        """ Test delete single student state. """
        url = reverse('reset_student_attempts', kwargs={'course_id': text_type(self.course.id)})
        response = self.client.post(url, {
            'problem_to_reset': self.problem_urlname,
            'unique_student_identifier': self.student.email,
            'delete_module': True,
        })
        self.assertEqual(response.status_code, 200)
        # make sure the module has been deleted
        self.assertEqual(
            StudentModule.objects.filter(
                student=self.module_to_reset.student,
                course_id=self.module_to_reset.course_id,
                # module_id=self.module_to_reset.module_id,
            ).count(),
            0
        )

    def test_reset_student_attempts_nonsense(self):
        """ Test failure with both unique_student_identifier and all_students. """
        url = reverse('reset_student_attempts', kwargs={'course_id': text_type(self.course.id)})
        response = self.client.post(url, {
            'problem_to_reset': self.problem_urlname,
            'unique_student_identifier': self.student.email,
            'all_students': True,
        })
        self.assertEqual(response.status_code, 400)

    @patch('lms.djangoapps.instructor_task.api.submit_rescore_problem_for_student')
    def test_rescore_problem_single(self, act):
        """ Test rescoring of a single student. """
        url = reverse('rescore_problem', kwargs={'course_id': text_type(self.course.id)})
        response = self.client.post(url, {
            'problem_to_reset': self.problem_urlname,
            'unique_student_identifier': self.student.email,
        })
        self.assertEqual(response.status_code, 200)
        self.assertTrue(act.called)

    @patch('lms.djangoapps.instructor_task.api.submit_rescore_problem_for_student')
    def test_rescore_problem_single_from_uname(self, act):
        """ Test rescoring of a single student. """
        url = reverse('rescore_problem', kwargs={'course_id': text_type(self.course.id)})
        response = self.client.post(url, {
            'problem_to_reset': self.problem_urlname,
            'unique_student_identifier': self.student.username,
        })
        self.assertEqual(response.status_code, 200)
        self.assertTrue(act.called)

    @patch('lms.djangoapps.instructor_task.api.submit_rescore_problem_for_all_students')
    def test_rescore_problem_all(self, act):
        """ Test rescoring for all students. """
        url = reverse('rescore_problem', kwargs={'course_id': text_type(self.course.id)})
        response = self.client.post(url, {
            'problem_to_reset': self.problem_urlname,
            'all_students': True,
        })
        self.assertEqual(response.status_code, 200)
        self.assertTrue(act.called)

    @patch.dict(settings.FEATURES, {'ENTRANCE_EXAMS': True})
    def test_course_has_entrance_exam_in_student_attempts_reset(self):
        """ Test course has entrance exam id set while resetting attempts"""
        url = reverse('reset_student_attempts_for_entrance_exam',
                      kwargs={'course_id': text_type(self.course.id)})
        response = self.client.post(url, {
            'all_students': True,
            'delete_module': False,
        })
        self.assertEqual(response.status_code, 400)

    @patch.dict(settings.FEATURES, {'ENTRANCE_EXAMS': True})
    def test_rescore_entrance_exam_with_invalid_exam(self):
        """ Test course has entrance exam id set while re-scoring. """
        url = reverse('rescore_entrance_exam', kwargs={'course_id': text_type(self.course.id)})
        response = self.client.post(url, {
            'unique_student_identifier': self.student.email,
        })
        self.assertEqual(response.status_code, 400)


@patch.dict(settings.FEATURES, {'ENTRANCE_EXAMS': True})
@ddt.ddt
class TestEntranceExamInstructorAPIRegradeTask(SharedModuleStoreTestCase, LoginEnrollmentTestCase):
    """
    Test endpoints whereby instructors can rescore student grades,
    reset student attempts and delete state for entrance exam.
    """
    @classmethod
    def setUpClass(cls):
        super(TestEntranceExamInstructorAPIRegradeTask, cls).setUpClass()
        cls.course = CourseFactory.create(
            org='test_org',
            course='test_course',
            run='test_run',
            entrance_exam_id='i4x://{}/{}/chapter/Entrance_exam'.format('test_org', 'test_course')
        )
        cls.course_with_invalid_ee = CourseFactory.create(entrance_exam_id='invalid_exam')

        with cls.store.bulk_operations(cls.course.id, emit_signals=False):
            cls.entrance_exam = ItemFactory.create(
                parent=cls.course,
                category='chapter',
                display_name='Entrance exam'
            )
            subsection = ItemFactory.create(
                parent=cls.entrance_exam,
                category='sequential',
                display_name='Subsection 1'
            )
            vertical = ItemFactory.create(
                parent=subsection,
                category='vertical',
                display_name='Vertical 1'
            )
            cls.ee_problem_1 = ItemFactory.create(
                parent=vertical,
                category="problem",
                display_name="Exam Problem - Problem 1"
            )
            cls.ee_problem_2 = ItemFactory.create(
                parent=vertical,
                category="problem",
                display_name="Exam Problem - Problem 2"
            )

    def setUp(self):
        super(TestEntranceExamInstructorAPIRegradeTask, self).setUp()

        self.instructor = InstructorFactory(course_key=self.course.id)
        # Add instructor to invalid ee course
        CourseInstructorRole(self.course_with_invalid_ee.id).add_users(self.instructor)
        self.client.login(username=self.instructor.username, password='test')

        self.student = UserFactory()
        CourseEnrollment.enroll(self.student, self.course.id)

        ee_module_to_reset1 = StudentModule.objects.create(
            student=self.student,
            course_id=self.course.id,
            module_state_key=self.ee_problem_1.location,
            state=json.dumps({'attempts': 10, 'done': True}),
        )
        ee_module_to_reset2 = StudentModule.objects.create(
            student=self.student,
            course_id=self.course.id,
            module_state_key=self.ee_problem_2.location,
            state=json.dumps({'attempts': 10, 'done': True}),
        )
        self.ee_modules = [ee_module_to_reset1.module_state_key, ee_module_to_reset2.module_state_key]

    @ddt.data(ModuleStoreEnum.Type.split, ModuleStoreEnum.Type.mongo)
    def test_grade_histogram(self, store):
        """
        Verify that a histogram has been created.
        """
        course = CourseFactory.create(default_store=store)

        usage_key = course.id.make_usage_key('problem', 'first_problem')
        StudentModule.objects.create(
            student_id=1,
            grade=100,
            module_state_key=usage_key
        )
        StudentModule.objects.create(
            student_id=2,
            grade=50,
            module_state_key=usage_key
        )

        grades = grade_histogram(usage_key)
        self.assertEqual(grades[0], (50.0, 1))
        self.assertEqual(grades[1], (100.0, 1))

    def test_reset_entrance_exam_student_attempts_delete_all(self):
        """ Make sure no one can delete all students state on entrance exam. """
        url = reverse('reset_student_attempts_for_entrance_exam',
                      kwargs={'course_id': text_type(self.course.id)})
        response = self.client.post(url, {
            'all_students': True,
            'delete_module': True,
        })
        self.assertEqual(response.status_code, 400)

    def test_reset_entrance_exam_student_attempts_single(self):
        """ Test reset single student attempts for entrance exam. """
        url = reverse('reset_student_attempts_for_entrance_exam',
                      kwargs={'course_id': text_type(self.course.id)})
        response = self.client.post(url, {
            'unique_student_identifier': self.student.email,
        })
        self.assertEqual(response.status_code, 200)
        # make sure problem attempts have been reset.
        changed_modules = StudentModule.objects.filter(module_state_key__in=self.ee_modules)
        for changed_module in changed_modules:
            self.assertEqual(
                json.loads(changed_module.state)['attempts'],
                0
            )

    # mock out the function which should be called to execute the action.
    @patch('lms.djangoapps.instructor_task.api.submit_reset_problem_attempts_in_entrance_exam')
    def test_reset_entrance_exam_all_student_attempts(self, act):
        """ Test reset all student attempts for entrance exam. """
        url = reverse('reset_student_attempts_for_entrance_exam',
                      kwargs={'course_id': text_type(self.course.id)})
        response = self.client.post(url, {
            'all_students': True,
        })
        self.assertEqual(response.status_code, 200)
        self.assertTrue(act.called)

    def test_reset_student_attempts_invalid_entrance_exam(self):
        """ Test reset for invalid entrance exam. """
        url = reverse('reset_student_attempts_for_entrance_exam',
                      kwargs={'course_id': text_type(self.course_with_invalid_ee.id)})
        response = self.client.post(url, {
            'unique_student_identifier': self.student.email,
        })
        self.assertEqual(response.status_code, 400)

    def test_entrance_exam_student_delete_state(self):
        """ Test delete single student entrance exam state. """
        url = reverse('reset_student_attempts_for_entrance_exam',
                      kwargs={'course_id': text_type(self.course.id)})
        response = self.client.post(url, {
            'unique_student_identifier': self.student.email,
            'delete_module': True,
        })
        self.assertEqual(response.status_code, 200)
        # make sure the module has been deleted
        changed_modules = StudentModule.objects.filter(module_state_key__in=self.ee_modules)
        self.assertEqual(changed_modules.count(), 0)

    def test_entrance_exam_delete_state_with_staff(self):
        """ Test entrance exam delete state failure with staff access. """
        self.client.logout()
        staff_user = StaffFactory(course_key=self.course.id)
        self.client.login(username=staff_user.username, password='test')
        url = reverse('reset_student_attempts_for_entrance_exam',
                      kwargs={'course_id': text_type(self.course.id)})
        response = self.client.post(url, {
            'unique_student_identifier': self.student.email,
            'delete_module': True,
        })
        self.assertEqual(response.status_code, 403)

    def test_entrance_exam_reset_student_attempts_nonsense(self):
        """ Test failure with both unique_student_identifier and all_students. """
        url = reverse('reset_student_attempts_for_entrance_exam',
                      kwargs={'course_id': text_type(self.course.id)})
        response = self.client.post(url, {
            'unique_student_identifier': self.student.email,
            'all_students': True,
        })
        self.assertEqual(response.status_code, 400)

    @patch('lms.djangoapps.instructor_task.api.submit_rescore_entrance_exam_for_student')
    def test_rescore_entrance_exam_single_student(self, act):
        """ Test re-scoring of entrance exam for single student. """
        url = reverse('rescore_entrance_exam', kwargs={'course_id': text_type(self.course.id)})
        response = self.client.post(url, {
            'unique_student_identifier': self.student.email,
        })
        self.assertEqual(response.status_code, 200)
        self.assertTrue(act.called)

    def test_rescore_entrance_exam_all_student(self):
        """ Test rescoring for all students. """
        url = reverse('rescore_entrance_exam', kwargs={'course_id': text_type(self.course.id)})
        response = self.client.post(url, {
            'all_students': True,
        })
        self.assertEqual(response.status_code, 200)

    def test_rescore_entrance_exam_if_higher_all_student(self):
        """ Test rescoring for all students only if higher. """
        url = reverse('rescore_entrance_exam', kwargs={'course_id': text_type(self.course.id)})
        response = self.client.post(url, {
            'all_students': True,
            'only_if_higher': True,
        })
        self.assertEqual(response.status_code, 200)

    def test_rescore_entrance_exam_all_student_and_single(self):
        """ Test re-scoring with both all students and single student parameters. """
        url = reverse('rescore_entrance_exam', kwargs={'course_id': text_type(self.course.id)})
        response = self.client.post(url, {
            'unique_student_identifier': self.student.email,
            'all_students': True,
        })
        self.assertEqual(response.status_code, 400)

    def test_rescore_entrance_exam_with_invalid_exam(self):
        """ Test re-scoring of entrance exam with invalid exam. """
        url = reverse('rescore_entrance_exam', kwargs={'course_id': text_type(self.course_with_invalid_ee.id)})
        response = self.client.post(url, {
            'unique_student_identifier': self.student.email,
        })
        self.assertEqual(response.status_code, 400)

    def test_list_entrance_exam_instructor_tasks_student(self):
        """ Test list task history for entrance exam AND student. """
        # create a re-score entrance exam task
        url = reverse('rescore_entrance_exam', kwargs={'course_id': text_type(self.course.id)})
        response = self.client.post(url, {
            'unique_student_identifier': self.student.email,
        })
        self.assertEqual(response.status_code, 200)

        url = reverse('list_entrance_exam_instructor_tasks', kwargs={'course_id': text_type(self.course.id)})
        response = self.client.post(url, {
            'unique_student_identifier': self.student.email,
        })
        self.assertEqual(response.status_code, 200)

        # check response
        tasks = json.loads(response.content.decode('utf-8'))['tasks']
        self.assertEqual(len(tasks), 1)
        self.assertEqual(tasks[0]['status'], _('Complete'))

    def test_list_entrance_exam_instructor_tasks_all_student(self):
        """ Test list task history for entrance exam AND all student. """
        url = reverse('list_entrance_exam_instructor_tasks', kwargs={'course_id': text_type(self.course.id)})
        response = self.client.post(url, {})
        self.assertEqual(response.status_code, 200)

        # check response
        tasks = json.loads(response.content.decode('utf-8'))['tasks']
        self.assertEqual(len(tasks), 0)

    def test_list_entrance_exam_instructor_with_invalid_exam_key(self):
        """ Test list task history for entrance exam failure if course has invalid exam. """
        url = reverse('list_entrance_exam_instructor_tasks',
                      kwargs={'course_id': text_type(self.course_with_invalid_ee.id)})
        response = self.client.post(url, {
            'unique_student_identifier': self.student.email,
        })
        self.assertEqual(response.status_code, 400)

    def test_skip_entrance_exam_student(self):
        """ Test skip entrance exam api for student. """
        # create a re-score entrance exam task
        url = reverse('mark_student_can_skip_entrance_exam', kwargs={'course_id': text_type(self.course.id)})
        response = self.client.post(url, {
            'unique_student_identifier': self.student.email,
        })
        self.assertEqual(response.status_code, 200)
        # check response
        message = _(u'This student (%s) will skip the entrance exam.') % self.student.email
        self.assertContains(response, message)

        # post again with same student
        response = self.client.post(url, {
            'unique_student_identifier': self.student.email,
        })

        # This time response message should be different
        message = _(u'This student (%s) is already allowed to skip the entrance exam.') % self.student.email
        self.assertContains(response, message)


@patch('bulk_email.models.html_to_text', Mock(return_value='Mocking CourseEmail.text_message', autospec=True))
@override_settings(DEFAULT_SITE_THEME='edx-theme-codebase')
class TestInstructorSendEmail(SiteMixin, SharedModuleStoreTestCase, LoginEnrollmentTestCase):
    """
    Checks that only instructors have access to email endpoints, and that
    these endpoints are only accessible with courses that actually exist,
    only with valid email messages.
    """
    @classmethod
    def setUpClass(cls):
        super(TestInstructorSendEmail, cls).setUpClass()
        cls.course = CourseFactory.create()
        test_subject = u'\u1234 test subject'
        test_message = u'\u6824 test message'
        cls.full_test_message = {
            'send_to': '["myself", "staff"]',
            'subject': test_subject,
            'message': test_message,
        }
        BulkEmailFlag.objects.create(enabled=True, require_course_email_auth=False)

    @classmethod
    def tearDownClass(cls):
        super(TestInstructorSendEmail, cls).tearDownClass()
        BulkEmailFlag.objects.all().delete()

    def setUp(self):
        super(TestInstructorSendEmail, self).setUp()

        self.instructor = InstructorFactory(course_key=self.course.id)
        self.client.login(username=self.instructor.username, password='test')

    def test_send_email_as_logged_in_instructor(self):
        url = reverse('send_email', kwargs={'course_id': text_type(self.course.id)})
        response = self.client.post(url, self.full_test_message)
        self.assertEqual(response.status_code, 200)

    def test_send_email_but_not_logged_in(self):
        self.client.logout()
        url = reverse('send_email', kwargs={'course_id': text_type(self.course.id)})
        response = self.client.post(url, self.full_test_message)
        self.assertEqual(response.status_code, 403)

    def test_send_email_but_not_staff(self):
        self.client.logout()
        student = UserFactory()
        self.client.login(username=student.username, password='test')
        url = reverse('send_email', kwargs={'course_id': text_type(self.course.id)})
        response = self.client.post(url, self.full_test_message)
        self.assertEqual(response.status_code, 403)

    def test_send_email_but_course_not_exist(self):
        url = reverse('send_email', kwargs={'course_id': 'GarbageCourse/DNE/NoTerm'})
        response = self.client.post(url, self.full_test_message)
        self.assertNotEqual(response.status_code, 200)

    def test_send_email_no_sendto(self):
        url = reverse('send_email', kwargs={'course_id': text_type(self.course.id)})
        response = self.client.post(url, {
            'subject': 'test subject',
            'message': 'test message',
        })
        self.assertEqual(response.status_code, 400)

    def test_send_email_invalid_sendto(self):
        url = reverse('send_email', kwargs={'course_id': text_type(self.course.id)})
        response = self.client.post(url, {
            'send_to': '["invalid_target", "staff"]',
            'subject': 'test subject',
            'message': 'test message',
        })
        self.assertEqual(response.status_code, 400)

    def test_send_email_no_subject(self):
        url = reverse('send_email', kwargs={'course_id': text_type(self.course.id)})
        response = self.client.post(url, {
            'send_to': '["staff"]',
            'message': 'test message',
        })
        self.assertEqual(response.status_code, 400)

    def test_send_email_no_message(self):
        url = reverse('send_email', kwargs={'course_id': text_type(self.course.id)})
        response = self.client.post(url, {
            'send_to': '["staff"]',
            'subject': 'test subject',
        })
        self.assertEqual(response.status_code, 400)

    def test_send_email_with_site_template_and_from_addr(self):
        site_email = self.site_configuration.site_values.get('course_email_from_addr')
        site_template = self.site_configuration.site_values.get('course_email_template_name')
        CourseEmailTemplate.objects.create(name=site_template)
        url = reverse('send_email', kwargs={'course_id': text_type(self.course.id)})
        response = self.client.post(url, self.full_test_message)
        self.assertEqual(response.status_code, 200)
        self.assertEqual(1, CourseEmail.objects.filter(
            course_id=self.course.id,
            sender=self.instructor,
            subject=self.full_test_message['subject'],
            html_message=self.full_test_message['message'],
            template_name=site_template,
            from_addr=site_email
        ).count())

    def test_send_email_with_org_template_and_from_addr(self):
        org_email = 'fake_org@example.com'
        org_template = 'fake_org_email_template'
        CourseEmailTemplate.objects.create(name=org_template)
        self.site_configuration.site_values.update({
            'course_email_from_addr': {self.course.id.org: org_email},
            'course_email_template_name': {self.course.id.org: org_template}
        })
        self.site_configuration.save()
        url = reverse('send_email', kwargs={'course_id': text_type(self.course.id)})
        response = self.client.post(url, self.full_test_message)
        self.assertEqual(response.status_code, 200)
        self.assertEqual(1, CourseEmail.objects.filter(
            course_id=self.course.id,
            sender=self.instructor,
            subject=self.full_test_message['subject'],
            html_message=self.full_test_message['message'],
            template_name=org_template,
            from_addr=org_email
        ).count())


class MockCompletionInfo(object):
    """Mock for get_task_completion_info"""
    times_called = 0

    def mock_get_task_completion_info(self, *args):  # pylint: disable=unused-argument
        """Mock for get_task_completion_info"""
        self.times_called += 1
        if self.times_called % 2 == 0:
            return True, 'Task Completed'
        return False, 'Task Errored In Some Way'


class TestInstructorAPITaskLists(SharedModuleStoreTestCase, LoginEnrollmentTestCase):
    """
    Test instructor task list endpoint.
    """

    class FakeTask(object):
        """ Fake task object """
        FEATURES = [
            'task_type',
            'task_input',
            'task_id',
            'requester',
            'task_state',
            'created',
            'status',
            'task_message',
            'duration_sec'
        ]

        def __init__(self, completion):
            for feature in self.FEATURES:
                setattr(self, feature, 'expected')
            # created needs to be a datetime
            self.created = datetime.datetime(2013, 10, 25, 11, 42, 35)
            # set 'status' and 'task_message' attrs
            success, task_message = completion()
            if success:
                self.status = "Complete"
            else:
                self.status = "Incomplete"
            self.task_message = task_message
            # Set 'task_output' attr, which will be parsed to the 'duration_sec' attr.
            self.task_output = '{"duration_ms": 1035000}'
            self.duration_sec = 1035000 / 1000.0

        def make_invalid_output(self):
            """Munge task_output to be invalid json"""
            self.task_output = 'HI MY NAME IS INVALID JSON'
            # This should be given the value of 'unknown' if the task output
            # can't be properly parsed
            self.duration_sec = 'unknown'

        def to_dict(self):
            """ Convert fake task to dictionary representation. """
            attr_dict = {key: getattr(self, key) for key in self.FEATURES}
            attr_dict['created'] = attr_dict['created'].isoformat()
            return attr_dict

    @classmethod
    def setUpClass(cls):
        super(TestInstructorAPITaskLists, cls).setUpClass()
        cls.course = CourseFactory.create(
            entrance_exam_id='i4x://{}/{}/chapter/Entrance_exam'.format('test_org', 'test_course')
        )
        cls.problem_location = msk_from_problem_urlname(
            cls.course.id,
            'robot-some-problem-urlname'
        )
        cls.problem_urlname = text_type(cls.problem_location)

    def setUp(self):
        super(TestInstructorAPITaskLists, self).setUp()
        self.instructor = InstructorFactory(course_key=self.course.id)
        self.client.login(username=self.instructor.username, password='test')

        self.student = UserFactory()
        CourseEnrollment.enroll(self.student, self.course.id)

        self.module = StudentModule.objects.create(
            student=self.student,
            course_id=self.course.id,
            module_state_key=self.problem_location,
            state=json.dumps({'attempts': 10}),
        )
        mock_factory = MockCompletionInfo()
        self.tasks = [self.FakeTask(mock_factory.mock_get_task_completion_info) for _ in range(7)]
        self.tasks[-1].make_invalid_output()

    @patch('lms.djangoapps.instructor_task.api.get_running_instructor_tasks')
    def test_list_instructor_tasks_running(self, act):
        """ Test list of all running tasks. """
        act.return_value = self.tasks
        url = reverse('list_instructor_tasks', kwargs={'course_id': text_type(self.course.id)})
        mock_factory = MockCompletionInfo()
        with patch(
            'lms.djangoapps.instructor.views.instructor_task_helpers.get_task_completion_info'
        ) as mock_completion_info:
            mock_completion_info.side_effect = mock_factory.mock_get_task_completion_info
            response = self.client.post(url, {})
        self.assertEqual(response.status_code, 200)

        # check response
        self.assertTrue(act.called)
        expected_tasks = [ftask.to_dict() for ftask in self.tasks]
        actual_tasks = json.loads(response.content.decode('utf-8'))['tasks']
        for exp_task, act_task in zip(expected_tasks, actual_tasks):
            self.assertDictEqual(exp_task, act_task)
        self.assertEqual(actual_tasks, expected_tasks)

    @patch('lms.djangoapps.instructor_task.api.get_instructor_task_history')
    def test_list_background_email_tasks(self, act):
        """Test list of background email tasks."""
        act.return_value = self.tasks
        url = reverse('list_background_email_tasks', kwargs={'course_id': text_type(self.course.id)})
        mock_factory = MockCompletionInfo()
        with patch(
            'lms.djangoapps.instructor.views.instructor_task_helpers.get_task_completion_info'
        ) as mock_completion_info:
            mock_completion_info.side_effect = mock_factory.mock_get_task_completion_info
            response = self.client.post(url, {})
        self.assertEqual(response.status_code, 200)

        # check response
        self.assertTrue(act.called)
        expected_tasks = [ftask.to_dict() for ftask in self.tasks]
        actual_tasks = json.loads(response.content.decode('utf-8'))['tasks']
        for exp_task, act_task in zip(expected_tasks, actual_tasks):
            self.assertDictEqual(exp_task, act_task)
        self.assertEqual(actual_tasks, expected_tasks)

    @patch('lms.djangoapps.instructor_task.api.get_instructor_task_history')
    def test_list_instructor_tasks_problem(self, act):
        """ Test list task history for problem. """
        act.return_value = self.tasks
        url = reverse('list_instructor_tasks', kwargs={'course_id': text_type(self.course.id)})
        mock_factory = MockCompletionInfo()
        with patch(
            'lms.djangoapps.instructor.views.instructor_task_helpers.get_task_completion_info'
        ) as mock_completion_info:
            mock_completion_info.side_effect = mock_factory.mock_get_task_completion_info
            response = self.client.post(url, {
                'problem_location_str': self.problem_urlname,
            })
        self.assertEqual(response.status_code, 200)

        # check response
        self.assertTrue(act.called)
        expected_tasks = [ftask.to_dict() for ftask in self.tasks]
        actual_tasks = json.loads(response.content.decode('utf-8'))['tasks']
        for exp_task, act_task in zip(expected_tasks, actual_tasks):
            self.assertDictEqual(exp_task, act_task)
        self.assertEqual(actual_tasks, expected_tasks)

    @patch('lms.djangoapps.instructor_task.api.get_instructor_task_history')
    def test_list_instructor_tasks_problem_student(self, act):
        """ Test list task history for problem AND student. """
        act.return_value = self.tasks
        url = reverse('list_instructor_tasks', kwargs={'course_id': text_type(self.course.id)})
        mock_factory = MockCompletionInfo()
        with patch(
            'lms.djangoapps.instructor.views.instructor_task_helpers.get_task_completion_info'
        ) as mock_completion_info:
            mock_completion_info.side_effect = mock_factory.mock_get_task_completion_info
            response = self.client.post(url, {
                'problem_location_str': self.problem_urlname,
                'unique_student_identifier': self.student.email,
            })
        self.assertEqual(response.status_code, 200)

        # check response
        self.assertTrue(act.called)
        expected_tasks = [ftask.to_dict() for ftask in self.tasks]
        actual_tasks = json.loads(response.content.decode('utf-8'))['tasks']
        for exp_task, act_task in zip(expected_tasks, actual_tasks):
            self.assertDictEqual(exp_task, act_task)

        self.assertEqual(actual_tasks, expected_tasks)


@patch('lms.djangoapps.instructor_task.api.get_instructor_task_history', autospec=True)
class TestInstructorEmailContentList(SharedModuleStoreTestCase, LoginEnrollmentTestCase):
    """
    Test the instructor email content history endpoint.
    """
    @classmethod
    def setUpClass(cls):
        super(TestInstructorEmailContentList, cls).setUpClass()
        cls.course = CourseFactory.create()

    def setUp(self):
        super(TestInstructorEmailContentList, self).setUp()

        self.instructor = InstructorFactory(course_key=self.course.id)
        self.client.login(username=self.instructor.username, password='test')
        self.tasks = {}
        self.emails = {}
        self.emails_info = {}

    def setup_fake_email_info(self, num_emails, with_failures=False):
        """ Initialize the specified number of fake emails """
        for email_id in range(num_emails):
            num_sent = random.randint(1, 15401)
            if with_failures:
                failed = random.randint(1, 15401)
            else:
                failed = 0

            self.tasks[email_id] = FakeContentTask(email_id, num_sent, failed, 'expected')
            self.emails[email_id] = FakeEmail(email_id)
            self.emails_info[email_id] = FakeEmailInfo(self.emails[email_id], num_sent, failed)

    def get_matching_mock_email(self, **kwargs):
        """ Returns the matching mock emails for the given id """
        email_id = kwargs.get('id', 0)
        return self.emails[email_id]

    def get_email_content_response(self, num_emails, task_history_request, with_failures=False):
        """ Calls the list_email_content endpoint and returns the repsonse """
        self.setup_fake_email_info(num_emails, with_failures)
        task_history_request.return_value = list(self.tasks.values())
        url = reverse('list_email_content', kwargs={'course_id': text_type(self.course.id)})
        with patch('lms.djangoapps.instructor.views.api.CourseEmail.objects.get') as mock_email_info:
            mock_email_info.side_effect = self.get_matching_mock_email
            response = self.client.post(url, {})
        self.assertEqual(response.status_code, 200)
        return response

    def check_emails_sent(self, num_emails, task_history_request, with_failures=False):
        """ Tests sending emails with or without failures """
        response = self.get_email_content_response(num_emails, task_history_request, with_failures)
        self.assertTrue(task_history_request.called)
        expected_email_info = [email_info.to_dict() for email_info in self.emails_info.values()]
        actual_email_info = json.loads(response.content.decode('utf-8'))['emails']

        self.assertEqual(len(actual_email_info), num_emails)
        for exp_email, act_email in zip(expected_email_info, actual_email_info):
            self.assertDictEqual(exp_email, act_email)

        self.assertEqual(expected_email_info, actual_email_info)

    def test_content_list_one_email(self, task_history_request):
        """ Test listing of bulk emails when email list has one email """
        response = self.get_email_content_response(1, task_history_request)
        self.assertTrue(task_history_request.called)
        email_info = json.loads(response.content.decode('utf-8'))['emails']

        # Emails list should have one email
        self.assertEqual(len(email_info), 1)

        # Email content should be what's expected
        expected_message = self.emails[0].html_message
        returned_email_info = email_info[0]
        received_message = returned_email_info[u'email'][u'html_message']
        self.assertEqual(expected_message, received_message)

    def test_content_list_no_emails(self, task_history_request):
        """ Test listing of bulk emails when email list empty """
        response = self.get_email_content_response(0, task_history_request)
        self.assertTrue(task_history_request.called)
        email_info = json.loads(response.content.decode('utf-8'))['emails']

        # Emails list should be empty
        self.assertEqual(len(email_info), 0)

    def test_content_list_email_content_many(self, task_history_request):
        """ Test listing of bulk emails sent large amount of emails """
        self.check_emails_sent(50, task_history_request)

    def test_list_email_content_error(self, task_history_request):
        """ Test handling of error retrieving email """
        invalid_task = FakeContentTask(0, 0, 0, 'test')
        invalid_task.make_invalid_input()
        task_history_request.return_value = [invalid_task]
        url = reverse('list_email_content', kwargs={'course_id': text_type(self.course.id)})
        response = self.client.post(url, {})
        self.assertEqual(response.status_code, 200)

        self.assertTrue(task_history_request.called)
        returned_email_info = json.loads(response.content.decode('utf-8'))['emails']
        self.assertEqual(len(returned_email_info), 1)
        returned_info = returned_email_info[0]
        for info in ['created', 'sent_to', 'email', 'number_sent', 'requester']:
            self.assertEqual(returned_info[info], None)

    def test_list_email_with_failure(self, task_history_request):
        """ Test the handling of email task that had failures """
        self.check_emails_sent(1, task_history_request, True)

    def test_list_many_emails_with_failures(self, task_history_request):
        """ Test the handling of many emails with failures """
        self.check_emails_sent(50, task_history_request, True)

    def test_list_email_with_no_successes(self, task_history_request):
        task_info = FakeContentTask(0, 0, 10, 'expected')
        email = FakeEmail(0)
        email_info = FakeEmailInfo(email, 0, 10)
        task_history_request.return_value = [task_info]
        url = reverse('list_email_content', kwargs={'course_id': text_type(self.course.id)})
        with patch('lms.djangoapps.instructor.views.api.CourseEmail.objects.get') as mock_email_info:
            mock_email_info.return_value = email
            response = self.client.post(url, {})
        self.assertEqual(response.status_code, 200)

        self.assertTrue(task_history_request.called)
        returned_info_list = json.loads(response.content.decode('utf-8'))['emails']

        self.assertEqual(len(returned_info_list), 1)
        returned_info = returned_info_list[0]
        expected_info = email_info.to_dict()
        self.assertDictEqual(expected_info, returned_info)


class TestInstructorAPIHelpers(TestCase):
    """ Test helpers for instructor.api """

    def test_split_input_list(self):
        strings = []
        lists = []
        strings.append(
            "Lorem@ipsum.dolor, sit@amet.consectetur\nadipiscing@elit.Aenean\r convallis@at.lacus\r, ut@lacinia.Sed")
        lists.append(['Lorem@ipsum.dolor', 'sit@amet.consectetur', 'adipiscing@elit.Aenean', 'convallis@at.lacus',
                      'ut@lacinia.Sed'])

        for (stng, lst) in zip(strings, lists):
            self.assertEqual(_split_input_list(stng), lst)

    def test_split_input_list_unicode(self):
        self.assertEqual(_split_input_list('robot@robot.edu, robot2@robot.edu'),
                         ['robot@robot.edu', 'robot2@robot.edu'])
        self.assertEqual(_split_input_list(u'robot@robot.edu, robot2@robot.edu'),
                         ['robot@robot.edu', 'robot2@robot.edu'])
        self.assertEqual(_split_input_list(u'robot@robot.edu, robot2@robot.edu'),
                         [u'robot@robot.edu', 'robot2@robot.edu'])
        scary_unistuff = unichr(40960) + u'abcd' + unichr(1972)
        self.assertEqual(_split_input_list(scary_unistuff), [scary_unistuff])

    def test_msk_from_problem_urlname(self):
        course_id = CourseKey.from_string('MITx/6.002x/2013_Spring')
        name = 'L2Node1'
        output = 'i4x://MITx/6.002x/problem/L2Node1'
        self.assertEqual(text_type(msk_from_problem_urlname(course_id, name)), output)

    def test_msk_from_problem_urlname_error(self):
        args = ('notagoodcourse', 'L2Node1')
        with pytest.raises(ValueError):
            msk_from_problem_urlname(*args)


def get_extended_due(course, unit, user):
    """
    Gets the overridden due date for the given user on the given unit.  Returns
    `None` if there is no override set.
    """
    location = text_type(unit.location)
    dates = get_overrides_for_user(course.id, user)
    for override in dates:
        if text_type(override['location']) == location:
            return override['actual_date']
    print(unit.location)
    print(dates)
    return None


class TestDueDateExtensions(SharedModuleStoreTestCase, LoginEnrollmentTestCase):
    """
    Test data dumps for reporting.
    """
    @classmethod
    def setUpClass(cls):
        super(TestDueDateExtensions, cls).setUpClass()
        cls.course = CourseFactory.create()
        cls.due = datetime.datetime(2010, 5, 12, 2, 42, tzinfo=UTC)

        with cls.store.bulk_operations(cls.course.id, emit_signals=False):
            cls.week1 = ItemFactory.create(due=cls.due)
            cls.week2 = ItemFactory.create(due=cls.due)
            cls.week3 = ItemFactory.create()  # No due date
            cls.course.children = [
                text_type(cls.week1.location),
                text_type(cls.week2.location),
                text_type(cls.week3.location)
            ]
            cls.homework = ItemFactory.create(
                parent_location=cls.week1.location,
                due=cls.due
            )
            cls.week1.children = [text_type(cls.homework.location)]

    def setUp(self):
        """
        Fixtures.
        """
        super(TestDueDateExtensions, self).setUp()

        user1 = UserFactory.create()
        StudentModule(
            state='{}',
            student_id=user1.id,
            course_id=self.course.id,
            module_state_key=self.week1.location).save()
        StudentModule(
            state='{}',
            student_id=user1.id,
            course_id=self.course.id,
            module_state_key=self.week2.location).save()
        StudentModule(
            state='{}',
            student_id=user1.id,
            course_id=self.course.id,
            module_state_key=self.week3.location).save()
        StudentModule(
            state='{}',
            student_id=user1.id,
            course_id=self.course.id,
            module_state_key=self.homework.location).save()

        user2 = UserFactory.create()
        StudentModule(
            state='{}',
            student_id=user2.id,
            course_id=self.course.id,
            module_state_key=self.week1.location).save()
        StudentModule(
            state='{}',
            student_id=user2.id,
            course_id=self.course.id,
            module_state_key=self.homework.location).save()

        user3 = UserFactory.create()
        StudentModule(
            state='{}',
            student_id=user3.id,
            course_id=self.course.id,
            module_state_key=self.week1.location).save()
        StudentModule(
            state='{}',
            student_id=user3.id,
            course_id=self.course.id,
            module_state_key=self.homework.location).save()

        self.user1 = user1
        self.user2 = user2
        ScheduleFactory.create(enrollment__user=self.user1, enrollment__course_id=self.course.id)
        ScheduleFactory.create(enrollment__user=self.user2, enrollment__course_id=self.course.id)
        self.instructor = InstructorFactory(course_key=self.course.id)
        self.client.login(username=self.instructor.username, password='test')
        extract_dates(None, self.course.id)

    def test_change_due_date(self):
        url = reverse('change_due_date', kwargs={'course_id': text_type(self.course.id)})
        response = self.client.post(url, {
            'student': self.user1.username,
            'url': text_type(self.week1.location),
            'due_datetime': '12/30/2013 00:00'
        })
        self.assertEqual(response.status_code, 200, response.content)
        self.assertEqual(datetime.datetime(2013, 12, 30, 0, 0, tzinfo=UTC),
                         get_extended_due(self.course, self.week1, self.user1))

    def test_change_to_invalid_due_date(self):
        url = reverse('change_due_date', kwargs={'course_id': text_type(self.course.id)})
        response = self.client.post(url, {
            'student': self.user1.username,
            'url': text_type(self.week1.location),
            'due_datetime': '01/01/2009 00:00'
        })
        self.assertEqual(response.status_code, 400, response.content)
        self.assertEqual(
            None,
            get_extended_due(self.course, self.week1, self.user1)
        )

    def test_change_nonexistent_due_date(self):
        url = reverse('change_due_date', kwargs={'course_id': text_type(self.course.id)})
        response = self.client.post(url, {
            'student': self.user1.username,
            'url': text_type(self.week3.location),
            'due_datetime': '12/30/2013 00:00'
        })
        self.assertEqual(response.status_code, 400, response.content)
        self.assertEqual(
            None,
            get_extended_due(self.course, self.week3, self.user1)
        )

<<<<<<< HEAD
    @unittest.skip('TODO: Appsembler fix individual due date failures after Juniper')
=======
    @RELATIVE_DATES_FLAG.override(True)
>>>>>>> 089f03c0
    def test_reset_date(self):
        self.test_change_due_date()
        url = reverse('reset_due_date', kwargs={'course_id': text_type(self.course.id)})
        response = self.client.post(url, {
            'student': self.user1.username,
            'url': text_type(self.week1.location),
        })
        self.assertEqual(response.status_code, 200, response.content)
        self.assertEqual(
            self.due,
            get_extended_due(self.course, self.week1, self.user1)
        )

    def test_show_unit_extensions(self):
        self.test_change_due_date()
        url = reverse('show_unit_extensions',
                      kwargs={'course_id': text_type(self.course.id)})
        response = self.client.post(url, {'url': text_type(self.week1.location)})
        self.assertEqual(response.status_code, 200, response.content)
        self.assertEqual(json.loads(response.content.decode('utf-8')), {
            u'data': [{u'Extended Due Date': u'2013-12-30 00:00',
                       u'Full Name': self.user1.profile.name,
                       u'Username': self.user1.username}],
            u'header': [u'Username', u'Full Name', u'Extended Due Date'],
            u'title': u'Users with due date extensions for %s' %
                      self.week1.display_name})

    def test_show_student_extensions(self):
        self.test_change_due_date()
        url = reverse('show_student_extensions',
                      kwargs={'course_id': text_type(self.course.id)})
        response = self.client.post(url, {'student': self.user1.username})
        self.assertEqual(response.status_code, 200, response.content)
        self.assertEqual(json.loads(response.content.decode('utf-8')), {
            u'data': [{u'Extended Due Date': u'2013-12-30 00:00',
                       u'Unit': self.week1.display_name}],
            u'header': [u'Unit', u'Extended Due Date'],
            u'title': u'Due date extensions for %s (%s)' % (
                self.user1.profile.name, self.user1.username)})


class TestDueDateExtensionsDeletedDate(ModuleStoreTestCase, LoginEnrollmentTestCase):
    """
    Tests for deleting due date extensions
    """

    def setUp(self):
        """
        Fixtures.
        """
        super(TestDueDateExtensionsDeletedDate, self).setUp()

        self.course = CourseFactory.create()
        self.due = datetime.datetime(2010, 5, 12, 2, 42, tzinfo=UTC)

        with self.store.bulk_operations(self.course.id, emit_signals=False):
            self.week1 = ItemFactory.create(due=self.due)
            self.week2 = ItemFactory.create(due=self.due)
            self.week3 = ItemFactory.create()  # No due date
            self.course.children = [
                text_type(self.week1.location),
                text_type(self.week2.location),
                text_type(self.week3.location)
            ]
            self.homework = ItemFactory.create(
                parent_location=self.week1.location,
                due=self.due
            )
            self.week1.children = [text_type(self.homework.location)]

        user1 = UserFactory.create()
        StudentModule(
            state='{}',
            student_id=user1.id,
            course_id=self.course.id,
            module_state_key=self.week1.location).save()
        StudentModule(
            state='{}',
            student_id=user1.id,
            course_id=self.course.id,
            module_state_key=self.week2.location).save()
        StudentModule(
            state='{}',
            student_id=user1.id,
            course_id=self.course.id,
            module_state_key=self.week3.location).save()
        StudentModule(
            state='{}',
            student_id=user1.id,
            course_id=self.course.id,
            module_state_key=self.homework.location).save()

        user2 = UserFactory.create()
        StudentModule(
            state='{}',
            student_id=user2.id,
            course_id=self.course.id,
            module_state_key=self.week1.location).save()
        StudentModule(
            state='{}',
            student_id=user2.id,
            course_id=self.course.id,
            module_state_key=self.homework.location).save()

        user3 = UserFactory.create()
        StudentModule(
            state='{}',
            student_id=user3.id,
            course_id=self.course.id,
            module_state_key=self.week1.location).save()
        StudentModule(
            state='{}',
            student_id=user3.id,
            course_id=self.course.id,
            module_state_key=self.homework.location).save()

        self.user1 = user1
        self.user2 = user2
        ScheduleFactory.create(enrollment__user=self.user1, enrollment__course_id=self.course.id)
        ScheduleFactory.create(enrollment__user=self.user2, enrollment__course_id=self.course.id)
        self.instructor = InstructorFactory(course_key=self.course.id)
        self.client.login(username=self.instructor.username, password='test')
        extract_dates(None, self.course.id)

<<<<<<< HEAD
    @unittest.skip('TODO: Appsembler fix individual due date failures after Juniper')
=======
    @RELATIVE_DATES_FLAG.override(True)
>>>>>>> 089f03c0
    def test_reset_extension_to_deleted_date(self):
        """
        Test that we can delete a due date extension after deleting the normal
        due date, without causing an error.
        """

        url = reverse('change_due_date', kwargs={'course_id': text_type(self.course.id)})
        response = self.client.post(url, {
            'student': self.user1.username,
            'url': text_type(self.week1.location),
            'due_datetime': '12/30/2013 00:00'
        })
        self.assertEqual(response.status_code, 200, response.content)
        self.assertEqual(datetime.datetime(2013, 12, 30, 0, 0, tzinfo=UTC),
                         get_extended_due(self.course, self.week1, self.user1))

        self.week1.due = None
        self.week1 = self.store.update_item(self.week1, self.user1.id)
        extract_dates(None, self.course.id)
        # Now, week1's normal due date is deleted but the extension still exists.
        url = reverse('reset_due_date', kwargs={'course_id': text_type(self.course.id)})
        response = self.client.post(url, {
            'student': self.user1.username,
            'url': text_type(self.week1.location),
        })
        self.assertEqual(response.status_code, 200, response.content)
        self.assertEqual(
            self.due,
            get_extended_due(self.course, self.week1, self.user1)
        )


class TestCourseIssuedCertificatesData(SharedModuleStoreTestCase):
    """
    Test data dumps for issued certificates.
    """
    @classmethod
    def setUpClass(cls):
        super(TestCourseIssuedCertificatesData, cls).setUpClass()
        cls.course = CourseFactory.create()

    def setUp(self):
        super(TestCourseIssuedCertificatesData, self).setUp()
        self.instructor = InstructorFactory(course_key=self.course.id)
        self.client.login(username=self.instructor.username, password='test')

    def generate_certificate(self, course_id, mode, status):
        """
        Generate test certificate
        """
        test_user = UserFactory()
        GeneratedCertificateFactory.create(
            user=test_user,
            course_id=course_id,
            mode=mode,
            status=status
        )

    def test_certificates_features_against_status(self):
        """
        Test certificates with status 'downloadable' should be in the response.
        """
        url = reverse('get_issued_certificates', kwargs={'course_id': text_type(self.course.id)})
        # firstly generating downloadable certificates with 'honor' mode
        certificate_count = 3
        for __ in range(certificate_count):
            self.generate_certificate(course_id=self.course.id, mode='honor', status=CertificateStatuses.generating)

        response = self.client.post(url)
        res_json = json.loads(response.content.decode('utf-8'))
        self.assertIn('certificates', res_json)
        self.assertEqual(len(res_json['certificates']), 0)

        # Certificates with status 'downloadable' should be in response.
        self.generate_certificate(course_id=self.course.id, mode='honor', status=CertificateStatuses.downloadable)
        response = self.client.post(url)
        res_json = json.loads(response.content.decode('utf-8'))
        self.assertIn('certificates', res_json)
        self.assertEqual(len(res_json['certificates']), 1)

    def test_certificates_features_group_by_mode(self):
        """
        Test for certificate csv features against mode. Certificates should be group by 'mode' in reponse.
        """
        url = reverse('get_issued_certificates', kwargs={'course_id': text_type(self.course.id)})
        # firstly generating downloadable certificates with 'honor' mode
        certificate_count = 3
        for __ in range(certificate_count):
            self.generate_certificate(course_id=self.course.id, mode='honor', status=CertificateStatuses.downloadable)

        response = self.client.post(url)
        res_json = json.loads(response.content.decode('utf-8'))
        self.assertIn('certificates', res_json)
        self.assertEqual(len(res_json['certificates']), 1)

        # retrieve the first certificate from the list, there should be 3 certificates for 'honor' mode.
        certificate = res_json['certificates'][0]
        self.assertEqual(certificate.get('total_issued_certificate'), 3)
        self.assertEqual(certificate.get('mode'), 'honor')
        self.assertEqual(certificate.get('course_id'), str(self.course.id))

        # Now generating downloadable certificates with 'verified' mode
        for __ in range(certificate_count):
            self.generate_certificate(
                course_id=self.course.id,
                mode='verified',
                status=CertificateStatuses.downloadable
            )

        response = self.client.post(url)
        res_json = json.loads(response.content.decode('utf-8'))
        self.assertIn('certificates', res_json)

        # total certificate count should be 2 for 'verified' mode.
        self.assertEqual(len(res_json['certificates']), 2)

        # retrieve the second certificate from the list
        certificate = res_json['certificates'][1]
        self.assertEqual(certificate.get('total_issued_certificate'), 3)
        self.assertEqual(certificate.get('mode'), 'verified')

    def test_certificates_features_csv(self):
        """
        Test for certificate csv features.
        """
        url = reverse('get_issued_certificates', kwargs={'course_id': text_type(self.course.id)})
        # firstly generating downloadable certificates with 'honor' mode
        certificate_count = 3
        for __ in range(certificate_count):
            self.generate_certificate(course_id=self.course.id, mode='honor', status=CertificateStatuses.downloadable)

        current_date = datetime.date.today().strftime(u"%B %d, %Y")
        response = self.client.get(url, {'csv': 'true'})
        self.assertEqual(response['Content-Type'], 'text/csv')
        self.assertEqual(response['Content-Disposition'], u'attachment; filename={0}'.format('issued_certificates.csv'))
        self.assertEqual(
            response.content.strip().decode('utf-8'),
            '"CourseID","Certificate Type","Total Certificates Issued","Date Report Run"\r\n"'
            + str(self.course.id) + '","honor","3","' + current_date + '"'
        )


@override_settings(REGISTRATION_CODE_LENGTH=8)
class TestCourseRegistrationCodes(SharedModuleStoreTestCase):
    """
    Test data dumps for E-commerce Course Registration Codes.
    """
    @classmethod
    def setUpClass(cls):
        super(TestCourseRegistrationCodes, cls).setUpClass()
        cls.course = CourseFactory.create()
        cls.url = reverse(
            'generate_registration_codes',
            kwargs={'course_id': text_type(cls.course.id)}
        )

    def setUp(self):
        """
        Fixtures.
        """
        super(TestCourseRegistrationCodes, self).setUp()

        CourseModeFactory.create(course_id=self.course.id, min_price=50)
        self.instructor = InstructorFactory(course_key=self.course.id)
        self.client.login(username=self.instructor.username, password='test')
        CourseSalesAdminRole(self.course.id).add_users(self.instructor)

        data = {
            'total_registration_codes': 12, 'company_name': 'Test Group', 'company_contact_name': 'Test@company.com',
            'company_contact_email': 'Test@company.com', 'unit_price': 122.45, 'recipient_name': 'Test123',
            'recipient_email': 'test@123.com', 'address_line_1': 'Portland Street',
            'address_line_2': '', 'address_line_3': '', 'city': '', 'state': '', 'zip': '', 'country': '',
            'customer_reference_number': '123A23F', 'internal_reference': '', 'invoice': ''
        }

        response = self.client.post(self.url, data, **{'HTTP_HOST': 'localhost'})
        self.assertEqual(response.status_code, 200, response.content)
        for i in range(5):
            order = Order(user=self.instructor, status='purchased')
            order.save()

        # Spent(used) Registration Codes
        for i in range(5):
            i += 1
            registration_code_redemption = RegistrationCodeRedemption(
                registration_code_id=i,
                redeemed_by=self.instructor
            )
            registration_code_redemption.save()

    @override_settings(FINANCE_EMAIL='finance@example.com')
    def test_finance_email_in_recipient_list_when_generating_registration_codes(self):
        """
        Test to verify that the invoice will also be sent to the FINANCE_EMAIL when
        generating registration codes
        """
        url_reg_code = reverse('generate_registration_codes',
                               kwargs={'course_id': text_type(self.course.id)})

        data = {
            'total_registration_codes': 5, 'company_name': 'Group Alpha', 'company_contact_name': 'Test@company.com',
            'company_contact_email': 'Test@company.com', 'unit_price': 121.45, 'recipient_name': 'Test123',
            'recipient_email': 'test@123.com', 'address_line_1': 'Portland Street', 'address_line_2': '',
            'address_line_3': '', 'city': '', 'state': '', 'zip': '', 'country': '',
            'customer_reference_number': '123A23F', 'internal_reference': '', 'invoice': 'True'
        }

        response = self.client.post(url_reg_code, data, **{'HTTP_HOST': 'localhost'})
        self.assertEqual(response.status_code, 200, response.content)
        self.assertEqual(response['Content-Type'], 'text/csv')
        # check for the last mail.outbox, The FINANCE_EMAIL has been appended at the
        # very end, when generating registration codes
        self.assertEqual(mail.outbox[-1].to[0], 'finance@example.com')

    def test_user_invoice_copy_preference(self):
        """
        Test to remember user invoice copy preference
        """
        url_reg_code = reverse('generate_registration_codes',
                               kwargs={'course_id': text_type(self.course.id)})

        data = {
            'total_registration_codes': 5, 'company_name': 'Group Alpha', 'company_contact_name': 'Test@company.com',
            'company_contact_email': 'Test@company.com', 'unit_price': 121.45, 'recipient_name': 'Test123',
            'recipient_email': 'test@123.com', 'address_line_1': 'Portland Street', 'address_line_2': '',
            'address_line_3': '', 'city': '', 'state': '', 'zip': '', 'country': '',
            'customer_reference_number': '123A23F', 'internal_reference': '', 'invoice': 'True'
        }

        # user invoice copy preference will be saved in api user preference; model
        response = self.client.post(url_reg_code, data, **{'HTTP_HOST': 'localhost'})
        self.assertEqual(response.status_code, 200, response.content)
        self.assertEqual(response['Content-Type'], 'text/csv')

        # get user invoice copy preference.
        url_user_invoice_preference = reverse('get_user_invoice_preference',
                                              kwargs={'course_id': text_type(self.course.id)})

        response = self.client.post(url_user_invoice_preference, data)
        result = json.loads(response.content.decode('utf-8'))
        self.assertEqual(result['invoice_copy'], True)

        # updating the user invoice copy preference during code generation flow
        data['invoice'] = ''
        response = self.client.post(url_reg_code, data, **{'HTTP_HOST': 'localhost'})
        self.assertEqual(response.status_code, 200, response.content)
        self.assertEqual(response['Content-Type'], 'text/csv')

        # get user invoice copy preference.
        url_user_invoice_preference = reverse('get_user_invoice_preference',
                                              kwargs={'course_id': text_type(self.course.id)})

        response = self.client.post(url_user_invoice_preference, data)
        result = json.loads(response.content.decode('utf-8'))
        self.assertEqual(result['invoice_copy'], False)

    def test_generate_course_registration_codes_csv(self):
        """
        Test to generate a response of all the generated course registration codes
        """
        url = reverse('generate_registration_codes',
                      kwargs={'course_id': text_type(self.course.id)})

        data = {
            'total_registration_codes': 15, 'company_name': 'Group Alpha', 'company_contact_name': 'Test@company.com',
            'company_contact_email': 'Test@company.com', 'unit_price': 122.45, 'recipient_name': 'Test123',
            'recipient_email': 'test@123.com', 'address_line_1': 'Portland Street', 'address_line_2': '',
            'address_line_3': '', 'city': '', 'state': '', 'zip': '', 'country': '',
            'customer_reference_number': '123A23F', 'internal_reference': '', 'invoice': ''
        }

        response = self.client.post(url, data, **{'HTTP_HOST': 'localhost'})
        self.assertEqual(response.status_code, 200, response.content)
        self.assertEqual(response['Content-Type'], 'text/csv')
        body = response.content.decode('utf-8').replace('\r', '')
        self.assertTrue(body.startswith(EXPECTED_CSV_HEADER))
        self.assertEqual(len(body.split('\n')), 17)

    def test_generate_course_registration_with_redeem_url_codes_csv(self):
        """
        Test to generate a response of all the generated course registration codes
        """
        url = reverse('generate_registration_codes',
                      kwargs={'course_id': text_type(self.course.id)})

        data = {
            'total_registration_codes': 15, 'company_name': 'Group Alpha', 'company_contact_name': 'Test@company.com',
            'company_contact_email': 'Test@company.com', 'unit_price': 122.45, 'recipient_name': 'Test123',
            'recipient_email': 'test@123.com', 'address_line_1': 'Portland Street', 'address_line_2': '',
            'address_line_3': '', 'city': '', 'state': '', 'zip': '', 'country': '',
            'customer_reference_number': '123A23F', 'internal_reference': '', 'invoice': ''
        }

        response = self.client.post(url, data, **{'HTTP_HOST': 'localhost'})

        self.assertEqual(response.status_code, 200, response.content)
        self.assertEqual(response['Content-Type'], 'text/csv')
        body = response.content.decode('utf-8').replace('\r', '')
        self.assertTrue(body.startswith(EXPECTED_CSV_HEADER))
        self.assertEqual(len(body.split('\n')), 17)
        rows = body.split('\n')
        index = 1
        while index < len(rows):
            if rows[index]:
                row_data = rows[index].split(',')
                code = row_data[0].replace('"', '')
                self.assertTrue(row_data[1].startswith('"http')
                                and row_data[1].endswith('/shoppingcart/register/redeem/{0}/"'.format(code)))
            index += 1

    @patch('lms.djangoapps.instructor.views.api.random_code_generator',
           Mock(side_effect=['first', 'second', 'third', 'fourth']))
    def test_generate_course_registration_codes_matching_existing_coupon_code(self):
        """
        Test the generated course registration code is already in the Coupon Table
        """
        url = reverse('generate_registration_codes',
                      kwargs={'course_id': text_type(self.course.id)})

        coupon = Coupon(code='first', course_id=text_type(self.course.id), created_by=self.instructor)
        coupon.save()
        data = {
            'total_registration_codes': 3, 'company_name': 'Group Alpha', 'company_contact_name': 'Test@company.com',
            'company_contact_email': 'Test@company.com', 'unit_price': 122.45, 'recipient_name': 'Test123',
            'recipient_email': 'test@123.com', 'address_line_1': 'Portland Street', 'address_line_2': '',
            'address_line_3': '', 'city': '', 'state': '', 'zip': '', 'country': '',
            'customer_reference_number': '123A23F', 'internal_reference': '', 'invoice': ''
        }

        response = self.client.post(url, data, **{'HTTP_HOST': 'localhost'})
        self.assertEqual(response.status_code, 200, response.content)
        self.assertEqual(response['Content-Type'], 'text/csv')
        body = response.content.decode('utf-8').replace('\r', '')
        self.assertTrue(body.startswith(EXPECTED_CSV_HEADER))
        self.assertEqual(len(body.split('\n')), 5)  # 1 for headers, 1 for new line at the end and 3 for the actual data

    @patch('lms.djangoapps.instructor.views.api.random_code_generator',
           Mock(side_effect=['first', 'first', 'second', 'third']))
    def test_generate_course_registration_codes_integrity_error(self):
        """
       Test for the Integrity error against the generated code
        """
        url = reverse('generate_registration_codes',
                      kwargs={'course_id': text_type(self.course.id)})

        data = {
            'total_registration_codes': 2, 'company_name': 'Test Group', 'company_contact_name': 'Test@company.com',
            'company_contact_email': 'Test@company.com', 'unit_price': 122.45, 'recipient_name': 'Test123',
            'recipient_email': 'test@123.com', 'address_line_1': 'Portland Street', 'address_line_2': '',
            'address_line_3': '', 'city': '', 'state': '', 'zip': '', 'country': '',
            'customer_reference_number': '123A23F', 'internal_reference': '', 'invoice': ''
        }

        response = self.client.post(url, data, **{'HTTP_HOST': 'localhost'})
        self.assertEqual(response.status_code, 200, response.content)
        self.assertEqual(response['Content-Type'], 'text/csv')
        body = response.content.decode('utf-8').replace('\r', '')
        self.assertTrue(body.startswith(EXPECTED_CSV_HEADER))
        self.assertEqual(len(body.split('\n')), 4)

    def test_spent_course_registration_codes_csv(self):
        """
        Test to generate a response of all the spent course registration codes
        """
        url = reverse('spent_registration_codes',
                      kwargs={'course_id': text_type(self.course.id)})

        data = {'spent_company_name': ''}
        response = self.client.post(url, data)
        self.assertEqual(response.status_code, 200, response.content)
        self.assertEqual(response['Content-Type'], 'text/csv')
        body = response.content.decode('utf-8').replace('\r', '')

        self.assertTrue(body.startswith(EXPECTED_CSV_HEADER))

        self.assertEqual(len(body.split('\n')), 7)

        generate_code_url = reverse(
            'generate_registration_codes', kwargs={'course_id': text_type(self.course.id)}
        )

        data = {
            'total_registration_codes': 9, 'company_name': 'Group Alpha', 'company_contact_name': 'Test@company.com',
            'unit_price': 122.45, 'company_contact_email': 'Test@company.com', 'recipient_name': 'Test123',
            'recipient_email': 'test@123.com', 'address_line_1': 'Portland Street', 'address_line_2': '',
            'address_line_3': '', 'city': '', 'state': '', 'zip': '', 'country': '',
            'customer_reference_number': '123A23F', 'internal_reference': '', 'invoice': ''
        }

        response = self.client.post(generate_code_url, data, **{'HTTP_HOST': 'localhost'})
        self.assertEqual(response.status_code, 200, response.content)

        for i in range(9):
            order = Order(user=self.instructor, status='purchased')
            order.save()

        # Spent(used) Registration Codes
        for i in range(9):
            i += 13
            registration_code_redemption = RegistrationCodeRedemption(
                registration_code_id=i,
                redeemed_by=self.instructor
            )
            registration_code_redemption.save()

        data = {'spent_company_name': 'Group Alpha'}
        response = self.client.post(url, data)
        self.assertEqual(response.status_code, 200, response.content)
        self.assertEqual(response['Content-Type'], 'text/csv')
        body = response.content.decode('utf-8').replace('\r', '')
        self.assertTrue(body.startswith(EXPECTED_CSV_HEADER))
        self.assertEqual(len(body.split('\n')), 11)

    def test_active_course_registration_codes_csv(self):
        """
        Test to generate a response of all the active course registration codes
        """
        url = reverse('active_registration_codes',
                      kwargs={'course_id': text_type(self.course.id)})

        data = {'active_company_name': ''}
        response = self.client.post(url, data)
        self.assertEqual(response.status_code, 200, response.content)
        self.assertEqual(response['Content-Type'], 'text/csv')
        body = response.content.decode('utf-8').replace('\r', '')
        self.assertTrue(body.startswith(EXPECTED_CSV_HEADER))
        self.assertEqual(len(body.split('\n')), 9)

        generate_code_url = reverse(
            'generate_registration_codes', kwargs={'course_id': text_type(self.course.id)}
        )

        data = {
            'total_registration_codes': 9, 'company_name': 'Group Alpha', 'company_contact_name': 'Test@company.com',
            'company_contact_email': 'Test@company.com', 'unit_price': 122.45, 'recipient_name': 'Test123',
            'recipient_email': 'test@123.com', 'address_line_1': 'Portland Street', 'address_line_2': '',
            'address_line_3': '', 'city': '', 'state': '', 'zip': '', 'country': '',
            'customer_reference_number': '123A23F', 'internal_reference': '', 'invoice': ''
        }

        response = self.client.post(generate_code_url, data, **{'HTTP_HOST': 'localhost'})
        self.assertEqual(response.status_code, 200, response.content)

        data = {'active_company_name': 'Group Alpha'}
        response = self.client.post(url, data)
        self.assertEqual(response.status_code, 200, response.content)
        self.assertEqual(response['Content-Type'], 'text/csv')
        body = response.content.decode('utf-8').replace('\r', '')
        self.assertTrue(body.startswith(EXPECTED_CSV_HEADER))
        self.assertEqual(len(body.split('\n')), 11)

    def test_get_all_course_registration_codes_csv(self):
        """
        Test to generate a response of all the course registration codes
        """
        url = reverse(
            'get_registration_codes', kwargs={'course_id': text_type(self.course.id)}
        )

        data = {'download_company_name': ''}
        response = self.client.post(url, data)
        self.assertEqual(response.status_code, 200, response.content)
        self.assertEqual(response['Content-Type'], 'text/csv')
        body = response.content.decode('utf-8').replace('\r', '')
        self.assertTrue(body.startswith(EXPECTED_CSV_HEADER))
        self.assertEqual(len(body.split('\n')), 14)

        generate_code_url = reverse(
            'generate_registration_codes', kwargs={'course_id': text_type(self.course.id)}
        )

        data = {
            'total_registration_codes': 9, 'company_name': 'Group Alpha', 'company_contact_name': 'Test@company.com',
            'company_contact_email': 'Test@company.com', 'unit_price': 122.45, 'recipient_name': 'Test123',
            'recipient_email': 'test@123.com', 'address_line_1': 'Portland Street', 'address_line_2': '',
            'address_line_3': '', 'city': '', 'state': '', 'zip': '', 'country': '',
            'customer_reference_number': '123A23F', 'internal_reference': '', 'invoice': ''
        }

        response = self.client.post(generate_code_url, data, **{'HTTP_HOST': 'localhost'})
        self.assertEqual(response.status_code, 200, response.content)

        data = {'download_company_name': 'Group Alpha'}
        response = self.client.post(url, data)
        self.assertEqual(response.status_code, 200, response.content)
        self.assertEqual(response['Content-Type'], 'text/csv')
        body = response.content.decode('utf-8').replace('\r', '')
        self.assertTrue(body.startswith(EXPECTED_CSV_HEADER))
        self.assertEqual(len(body.split('\n')), 11)

    def test_get_codes_with_sale_invoice(self):
        """
        Test to generate a response of all the course registration codes
        """
        generate_code_url = reverse(
            'generate_registration_codes', kwargs={'course_id': text_type(self.course.id)}
        )

        data = {
            'total_registration_codes': 5.5, 'company_name': 'Group Invoice', 'company_contact_name': 'Test@company.com',
            'company_contact_email': 'Test@company.com', 'unit_price': 122.45, 'recipient_name': 'Test123',
            'recipient_email': 'test@123.com', 'address_line_1': 'Portland Street', 'address_line_2': '',
            'address_line_3': '', 'city': '', 'state': '', 'zip': '', 'country': '',
            'customer_reference_number': '123A23F', 'internal_reference': '', 'invoice': True
        }

        response = self.client.post(generate_code_url, data, **{'HTTP_HOST': 'localhost'})
        self.assertEqual(response.status_code, 200, response.content)

        url = reverse('get_registration_codes',
                      kwargs={'course_id': text_type(self.course.id)})
        data = {'download_company_name': 'Group Invoice'}
        response = self.client.post(url, data)
        self.assertEqual(response.status_code, 200, response.content)
        self.assertEqual(response['Content-Type'], 'text/csv')
        body = response.content.decode('utf-8').replace('\r', '')
        self.assertTrue(body.startswith(EXPECTED_CSV_HEADER))

    def test_with_invalid_unit_price(self):
        """
        Test to generate a response of all the course registration codes
        """
        generate_code_url = reverse(
            'generate_registration_codes', kwargs={'course_id': text_type(self.course.id)}
        )

        data = {
            'total_registration_codes': 10, 'company_name': 'Group Invoice', 'company_contact_name': 'Test@company.com',
            'company_contact_email': 'Test@company.com', 'unit_price': 'invalid', 'recipient_name': 'Test123',
            'recipient_email': 'test@123.com', 'address_line_1': 'Portland Street', 'address_line_2': '',
            'address_line_3': '', 'city': '', 'state': '', 'zip': '', 'country': '',
            'customer_reference_number': '123A23F', 'internal_reference': '', 'invoice': True
        }

        response = self.client.post(generate_code_url, data, **{'HTTP_HOST': 'localhost'})
        self.assertContains(response, 'Could not parse amount as', status_code=400)

    def test_get_historical_coupon_codes(self):
        """
        Test to download a response of all the active coupon codes
        """
        get_coupon_code_url = reverse(
            'get_coupon_codes', kwargs={'course_id': text_type(self.course.id)}
        )
        for i in range(10):
            coupon = Coupon(
                code='test_code{0}'.format(i), description='test_description', course_id=self.course.id,
                percentage_discount='{0}'.format(i), created_by=self.instructor, is_active=True
            )
            coupon.save()

        #now create coupons with the expiration dates
        for i in range(5):
            coupon = Coupon(
                code='coupon{0}'.format(i), description='test_description', course_id=self.course.id,
                percentage_discount='{0}'.format(i), created_by=self.instructor, is_active=True,
                expiration_date=datetime.datetime.now(UTC) + datetime.timedelta(days=2)
            )
            coupon.save()

        response = self.client.post(get_coupon_code_url)
        self.assertEqual(response.status_code, 200, response.content)
        # filter all the coupons
        for coupon in Coupon.objects.all():
            self.assertIn(
                '"{coupon_code}","{course_id}","{discount}","{description}","{expiration_date}","{is_active}",'
                '"{code_redeemed_count}","{total_discounted_seats}","{total_discounted_amount}"'.format(
                    coupon_code=coupon.code,
                    course_id=coupon.course_id,
                    discount=coupon.percentage_discount,
                    description=coupon.description,
                    expiration_date=coupon.display_expiry_date,
                    is_active=coupon.is_active,
                    code_redeemed_count="0",
                    total_discounted_seats="0",
                    total_discounted_amount="0",
                ), response.content.decode("utf-8")
            )

        self.assertEqual(response['Content-Type'], 'text/csv')
        body = response.content.decode('utf-8').replace('\r', '')
        self.assertTrue(body.startswith(EXPECTED_COUPON_CSV_HEADER))


class TestBulkCohorting(SharedModuleStoreTestCase):
    """
    Test adding users to cohorts in bulk via CSV upload.
    """
    @classmethod
    def setUpClass(cls):
        super(TestBulkCohorting, cls).setUpClass()
        cls.course = CourseFactory.create()

    def setUp(self):
        super(TestBulkCohorting, self).setUp()
        self.staff_user = StaffFactory(course_key=self.course.id)
        self.non_staff_user = UserFactory.create()
        self.tempdir = tempfile.mkdtemp()
        self.addCleanup(shutil.rmtree, self.tempdir)

    def call_add_users_to_cohorts(self, csv_data, suffix='.csv'):
        """
        Call `add_users_to_cohorts` with a file generated from `csv_data`.
        """
        # this temporary file will be removed in `self.tearDown()`
        __, file_name = tempfile.mkstemp(suffix=suffix, dir=self.tempdir)
        with open(file_name, 'w') as file_pointer:
            file_pointer.write(csv_data)
        with open(file_name, 'r') as file_pointer:
            url = reverse('add_users_to_cohorts', kwargs={'course_id': text_type(self.course.id)})
            return self.client.post(url, {'uploaded-file': file_pointer})

    def expect_error_on_file_content(self, file_content, error, file_suffix='.csv'):
        """
        Verify that we get the error we expect for a given file input.
        """
        self.client.login(username=self.staff_user.username, password='test')
        response = self.call_add_users_to_cohorts(file_content, suffix=file_suffix)
        self.assertEqual(response.status_code, 400)
        result = json.loads(response.content.decode('utf-8'))
        self.assertEqual(result['error'], error)

    def verify_success_on_file_content(self, file_content, mock_store_upload, mock_cohort_task):
        """
        Verify that `addd_users_to_cohorts` successfully validates the
        file content, uploads the input file, and triggers the
        background task.
        """
        mock_store_upload.return_value = (None, 'fake_file_name.csv')
        self.client.login(username=self.staff_user.username, password='test')
        response = self.call_add_users_to_cohorts(file_content)
        self.assertEqual(response.status_code, 204)
        self.assertTrue(mock_store_upload.called)
        self.assertTrue(mock_cohort_task.called)

    def test_no_cohort_field(self):
        """
        Verify that we get a descriptive verification error when we haven't
        included a cohort field in the uploaded CSV.
        """
        self.expect_error_on_file_content(
            'username,email\n', "The file must contain a 'cohort' column containing cohort names."
        )

    def test_no_username_or_email_field(self):
        """
        Verify that we get a descriptive verification error when we haven't
        included a username or email field in the uploaded CSV.
        """
        self.expect_error_on_file_content(
            'cohort\n', "The file must contain a 'username' column, an 'email' column, or both."
        )

    def test_empty_csv(self):
        """
        Verify that we get a descriptive verification error when we haven't
        included any data in the uploaded CSV.
        """
        self.expect_error_on_file_content(
            '', "The file must contain a 'cohort' column containing cohort names."
        )

    def test_wrong_extension(self):
        """
        Verify that we get a descriptive verification error when we haven't
        uploaded a file with a '.csv' extension.
        """
        self.expect_error_on_file_content(
            '', "The file must end with the extension '.csv'.", file_suffix='.notcsv'
        )

    def test_non_staff_no_access(self):
        """
        Verify that we can't access the view when we aren't a staff user.
        """
        self.client.login(username=self.non_staff_user.username, password='test')
        response = self.call_add_users_to_cohorts('')
        self.assertEqual(response.status_code, 403)

    @patch('lms.djangoapps.instructor_task.api.submit_cohort_students')
    @patch('lms.djangoapps.instructor.views.api.store_uploaded_file')
    def test_success_username(self, mock_store_upload, mock_cohort_task):
        """
        Verify that we store the input CSV and call a background task when
        the CSV has username and cohort columns.
        """
        self.verify_success_on_file_content(
            'username,cohort\nfoo_username,bar_cohort', mock_store_upload, mock_cohort_task
        )

    @patch('lms.djangoapps.instructor_task.api.submit_cohort_students')
    @patch('lms.djangoapps.instructor.views.api.store_uploaded_file')
    def test_success_email(self, mock_store_upload, mock_cohort_task):
        """
        Verify that we store the input CSV and call the cohorting background
        task when the CSV has email and cohort columns.
        """
        self.verify_success_on_file_content(
            'email,cohort\nfoo_email,bar_cohort', mock_store_upload, mock_cohort_task
        )

    @patch('lms.djangoapps.instructor_task.api.submit_cohort_students')
    @patch('lms.djangoapps.instructor.views.api.store_uploaded_file')
    def test_success_username_and_email(self, mock_store_upload, mock_cohort_task):
        """
        Verify that we store the input CSV and call the cohorting background
        task when the CSV has username, email and cohort columns.
        """
        self.verify_success_on_file_content(
            'username,email,cohort\nfoo_username,bar_email,baz_cohort', mock_store_upload, mock_cohort_task
        )

    @patch('lms.djangoapps.instructor_task.api.submit_cohort_students')
    @patch('lms.djangoapps.instructor.views.api.store_uploaded_file')
    def test_success_carriage_return(self, mock_store_upload, mock_cohort_task):
        """
        Verify that we store the input CSV and call the cohorting background
        task when lines in the CSV are delimited by carriage returns.
        """
        self.verify_success_on_file_content(
            'username,email,cohort\rfoo_username,bar_email,baz_cohort', mock_store_upload, mock_cohort_task
        )

    @patch('lms.djangoapps.instructor_task.api.submit_cohort_students')
    @patch('lms.djangoapps.instructor.views.api.store_uploaded_file')
    def test_success_carriage_return_line_feed(self, mock_store_upload, mock_cohort_task):
        """
        Verify that we store the input CSV and call the cohorting background
        task when lines in the CSV are delimited by carriage returns and line
        feeds.
        """
        self.verify_success_on_file_content(
            'username,email,cohort\r\nfoo_username,bar_email,baz_cohort', mock_store_upload, mock_cohort_task
        )<|MERGE_RESOLUTION|>--- conflicted
+++ resolved
@@ -4561,11 +4561,7 @@
             get_extended_due(self.course, self.week3, self.user1)
         )
 
-<<<<<<< HEAD
-    @unittest.skip('TODO: Appsembler fix individual due date failures after Juniper')
-=======
     @RELATIVE_DATES_FLAG.override(True)
->>>>>>> 089f03c0
     def test_reset_date(self):
         self.test_change_due_date()
         url = reverse('reset_due_date', kwargs={'course_id': text_type(self.course.id)})
@@ -4690,11 +4686,7 @@
         self.client.login(username=self.instructor.username, password='test')
         extract_dates(None, self.course.id)
 
-<<<<<<< HEAD
-    @unittest.skip('TODO: Appsembler fix individual due date failures after Juniper')
-=======
     @RELATIVE_DATES_FLAG.override(True)
->>>>>>> 089f03c0
     def test_reset_extension_to_deleted_date(self):
         """
         Test that we can delete a due date extension after deleting the normal
