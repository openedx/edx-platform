"""
Unit tests for instructor.api methods.
"""
import datetime
import functools
import io
import json
import random
import shutil
import tempfile
from unittest.mock import Mock, NonCallableMock, patch

import dateutil
import ddt
import pytest
import pytz
from botocore.exceptions import ClientError
from django.conf import settings
from django.contrib.auth.models import User  # lint-amnesty, pylint: disable=imported-auth-user
from django.core import mail
from django.core.files.uploadedfile import SimpleUploadedFile
from django.http import HttpRequest, HttpResponse
from django.test import RequestFactory, TestCase
from django.test.client import MULTIPART_CONTENT
from django.test.utils import override_settings
from django.urls import reverse as django_reverse
from django.utils.translation import gettext as _
from edx_toggles.toggles.testutils import override_waffle_flag
from edx_when.api import get_dates_for_course, get_overrides_for_user, set_date_for_block
from opaque_keys.edx.keys import CourseKey
from opaque_keys.edx.locator import UsageKey
from pytz import UTC
from testfixtures import LogCapture

from common.djangoapps.course_modes.models import CourseMode
from common.djangoapps.course_modes.tests.factories import CourseModeFactory
from common.djangoapps.student.models import (
    ALLOWEDTOENROLL_TO_ENROLLED,
    ALLOWEDTOENROLL_TO_UNENROLLED,
    ENROLLED_TO_ENROLLED,
    ENROLLED_TO_UNENROLLED,
    UNENROLLED_TO_ALLOWEDTOENROLL,
    UNENROLLED_TO_ENROLLED,
    UNENROLLED_TO_UNENROLLED,
    CourseAccessRole,
    CourseEnrollment,
    CourseEnrollmentAllowed,
    ManualEnrollmentAudit,
    NonExistentCourseError,
    get_retired_email_by_email,
    get_retired_username_by_username
)
from common.djangoapps.student.roles import (
    CourseBetaTesterRole,
    CourseDataResearcherRole,
    CourseFinanceAdminRole,
    CourseInstructorRole
)
from common.djangoapps.student.tests.factories import (
    BetaTesterFactory,
    CourseAccessRoleFactory,
    CourseEnrollmentFactory,
    GlobalStaffFactory,
    InstructorFactory,
    StaffFactory,
    UserFactory
)

from lms.djangoapps.bulk_email.models import BulkEmailFlag, CourseEmail, CourseEmailTemplate
from lms.djangoapps.certificates.data import CertificateStatuses
from lms.djangoapps.certificates.tests.factories import GeneratedCertificateFactory
from lms.djangoapps.courseware.models import StudentModule
from lms.djangoapps.courseware.tests.helpers import LoginEnrollmentTestCase
from lms.djangoapps.instructor.tests.utils import FakeContentTask, FakeEmail, FakeEmailInfo
from lms.djangoapps.instructor.views.api import (
    _get_certificate_for_user,
    _get_student_from_request_data,
    _split_input_list,
    common_exceptions_400,
    generate_unique_password,
    require_finance_admin
)
from lms.djangoapps.instructor_task.api_helper import (
    AlreadyRunningError,
    QueueConnectionError,
    generate_already_running_error_message
)
from lms.djangoapps.instructor_task.data import InstructorTaskTypes
from lms.djangoapps.instructor_task.models import InstructorTask, InstructorTaskSchedule
from lms.djangoapps.program_enrollments.tests.factories import ProgramEnrollmentFactory
from openedx.core.djangoapps.course_date_signals.handlers import extract_dates
from openedx.core.djangoapps.course_groups.cohorts import set_course_cohorted
from openedx.core.djangoapps.django_comment_common.models import FORUM_ROLE_COMMUNITY_TA, Role
from openedx.core.djangoapps.django_comment_common.utils import seed_permissions_roles
from openedx.core.djangoapps.oauth_dispatch import jwt as jwt_api
from openedx.core.djangoapps.oauth_dispatch.adapters import DOTAdapter
from openedx.core.djangoapps.oauth_dispatch.tests.factories import AccessTokenFactory, ApplicationFactory
from openedx.core.djangoapps.site_configuration import helpers as configuration_helpers
from openedx.core.djangoapps.site_configuration.tests.mixins import SiteMixin
from openedx.core.djangoapps.site_configuration.tests.test_util import with_site_configuration_context
from openedx.core.djangoapps.user_api.preferences.api import delete_user_preference
from openedx.core.lib.teams_config import TeamsConfig
from openedx.core.lib.xblock_utils import grade_histogram
from openedx.features.course_experience import RELATIVE_DATES_FLAG
from xmodule.fields import Date
from xmodule.modulestore import ModuleStoreEnum
from xmodule.modulestore.tests.django_utils import (
    TEST_DATA_SPLIT_MODULESTORE,
    ModuleStoreTestCase,
    SharedModuleStoreTestCase
)
from xmodule.modulestore.tests.factories import BlockFactory, CourseFactory

from .test_tools import msk_from_problem_urlname

LOG_PATH = "lms.djangoapps.instructor.views.api"
DATE_FIELD = Date()
EXPECTED_CSV_HEADER = (
    '"code","redeem_code_url","course_id","company_name","created_by","redeemed_by","invoice_id","purchaser",'
    '"customer_reference_number","internal_reference"'
)

# ddt data for test cases involving reports
REPORTS_DATA = (
    {
        'report_type': 'grade',
        'instructor_api_endpoint': 'calculate_grades_csv',
        'task_api_endpoint': 'lms.djangoapps.instructor_task.api.submit_calculate_grades_csv',
        'extra_instructor_api_kwargs': {}
    },
    {
        'report_type': 'enrolled learner profile',
        'instructor_api_endpoint': 'get_students_features',
        'task_api_endpoint': 'lms.djangoapps.instructor_task.api.submit_calculate_students_features_csv',
        'extra_instructor_api_kwargs': {'csv': '/csv'}
    },
    {
        'report_type': 'enrollment',
        'instructor_api_endpoint': 'get_students_who_may_enroll',
        'task_api_endpoint': 'lms.djangoapps.instructor_task.api.submit_calculate_may_enroll_csv',
        'extra_instructor_api_kwargs': {},
    },
    {
        'report_type': 'proctored exam results',
        'instructor_api_endpoint': 'get_proctored_exam_results',
        'task_api_endpoint': 'lms.djangoapps.instructor_task.api.submit_proctored_exam_results_report',
        'extra_instructor_api_kwargs': {},
    },
    {
        'report_type': 'problem responses',
        'instructor_api_endpoint': 'get_problem_responses',
        'task_api_endpoint': 'lms.djangoapps.instructor_task.api.submit_calculate_problem_responses_csv',
        'extra_instructor_api_kwargs': {},
    }
)


INSTRUCTOR_GET_ENDPOINTS = {
    'get_anon_ids',
    'get_issued_certificates',
    'instructor_api_v1:list_instructor_tasks',
    'instructor_api_v1:list_report_downloads',
}
INSTRUCTOR_POST_ENDPOINTS = {
    'add_users_to_cohorts',
    'bulk_beta_modify_access',
    'calculate_grades_csv',
    'change_due_date',
<<<<<<< HEAD
    'instructor_api_v2:change_due_date_v2',
=======
    'instructor_api_v2:change_due_date',
>>>>>>> b76595d6
    'export_ora2_data',
    'export_ora2_submission_files',
    'export_ora2_summary',
    'get_grading_config',
    'get_problem_responses',
    'get_proctored_exam_results',
    'get_student_enrollment_status',
    'get_student_progress_url',
    'get_students_features',
    'get_students_who_may_enroll',
    'list_background_email_tasks',
    'list_course_role_members',
    'list_email_content',
    'list_entrance_exam_instructor_tasks',
    'list_forum_members',
    'list_instructor_tasks',
    'list_report_downloads',
    'mark_student_can_skip_entrance_exam',
    'modify_access',
    'register_and_enroll_students',
    'rescore_entrance_exam',
    'rescore_problem',
    'reset_due_date',
    'reset_student_attempts',
    'reset_student_attempts_for_entrance_exam',
    'show_student_extensions',
    'show_unit_extensions',
    'send_email',
    'students_update_enrollment',
    'update_forum_role_membership',
    'override_problem_score',
    'instructor_api_v1:generate_problem_responses'
}


def reverse(endpoint, args=None, kwargs=None, is_dashboard_endpoint=True):
    """
    Simple wrapper of Django's reverse that first ensures that we have declared
    each endpoint under test.

    Arguments:
        args: The args to be passed through to reverse.
        endpoint: The endpoint to be passed through to reverse.
        kwargs: The kwargs to be passed through to reverse.
        is_dashboard_endpoint: True if this is an instructor dashboard endpoint
            that must be declared in the INSTRUCTOR_GET_ENDPOINTS or
            INSTRUCTOR_GET_ENDPOINTS sets, or false otherwise.

    Returns:
        The return of Django's reverse function

    """
    is_endpoint_declared = endpoint in INSTRUCTOR_GET_ENDPOINTS or endpoint in INSTRUCTOR_POST_ENDPOINTS
    if is_dashboard_endpoint and is_endpoint_declared is False:
        # Verify that all endpoints are declared so we can ensure they are
        # properly validated elsewhere.
        raise ValueError(f"The endpoint {endpoint} must be declared in ENDPOINTS before use.")
    return django_reverse(endpoint, args=args, kwargs=kwargs)


@common_exceptions_400
def view_success(request):
    "A dummy view for testing that returns a simple HTTP response"
    return HttpResponse('success')


@common_exceptions_400
def view_user_doesnotexist(request):
    "A dummy view that raises a User.DoesNotExist exception"
    raise User.DoesNotExist()


@common_exceptions_400
def view_alreadyrunningerror(request):
    "A dummy view that raises an AlreadyRunningError exception"
    raise AlreadyRunningError()


@common_exceptions_400
def view_alreadyrunningerror_unicode(request):
    """
    A dummy view that raises an AlreadyRunningError exception with unicode message
    """
    raise AlreadyRunningError('Text with unicode chárácters')


@common_exceptions_400
def view_queue_connection_error(request):
    """
    A dummy view that raises a QueueConnectionError exception.
    """
    raise QueueConnectionError()


@ddt.ddt
class TestCommonExceptions400(TestCase):
    """
    Testing the common_exceptions_400 decorator.
    """

    def setUp(self):
        super().setUp()
        self.request = Mock(spec=HttpRequest)
        self.request.META = {}

    def test_happy_path(self):
        resp = view_success(self.request)
        assert resp.status_code == 200

    def test_user_doesnotexist(self):
        self.request.accepts("application/json").return_value = False
        resp = view_user_doesnotexist(self.request)
        self.assertContains(resp, "User does not exist", status_code=400)

    def test_user_doesnotexist_ajax(self):
        self.request.accepts("application/json").return_value = True
        resp = view_user_doesnotexist(self.request)
        self.assertContains(resp, "User does not exist", status_code=400)

    @ddt.data(True, False)
    def test_alreadyrunningerror(self, is_ajax):
        self.request.accepts("application/json").return_value = is_ajax
        resp = view_alreadyrunningerror(self.request)
        self.assertContains(resp, "Requested task is already running", status_code=400)

    @ddt.data(True, False)
    def test_alreadyrunningerror_with_unicode(self, is_ajax):
        self.request.accepts("application/json").return_value = is_ajax
        resp = view_alreadyrunningerror_unicode(self.request)
        self.assertContains(
            resp,
            'Text with unicode chárácters',
            status_code=400,
        )

    @ddt.data(True, False)
    def test_queue_connection_error(self, is_ajax):
        """
        Tests that QueueConnectionError exception is handled in common_exception_400.
        """
        self.request.accepts("application/json").return_value = is_ajax
        resp = view_queue_connection_error(self.request)
        self.assertContains(
            resp,
            'Error occured. Please try again later',
            status_code=400,
        )


@ddt.ddt
class TestEndpointHttpMethods(SharedModuleStoreTestCase, LoginEnrollmentTestCase):
    """
    Ensure that users can make GET requests against endpoints that allow GET,
    and not against those that don't allow GET.
    """

    @classmethod
    def setUpClass(cls):
        """
        Set up test course.
        """
        super().setUpClass()
        cls.course = CourseFactory.create()

    def setUp(self):
        """
        Set up global staff role so authorization will not fail.
        """
        super().setUp()
        global_user = GlobalStaffFactory()
        self.client.login(username=global_user.username, password=self.TEST_PASSWORD)

    @ddt.data(*INSTRUCTOR_POST_ENDPOINTS)
    def test_endpoints_reject_get(self, data):
        """
        Tests that POST endpoints are rejected with 405 when using GET.
        """
        url = reverse(data, kwargs={'course_id': str(self.course.id)})
        response = self.client.get(url)

        assert response.status_code == 405, \
            f'Endpoint {data} returned status code {response.status_code} instead of a 405. It should not allow GET.'

    @ddt.data(*INSTRUCTOR_GET_ENDPOINTS)
    def test_endpoints_accept_get(self, data):
        """
        Tests that GET endpoints are not rejected with 405 when using GET.
        """
        url = reverse(data, kwargs={'course_id': str(self.course.id)})
        response = self.client.get(url)

        assert response.status_code != 405, \
            f"Endpoint {data} returned status code 405 where it shouldn't, since it should allow GET."


@patch('lms.djangoapps.bulk_email.models.html_to_text', Mock(return_value='Mocking CourseEmail.text_message', autospec=True))  # lint-amnesty, pylint: disable=line-too-long
class TestInstructorAPIDenyLevels(SharedModuleStoreTestCase, LoginEnrollmentTestCase):
    """
    Ensure that users cannot access endpoints they shouldn't be able to.
    """

    @classmethod
    def setUpClass(cls):
        super().setUpClass()
        cls.course = CourseFactory.create()
        cls.chapter = BlockFactory.create(
            parent=cls.course,
            category='chapter',
            display_name="Chapter",
            publish_item=True,
            start=datetime.datetime(2018, 3, 10, tzinfo=UTC),
        )
        cls.sequential = BlockFactory.create(
            parent=cls.chapter,
            category='sequential',
            display_name="Lesson",
            publish_item=True,
            start=datetime.datetime(2018, 3, 10, tzinfo=UTC),
            metadata={'graded': True, 'format': 'Homework'},
        )
        cls.vertical = BlockFactory.create(
            parent=cls.sequential,
            category='vertical',
            display_name='Subsection',
            publish_item=True,
            start=datetime.datetime(2018, 3, 10, tzinfo=UTC),
        )
        cls.problem = BlockFactory.create(
            category="problem",
            parent=cls.vertical,
            display_name="A Problem Block",
            weight=1,
            publish_item=True,
        )

        cls.problem_urlname = str(cls.problem.location)
        BulkEmailFlag.objects.create(enabled=True, require_course_email_auth=False)

    @classmethod
    def tearDownClass(cls):
        super().tearDownClass()
        BulkEmailFlag.objects.all().delete()

    def setUp(self):
        super().setUp()
        self.user = UserFactory.create()
        CourseEnrollment.enroll(self.user, self.course.id)

        _module = StudentModule.objects.create(
            student=self.user,
            course_id=self.course.id,
            module_state_key=self.problem.location,
            state=json.dumps({'attempts': 10}),
        )

        # Endpoints that only Staff or Instructors can access
        self.staff_level_endpoints = [
            ('students_update_enrollment',
             {'identifiers': 'foo@example.org', 'action': 'enroll'}),
            ('get_grading_config', {}),
            ('get_students_features', {}),
            ('get_student_progress_url', {'unique_student_identifier': self.user.username}),
            ('update_forum_role_membership',
             {'unique_student_identifier': self.user.email, 'rolename': 'Moderator', 'action': 'allow'}),
            ('list_forum_members', {'rolename': FORUM_ROLE_COMMUNITY_TA}),
            ('send_email', {'send_to': '["staff"]', 'subject': 'test', 'message': 'asdf'}),
            ('list_instructor_tasks', {}),
            ('instructor_api_v1:list_instructor_tasks', {}),
            ('list_background_email_tasks', {}),
            ('instructor_api_v1:list_report_downloads', {}),
            ('calculate_grades_csv', {}),
            ('get_students_features', {}),
            ('get_students_who_may_enroll', {}),
            ('get_proctored_exam_results', {}),
            ('get_problem_responses', {}),
            ('instructor_api_v1:generate_problem_responses', {"problem_locations": [str(self.problem.location)]}),
            ('export_ora2_data', {}),
            ('export_ora2_submission_files', {}),
            ('export_ora2_summary', {}),
            ('rescore_problem',
             {'problem_to_reset': self.problem_urlname, 'unique_student_identifier': self.user.email}),
            ('override_problem_score',
             {'problem_to_reset': self.problem_urlname, 'unique_student_identifier': self.user.email, 'score': 0}),
            ('reset_student_attempts',
             {'problem_to_reset': self.problem_urlname, 'unique_student_identifier': self.user.email}),
            (
                'reset_student_attempts',
                {
                    'problem_to_reset': self.problem_urlname,
                    'unique_student_identifier': self.user.email,
                    'delete_module': True
                }
            ),
        ]
        # Endpoints that only Instructors can access
        self.instructor_level_endpoints = [
            ('bulk_beta_modify_access', {'identifiers': 'foo@example.org', 'action': 'add'}),
            ('modify_access', {'unique_student_identifier': self.user.email, 'rolename': 'beta', 'action': 'allow'}),
            ('list_course_role_members', {'rolename': 'beta'}),
            ('rescore_problem', {'problem_to_reset': self.problem_urlname, 'all_students': True}),
            ('reset_student_attempts', {'problem_to_reset': self.problem_urlname, 'all_students': True}),
        ]

    def _access_endpoint(self, endpoint, args, status_code, msg, content_type=MULTIPART_CONTENT):
        """
        Asserts that accessing the given `endpoint` gets a response of `status_code`.

        endpoint: string, endpoint for instructor dash API
        args: dict, kwargs for `reverse` call
        status_code: expected HTTP status code response
        msg: message to display if assertion fails.
        """
        url = reverse(endpoint, kwargs={'course_id': str(self.course.id)})
        if endpoint in INSTRUCTOR_GET_ENDPOINTS:
            response = self.client.get(url, args)
        else:
            response = self.client.post(url, args, content_type=content_type)
        assert response.status_code == status_code, msg

    def test_student_level(self):
        """
        Ensure that an enrolled student can't access staff or instructor endpoints.
        """
        self.client.login(username=self.user.username, password=self.TEST_PASSWORD)

        for endpoint, args in self.staff_level_endpoints:
            self._access_endpoint(
                endpoint,
                args,
                403,
                "Student should not be allowed to access endpoint " + endpoint
            )

        for endpoint, args in self.instructor_level_endpoints:
            self._access_endpoint(
                endpoint,
                args,
                403,
                "Student should not be allowed to access endpoint " + endpoint
            )

    def _access_problem_responses_endpoint(self, endpoint, msg):
        """
        Access endpoint for problem responses report, ensuring that
        UsageKey.from_string returns a problem key that the endpoint
        can work with.

        msg: message to display if assertion fails.
        """
        mock_problem_key = NonCallableMock(return_value='')
        mock_problem_key.course_key = self.course.id
        with patch.object(UsageKey, 'from_string') as patched_method:
            patched_method.return_value = mock_problem_key
            self._access_endpoint(endpoint, {"problem_locations": ["test"]}, 200, msg, content_type="application/json")

    def test_staff_level(self):
        """
        Ensure that a staff member can't access instructor endpoints.
        """
        staff_member = StaffFactory(course_key=self.course.id)
        CourseEnrollment.enroll(staff_member, self.course.id)
        CourseFinanceAdminRole(self.course.id).add_users(staff_member)
        CourseDataResearcherRole(self.course.id).add_users(staff_member)
        self.client.login(username=staff_member.username, password=self.TEST_PASSWORD)
        # Try to promote to forums admin - not working
        # update_forum_role(self.course.id, staff_member, FORUM_ROLE_ADMINISTRATOR, 'allow')

        for endpoint, args in self.staff_level_endpoints:
            expected_status = 200

            # TODO: make these work
            if endpoint in ['update_forum_role_membership', 'list_forum_members']:
                continue
            elif endpoint in ('get_problem_responses', 'instructor_api_v1:generate_problem_responses'):
                self._access_problem_responses_endpoint(
                    endpoint,
                    "Staff member should be allowed to access endpoint " + endpoint
                )
                continue
            self._access_endpoint(
                endpoint,
                args,
                expected_status,
                "Staff member should be allowed to access endpoint " + endpoint
            )

        for endpoint, args in self.instructor_level_endpoints:
            self._access_endpoint(
                endpoint,
                args,
                403,
                "Staff member should not be allowed to access endpoint " + endpoint
            )

    def test_instructor_level(self):
        """
        Ensure that an instructor member can access all endpoints.
        """
        inst = InstructorFactory(course_key=self.course.id)
        CourseEnrollment.enroll(inst, self.course.id)

        CourseFinanceAdminRole(self.course.id).add_users(inst)
        CourseDataResearcherRole(self.course.id).add_users(inst)
        self.client.login(username=inst.username, password=self.TEST_PASSWORD)

        for endpoint, args in self.staff_level_endpoints:
            expected_status = 200

            # TODO: make these work
            if endpoint in ['update_forum_role_membership']:
                continue
            elif endpoint in ('get_problem_responses', 'instructor_api_v1:generate_problem_responses'):
                self._access_problem_responses_endpoint(
                    endpoint,
                    "Instructor should be allowed to access endpoint " + endpoint
                )
                continue
            self._access_endpoint(
                endpoint,
                args,
                expected_status,
                "Instructor should be allowed to access endpoint " + endpoint
            )

        for endpoint, args in self.instructor_level_endpoints:
            expected_status = 200
            self._access_endpoint(
                endpoint,
                args,
                expected_status,
                "Instructor should be allowed to access endpoint " + endpoint
            )


@patch.dict(settings.FEATURES, {'ALLOW_AUTOMATED_SIGNUPS': True})
@ddt.ddt
class TestInstructorAPIBulkAccountCreationAndEnrollment(SharedModuleStoreTestCase, LoginEnrollmentTestCase):
    """
    Test Bulk account creation and enrollment from csv file
    """
    @classmethod
    def setUpClass(cls):
        super().setUpClass()
        cls.course = CourseFactory.create()

        # Create a course with mode 'audit'
        cls.audit_course = CourseFactory.create()
        CourseModeFactory.create(course_id=cls.audit_course.id, mode_slug=CourseMode.AUDIT)

        cls.url = reverse(
            'register_and_enroll_students', kwargs={'course_id': str(cls.course.id)}
        )
        cls.audit_course_url = reverse(
            'register_and_enroll_students', kwargs={'course_id': str(cls.audit_course.id)}
        )

    def setUp(self):
        super().setUp()

        # Create a course with mode 'honor' and with price
        self.white_label_course = CourseFactory.create()
        self.white_label_course_mode = CourseModeFactory.create(
            course_id=self.white_label_course.id,
            mode_slug=CourseMode.HONOR,
            min_price=10,
            suggested_prices='10',
        )

        self.white_label_course_url = reverse(
            'register_and_enroll_students', kwargs={'course_id': str(self.white_label_course.id)}
        )

        self.request = RequestFactory().request()
        self.instructor = InstructorFactory(course_key=self.course.id)
        self.audit_course_instructor = InstructorFactory(course_key=self.audit_course.id)
        self.white_label_course_instructor = InstructorFactory(course_key=self.white_label_course.id)

        self.client.login(username=self.instructor.username, password=self.TEST_PASSWORD)

        self.not_enrolled_student = UserFactory(
            username='NotEnrolledStudent',
            email='nonenrolled@test.com',
            first_name='NotEnrolled',
            last_name='Student'
        )

    def test_api_without_login(self):
        """
        verify in case of no authentication it returns 401.
        """
        self.client.logout()
        uploaded_file = SimpleUploadedFile("temp.jpg", io.BytesIO(b"some initial binary data: \x00\x01").read())
        response = self.client.post(self.url, {'students_list': uploaded_file})
        assert response.status_code == 401

    def test_api_without_permission(self):
        """
        verify in case of no authentication it returns 403.
        """
        # removed role from course for instructor
        CourseInstructorRole(self.course.id).remove_users(self.instructor)
        uploaded_file = SimpleUploadedFile("temp.jpg", io.BytesIO(b"some initial binary data: \x00\x01").read())
        response = self.client.post(self.url, {'students_list': uploaded_file})
        assert response.status_code == 403

    @patch('lms.djangoapps.instructor.views.api.log.info')
    @ddt.data(
        b"test_student@example.com,test_student_1,tester1,USA",  # Typical use case.
        b"\ntest_student@example.com,test_student_1,tester1,USA\n\n",  # Blank lines.
        b"\xef\xbb\xbftest_student@example.com,test_student_1,tester1,USA",  # Unicode signature (BOM).
    )
    def test_account_creation_and_enrollment_with_csv(self, csv_content, info_log):
        """
        Happy path test to create a single new user
        """
        uploaded_file = SimpleUploadedFile("temp.csv", csv_content)
        response = self.client.post(self.url, {'students_list': uploaded_file, 'email-students': True})
        assert response.status_code == 200
        data = json.loads(response.content.decode('utf-8'))
        assert len(data['row_errors']) == 0
        assert len(data['warnings']) == 0
        assert len(data['general_errors']) == 0

        manual_enrollments = ManualEnrollmentAudit.objects.all()
        assert manual_enrollments.count() == 1
        assert manual_enrollments[0].state_transition == UNENROLLED_TO_ENROLLED

        # test the log for email that's send to new created user.
        info_log.assert_called_with('email sent to new created user at %s', 'test_student@example.com')

    @patch('lms.djangoapps.instructor.views.api.log.info')
    def test_email_and_username_already_exist(self, info_log):
        """
        If the email address and username already exists
        and the user is enrolled in the course, do nothing (including no email gets sent out)
        """
        csv_content = b"test_student@example.com,test_student_1,tester1,USA\n" \
                      b"test_student@example.com,test_student_1,tester2,US"
        uploaded_file = SimpleUploadedFile("temp.csv", csv_content)
        response = self.client.post(self.url, {'students_list': uploaded_file})
        assert response.status_code == 200
        data = json.loads(response.content.decode('utf-8'))
        assert len(data['row_errors']) == 0
        assert len(data['warnings']) == 0
        assert len(data['general_errors']) == 0

        manual_enrollments = ManualEnrollmentAudit.objects.all()
        assert manual_enrollments.count() == 1
        assert manual_enrollments[0].state_transition == UNENROLLED_TO_ENROLLED

        # test the log for email that's send to new created user.
        info_log.assert_called_with(
            "user already exists with username '%s' and email '%s'",
            'test_student_1',
            'test_student@example.com'
        )

    def test_file_upload_type_not_csv(self):
        """
        Try uploading some non-CSV file and verify that it is rejected
        """
        uploaded_file = SimpleUploadedFile("temp.jpg", io.BytesIO(b"some initial binary data: \x00\x01").read())
        response = self.client.post(self.url, {'students_list': uploaded_file})
        assert response.status_code == 200
        data = json.loads(response.content.decode('utf-8'))
        assert len(data['general_errors']) != 0
        assert data['general_errors'][0]['response'] ==\
               'Make sure that the file you upload is in CSV format with no extraneous characters or rows.'

        manual_enrollments = ManualEnrollmentAudit.objects.all()
        assert manual_enrollments.count() == 0

    def test_bad_file_upload_type(self):
        """
        Try uploading some non-CSV file and verify that it is rejected
        """
        uploaded_file = SimpleUploadedFile("temp.csv", io.BytesIO(b"some initial binary data: \xC3\x01").read())
        response = self.client.post(self.url, {'students_list': uploaded_file})
        assert response.status_code == 200
        data = json.loads(response.content.decode('utf-8'))
        assert len(data['general_errors']) != 0
        assert data['general_errors'][0]['response'] == 'Could not read uploaded file.'

        manual_enrollments = ManualEnrollmentAudit.objects.all()
        assert manual_enrollments.count() == 0

    def test_insufficient_data(self):
        """
        Try uploading a CSV file which does not have the exact four columns of data
        """
        csv_content = b"test_student@example.com,test_student_1\n"
        uploaded_file = SimpleUploadedFile("temp.csv", csv_content)
        response = self.client.post(self.url, {'students_list': uploaded_file})
        assert response.status_code == 200
        data = json.loads(response.content.decode('utf-8'))
        assert len(data['row_errors']) == 0
        assert len(data['warnings']) == 0
        assert len(data['general_errors']) == 1
        assert data['general_errors'][0]['response'] == (
            'Data in row #1 must have exactly four columns: email, username, '
            'full name, and country.'
        )
        manual_enrollments = ManualEnrollmentAudit.objects.all()
        assert manual_enrollments.count() == 0

    def test_invalid_email_in_csv(self):
        """
        Test failure case of a poorly formatted email field
        """
        csv_content = b"test_student.example.com,test_student_1,tester1,USA"
        uploaded_file = SimpleUploadedFile("temp.csv", csv_content)
        response = self.client.post(self.url, {'students_list': uploaded_file})
        data = json.loads(response.content.decode('utf-8'))
        assert response.status_code == 200
        assert len(data['row_errors']) != 0
        assert len(data['warnings']) == 0
        assert len(data['general_errors']) == 0
        assert data['row_errors'][0]['response'] == 'Invalid email {}.'.format('test_student.example.com')

        manual_enrollments = ManualEnrollmentAudit.objects.all()
        assert manual_enrollments.count() == 0

    @patch('lms.djangoapps.instructor.views.api.log.info')
    def test_csv_user_exist_and_not_enrolled(self, info_log):
        """
        If the email address and username already exists
        and the user is not enrolled in the course, enrolled him/her and iterate to next one.
        """
        csv_content = b"nonenrolled@test.com,NotEnrolledStudent,tester1,USA"
        uploaded_file = SimpleUploadedFile("temp.csv", csv_content)
        response = self.client.post(self.url, {'students_list': uploaded_file})
        assert response.status_code == 200
        info_log.assert_called_with(
            'user %s enrolled in the course %s',
            'NotEnrolledStudent',
            self.course.id
        )
        manual_enrollments = ManualEnrollmentAudit.objects.all()
        assert manual_enrollments.count() == 1
        assert manual_enrollments[0].state_transition, UNENROLLED_TO_ENROLLED

    def test_user_with_already_existing_email_in_csv(self):
        """
        If the email address already exists, but the username is different,
        assume it is the correct user and just register the user in the course.
        """
        csv_content = b"test_student@example.com,test_student_1,tester1,USA\n" \
                      b"test_student@example.com,test_student_2,tester2,US"

        uploaded_file = SimpleUploadedFile("temp.csv", csv_content)
        response = self.client.post(self.url, {'students_list': uploaded_file})
        assert response.status_code == 200
        data = json.loads(response.content.decode('utf-8'))
        warning_message = 'An account with email {email} exists but the provided username {username} ' \
                          'is different. Enrolling anyway with {email}.'.format(email='test_student@example.com', username='test_student_2')  # lint-amnesty, pylint: disable=line-too-long
        assert len(data['warnings']) != 0
        assert data['warnings'][0]['response'] == warning_message
        user = User.objects.get(email='test_student@example.com')
        assert CourseEnrollment.is_enrolled(user, self.course.id)

        manual_enrollments = ManualEnrollmentAudit.objects.all()
        assert manual_enrollments.count() == 1
        assert manual_enrollments[0].state_transition, UNENROLLED_TO_ENROLLED

    def test_user_with_retired_email_in_csv(self):
        """
        If the CSV contains email addresses which correspond with users which
        have already been retired, confirm that the attempt returns invalid
        email errors.
        """

        # This email address is re-used to create a retired account and another account.
        conflicting_email = 'test_student@example.com'

        # prep a retired user
        user = UserFactory.create(username='old_test_student', email=conflicting_email)
        user.email = get_retired_email_by_email(user.email)
        user.username = get_retired_username_by_username(user.username)
        user.is_active = False
        user.save()

        csv_content = "{email},{username},tester,USA".format(email=conflicting_email, username='new_test_student')
        uploaded_file = SimpleUploadedFile("temp.csv", csv_content.encode())
        response = self.client.post(self.url, {'students_list': uploaded_file})
        assert response.status_code == 200
        data = json.loads(response.content.decode('utf-8'))
        assert len(data['row_errors']) != 0
        assert data['row_errors'][0]['response'] == f'Invalid email {conflicting_email}.'
        assert not User.objects.filter(email=conflicting_email).exists()

    def test_user_with_already_existing_username_in_csv(self):
        """
        If the username already exists (but not the email),
        assume it is a different user and fail to create the new account.
        """
        csv_content = b"test_student1@example.com,test_student_1,tester1,USA\n" \
                      b"test_student2@example.com,test_student_1,tester2,US"

        uploaded_file = SimpleUploadedFile("temp.csv", csv_content)

        response = self.client.post(self.url, {'students_list': uploaded_file})
        assert response.status_code == 200
        data = json.loads(response.content.decode('utf-8'))
        assert len(data['row_errors']) != 0
        assert data['row_errors'][0]['response'] == 'Username {user} already exists.'.format(user='test_student_1')
        # lint-amnesty, pylint: disable=line-too-long

    def test_csv_file_not_attached(self):
        """
        Test when the user does not attach a file
        """
        csv_content = b"test_student1@example.com,test_student_1,tester1,USA\n" \
                      b"test_student2@example.com,test_student_1,tester2,US"

        uploaded_file = SimpleUploadedFile("temp.csv", csv_content)

        response = self.client.post(self.url, {'file_not_found': uploaded_file})
        assert response.status_code == 200
        data = json.loads(response.content.decode('utf-8'))
        assert len(data['general_errors']) != 0
        assert data['general_errors'][0]['response'] == 'File is not attached.'

        manual_enrollments = ManualEnrollmentAudit.objects.all()
        assert manual_enrollments.count() == 0

    def test_raising_exception_in_auto_registration_and_enrollment_case(self):
        """
        Test that exceptions are handled well
        """
        csv_content = b"test_student1@example.com,test_student_1,tester1,USA\n" \
                      b"test_student2@example.com,test_student_1,tester2,US"

        uploaded_file = SimpleUploadedFile("temp.csv", csv_content)
        with patch('lms.djangoapps.instructor.views.api.create_manual_course_enrollment') as mock:
            mock.side_effect = NonExistentCourseError()
            response = self.client.post(self.url, {'students_list': uploaded_file})

        assert response.status_code == 200
        data = json.loads(response.content.decode('utf-8'))
        assert len(data['row_errors']) != 0
        assert data['row_errors'][0]['response'] == 'NonExistentCourseError'

        manual_enrollments = ManualEnrollmentAudit.objects.all()
        assert manual_enrollments.count() == 0

    def test_generate_unique_password(self):
        """
        generate_unique_password should generate a unique password string that excludes certain characters.
        """
        password = generate_unique_password([], 12)
        assert len(password) == 12
        for letter in password:
            assert letter not in 'aAeEiIoOuU1l'

    def test_users_created_and_enrolled_successfully_if_others_fail(self):

        # prep a retired user
        user = UserFactory.create(username='old_test_student_4', email='test_student4@example.com')
        user.email = get_retired_email_by_email(user.email)
        user.username = get_retired_username_by_username(user.username)
        user.is_active = False
        user.save()

        csv_content = b"test_student1@example.com,test_student_1,tester1,USA\n" \
                      b"test_student3@example.com,test_student_1,tester3,CA\n" \
                      b"test_student4@example.com,test_student_4,tester4,USA\n" \
                      b"test_student2@example.com,test_student_2,tester2,USA"

        uploaded_file = SimpleUploadedFile("temp.csv", csv_content)
        response = self.client.post(self.url, {'students_list': uploaded_file})
        assert response.status_code == 200
        data = json.loads(response.content.decode('utf-8'))
        assert len(data['row_errors']) != 0
        assert data['row_errors'][0]['response'] == 'Username {user} already exists.'.format(user='test_student_1')
        assert data['row_errors'][1]['response'] == 'Invalid email {email}.'.format(email='test_student4@example.com')
        assert User.objects.filter(username='test_student_1', email='test_student1@example.com').exists()
        assert User.objects.filter(username='test_student_2', email='test_student2@example.com').exists()
        assert not User.objects.filter(email='test_student3@example.com').exists()
        assert not User.objects.filter(email='test_student4@example.com').exists()

        manual_enrollments = ManualEnrollmentAudit.objects.all()
        assert manual_enrollments.count() == 2

    def test_generate_unique_password_no_reuse(self):
        """
        generate_unique_password should generate a unique password string that hasn't been generated before.
        """
        with patch('lms.djangoapps.instructor.views.api.generate_random_string') as mock:
            mock.side_effect = ['first', 'first', 'second']

            generated_password = ['first']
            password = generate_unique_password(generated_password, 12)
            assert password != 'first'

    @patch.dict(settings.FEATURES, {'ALLOW_AUTOMATED_SIGNUPS': False})
    def test_allow_automated_signups_flag_not_set(self):
        csv_content = b"test_student1@example.com,test_student_1,tester1,USA"
        uploaded_file = SimpleUploadedFile("temp.csv", csv_content)
        response = self.client.post(self.url, {'students_list': uploaded_file})
        assert response.status_code == 403

        manual_enrollments = ManualEnrollmentAudit.objects.all()
        assert manual_enrollments.count() == 0

    @patch.dict(settings.FEATURES, {'ALLOW_AUTOMATED_SIGNUPS': True})
    def test_audit_enrollment_mode(self):
        """
        Test that enrollment mode for audit courses (paid courses) is 'audit'.
        """
        # Login Audit Course instructor
        self.client.login(username=self.audit_course_instructor.username, password=self.TEST_PASSWORD)

        csv_content = b"test_student_wl@example.com,test_student_wl,Test Student,USA"
        uploaded_file = SimpleUploadedFile("temp.csv", csv_content)
        response = self.client.post(self.audit_course_url, {'students_list': uploaded_file})

        assert response.status_code == 200
        data = json.loads(response.content.decode('utf-8'))
        assert len(data['row_errors']) == 0
        assert len(data['warnings']) == 0
        assert len(data['general_errors']) == 0

        manual_enrollments = ManualEnrollmentAudit.objects.all()
        assert manual_enrollments.count() == 1
        assert manual_enrollments[0].state_transition == UNENROLLED_TO_ENROLLED

        # Verify enrollment modes to be 'audit'
        for enrollment in manual_enrollments:
            assert enrollment.enrollment.mode == CourseMode.AUDIT

    @patch.dict(settings.FEATURES, {'ALLOW_AUTOMATED_SIGNUPS': True})
    def test_honor_enrollment_mode(self):
        """
        Test that enrollment mode for unpaid honor courses is 'honor'.
        """
        # Remove white label course price
        self.white_label_course_mode.min_price = 0
        self.white_label_course_mode.suggested_prices = ''
        self.white_label_course_mode.save()

        # Login Audit Course instructor
        self.client.login(username=self.white_label_course_instructor.username, password=self.TEST_PASSWORD)

        csv_content = b"test_student_wl@example.com,test_student_wl,Test Student,USA"
        uploaded_file = SimpleUploadedFile("temp.csv", csv_content)
        response = self.client.post(self.white_label_course_url, {'students_list': uploaded_file})

        assert response.status_code == 200
        data = json.loads(response.content.decode('utf-8'))
        assert len(data['row_errors']) == 0
        assert len(data['warnings']) == 0
        assert len(data['general_errors']) == 0

        manual_enrollments = ManualEnrollmentAudit.objects.all()
        assert manual_enrollments.count() == 1
        assert manual_enrollments[0].state_transition == UNENROLLED_TO_ENROLLED

        # Verify enrollment modes to be 'honor'
        for enrollment in manual_enrollments:
            assert enrollment.enrollment.mode == CourseMode.HONOR


@ddt.ddt
class TestInstructorAPIEnrollment(SharedModuleStoreTestCase, LoginEnrollmentTestCase):
    """
    Test enrollment modification endpoint.

    This test does NOT exhaustively test state changes, that is the
    job of test_enrollment. This tests the response and action switch.
    """

    @classmethod
    def setUpClass(cls):
        super().setUpClass()
        cls.course = CourseFactory.create()

        # Email URL values
        cls.site_name = configuration_helpers.get_value(
            'SITE_NAME',
            settings.SITE_NAME
        )
        cls.about_path = f'/courses/{cls.course.id}/about'
        cls.course_path = f'/courses/{cls.course.id}/'

    def setUp(self):
        super().setUp()

        self.request = RequestFactory().request()
        self.instructor = InstructorFactory(course_key=self.course.id)
        self.client.login(username=self.instructor.username, password=self.TEST_PASSWORD)

        self.enrolled_student = UserFactory(username='EnrolledStudent', first_name='Enrolled', last_name='Student')
        CourseEnrollment.enroll(
            self.enrolled_student,
            self.course.id
        )
        self.notenrolled_student = UserFactory(username='NotEnrolledStudent', first_name='NotEnrolled',
                                               last_name='Student')

        # Create invited, but not registered, user
        cea = CourseEnrollmentAllowed(email='robot-allowed@robot.org', course_id=self.course.id)
        cea.save()
        self.allowed_email = 'robot-allowed@robot.org'

        self.notregistered_email = 'robot-not-an-email-yet@robot.org'
        assert User.objects.filter(email=self.notregistered_email).count() == 0

        # uncomment to enable enable printing of large diffs
        # from failed assertions in the event of a test failure.
        # (comment because pylint C0103(invalid-name))
        # self.maxDiff = None

    def test_missing_params(self):
        """ Test missing all query parameters. """
        url = reverse('students_update_enrollment', kwargs={'course_id': str(self.course.id)})
        response = self.client.post(url)
        assert response.status_code == 400

    def test_bad_action(self):
        """ Test with an invalid action. """
        action = 'robot-not-an-action'
        url = reverse('students_update_enrollment', kwargs={'course_id': str(self.course.id)})
        response = self.client.post(url, {'identifiers': self.enrolled_student.email, 'action': action})
        assert response.status_code == 400

    def test_invalid_email(self):
        url = reverse('students_update_enrollment', kwargs={'course_id': str(self.course.id)})
        response = self.client.post(url, {'identifiers': 'percivaloctavius@', 'action': 'enroll', 'email_students': False})  # lint-amnesty, pylint: disable=line-too-long
        assert response.status_code == 200

        # test the response data
        expected = {
            "action": "enroll",
            'auto_enroll': False,
            "results": [
                {
                    "identifier": 'percivaloctavius@',
                    "invalidIdentifier": True,
                }
            ]
        }

        res_json = json.loads(response.content.decode('utf-8'))
        assert res_json == expected

    def test_invalid_username(self):
        url = reverse('students_update_enrollment', kwargs={'course_id': str(self.course.id)})
        response = self.client.post(url,
                                    {'identifiers': 'percivaloctavius', 'action': 'enroll', 'email_students': False})
        assert response.status_code == 200

        # test the response data
        expected = {
            "action": "enroll",
            'auto_enroll': False,
            "results": [
                {
                    "identifier": 'percivaloctavius',
                    "invalidIdentifier": True,
                }
            ]
        }

        res_json = json.loads(response.content.decode('utf-8'))
        assert res_json == expected

    def test_enroll_with_username(self):
        url = reverse('students_update_enrollment', kwargs={'course_id': str(self.course.id)})
        response = self.client.post(url, {'identifiers': self.notenrolled_student.username, 'action': 'enroll',
                                          'email_students': False})
        assert response.status_code == 200

        # test the response data
        expected = {
            "action": "enroll",
            'auto_enroll': False,
            "results": [
                {
                    "identifier": self.notenrolled_student.username,
                    "before": {
                        "enrollment": False,
                        "auto_enroll": False,
                        "user": True,
                        "allowed": False,
                    },
                    "after": {
                        "enrollment": True,
                        "auto_enroll": False,
                        "user": True,
                        "allowed": False,
                    }
                }
            ]
        }
        manual_enrollments = ManualEnrollmentAudit.objects.all()
        assert manual_enrollments.count() == 1
        assert manual_enrollments[0].state_transition == UNENROLLED_TO_ENROLLED
        res_json = json.loads(response.content.decode('utf-8'))
        assert res_json == expected

    def test_enroll_without_email(self):
        url = reverse('students_update_enrollment', kwargs={'course_id': str(self.course.id)})
        response = self.client.post(url, {'identifiers': self.notenrolled_student.email, 'action': 'enroll',
                                          'email_students': False})
        print(f"type(self.notenrolled_student.email): {type(self.notenrolled_student.email)}")
        assert response.status_code == 200

        # test that the user is now enrolled
        user = User.objects.get(email=self.notenrolled_student.email)
        assert CourseEnrollment.is_enrolled(user, self.course.id)

        # test the response data
        expected = {
            "action": "enroll",
            "auto_enroll": False,
            "results": [
                {
                    "identifier": self.notenrolled_student.email,
                    "before": {
                        "enrollment": False,
                        "auto_enroll": False,
                        "user": True,
                        "allowed": False,
                    },
                    "after": {
                        "enrollment": True,
                        "auto_enroll": False,
                        "user": True,
                        "allowed": False,
                    }
                }
            ]
        }

        manual_enrollments = ManualEnrollmentAudit.objects.all()
        assert manual_enrollments.count() == 1
        assert manual_enrollments[0].state_transition == UNENROLLED_TO_ENROLLED
        res_json = json.loads(response.content.decode('utf-8'))
        assert res_json == expected

        # Check the outbox
        assert len(mail.outbox) == 0

    @ddt.data('http', 'https')
    def test_enroll_with_email(self, protocol):
        url = reverse('students_update_enrollment', kwargs={'course_id': str(self.course.id)})
        params = {'identifiers': self.notenrolled_student.email, 'action': 'enroll', 'email_students': True}
        environ = {'wsgi.url_scheme': protocol}
        response = self.client.post(url, params, **environ)

        print(f"type(self.notenrolled_student.email): {type(self.notenrolled_student.email)}")
        assert response.status_code == 200

        # test that the user is now enrolled
        user = User.objects.get(email=self.notenrolled_student.email)
        assert CourseEnrollment.is_enrolled(user, self.course.id)

        # test the response data
        expected = {
            "action": "enroll",
            "auto_enroll": False,
            "results": [
                {
                    "identifier": self.notenrolled_student.email,
                    "before": {
                        "enrollment": False,
                        "auto_enroll": False,
                        "user": True,
                        "allowed": False,
                    },
                    "after": {
                        "enrollment": True,
                        "auto_enroll": False,
                        "user": True,
                        "allowed": False,
                    }
                }
            ]
        }

        res_json = json.loads(response.content.decode('utf-8'))
        assert res_json == expected

        # Check the outbox
        assert len(mail.outbox) == 1
        assert mail.outbox[0].subject == f'You have been enrolled in {self.course.display_name}'

        text_body = mail.outbox[0].body
        html_body = mail.outbox[0].alternatives[0][0]

        assert text_body.startswith('Dear NotEnrolled Student\n\n')

        for body in [text_body, html_body]:
            assert f'You have been enrolled in {self.course.display_name} at edx.org by a member of the course staff.'\
                   in body

            assert 'This course will now appear on your edx.org dashboard.' in body
            assert f'{protocol}://{self.site_name}{self.course_path}' in body

        assert 'To start accessing course materials, please visit' in text_body
        assert 'This email was automatically sent from edx.org to NotEnrolled Student\n\n' in text_body

    @ddt.data('http', 'https')
    def test_enroll_with_email_not_registered(self, protocol):
        url = reverse('students_update_enrollment', kwargs={'course_id': str(self.course.id)})
        params = {'identifiers': self.notregistered_email, 'action': 'enroll', 'email_students': True}
        environ = {'wsgi.url_scheme': protocol}
        response = self.client.post(url, params, **environ)
        manual_enrollments = ManualEnrollmentAudit.objects.all()
        assert manual_enrollments.count() == 1
        assert manual_enrollments[0].state_transition == UNENROLLED_TO_ALLOWEDTOENROLL
        assert response.status_code == 200

        # Check the outbox
        assert len(mail.outbox) == 1
        assert mail.outbox[0].subject == f'You have been invited to register for {self.course.display_name}'

        text_body = mail.outbox[0].body
        html_body = mail.outbox[0].alternatives[0][0]
        register_url = f'{protocol}://{self.site_name}/register'

        assert text_body.startswith('Dear student,')
        assert 'To finish your registration, please visit {register_url}'.format(
            register_url=register_url,
        ) in text_body
        assert 'Please finish your registration and fill out' in html_body
        assert register_url in html_body

        for body in [text_body, html_body]:
            assert 'You have been invited to join {course} at edx.org by a member of the course staff.'.format(
                course=self.course.display_name
            ) in body

            assert ('fill out the registration form making sure to use '
                    'robot-not-an-email-yet@robot.org in the Email field') in body

            assert 'Once you have registered and activated your account,' in body

            assert '{proto}://{site}{about_path}'.format(
                proto=protocol,
                site=self.site_name,
                about_path=self.about_path
            ) in body

            assert 'This email was automatically sent from edx.org to robot-not-an-email-yet@robot.org' in body

    @ddt.data('http', 'https')
    @patch.dict(settings.FEATURES, {'ENABLE_MKTG_SITE': True})
    def test_enroll_email_not_registered_mktgsite(self, protocol):
        url = reverse('students_update_enrollment', kwargs={'course_id': str(self.course.id)})
        params = {'identifiers': self.notregistered_email, 'action': 'enroll', 'email_students': True}
        environ = {'wsgi.url_scheme': protocol}
        response = self.client.post(url, params, **environ)

        manual_enrollments = ManualEnrollmentAudit.objects.all()
        assert manual_enrollments.count() == 1
        assert manual_enrollments[0].state_transition == UNENROLLED_TO_ALLOWEDTOENROLL
        assert response.status_code == 200

        text_body = mail.outbox[0].body
        html_body = mail.outbox[0].alternatives[0][0]

        assert text_body.startswith('Dear student,')
        assert 'To finish your registration, please visit' in text_body
        assert 'Please finish your registration and fill' in html_body

        for body in [text_body, html_body]:
            assert 'You have been invited to join {display_name} at edx.org by a member of the course staff.'.format(
                display_name=self.course.display_name
            ) in body

            assert '{proto}://{site}/register'.format(
                proto=protocol,
                site=self.site_name
            ) in body

            assert ('fill out the registration form making sure to use '
                    'robot-not-an-email-yet@robot.org in the Email field') in body

            assert 'You can then enroll in {display_name}.'.format(
                display_name=self.course.display_name
            ) in body

            assert 'This email was automatically sent from edx.org to robot-not-an-email-yet@robot.org' in body

    @ddt.data('http', 'https')
    def test_enroll_with_email_not_registered_autoenroll(self, protocol):
        url = reverse('students_update_enrollment', kwargs={'course_id': str(self.course.id)})
        params = {'identifiers': self.notregistered_email, 'action': 'enroll', 'email_students': True,
                  'auto_enroll': True}
        environ = {'wsgi.url_scheme': protocol}
        response = self.client.post(url, params, **environ)
        print(f"type(self.notregistered_email): {type(self.notregistered_email)}")
        assert response.status_code == 200

        # Check the outbox
        assert len(mail.outbox) == 1
        assert mail.outbox[0].subject == f'You have been invited to register for {self.course.display_name}'
        manual_enrollments = ManualEnrollmentAudit.objects.all()
        assert manual_enrollments.count() == 1
        assert manual_enrollments[0].state_transition == UNENROLLED_TO_ALLOWEDTOENROLL

        text_body = mail.outbox[0].body
        html_body = mail.outbox[0].alternatives[0][0]
        register_url = '{proto}://{site}/register'.format(
            proto=protocol,
            site=self.site_name,
        )

        assert text_body.startswith('Dear student,')
        assert 'To finish your registration, please visit {register_url}'.format(
            register_url=register_url,
        ) in text_body
        assert 'Please finish your registration and fill out the registration' in html_body
        assert 'Finish Your Registration' in html_body
        assert register_url in html_body

        for body in [text_body, html_body]:
            assert 'You have been invited to join {display_name} at edx.org by a member of the course staff.'.format(
                display_name=self.course.display_name
            ) in body

            assert (' and fill '
                    'out the registration form making sure to use robot-not-an-email-yet@robot.org '
                    'in the Email field') in body

            assert ('Once you have registered and activated your account, '
                    'you will see {display_name} listed on your dashboard.').format(
                display_name=self.course.display_name
            ) in body

            assert 'This email was automatically sent from edx.org to robot-not-an-email-yet@robot.org' in body

    def test_unenroll_without_email(self):
        url = reverse('students_update_enrollment', kwargs={'course_id': str(self.course.id)})
        response = self.client.post(url, {'identifiers': self.enrolled_student.email, 'action': 'unenroll',
                                          'email_students': False})
        print(f"type(self.enrolled_student.email): {type(self.enrolled_student.email)}")
        assert response.status_code == 200

        # test that the user is now unenrolled
        user = User.objects.get(email=self.enrolled_student.email)
        assert not CourseEnrollment.is_enrolled(user, self.course.id)

        # test the response data
        expected = {
            "action": "unenroll",
            "auto_enroll": False,
            "results": [
                {
                    "identifier": self.enrolled_student.email,
                    "before": {
                        "enrollment": True,
                        "auto_enroll": False,
                        "user": True,
                        "allowed": False,
                    },
                    "after": {
                        "enrollment": False,
                        "auto_enroll": False,
                        "user": True,
                        "allowed": False,
                    }
                }
            ]
        }

        manual_enrollments = ManualEnrollmentAudit.objects.all()
        assert manual_enrollments.count() == 1
        assert manual_enrollments[0].state_transition == ENROLLED_TO_UNENROLLED
        res_json = json.loads(response.content.decode('utf-8'))
        assert res_json == expected

        # Check the outbox
        assert len(mail.outbox) == 0

    def test_unenroll_with_email(self):
        url = reverse('students_update_enrollment', kwargs={'course_id': str(self.course.id)})
        response = self.client.post(url, {'identifiers': self.enrolled_student.email, 'action': 'unenroll',
                                          'email_students': True})
        print(f"type(self.enrolled_student.email): {type(self.enrolled_student.email)}")
        assert response.status_code == 200

        # test that the user is now unenrolled
        user = User.objects.get(email=self.enrolled_student.email)
        assert not CourseEnrollment.is_enrolled(user, self.course.id)

        # test the response data
        expected = {
            "action": "unenroll",
            "auto_enroll": False,
            "results": [
                {
                    "identifier": self.enrolled_student.email,
                    "before": {
                        "enrollment": True,
                        "auto_enroll": False,
                        "user": True,
                        "allowed": False,
                    },
                    "after": {
                        "enrollment": False,
                        "auto_enroll": False,
                        "user": True,
                        "allowed": False,
                    }
                }
            ]
        }

        manual_enrollments = ManualEnrollmentAudit.objects.all()
        assert manual_enrollments.count() == 1
        assert manual_enrollments[0].state_transition == ENROLLED_TO_UNENROLLED
        res_json = json.loads(response.content.decode('utf-8'))
        assert res_json == expected

        # Check the outbox
        assert len(mail.outbox) == 1
        assert mail.outbox[0].subject == f'You have been unenrolled from {self.course.display_name}'

        text_body = mail.outbox[0].body
        html_body = mail.outbox[0].alternatives[0][0]

        assert text_body.startswith('Dear Enrolled Student')

        for body in [text_body, html_body]:
            assert 'You have been unenrolled from {display_name} at edx.org by a member of the course staff.'.format(
                display_name=self.course.display_name,
            ) in body

            assert 'This course will no longer appear on your edx.org dashboard.' in body
            assert 'Your other courses have not been affected.' in body
            assert 'This email was automatically sent from edx.org to Enrolled Student' in body

    def test_unenroll_with_email_allowed_student(self):
        url = reverse('students_update_enrollment', kwargs={'course_id': str(self.course.id)})
        response = self.client.post(url,
                                    {'identifiers': self.allowed_email, 'action': 'unenroll', 'email_students': True})
        print(f"type(self.allowed_email): {type(self.allowed_email)}")
        assert response.status_code == 200

        # test the response data
        expected = {
            "action": "unenroll",
            "auto_enroll": False,
            "results": [
                {
                    "identifier": self.allowed_email,
                    "before": {
                        "enrollment": False,
                        "auto_enroll": False,
                        "user": False,
                        "allowed": True,
                    },
                    "after": {
                        "enrollment": False,
                        "auto_enroll": False,
                        "user": False,
                        "allowed": False,
                    }
                }
            ]
        }

        manual_enrollments = ManualEnrollmentAudit.objects.all()
        assert manual_enrollments.count() == 1
        assert manual_enrollments[0].state_transition == ALLOWEDTOENROLL_TO_UNENROLLED
        res_json = json.loads(response.content.decode('utf-8'))
        assert res_json == expected

        # Check the outbox
        assert len(mail.outbox) == 1
        assert mail.outbox[0].subject == f'You have been unenrolled from {self.course.display_name}'

        text_body = mail.outbox[0].body
        html_body = mail.outbox[0].alternatives[0][0]
        assert text_body.startswith('Dear Student,')

        for body in [text_body, html_body]:
            assert 'You have been unenrolled from the course {display_name} by a member of the course staff.'.format(
                display_name=self.course.display_name,
            ) in body

            assert 'Please disregard the invitation previously sent.' in body
            assert 'This email was automatically sent from edx.org to robot-allowed@robot.org' in body

    @ddt.data('http', 'https')
    @patch('lms.djangoapps.instructor.enrollment.uses_shib')
    def test_enroll_with_email_not_registered_with_shib(self, protocol, mock_uses_shib):
        mock_uses_shib.return_value = True

        url = reverse('students_update_enrollment', kwargs={'course_id': str(self.course.id)})
        params = {'identifiers': self.notregistered_email, 'action': 'enroll', 'email_students': True}
        environ = {'wsgi.url_scheme': protocol}
        response = self.client.post(url, params, **environ)
        assert response.status_code == 200

        # Check the outbox
        assert len(mail.outbox) == 1
        assert mail.outbox[0].subject == f'You have been invited to register for {self.course.display_name}'

        text_body = mail.outbox[0].body
        html_body = mail.outbox[0].alternatives[0][0]
        course_url = '{proto}://{site}{about_path}'.format(
            proto=protocol,
            site=self.site_name,
            about_path=self.about_path,
        )
        assert text_body.startswith('Dear student,')
        assert 'To access this course visit {course_url} and register for this course.'.format(
            course_url=course_url,
        ) in text_body
        assert 'To access this course visit it and register:' in html_body
        assert course_url in html_body

        for body in [text_body, html_body]:
            assert 'You have been invited to join {display_name} at edx.org by a member of the course staff.'.format(
                display_name=self.course.display_name,
            ) in body

            assert 'This email was automatically sent from edx.org to robot-not-an-email-yet@robot.org' in body

    @patch('lms.djangoapps.instructor.enrollment.uses_shib')
    @patch.dict(settings.FEATURES, {'ENABLE_MKTG_SITE': True})
    def test_enroll_email_not_registered_shib_mktgsite(self, mock_uses_shib):
        # Try with marketing site enabled and shib on
        mock_uses_shib.return_value = True

        url = reverse('students_update_enrollment', kwargs={'course_id': str(self.course.id)})
        # Try with marketing site enabled
        with patch.dict('django.conf.settings.FEATURES', {'ENABLE_MKTG_SITE': True}):
            response = self.client.post(url, {'identifiers': self.notregistered_email, 'action': 'enroll',
                                              'email_students': True})

        assert response.status_code == 200

        text_body = mail.outbox[0].body
        html_body = mail.outbox[0].alternatives[0][0]
        assert text_body.startswith('Dear student,')

        for body in [text_body, html_body]:
            assert 'You have been invited to join {display_name} at edx.org by a member of the course staff.'.format(
                display_name=self.course.display_name,
            ) in body

            assert 'This email was automatically sent from edx.org to robot-not-an-email-yet@robot.org' in body

    @ddt.data('http', 'https')
    @patch('lms.djangoapps.instructor.enrollment.uses_shib')
    def test_enroll_with_email_not_registered_with_shib_autoenroll(self, protocol, mock_uses_shib):
        mock_uses_shib.return_value = True

        url = reverse('students_update_enrollment', kwargs={'course_id': str(self.course.id)})
        params = {'identifiers': self.notregistered_email, 'action': 'enroll', 'email_students': True,
                  'auto_enroll': True}
        environ = {'wsgi.url_scheme': protocol}
        response = self.client.post(url, params, **environ)
        print(f"type(self.notregistered_email): {type(self.notregistered_email)}")
        assert response.status_code == 200

        # Check the outbox
        assert len(mail.outbox) == 1
        assert mail.outbox[0].subject == f'You have been invited to register for {self.course.display_name}'

        text_body = mail.outbox[0].body
        html_body = mail.outbox[0].alternatives[0][0]
        course_url = '{proto}://{site}{course_path}'.format(
            proto=protocol, site=self.site_name, course_path=self.course_path,
        )

        assert text_body.startswith('Dear student,')
        assert course_url in html_body
        assert f'To access this course visit {course_url} and login.' in text_body
        assert 'To access this course click on the button below and login:' in html_body

        for body in [text_body, html_body]:
            assert 'You have been invited to join {display_name} at edx.org by a member of the course staff.'.format(
                display_name=self.course.display_name,
            ) in body

            assert 'This email was automatically sent from edx.org to robot-not-an-email-yet@robot.org' in body

    def test_enroll_already_enrolled_student(self):
        """
        Ensure that already enrolled "verified" students cannot be downgraded
        to "honor"
        """
        course_enrollment = CourseEnrollment.objects.get(
            user=self.enrolled_student, course_id=self.course.id
        )
        # make this enrollment "verified"
        course_enrollment.mode = 'verified'
        course_enrollment.save()
        assert course_enrollment.mode == 'verified'

        # now re-enroll the student through the instructor dash
        self._change_student_enrollment(self.enrolled_student, self.course, 'enroll')

        # affirm that the student is still in "verified" mode
        course_enrollment = CourseEnrollment.objects.get(
            user=self.enrolled_student, course_id=self.course.id
        )
        manual_enrollments = ManualEnrollmentAudit.objects.all()
        assert manual_enrollments.count() == 1
        assert manual_enrollments[0].state_transition == ENROLLED_TO_ENROLLED
        assert course_enrollment.mode == 'verified'

    def create_paid_course(self):
        """
        create paid course mode.
        """
        paid_course = CourseFactory.create()
        CourseModeFactory.create(course_id=paid_course.id, min_price=50, mode_slug=CourseMode.HONOR)
        CourseInstructorRole(paid_course.id).add_users(self.instructor)
        return paid_course

    def test_unenrolled_allowed_to_enroll_user(self):
        """
        test to unenroll allow to enroll user.
        """
        paid_course = self.create_paid_course()
        url = reverse('students_update_enrollment', kwargs={'course_id': str(paid_course.id)})
        params = {'identifiers': self.notregistered_email, 'action': 'enroll', 'email_students': False,
                  'auto_enroll': False, 'reason': 'testing..', 'role': 'Learner'}
        response = self.client.post(url, params)
        manual_enrollments = ManualEnrollmentAudit.objects.all()
        assert manual_enrollments.count() == 1
        assert manual_enrollments[0].state_transition == UNENROLLED_TO_ALLOWEDTOENROLL
        assert response.status_code == 200

        # now registered the user
        UserFactory(email=self.notregistered_email)
        url = reverse('students_update_enrollment', kwargs={'course_id': str(paid_course.id)})
        params = {'identifiers': self.notregistered_email, 'action': 'enroll', 'email_students': False,
                  'auto_enroll': False, 'reason': 'testing', 'role': 'Learner'}
        response = self.client.post(url, params)
        manual_enrollments = ManualEnrollmentAudit.objects.all()
        assert manual_enrollments.count() == 2
        assert manual_enrollments[1].state_transition == ALLOWEDTOENROLL_TO_ENROLLED
        assert response.status_code == 200

        # test the response data
        expected = {
            "action": "enroll",
            "auto_enroll": False,
            "results": [
                {
                    "identifier": self.notregistered_email,
                    "before": {
                        "enrollment": False,
                        "auto_enroll": False,
                        "user": True,
                        "allowed": True,
                    },
                    "after": {
                        "enrollment": True,
                        "auto_enroll": False,
                        "user": True,
                        "allowed": True,
                    }
                }
            ]
        }
        res_json = json.loads(response.content.decode('utf-8'))
        assert res_json == expected

    def test_unenrolled_already_not_enrolled_user(self):
        """
        test unenrolled user already not enrolled in a course.
        """
        paid_course = self.create_paid_course()
        course_enrollment = CourseEnrollment.objects.filter(
            user__email=self.notregistered_email, course_id=paid_course.id
        )
        assert course_enrollment.count() == 0

        url = reverse('students_update_enrollment', kwargs={'course_id': str(paid_course.id)})
        params = {'identifiers': self.notregistered_email, 'action': 'unenroll', 'email_students': False,
                  'auto_enroll': False, 'reason': 'testing', 'role': 'Learner'}

        response = self.client.post(url, params)
        assert response.status_code == 200

        # test the response data
        expected = {
            "action": "unenroll",
            "auto_enroll": False,
            "results": [
                {
                    "identifier": self.notregistered_email,
                    "before": {
                        "enrollment": False,
                        "auto_enroll": False,
                        "user": False,
                        "allowed": False,
                    },
                    "after": {
                        "enrollment": False,
                        "auto_enroll": False,
                        "user": False,
                        "allowed": False,
                    }
                }
            ]
        }

        manual_enrollments = ManualEnrollmentAudit.objects.all()
        assert manual_enrollments.count() == 1
        assert manual_enrollments[0].state_transition == UNENROLLED_TO_UNENROLLED

        res_json = json.loads(response.content.decode('utf-8'))
        assert res_json == expected

    def test_unenroll_and_enroll_verified(self):
        """
        Test that unenrolling and enrolling a student from a verified track
        results in that student being in the default track
        """
        course_enrollment = CourseEnrollment.objects.get(
            user=self.enrolled_student, course_id=self.course.id
        )
        # upgrade enrollment
        course_enrollment.mode = 'verified'
        course_enrollment.save()
        assert course_enrollment.mode == 'verified'

        self._change_student_enrollment(self.enrolled_student, self.course, 'unenroll')

        self._change_student_enrollment(self.enrolled_student, self.course, 'enroll')

        course_enrollment = CourseEnrollment.objects.get(
            user=self.enrolled_student, course_id=self.course.id
        )
        assert course_enrollment.mode == CourseMode.DEFAULT_MODE_SLUG

    def test_reason_is_persisted(self):
        """
        test that reason field is persisted in the database
        """
        paid_course = self.create_paid_course()
        url = reverse('students_update_enrollment', kwargs={'course_id': str(paid_course.id)})
        params = {'identifiers': self.notregistered_email, 'action': 'enroll', 'email_students': False,
                  'auto_enroll': False, 'reason': 'testing'}
        response = self.client.post(url, params)

        manual_enrollment = ManualEnrollmentAudit.objects.first()
        assert manual_enrollment.reason == 'testing'
        assert response.status_code == 200

    def _change_student_enrollment(self, user, course, action):
        """
        Helper function that posts to 'students_update_enrollment' to change
        a student's enrollment
        """
        url = reverse(
            'students_update_enrollment',
            kwargs={'course_id': str(course.id)},
        )
        params = {
            'identifiers': user.email,
            'action': action,
            'email_students': True,
            'reason': 'change user enrollment',
            'role': 'Learner'
        }
        response = self.client.post(url, params)
        assert response.status_code == 200
        return response

    def test_get_enrollment_status(self):
        """Check that enrollment states are reported correctly."""

        # enrolled, active
        url = reverse(
            'get_student_enrollment_status',
            kwargs={'course_id': str(self.course.id)},
        )
        params = {
            'unique_student_identifier': 'EnrolledStudent'
        }
        response = self.client.post(url, params)
        assert response.status_code == 200
        res_json = json.loads(response.content.decode('utf-8'))
        assert res_json['enrollment_status'] == 'Enrollment status for EnrolledStudent: active'

        # unenrolled, inactive
        CourseEnrollment.unenroll(
            self.enrolled_student,
            self.course.id
        )

        response = self.client.post(url, params)
        assert response.status_code == 200
        res_json = json.loads(response.content.decode('utf-8'))
        assert res_json['enrollment_status'] == 'Enrollment status for EnrolledStudent: inactive'

        # invited, not yet registered
        params = {
            'unique_student_identifier': 'robot-allowed@robot.org'
        }

        response = self.client.post(url, params)
        assert response.status_code == 200
        res_json = json.loads(response.content.decode('utf-8'))
        assert res_json['enrollment_status'] == 'Enrollment status for robot-allowed@robot.org: pending'

        # never enrolled or invited
        params = {
            'unique_student_identifier': 'nonotever@example.com'
        }

        response = self.client.post(url, params)
        assert response.status_code == 200
        res_json = json.loads(response.content.decode('utf-8'))
        assert res_json['enrollment_status'] == 'Enrollment status for nonotever@example.com: never enrolled'


@ddt.ddt
class TestInstructorAPIBulkBetaEnrollment(SharedModuleStoreTestCase, LoginEnrollmentTestCase):
    """
    Test bulk beta modify access endpoint.
    """
    @classmethod
    def setUpClass(cls):
        super().setUpClass()
        cls.course = CourseFactory.create()
        # Email URL values
        cls.site_name = configuration_helpers.get_value(
            'SITE_NAME',
            settings.SITE_NAME
        )
        cls.about_path = f'/courses/{cls.course.id}/about'
        cls.course_path = f'/courses/{cls.course.id}/'

    def setUp(self):
        super().setUp()

        self.instructor = InstructorFactory(course_key=self.course.id)
        self.client.login(username=self.instructor.username, password=self.TEST_PASSWORD)

        self.beta_tester = BetaTesterFactory(course_key=self.course.id)
        CourseEnrollment.enroll(
            self.beta_tester,
            self.course.id
        )
        assert CourseBetaTesterRole(self.course.id).has_user(self.beta_tester)

        self.notenrolled_student = UserFactory(username='NotEnrolledStudent')

        self.notregistered_email = 'robot-not-an-email-yet@robot.org'
        assert User.objects.filter(email=self.notregistered_email).count() == 0

        self.request = RequestFactory().request()

        # uncomment to enable enable printing of large diffs
        # from failed assertions in the event of a test failure.
        # (comment because pylint C0103(invalid-name))
        # self.maxDiff = None

    def test_missing_params(self):
        """ Test missing all query parameters. """
        url = reverse('bulk_beta_modify_access', kwargs={'course_id': str(self.course.id)})
        response = self.client.post(url)
        assert response.status_code == 400

    def test_bad_action(self):
        """ Test with an invalid action. """
        action = 'robot-not-an-action'
        url = reverse('bulk_beta_modify_access', kwargs={'course_id': str(self.course.id)})
        response = self.client.post(url, {'identifiers': self.beta_tester.email, 'action': action})
        assert response.status_code == 400

    def add_notenrolled(self, response, identifier):
        """
        Test Helper Method (not a test, called by other tests)

        Takes a client response from a call to bulk_beta_modify_access with 'email_students': False,
        and the student identifier (email or username) given as 'identifiers' in the request.

        Asserts the reponse returns cleanly, that the student was added as a beta tester, and the
        response properly contains their identifier, 'error': False, and 'userDoesNotExist': False.
        Additionally asserts no email was sent.
        """
        assert response.status_code == 200
        assert CourseBetaTesterRole(self.course.id).has_user(self.notenrolled_student)
        # test the response data
        expected = {
            "action": "add",
            "results": [
                {
                    "identifier": identifier,
                    "error": False,
                    "userDoesNotExist": False,
                    "is_active": True
                }
            ]
        }

        res_json = json.loads(response.content.decode('utf-8'))
        assert res_json == expected

        # Check the outbox
        assert len(mail.outbox) == 0

    def test_add_notenrolled_email(self):
        url = reverse('bulk_beta_modify_access', kwargs={'course_id': str(self.course.id)})
        response = self.client.post(url, {'identifiers': self.notenrolled_student.email, 'action': 'add', 'email_students': False})  # lint-amnesty, pylint: disable=line-too-long
        self.add_notenrolled(response, self.notenrolled_student.email)
        assert not CourseEnrollment.is_enrolled(self.notenrolled_student, self.course.id)

    def test_add_notenrolled_email_autoenroll(self):
        url = reverse('bulk_beta_modify_access', kwargs={'course_id': str(self.course.id)})
        response = self.client.post(url, {'identifiers': self.notenrolled_student.email, 'action': 'add', 'email_students': False, 'auto_enroll': True})  # lint-amnesty, pylint: disable=line-too-long
        self.add_notenrolled(response, self.notenrolled_student.email)
        assert CourseEnrollment.is_enrolled(self.notenrolled_student, self.course.id)

    def test_add_notenrolled_username(self):
        url = reverse('bulk_beta_modify_access', kwargs={'course_id': str(self.course.id)})
        response = self.client.post(url, {'identifiers': self.notenrolled_student.username, 'action': 'add', 'email_students': False})  # lint-amnesty, pylint: disable=line-too-long
        self.add_notenrolled(response, self.notenrolled_student.username)
        assert not CourseEnrollment.is_enrolled(self.notenrolled_student, self.course.id)

    def test_add_notenrolled_username_autoenroll(self):
        url = reverse('bulk_beta_modify_access', kwargs={'course_id': str(self.course.id)})
        response = self.client.post(url, {'identifiers': self.notenrolled_student.username, 'action': 'add', 'email_students': False, 'auto_enroll': True})  # lint-amnesty, pylint: disable=line-too-long
        self.add_notenrolled(response, self.notenrolled_student.username)
        assert CourseEnrollment.is_enrolled(self.notenrolled_student, self.course.id)

    def test_add_notenrolled_username_autoenroll_with_multiple_users(self):
        url = reverse('bulk_beta_modify_access', kwargs={'course_id': str(self.course.id)})
        identifiers = (f"Lorem@ipsum.dolor, "
                       f"sit@amet.consectetur\nadipiscing@elit.Aenean\r convallis@at.lacus\r, ut@lacinia.Sed, "
                       f"{self.notenrolled_student.username}"
                       )
        response = self.client.post(url, {'identifiers': identifiers, 'action': 'add', 'email_students': False, 'auto_enroll': True})  # lint-amnesty, pylint: disable=line-too-long
        assert 6, len(json.loads(response.content.decode())['results'])

    @ddt.data('http', 'https')
    def test_add_notenrolled_with_email(self, protocol):
        url = reverse('bulk_beta_modify_access', kwargs={'course_id': str(self.course.id)})
        params = {'identifiers': self.notenrolled_student.email, 'action': 'add', 'email_students': True}
        environ = {'wsgi.url_scheme': protocol}
        response = self.client.post(url, params, **environ)
        assert response.status_code == 200

        assert CourseBetaTesterRole(self.course.id).has_user(self.notenrolled_student)
        # test the response data
        expected = {
            "action": "add",
            "results": [
                {
                    "identifier": self.notenrolled_student.email,
                    "error": False,
                    "userDoesNotExist": False,
                    "is_active": True
                }
            ]
        }
        res_json = json.loads(response.content.decode('utf-8'))
        assert res_json == expected

        # Check the outbox
        assert len(mail.outbox) == 1
        assert mail.outbox[0].subject == f'You have been invited to a beta test for {self.course.display_name}'

        text_body = mail.outbox[0].body
        html_body = mail.outbox[0].alternatives[0][0]
        student_name = self.notenrolled_student.profile.name
        assert text_body.startswith(f'Dear {student_name}')
        assert f'Visit {self.course.display_name}' in html_body

        for body in [text_body, html_body]:
            assert 'You have been invited to be a beta tester for {display_name} at edx.org'.format(
                display_name=self.course.display_name,
            ) in body

            assert 'by a member of the course staff.' in body
            assert 'enroll in this course and begin the beta test' in body

            assert '{proto}://{site}{about_path}'.format(
                proto=protocol,
                site=self.site_name,
                about_path=self.about_path,
            ) in body

            assert 'This email was automatically sent from edx.org to {student_email}'.format(
                student_email=self.notenrolled_student.email,
            ) in body

    @ddt.data('http', 'https')
    def test_add_notenrolled_with_email_autoenroll(self, protocol):
        url = reverse('bulk_beta_modify_access', kwargs={'course_id': str(self.course.id)})
        params = {'identifiers': self.notenrolled_student.email, 'action': 'add', 'email_students': True,
                  'auto_enroll': True}
        environ = {'wsgi.url_scheme': protocol}
        response = self.client.post(url, params, **environ)
        assert response.status_code == 200

        assert CourseBetaTesterRole(self.course.id).has_user(self.notenrolled_student)
        # test the response data
        expected = {
            "action": "add",
            "results": [
                {
                    "identifier": self.notenrolled_student.email,
                    "error": False,
                    "userDoesNotExist": False,
                    "is_active": True
                }
            ]
        }
        res_json = json.loads(response.content.decode('utf-8'))
        assert res_json == expected

        # Check the outbox
        assert len(mail.outbox) == 1
        assert mail.outbox[0].subject == f'You have been invited to a beta test for {self.course.display_name}'

        text_body = mail.outbox[0].body
        html_body = mail.outbox[0].alternatives[0][0]
        student_name = self.notenrolled_student.profile.name
        assert text_body.startswith(f'Dear {student_name}')

        for body in [text_body, html_body]:
            assert 'You have been invited to be a beta tester for {display_name} at edx.org'.format(
                display_name=self.course.display_name,
            ) in body

            assert 'by a member of the course staff' in body

            assert 'To start accessing course materials, please visit' in body
            assert '{proto}://{site}{course_path}'.format(
                proto=protocol,
                site=self.site_name,
                course_path=self.course_path
            )

            assert 'This email was automatically sent from edx.org to {student_email}'.format(
                student_email=self.notenrolled_student.email,
            ) in body

    @patch.dict(settings.FEATURES, {'ENABLE_MKTG_SITE': True})
    def test_add_notenrolled_email_mktgsite(self):
        # Try with marketing site enabled
        url = reverse('bulk_beta_modify_access', kwargs={'course_id': str(self.course.id)})
        response = self.client.post(url, {'identifiers': self.notenrolled_student.email, 'action': 'add', 'email_students': True})  # lint-amnesty, pylint: disable=line-too-long

        assert response.status_code == 200

        text_body = mail.outbox[0].body
        html_body = mail.outbox[0].alternatives[0][0]
        student_name = self.notenrolled_student.profile.name
        assert text_body.startswith(f'Dear {student_name}')

        for body in [text_body, html_body]:
            assert 'You have been invited to be a beta tester for {display_name} at edx.org'.format(
                display_name=self.course.display_name,
            ) in body

            assert 'by a member of the course staff.' in body
            assert 'Visit edx.org' in body
            assert 'enroll in this course and begin the beta test' in body
            assert 'This email was automatically sent from edx.org to {student_email}'.format(
                student_email=self.notenrolled_student.email,
            ) in body

    def test_enroll_with_email_not_registered(self):
        # User doesn't exist
        url = reverse('bulk_beta_modify_access', kwargs={'course_id': str(self.course.id)})
        response = self.client.post(url,
                                    {'identifiers': self.notregistered_email, 'action': 'add', 'email_students': True,
                                     'reason': 'testing'})
        assert response.status_code == 200
        # test the response data
        expected = {
            "action": "add",
            "results": [
                {
                    "identifier": self.notregistered_email,
                    "error": True,
                    "userDoesNotExist": True,
                    "is_active": None
                }
            ]
        }
        res_json = json.loads(response.content.decode('utf-8'))
        assert res_json == expected

        # Check the outbox
        assert len(mail.outbox) == 0

    def test_remove_without_email(self):
        url = reverse('bulk_beta_modify_access', kwargs={'course_id': str(self.course.id)})
        response = self.client.post(url,
                                    {'identifiers': self.beta_tester.email, 'action': 'remove', 'email_students': False,
                                     'reason': 'testing'})
        assert response.status_code == 200

        # Works around a caching bug which supposedly can't happen in prod. The instance here is not ==
        # the instance fetched from the email above which had its cache cleared
        if hasattr(self.beta_tester, '_roles'):
            del self.beta_tester._roles
        assert not CourseBetaTesterRole(self.course.id).has_user(self.beta_tester)

        # test the response data
        expected = {
            "action": "remove",
            "results": [
                {
                    "identifier": self.beta_tester.email,
                    "error": False,
                    "userDoesNotExist": False,
                    "is_active": True
                }
            ]
        }
        res_json = json.loads(response.content.decode('utf-8'))
        assert res_json == expected

        # Check the outbox
        assert len(mail.outbox) == 0

    def test_remove_with_email(self):
        url = reverse('bulk_beta_modify_access', kwargs={'course_id': str(self.course.id)})
        response = self.client.post(url,
                                    {'identifiers': self.beta_tester.email, 'action': 'remove', 'email_students': True,
                                     'reason': 'testing'})
        assert response.status_code == 200

        # Works around a caching bug which supposedly can't happen in prod. The instance here is not ==
        # the instance fetched from the email above which had its cache cleared
        if hasattr(self.beta_tester, '_roles'):
            del self.beta_tester._roles
        assert not CourseBetaTesterRole(self.course.id).has_user(self.beta_tester)

        # test the response data
        expected = {
            "action": "remove",
            "results": [
                {
                    "identifier": self.beta_tester.email,
                    "error": False,
                    "userDoesNotExist": False,
                    "is_active": True
                }
            ]
        }
        res_json = json.loads(response.content.decode('utf-8'))
        assert res_json == expected
        # Check the outbox
        assert len(mail.outbox) == 1
        assert mail.outbox[0].subject == f'You have been removed from a beta test for {self.course.display_name}'

        text_body = mail.outbox[0].body
        html_body = mail.outbox[0].alternatives[0][0]
        assert text_body.startswith(f'Dear {self.beta_tester.profile.name}')

        for body in [text_body, html_body]:
            assert 'You have been removed as a beta tester for {display_name} at edx.org'.format(
                display_name=self.course.display_name,
            ) in body

            assert ('This course will remain on your dashboard, but you will no longer be '
                    'part of the beta testing group.') in body

            assert 'Your other courses have not been affected.' in body

            assert 'This email was automatically sent from edx.org to {email_address}'.format(
                email_address=self.beta_tester.email,
            ) in body


class TestInstructorAPILevelsAccess(SharedModuleStoreTestCase, LoginEnrollmentTestCase):
    """
    Test endpoints whereby instructors can change permissions
    of other users.

    This test does NOT test whether the actions had an effect on the
    database, that is the job of test_access.
    This tests the response and action switch.
    Actually, modify_access does not have a very meaningful
    response yet, so only the status code is tested.
    """
    @classmethod
    def setUpClass(cls):
        super().setUpClass()
        cls.course = CourseFactory.create()

    def setUp(self):
        super().setUp()

        self.instructor = InstructorFactory(course_key=self.course.id)
        self.client.login(username=self.instructor.username, password=self.TEST_PASSWORD)

        self.other_instructor = InstructorFactory(course_key=self.course.id)
        self.other_staff = StaffFactory(course_key=self.course.id)
        self.other_user = UserFactory()
        self.list_forum_members_url = reverse('list_forum_members', kwargs={'course_id': str(self.course.id)})

    def test_modify_access_noparams(self):
        """ Test missing all query parameters. """
        url = reverse('modify_access', kwargs={'course_id': str(self.course.id)})
        response = self.client.post(url)
        assert response.status_code == 400

    def test_modify_access_bad_action(self):
        """ Test with an invalid action parameter. """
        url = reverse('modify_access', kwargs={'course_id': str(self.course.id)})
        response = self.client.post(url, {
            'unique_student_identifier': self.other_staff.email,
            'rolename': 'staff',
            'action': 'robot-not-an-action',
        })
        assert response.status_code == 400

    def test_modify_access_bad_role(self):
        """ Test with an invalid action parameter. """
        url = reverse('modify_access', kwargs={'course_id': str(self.course.id)})
        response = self.client.post(url, {
            'unique_student_identifier': self.other_staff.email,
            'rolename': 'robot-not-a-roll',
            'action': 'revoke',
        })
        assert response.status_code == 400

    def test_modify_access_api(self):
        for rolename in ["staff", "limited_staff", "instructor", "data_researcher"]:
            assert CourseEnrollment.is_enrolled(self.other_user, self.course.id) is False
            url = reverse('modify_access', kwargs={'course_id': str(self.course.id)})
            response = self.client.post(url, {
                'unique_student_identifier': self.other_user.email,
                'rolename': rolename,
                'action': 'allow',
            })
            assert response.status_code == 200
            # User should be auto enrolled in the course
            assert CourseEnrollment.is_enrolled(self.other_user, self.course.id)
            # Test role revoke action
            response = self.client.post(url, {
                'unique_student_identifier': self.other_user.email,
                'rolename': rolename,
                'action': 'revoke',
            })
            assert response.status_code == 200
            CourseEnrollment.unenroll(self.other_user, self.course.id)

    def test_modify_access_allow_with_uname(self):
        url = reverse('modify_access', kwargs={'course_id': str(self.course.id)})
        response = self.client.post(url, {
            'unique_student_identifier': self.other_instructor.username,
            'rolename': 'staff',
            'action': 'allow',
        })
        assert response.status_code == 200

    def test_modify_access_revoke_with_username(self):
        url = reverse('modify_access', kwargs={'course_id': str(self.course.id)})
        response = self.client.post(url, {
            'unique_student_identifier': self.other_staff.username,
            'rolename': 'staff',
            'action': 'revoke',
        })
        assert response.status_code == 200

    def test_modify_access_with_fake_user(self):
        url = reverse('modify_access', kwargs={'course_id': str(self.course.id)})
        response = self.client.post(url, {
            'unique_student_identifier': 'GandalfTheGrey',
            'rolename': 'staff',
            'action': 'revoke',
        })
        assert response.status_code == 200
        expected = {
            'unique_student_identifier': 'GandalfTheGrey',
            'userDoesNotExist': True,
        }
        res_json = json.loads(response.content.decode('utf-8'))
        assert res_json == expected

    def test_modify_access_with_inactive_user(self):
        self.other_user.is_active = False
        self.other_user.save()
        url = reverse('modify_access', kwargs={'course_id': str(self.course.id)})
        response = self.client.post(url, {
            'unique_student_identifier': self.other_user.username,
            'rolename': 'beta',
            'action': 'allow',
        })
        assert response.status_code == 200
        expected = {
            'unique_student_identifier': self.other_user.username,
            'inactiveUser': True,
        }
        res_json = json.loads(response.content.decode('utf-8'))
        assert res_json == expected

    def test_modify_access_revoke_not_allowed(self):
        """ Test revoking access that a user does not have. """
        url = reverse('modify_access', kwargs={'course_id': str(self.course.id)})
        response = self.client.post(url, {
            'unique_student_identifier': self.other_staff.email,
            'rolename': 'instructor',
            'action': 'revoke',
        })
        assert response.status_code == 200

    def test_modify_access_revoke_self(self):
        """
        Test that an instructor cannot remove instructor privelages from themself.
        """
        url = reverse('modify_access', kwargs={'course_id': str(self.course.id)})
        response = self.client.post(url, {
            'unique_student_identifier': self.instructor.email,
            'rolename': 'instructor',
            'action': 'revoke',
        })
        assert response.status_code == 200
        # check response content
        expected = {
            'unique_student_identifier': self.instructor.username,
            'rolename': 'instructor',
            'action': 'revoke',
            'removingSelfAsInstructor': True,
        }
        res_json = json.loads(response.content.decode('utf-8'))
        assert res_json == expected

    def test_list_course_role_members_noparams(self):
        """ Test missing all query parameters. """
        url = reverse('list_course_role_members', kwargs={'course_id': str(self.course.id)})
        response = self.client.post(url)
        assert response.status_code == 400

    def test_list_course_role_members_bad_rolename(self):
        """ Test with an invalid rolename parameter. """
        url = reverse('list_course_role_members', kwargs={'course_id': str(self.course.id)})
        response = self.client.post(url, {
            'rolename': 'robot-not-a-rolename',
        })
        assert response.status_code == 400

    def test_list_course_role_members_staff(self):
        url = reverse('list_course_role_members', kwargs={'course_id': str(self.course.id)})
        response = self.client.post(url, {
            'rolename': 'staff',
        })
        assert response.status_code == 200

        # check response content
        expected = {
            'course_id': str(self.course.id),
            'staff': [
                {
                    'username': self.other_staff.username,
                    'email': self.other_staff.email,
                    'first_name': self.other_staff.first_name,
                    'last_name': self.other_staff.last_name,
                }
            ]
        }
        res_json = json.loads(response.content.decode('utf-8'))
        assert res_json == expected

    def test_list_course_role_members_beta(self):
        url = reverse('list_course_role_members', kwargs={'course_id': str(self.course.id)})
        response = self.client.post(url, {
            'rolename': 'beta',
        })
        assert response.status_code == 200

        # check response content
        expected = {
            'course_id': str(self.course.id),
            'beta': []
        }
        res_json = json.loads(response.content.decode('utf-8'))
        assert res_json == expected

    def test_update_forum_role_membership(self):
        """
        Test update forum role membership with user's email and username.
        """

        # Seed forum roles for course.
        seed_permissions_roles(self.course.id)

        for user in [self.instructor, self.other_user]:
            for identifier_attr in [user.email, user.username]:
                for rolename in ["Administrator", "Moderator", "Community TA"]:
                    for action in ["allow", "revoke"]:
                        self.assert_update_forum_role_membership(user, identifier_attr, rolename, action)

    def assert_update_forum_role_membership(self, current_user, identifier, rolename, action):
        """
        default roles require either (staff & forum admin) or (instructor)
        User should be forum-admin and staff to access this endpoint.

        But if request rolename is  FORUM_ROLE_ADMINISTRATOR, then user must also have
        instructor-level access to proceed.
        """
        url = reverse('update_forum_role_membership', kwargs={'course_id': str(self.course.id)})
        response = self.client.post(
            url,
            {
                'unique_student_identifier': identifier,
                'rolename': rolename,
                'action': action,
            }
        )

        # Status code should be 200.
        assert response.status_code == 200

        user_roles = current_user.roles.filter(course_id=self.course.id).values_list("name", flat=True)
        if action == 'allow':
            assert rolename in user_roles
        elif action == 'revoke':
            assert rolename not in user_roles

    def test_autoenroll_on_forum_role_add(self):
        """
        Test forum role modification auto enrolls user.
        """
        seed_permissions_roles(self.course.id)
        user = UserFactory()
        for rolename in ["Administrator", "Moderator", "Community TA"]:
            assert CourseEnrollment.is_enrolled(user, self.course.id) is False
            self.assert_update_forum_role_membership(user, user.email, rolename, "allow")
            assert CourseEnrollment.is_enrolled(user, self.course.id)
            self.assert_update_forum_role_membership(user, user.email, rolename, "revoke")
            CourseEnrollment.unenroll(user, self.course.id)

    def create_forum_roles(self, role_name, user):
        """
        DRY Utility method for adding roles.
        """
        role, __ = Role.objects.get_or_create(
            course_id=self.course.id,
            name=role_name
        )
        role.users.add(user)

    def access_list_forum(self, user):
        """
        Utility method for adding forums rules and hitting the url.
        """
        for role_name in ["Group Moderator", "Moderator", "Community TA", "Administrator"]:
            self.create_forum_roles(role_name, user)
            return self.client.post(self.list_forum_members_url, {'rolename': role_name})

    def test_staff_without_forum_admin_access(self):
        """
        Test to ensure that an error is raised if the given rolename lacks the appropriate permissions.
        Allowed Role is either (staff & forum admin) or (instructor).

        In this test case user has staff permissions but his forum admin role is missing.
        """
        self.client.logout()
        self.client.login(username=self.other_user.username, password=self.TEST_PASSWORD)
        role_name = "staff"
        CourseAccessRoleFactory(
            course_id=self.course.id,
            user=self.other_user,
            role=role_name,
            org=self.course.id.org
        )

        response = self.access_list_forum(self.other_user)
        assert response.status_code == 403

        if role_name in ["Administrator"]:
            # if the rolename is `Administrator` then user must need `Administrator` access.
            assert (response.__dict__['data'].get('detail') ==
                    "Operation requires instructor access.")
        else:
            assert (response.__dict__['data'].get('detail') ==
                    "Operation requires staff & forum admin or instructor access")

    def test_staff_with_forum_admin_access(self):
        """
        Test to ensure that an error is raised if the given rolename lacks the appropriate permissions.
        Allowed Role is either (staff & forum admin) or (instructor)

        In this test case user has staff permissions and forum admin role also.
        """
        self.client.logout()
        self.client.login(username=self.other_user.username, password=self.TEST_PASSWORD)

        CourseAccessRoleFactory(
            course_id=self.course.id,
            user=self.other_user,
            role="staff",
            org=self.course.id.org
        )

        # make user staff and administrator
        self.create_forum_roles('Administrator', self.other_user)
        response = self.access_list_forum(self.other_user)
        assert response.status_code == 200
        data = json.loads(response.content.decode('utf-8'))
        assert data['course_id'] == str(self.course.id)

    def test_staff_with_forum_admin_access_with_oauth(self):
        """
        Verify the endpoint using JWT authentication.
        """
        self.client.logout()
        dot_application = ApplicationFactory(user=self.other_user, authorization_grant_type='password')
        access_token = AccessTokenFactory(user=self.other_user, application=dot_application)
        oauth_adapter = DOTAdapter()
        token_dict = {
            'access_token': access_token,
            'scope': 'email profile',
        }
        jwt_token = jwt_api.create_jwt_from_token(token_dict, oauth_adapter, use_asymmetric_key=True)
        headers = {
            'HTTP_AUTHORIZATION': 'JWT ' + jwt_token
        }
        response = self.client.post(
            self.list_forum_members_url,
            data={'rolename': 'Moderator'},
            **headers
        )
        # JWT authentication works but it has no permissions.
        assert response.status_code == 403

        # add user as course staff.
        CourseAccessRoleFactory(
            course_id=self.course.id,
            user=self.other_user,
            role="staff",
            org=self.course.id.org
        )

        # add user as forum admin.
        self.create_forum_roles('Administrator', self.other_user)
        response = self.client.post(self.list_forum_members_url, data={'rolename': 'Moderator'}, **headers)
        assert response.status_code == 200


@ddt.ddt
class TestInstructorAPILevelsDataDump(SharedModuleStoreTestCase, LoginEnrollmentTestCase):
    """
    Test endpoints that show data without side effects.
    """
    @classmethod
    def setUpClass(cls):
        super().setUpClass()
        cls.course = CourseFactory.create()

    def setUp(self):
        super().setUp()
        self.course_mode = CourseMode(course_id=self.course.id,
                                      mode_slug="honor",
                                      mode_display_name="honor cert",
                                      min_price=40)
        self.course_mode.save()
        self.instructor = InstructorFactory(course_key=self.course.id)
        CourseDataResearcherRole(self.course.id).add_users(self.instructor)
        self.client.login(username=self.instructor.username, password=self.TEST_PASSWORD)

        self.students = [UserFactory() for _ in range(6)]
        for student in self.students:
            CourseEnrollment.enroll(student, self.course.id)

        self.students_who_may_enroll = self.students + [UserFactory() for _ in range(5)]
        for student in self.students_who_may_enroll:
            CourseEnrollmentAllowed.objects.create(
                email=student.email, course_id=self.course.id
            )

    @ddt.data(
        ('get_problem_responses', {'problem_location': ""}),
        ('instructor_api_v1:generate_problem_responses', {"problem_locations": ["abc"]}),
    )
    @ddt.unpack
    def test_get_problem_responses_invalid_location(self, endpoint, post_data):
        """
        Test whether get_problem_responses returns an appropriate status
        message when users submit an invalid problem location.
        """
        url = reverse(
            endpoint,
            kwargs={'course_id': str(self.course.id)}
        )

        response = self.client.post(url, post_data, content_type="application/json")
        res_json = json.loads(response.content.decode('utf-8'))
        assert res_json == 'Could not find problem with this location.'

    def valid_problem_location(test):  # pylint: disable=no-self-argument
        """
        Decorator for tests that target get_problem_responses endpoint and
        need to pretend user submitted a valid problem location.
        """
        @functools.wraps(test)
        def wrapper(self, *args, **kwargs):
            """
            Run `test` method, ensuring that UsageKey.from_string returns a
            problem key that the get_problem_responses endpoint can
            work with.
            """
            mock_problem_key = NonCallableMock(return_value='')
            mock_problem_key.course_key = self.course.id
            with patch.object(UsageKey, 'from_string') as patched_method:
                patched_method.return_value = mock_problem_key
                test(self, *args, **kwargs)
        return wrapper

    @valid_problem_location
    @ddt.data(
        ('get_problem_responses', {'problem_location': "test"}),
        ('instructor_api_v1:generate_problem_responses', {'problem_locations': ["test"]}),
    )
    @ddt.unpack
    def test_get_problem_responses_successful(self, endpoint, post_data):
        """
        Test whether get_problem_responses returns an appropriate status
        message if CSV generation was started successfully.
        """
        url = reverse(
            endpoint,
            kwargs={'course_id': str(self.course.id)}
        )

        response = self.client.post(url, post_data, content_type="application/json")
        res_json = json.loads(response.content.decode('utf-8'))
        assert 'status' in res_json
        status = res_json['status']
        assert 'is being created' in status
        assert 'already in progress' not in status
        assert 'task_id' in res_json

    @valid_problem_location
    @ddt.data('get_problem_responses', 'instructor_api_v1:generate_problem_responses')
    def test_get_problem_responses_already_running(self, endpoint):
        """
        Test whether get_problem_responses returns an appropriate status
        message if CSV generation is already in progress.
        """
        url = reverse(
            endpoint,
            kwargs={'course_id': str(self.course.id)}
        )
        task_type = 'problem_responses_csv'
        already_running_status = generate_already_running_error_message(task_type)
        with patch('lms.djangoapps.instructor_task.api.submit_calculate_problem_responses_csv') as submit_task_function:
            error = AlreadyRunningError(already_running_status)
            submit_task_function.side_effect = error
            response = self.client.post(url, {"problem_locations": ["test"]}, content_type="application/json")

        self.assertContains(response, already_running_status, status_code=400)

    def test_get_students_features(self):
        """
        Test that some minimum of information is formatted
        correctly in the response to get_students_features.
        """
        for student in self.students:
            student.profile.city = f"Mos Eisley {student.id}"
            student.profile.save()
        url = reverse('get_students_features', kwargs={'course_id': str(self.course.id)})
        response = self.client.post(url, {})
        res_json = json.loads(response.content.decode('utf-8'))
        assert 'students' in res_json
        for student in self.students:
            student_json = [
                x for x in res_json['students']
                if x['username'] == student.username
            ][0]
            assert student_json['username'] == student.username
            assert student_json['email'] == student.email
            assert student_json['city'] == student.profile.city
            assert student_json['country'] == ''

    def test_get_students_features_private_fields(self):
        """
        Test that the get_students_features does not return the private fields
        if they are by default in the `PROFILE_INFORMATION_REPORT_PRIVATE_FIELDS` setting.
        """
        url = reverse("get_students_features", kwargs={"course_id": str(self.course.id)})
        response = self.client.post(url, {})
        res_json = json.loads(response.content.decode("utf-8"))

        assert "students" in res_json
        for student in res_json["students"]:
            for field in settings.PROFILE_INFORMATION_REPORT_PRIVATE_FIELDS:
                assert field not in student

    def test_get_students_features_private_fields_with_custom_config(self):
        """
        Test that the get_students_features does not return the private custom
        fields set in the `PROFILE_INFORMATION_REPORT_PRIVATE_FIELDS` setting.
        """
        private_fields = ["email", "location", "gender"]

        with override_settings(PROFILE_INFORMATION_REPORT_PRIVATE_FIELDS=private_fields):
            url = reverse("get_students_features", kwargs={"course_id": str(self.course.id)})
            response = self.client.post(url, {})
            res_json = json.loads(response.content.decode("utf-8"))

            assert "students" in res_json
            for student in res_json["students"]:
                for field in private_fields:
                    assert field not in student

    @override_settings(PROFILE_INFORMATION_REPORT_PRIVATE_FIELDS=[])
    def test_get_students_features_private_fields_empty(self):
        """
        Test that the get_students_features returns all the fields if the
        `PROFILE_INFORMATION_REPORT_PRIVATE_FIELDS` setting is empty.
        """
        custom_config = {
            "student_profile_download_fields": [
                "id",
                "username",
                "email",
                "language",
                "year_of_birth",
            ]
        }

        with with_site_configuration_context(configuration=custom_config):
            url = reverse("get_students_features", kwargs={"course_id": str(self.course.id)})
            response = self.client.post(url, {})
            res_json = json.loads(response.content.decode("utf-8"))

            assert "students" in res_json
            for student in res_json["students"]:
                for field in custom_config["student_profile_download_fields"]:
                    assert field in student

    @ddt.data(True, False)
    def test_get_students_features_cohorted(self, is_cohorted):
        """
        Test that get_students_features includes cohort info when the course is
        cohorted, and does not when the course is not cohorted.
        """
        url = reverse('get_students_features', kwargs={'course_id': str(self.course.id)})
        set_course_cohorted(self.course.id, is_cohorted)

        response = self.client.post(url, {})
        res_json = json.loads(response.content.decode('utf-8'))

        assert ('cohort' in res_json['feature_names']) == is_cohorted

    @ddt.data(True, False)
    def test_get_students_features_teams(self, has_teams):
        """
        Test that get_students_features includes team info when the course is
        has teams enabled, and does not when the course does not have teams enabled
        """
        if has_teams:
            self.course = CourseFactory.create(teams_configuration=TeamsConfig({
                'max_size': 2, 'topics': [{'id': 'topic', 'name': 'Topic', 'description': 'A Topic'}]
            }))
            course_instructor = InstructorFactory(course_key=self.course.id)
            CourseDataResearcherRole(self.course.id).add_users(course_instructor)
            self.client.login(username=course_instructor.username, password=self.TEST_PASSWORD)

        url = reverse('get_students_features', kwargs={'course_id': str(self.course.id)})

        response = self.client.post(url, {})
        res_json = json.loads(response.content.decode('utf-8'))

        assert ('team' in res_json['feature_names']) == has_teams

    @ddt.data(True, False)
    def test_get_students_features_external_user_key(self, has_program_enrollments):
        external_key_dict = {}
        if has_program_enrollments:
            for i in range(len(self.students)):
                student = self.students[i]
                external_key = f"{student.username}_{i}"
                ProgramEnrollmentFactory.create(user=student, external_user_key=external_key)
                external_key_dict[student.username] = external_key

        url = reverse('get_students_features', kwargs={'course_id': str(self.course.id)})

        response = self.client.post(url, {})
        res_json = json.loads(response.content.decode('utf-8'))
        assert 'external_user_key' in res_json['feature_names']
        for student in self.students:
            student_json = [
                x for x in res_json['students']
                if x['username'] == student.username
            ][0]
            assert student_json['username'] == student.username
            if has_program_enrollments:
                assert student_json['external_user_key'] == external_key_dict[student.username]
            else:
                assert student_json['external_user_key'] == ''

    def test_get_students_features_without_permissions(self):
        """ Test that get_students_features returns 403 without credentials. """

        # removed both roles from courses for instructor
        CourseDataResearcherRole(self.course.id).remove_users(self.instructor)
        CourseInstructorRole(self.course.id).remove_users(self.instructor)
        url = reverse('get_students_features', kwargs={'course_id': str(self.course.id)})
        response = self.client.post(url, {})
        assert response.status_code == 403

    def test_get_students_who_may_enroll(self):
        """
        Test whether get_students_who_may_enroll returns an appropriate
        status message when users request a CSV file of students who
        may enroll in a course.
        """
        url = reverse(
            'get_students_who_may_enroll',
            kwargs={'course_id': str(self.course.id)}
        )
        # Successful case:
        response = self.client.post(url, {})
        assert response.status_code == 200
        # CSV generation already in progress:
        task_type = InstructorTaskTypes.MAY_ENROLL_INFO_CSV
        already_running_status = generate_already_running_error_message(task_type)
        with patch('lms.djangoapps.instructor_task.api.submit_calculate_may_enroll_csv') as submit_task_function:
            error = AlreadyRunningError(already_running_status)
            submit_task_function.side_effect = error
            response = self.client.post(url, {})
        self.assertContains(response, already_running_status, status_code=400)

    def test_get_student_exam_results(self):
        """
        Test whether get_proctored_exam_results returns an appropriate
        status message when users request a CSV file.
        """
        url = reverse(
            'get_proctored_exam_results',
            kwargs={'course_id': str(self.course.id)}
        )

        # Successful case:
        response = self.client.post(url, {})
        assert response.status_code == 200
        # CSV generation already in progress:
        task_type = 'proctored_exam_results_report'
        already_running_status = generate_already_running_error_message(task_type)
        with patch('lms.djangoapps.instructor_task.api.submit_proctored_exam_results_report') as submit_task_function:
            error = AlreadyRunningError(already_running_status)
            submit_task_function.side_effect = error
            response = self.client.post(url, {})
            self.assertContains(response, already_running_status, status_code=400)

    def test_access_course_finance_admin_with_invalid_course_key(self):
        """
        Test assert require_course fiance_admin before generating
        a detailed enrollment report
        """
        func = Mock()
        decorated_func = require_finance_admin(func)
        request = self.mock_request()
        response = decorated_func(request, 'invalid_course_key')
        assert response.status_code == 404
        assert not func.called

    def mock_request(self):
        """
        mock request
        """
        request = Mock()
        request.user = self.instructor
        return request

    def test_access_course_finance_admin_with_valid_course_key(self):
        """
        Test to check the course_finance_admin role with valid key
        but doesn't have access to the function
        """
        func = Mock()
        decorated_func = require_finance_admin(func)
        request = self.mock_request()
        response = decorated_func(request, 'valid/course/key')
        assert response.status_code == 403
        assert not func.called

    def test_add_user_to_fiance_admin_role_with_valid_course(self):
        """
        test to check that a function is called using a fiance_admin
        rights.
        """
        func = Mock()
        decorated_func = require_finance_admin(func)
        request = self.mock_request()
        CourseFinanceAdminRole(self.course.id).add_users(self.instructor)
        decorated_func(request, str(self.course.id))
        assert func.called

    @patch('lms.djangoapps.instructor_task.models.logger.error')
    @patch.dict(settings.GRADES_DOWNLOAD, {'STORAGE_TYPE': 's3', 'ROOT_PATH': 'tmp/edx-s3/grades'})
    @ddt.data('list_report_downloads', 'instructor_api_v1:list_report_downloads')
    def test_list_report_downloads_error_boto(self, endpoint, mock_error):
        """
        Tests the Rate-Limit exceeded is handled and does not raise 500 error.
        """
        url = reverse(endpoint, kwargs={'course_id': str(self.course.id)})
        error_response = {'Error': {'Code': 503, 'Message': 'error found'}}
        operation_name = 'test'

        with patch(
            'storages.backends.s3boto3.S3Boto3Storage.listdir',
            side_effect=ClientError(error_response, operation_name)
        ):
            if endpoint in INSTRUCTOR_GET_ENDPOINTS:
                response = self.client.get(url)
            else:
                response = self.client.post(url, {})
        mock_error.assert_called_with(
            'Fetching files failed for course: %s, status: %s, reason: %s',
            self.course.id,
            error_response.get('Error'),
            error_response.get('Error').get('Message')
        )

        res_json = json.loads(response.content.decode('utf-8'))
        assert res_json == {'downloads': []}

    @patch('lms.djangoapps.instructor_task.models.logger.error')
    @patch(
        'lms.djangoapps.instructor_task.models.DJANGO_STORE_STORAGE_CLASS',
        'storages.backends.s3boto3.S3Boto3Storage'
    )
    @patch.dict(settings.GRADES_DOWNLOAD, {'STORAGE_TYPE': 's3', 'ROOT_PATH': 'tmp/edx-s3/grades'})
    @ddt.data('list_report_downloads', 'instructor_api_v1:list_report_downloads')
    def test_list_report_downloads_error_boto3(self, endpoint, mock_error):
        """
        Tests the Rate-Limit exceeded is handled and does not raise 500 error.
        """
        error_response = {'Error': {'Code': 503, 'Message': 'error found'}}
        operation_name = 'test'
        url = reverse(endpoint, kwargs={'course_id': str(self.course.id)})
        with patch(
            'storages.backends.s3boto3.S3Boto3Storage.listdir',
            side_effect=ClientError(error_response, operation_name)
        ):
            if endpoint in INSTRUCTOR_GET_ENDPOINTS:
                response = self.client.get(url)
            else:
                response = self.client.post(url, {})

        mock_error.assert_called_with(
            'Fetching files failed for course: %s, status: %s, reason: %s',
            self.course.id,
            error_response.get('Error'),
            error_response.get('Error').get('Message')
        )

        res_json = json.loads(response.content.decode('utf-8'))
        assert res_json == {'downloads': []}

    @ddt.data('list_report_downloads', 'instructor_api_v1:list_report_downloads')
    def test_list_report_downloads(self, endpoint):
        url = reverse(endpoint, kwargs={'course_id': str(self.course.id)})
        with patch('lms.djangoapps.instructor_task.models.DjangoStorageReportStore.links_for') as mock_links_for:
            mock_links_for.return_value = [
                ('mock_file_name_1', 'https://1.mock.url'),
                ('mock_file_name_2', 'https://2.mock.url'),
            ]
            if endpoint in INSTRUCTOR_GET_ENDPOINTS:
                response = self.client.get(url)
            else:
                response = self.client.post(url, {})

        expected_response = {
            "downloads": [
                {
                    "url": "https://1.mock.url",
                    "link": "<a href=\"https://1.mock.url\">mock_file_name_1</a>",
                    "name": "mock_file_name_1"
                },
                {
                    "url": "https://2.mock.url",
                    "link": "<a href=\"https://2.mock.url\">mock_file_name_2</a>",
                    "name": "mock_file_name_2"
                }
            ]
        }
        res_json = json.loads(response.content.decode('utf-8'))
        assert res_json == expected_response

    @ddt.data(*REPORTS_DATA)
    @ddt.unpack
    @valid_problem_location
    def test_calculate_report_csv_success(
        self, report_type, instructor_api_endpoint, task_api_endpoint, extra_instructor_api_kwargs
    ):
        kwargs = {'course_id': str(self.course.id)}
        kwargs.update(extra_instructor_api_kwargs)
        url = reverse(instructor_api_endpoint, kwargs=kwargs)
        success_status = f"The {report_type} report is being created."
        with patch(task_api_endpoint) as mock_task_api_endpoint:
            if report_type == 'problem responses':
                mock_task_api_endpoint.return_value = Mock(task_id='task-id-1138')
                response = self.client.post(url, {'problem_location': ''})
                self.assertContains(response, success_status)
            else:
                CourseFinanceAdminRole(self.course.id).add_users(self.instructor)
                response = self.client.post(url, {})
                self.assertContains(response, success_status)

    @valid_problem_location
    def test_idv_retirement_student_features_report(self):
        kwargs = {'course_id': str(self.course.id)}
        kwargs.update({'csv': '/csv'})
        url = reverse('get_students_features', kwargs=kwargs)
        success_status = 'The enrolled learner profile report is being created.'
        with patch('lms.djangoapps.instructor_task.api.submit_calculate_students_features_csv') as mock_task_endpoint:
            CourseFinanceAdminRole(self.course.id).add_users(self.instructor)
            response = self.client.post(url, {})
            self.assertContains(response, success_status)

            # assert that if the integrity signature is enabled, the verification
            # status is not included as a query feature
            args = mock_task_endpoint.call_args.args
            self.assertEqual(len(args), 3)
            query_features = args[2]

            self.assertNotIn('verification_status', query_features)

    def test_get_ora2_responses_success(self):
        url = reverse('export_ora2_data', kwargs={'course_id': str(self.course.id)})

        with patch('lms.djangoapps.instructor_task.api.submit_export_ora2_data') as mock_submit_ora2_task:
            mock_submit_ora2_task.return_value = True
            response = self.client.post(url, {})
        success_status = "The ORA data report is being created."
        self.assertContains(response, success_status)

    def test_get_ora2_responses_already_running(self):
        url = reverse('export_ora2_data', kwargs={'course_id': str(self.course.id)})
        task_type = InstructorTaskTypes.EXPORT_ORA2_DATA
        already_running_status = generate_already_running_error_message(task_type)

        with patch('lms.djangoapps.instructor_task.api.submit_export_ora2_data') as mock_submit_ora2_task:
            mock_submit_ora2_task.side_effect = AlreadyRunningError(already_running_status)
            response = self.client.post(url, {})

        self.assertContains(response, already_running_status, status_code=400)

    def test_get_ora2_submission_files_success(self):
        url = reverse('export_ora2_submission_files', kwargs={'course_id': str(self.course.id)})

        with patch(
            'lms.djangoapps.instructor_task.api.submit_export_ora2_submission_files'
        ) as mock_submit_ora2_task:
            mock_submit_ora2_task.return_value = True
            response = self.client.post(url, {})

        success_status = 'Attachments archive is being created.'

        self.assertContains(response, success_status)

    def test_get_ora2_submission_files_already_running(self):
        url = reverse('export_ora2_submission_files', kwargs={'course_id': str(self.course.id)})
        task_type = InstructorTaskTypes.EXPORT_ORA2_SUBMISSION_FILES
        already_running_status = generate_already_running_error_message(task_type)

        with patch(
            'lms.djangoapps.instructor_task.api.submit_export_ora2_submission_files'
        ) as mock_submit_ora2_task:
            mock_submit_ora2_task.side_effect = AlreadyRunningError(already_running_status)
            response = self.client.post(url, {})

        self.assertContains(response, already_running_status, status_code=400)

    def test_get_ora2_summary_responses_success(self):
        url = reverse('export_ora2_summary', kwargs={'course_id': str(self.course.id)})

        with patch('lms.djangoapps.instructor_task.api.submit_export_ora2_summary') as mock_submit_ora2_task:
            mock_submit_ora2_task.return_value = True
            response = self.client.post(url, {})
        success_status = "The ORA summary report is being created."
        self.assertContains(response, success_status)

    def test_get_ora2_summary_responses_already_running(self):
        url = reverse('export_ora2_summary', kwargs={'course_id': str(self.course.id)})
        task_type = InstructorTaskTypes.EXPORT_ORA2_SUMMARY
        already_running_status = generate_already_running_error_message(task_type)

        with patch('lms.djangoapps.instructor_task.api.submit_export_ora2_summary') as mock_submit_ora2_task:
            mock_submit_ora2_task.side_effect = AlreadyRunningError(already_running_status)
            response = self.client.post(url, {})

        self.assertContains(response, already_running_status, status_code=400)

    def test_get_student_progress_url(self):
        """ Test that progress_url is in the successful response. """
        url = reverse('get_student_progress_url', kwargs={'course_id': str(self.course.id)})
        data = {'unique_student_identifier': self.students[0].email}
        response = self.client.post(url, data)
        assert response.status_code == 200
        res_json = json.loads(response.content.decode('utf-8'))
        expected_data = {
            'course_id': str(self.course.id),
            'progress_url': f'/courses/{self.course.id}/progress/{self.students[0].id}/'
        }

        for key, value in expected_data.items():
            self.assertIn(key, res_json)
            self.assertEqual(res_json[key], value)

    def test_get_student_progress_url_response_headers(self):
        """
        Test that the progress_url endpoint returns the correct headers.
        """
        url = reverse('get_student_progress_url', kwargs={'course_id': str(self.course.id)})
        data = {'unique_student_identifier': self.students[0].email}
        response = self.client.post(url, data)
        assert response.status_code == 200

        expected_headers = {
            'Allow': 'POST, OPTIONS',  # drf view brings this key.
            'Cache-Control': 'no-cache, no-store, must-revalidate',
            'Content-Language': 'en',
            'Content-Length': str(len(response.content.decode('utf-8'))),
            'Content-Type': 'application/json',
            'Vary': 'Cookie, Accept-Language, origin',
            'X-Frame-Options': 'DENY'
        }

        for key, value in expected_headers.items():
            self.assertIn(key, response.headers)
            self.assertEqual(response.headers[key], value)

    def test_get_student_progress_url_from_uname(self):
        """ Test that progress_url is in the successful response. """
        url = reverse('get_student_progress_url', kwargs={'course_id': str(self.course.id)})
        data = {'unique_student_identifier': self.students[0].username}
        response = self.client.post(url, data)
        assert response.status_code == 200
        res_json = json.loads(response.content.decode('utf-8'))
        assert 'progress_url' in res_json
        expected_data = {
            'course_id': str(self.course.id),
            'progress_url': f'/courses/{self.course.id}/progress/{self.students[0].id}/'
        }

        for key, value in expected_data.items():
            self.assertIn(key, res_json)
            self.assertEqual(res_json[key], value)

    def test_get_student_progress_url_noparams(self):
        """ Test that the endpoint 404's without the required query params. """
        url = reverse('get_student_progress_url', kwargs={'course_id': str(self.course.id)})
        response = self.client.post(url)
        assert response.status_code == 400

    def test_get_student_progress_url_nostudent(self):
        """ Test that the endpoint 400's when requesting an unknown email. """
        url = reverse('get_student_progress_url', kwargs={'course_id': str(self.course.id)})
        response = self.client.post(url)
        assert response.status_code == 400

    def test_get_student_progress_url_without_permissions(self):
        """ Test that progress_url returns 403 without credentials. """

        # removed both roles from courses for instructor
        CourseDataResearcherRole(self.course.id).remove_users(self.instructor)
        CourseInstructorRole(self.course.id).remove_users(self.instructor)
        url = reverse('get_student_progress_url', kwargs={'course_id': str(self.course.id)})
        data = {'unique_student_identifier': self.students[0].email}
        response = self.client.post(url, data)
        assert response.status_code == 403


class TestInstructorAPIRegradeTask(SharedModuleStoreTestCase, LoginEnrollmentTestCase):
    """
    Test endpoints whereby instructors can change student grades.
    This includes resetting attempts and starting rescore tasks.

    This test does NOT test whether the actions had an effect on the
    database, that is the job of task tests and test_enrollment.
    """
    @classmethod
    def setUpClass(cls):
        super().setUpClass()
        cls.course = CourseFactory.create()
        cls.problem_location = msk_from_problem_urlname(
            cls.course.id,
            'robot-some-problem-urlname'
        )
        cls.problem_urlname = str(cls.problem_location)

    def setUp(self):
        super().setUp()
        self.instructor = InstructorFactory(course_key=self.course.id)
        self.client.login(username=self.instructor.username, password=self.TEST_PASSWORD)

        self.student = UserFactory()
        CourseEnrollment.enroll(self.student, self.course.id)

        self.module_to_reset = StudentModule.objects.create(
            student=self.student,
            course_id=self.course.id,
            module_state_key=self.problem_location,
            state=json.dumps({'attempts': 10}),
        )

    def test_reset_student_attempts_deletall(self):
        """ Make sure no one can delete all students state on a problem. """
        url = reverse('reset_student_attempts', kwargs={'course_id': str(self.course.id)})
        response = self.client.post(url, {
            'problem_to_reset': self.problem_urlname,
            'all_students': True,
            'delete_module': True,
        })
        assert response.status_code == 400

    def test_reset_student_attempts_single(self):
        """ Test reset single student attempts. """
        url = reverse('reset_student_attempts', kwargs={'course_id': str(self.course.id)})
        response = self.client.post(url, {
            'problem_to_reset': self.problem_urlname,
            'unique_student_identifier': self.student.email,
        })
        assert response.status_code == 200
        # make sure problem attempts have been reset.
        changed_module = StudentModule.objects.get(pk=self.module_to_reset.pk)
        assert json.loads(changed_module.state)['attempts'] == 0

    # mock out the function which should be called to execute the action.
    @patch('lms.djangoapps.instructor_task.api.submit_reset_problem_attempts_for_all_students')
    def test_reset_student_attempts_all(self, act):
        """ Test reset all student attempts. """
        url = reverse('reset_student_attempts', kwargs={'course_id': str(self.course.id)})
        response = self.client.post(url, {
            'problem_to_reset': self.problem_urlname,
            'all_students': True,
        })
        assert response.status_code == 200
        assert act.called

    def test_reset_student_attempts_missingmodule(self):
        """ Test reset for non-existant problem. """
        url = reverse('reset_student_attempts', kwargs={'course_id': str(self.course.id)})
        response = self.client.post(url, {
            'problem_to_reset': 'robot-not-a-real-module',
            'unique_student_identifier': self.student.email,
        })
        assert response.status_code == 400

    @patch('lms.djangoapps.grades.signals.handlers.PROBLEM_WEIGHTED_SCORE_CHANGED.send')
    def test_reset_student_attempts_delete(self, _mock_signal):
        """ Test delete single student state. """
        url = reverse('reset_student_attempts', kwargs={'course_id': str(self.course.id)})
        response = self.client.post(url, {
            'problem_to_reset': self.problem_urlname,
            'unique_student_identifier': self.student.email,
            'delete_module': True,
        })
        assert response.status_code == 200
        # make sure the module has been deleted
        assert StudentModule.objects\
            .filter(student=self.module_to_reset.student, course_id=self.module_to_reset.course_id).count() == 0

    def test_reset_student_attempts_nonsense(self):
        """ Test failure with both unique_student_identifier and all_students. """
        url = reverse('reset_student_attempts', kwargs={'course_id': str(self.course.id)})
        response = self.client.post(url, {
            'problem_to_reset': self.problem_urlname,
            'unique_student_identifier': self.student.email,
            'all_students': True,
        })
        assert response.status_code == 400

    @patch('lms.djangoapps.instructor_task.api.submit_rescore_problem_for_student')
    def test_rescore_problem_single(self, act):
        """ Test rescoring of a single student. """
        url = reverse('rescore_problem', kwargs={'course_id': str(self.course.id)})
        response = self.client.post(url, {
            'problem_to_reset': self.problem_urlname,
            'unique_student_identifier': self.student.email,
        })
        assert response.status_code == 200
        assert act.called

    @patch('lms.djangoapps.instructor_task.api.submit_rescore_problem_for_student')
    def test_rescore_problem_single_from_uname(self, act):
        """ Test rescoring of a single student. """
        url = reverse('rescore_problem', kwargs={'course_id': str(self.course.id)})
        response = self.client.post(url, {
            'problem_to_reset': self.problem_urlname,
            'unique_student_identifier': self.student.username,
        })
        assert response.status_code == 200
        assert act.called

    @patch('lms.djangoapps.instructor_task.api.submit_rescore_problem_for_all_students')
    def test_rescore_problem_all(self, act):
        """ Test rescoring for all students. """
        url = reverse('rescore_problem', kwargs={'course_id': str(self.course.id)})
        response = self.client.post(url, {
            'problem_to_reset': self.problem_urlname,
            'all_students': True,
        })
        assert response.status_code == 200
        assert act.called

    @patch.dict(settings.FEATURES, {'ENTRANCE_EXAMS': True})
    def test_course_has_entrance_exam_in_student_attempts_reset(self):
        """ Test course has entrance exam id set while resetting attempts"""
        url = reverse('reset_student_attempts_for_entrance_exam',
                      kwargs={'course_id': str(self.course.id)})
        response = self.client.post(url, {
            'all_students': True,
            'delete_module': False,
        })
        assert response.status_code == 400

    @patch.dict(settings.FEATURES, {'ENTRANCE_EXAMS': True})
    def test_rescore_entrance_exam_with_invalid_exam(self):
        """ Test course has entrance exam id set while re-scoring. """
        url = reverse('rescore_entrance_exam', kwargs={'course_id': str(self.course.id)})
        response = self.client.post(url, {
            'unique_student_identifier': self.student.email,
        })
        assert response.status_code == 400


@patch.dict(settings.FEATURES, {'ENTRANCE_EXAMS': True})
@ddt.ddt
class TestEntranceExamInstructorAPIRegradeTask(SharedModuleStoreTestCase, LoginEnrollmentTestCase):
    """
    Test endpoints whereby instructors can rescore student grades,
    reset student attempts and delete state for entrance exam.
    """
    MODULESTORE = TEST_DATA_SPLIT_MODULESTORE

    @classmethod
    def setUpClass(cls):
        super().setUpClass()
        cls.course = CourseFactory.create(
            org='test_org',
            course='test_course',
            run='test_run',
            entrance_exam_id='i4x://{}/{}/chapter/Entrance_exam'.format('test_org', 'test_course')
        )
        cls.course_with_invalid_ee = CourseFactory.create(entrance_exam_id='invalid_exam')

        with cls.store.bulk_operations(cls.course.id, emit_signals=False):
            cls.entrance_exam = BlockFactory.create(
                parent=cls.course,
                category='chapter',
                display_name='Entrance exam'
            )
            subsection = BlockFactory.create(
                parent=cls.entrance_exam,
                category='sequential',
                display_name='Subsection 1'
            )
            vertical = BlockFactory.create(
                parent=subsection,
                category='vertical',
                display_name='Vertical 1'
            )
            cls.ee_problem_1 = BlockFactory.create(
                parent=vertical,
                category="problem",
                display_name="Exam Problem - Problem 1"
            )
            cls.ee_problem_2 = BlockFactory.create(
                parent=vertical,
                category="problem",
                display_name="Exam Problem - Problem 2"
            )

    def setUp(self):
        super().setUp()

        self.instructor = InstructorFactory(course_key=self.course.id)
        # Add instructor to invalid ee course
        CourseInstructorRole(self.course_with_invalid_ee.id).add_users(self.instructor)
        self.client.login(username=self.instructor.username, password=self.TEST_PASSWORD)

        self.student = UserFactory()
        CourseEnrollment.enroll(self.student, self.course.id)

        ee_module_to_reset1 = StudentModule.objects.create(
            student=self.student,
            course_id=self.course.id,
            module_state_key=self.ee_problem_1.location,
            state=json.dumps({'attempts': 10, 'done': True}),
        )
        ee_module_to_reset2 = StudentModule.objects.create(
            student=self.student,
            course_id=self.course.id,
            module_state_key=self.ee_problem_2.location,
            state=json.dumps({'attempts': 10, 'done': True}),
        )
        self.ee_modules = [ee_module_to_reset1.module_state_key, ee_module_to_reset2.module_state_key]

    @ddt.data(ModuleStoreEnum.Type.split)
    def test_grade_histogram(self, store):
        """
        Verify that a histogram has been created.
        """
        course = CourseFactory.create(default_store=store)

        usage_key = course.id.make_usage_key('problem', 'first_problem')
        StudentModule.objects.create(
            student_id=1,
            grade=100,
            module_state_key=usage_key
        )
        StudentModule.objects.create(
            student_id=2,
            grade=50,
            module_state_key=usage_key
        )

        grades = grade_histogram(usage_key)
        assert grades[0] == (50.0, 1)
        assert grades[1] == (100.0, 1)

    def test_reset_entrance_exam_student_attempts_delete_all(self):
        """ Make sure no one can delete all students state on entrance exam. """
        url = reverse('reset_student_attempts_for_entrance_exam',
                      kwargs={'course_id': str(self.course.id)})
        response = self.client.post(url, {
            'all_students': True,
            'delete_module': True,
        })
        assert response.status_code == 400

    def test_reset_entrance_exam_student_attempts_single(self):
        """ Test reset single student attempts for entrance exam. """
        url = reverse('reset_student_attempts_for_entrance_exam',
                      kwargs={'course_id': str(self.course.id)})
        response = self.client.post(url, {
            'unique_student_identifier': self.student.email,
        })
        assert response.status_code == 200
        # make sure problem attempts have been reset.
        changed_modules = StudentModule.objects.filter(module_state_key__in=self.ee_modules)
        for changed_module in changed_modules:
            assert json.loads(changed_module.state)['attempts'] == 0

    # mock out the function which should be called to execute the action.
    @patch('lms.djangoapps.instructor_task.api.submit_reset_problem_attempts_in_entrance_exam')
    def test_reset_entrance_exam_all_student_attempts(self, act):
        """ Test reset all student attempts for entrance exam. """
        url = reverse('reset_student_attempts_for_entrance_exam',
                      kwargs={'course_id': str(self.course.id)})
        response = self.client.post(url, {
            'all_students': True,
        })
        assert response.status_code == 200
        assert act.called

    def test_reset_student_attempts_invalid_entrance_exam(self):
        """ Test reset for invalid entrance exam. """
        url = reverse('reset_student_attempts_for_entrance_exam',
                      kwargs={'course_id': str(self.course_with_invalid_ee.id)})
        response = self.client.post(url, {
            'unique_student_identifier': self.student.email,
        })
        assert response.status_code == 400

    def test_entrance_exam_student_delete_state(self):
        """ Test delete single student entrance exam state. """
        url = reverse('reset_student_attempts_for_entrance_exam',
                      kwargs={'course_id': str(self.course.id)})
        response = self.client.post(url, {
            'unique_student_identifier': self.student.email,
            'delete_module': True,
        })
        assert response.status_code == 200
        # make sure the module has been deleted
        changed_modules = StudentModule.objects.filter(module_state_key__in=self.ee_modules)
        assert changed_modules.count() == 0

    def test_entrance_exam_delete_state_with_staff(self):
        """ Test entrance exam delete state failure with staff access. """
        self.client.logout()
        staff_user = StaffFactory(course_key=self.course.id)
        self.client.login(username=staff_user.username, password=self.TEST_PASSWORD)
        url = reverse('reset_student_attempts_for_entrance_exam',
                      kwargs={'course_id': str(self.course.id)})
        response = self.client.post(url, {
            'unique_student_identifier': self.student.email,
            'delete_module': True,
        })
        assert response.status_code == 403

    def test_entrance_exam_reset_student_attempts_nonsense(self):
        """ Test failure with both unique_student_identifier and all_students. """
        url = reverse('reset_student_attempts_for_entrance_exam',
                      kwargs={'course_id': str(self.course.id)})
        response = self.client.post(url, {
            'unique_student_identifier': self.student.email,
            'all_students': True,
        })
        assert response.status_code == 400

    @patch('lms.djangoapps.instructor_task.api.submit_rescore_entrance_exam_for_student')
    def test_rescore_entrance_exam_single_student(self, act):
        """ Test re-scoring of entrance exam for single student. """
        url = reverse('rescore_entrance_exam', kwargs={'course_id': str(self.course.id)})
        response = self.client.post(url, {
            'unique_student_identifier': self.student.email,
        })
        assert response.status_code == 200
        assert act.called

    def test_rescore_entrance_exam_all_student(self):
        """ Test rescoring for all students. """
        url = reverse('rescore_entrance_exam', kwargs={'course_id': str(self.course.id)})
        response = self.client.post(url, {
            'all_students': True,
        })
        assert response.status_code == 200

    def test_rescore_entrance_exam_if_higher_all_student(self):
        """ Test rescoring for all students only if higher. """
        url = reverse('rescore_entrance_exam', kwargs={'course_id': str(self.course.id)})
        response = self.client.post(url, {
            'all_students': True,
            'only_if_higher': True,
        })
        assert response.status_code == 200

    def test_rescore_entrance_exam_all_student_and_single(self):
        """ Test re-scoring with both all students and single student parameters. """
        url = reverse('rescore_entrance_exam', kwargs={'course_id': str(self.course.id)})
        response = self.client.post(url, {
            'unique_student_identifier': self.student.email,
            'all_students': True,
        })
        assert response.status_code == 400

    def test_rescore_entrance_exam_with_invalid_exam(self):
        """ Test re-scoring of entrance exam with invalid exam. """
        url = reverse('rescore_entrance_exam', kwargs={'course_id': str(self.course_with_invalid_ee.id)})
        response = self.client.post(url, {
            'unique_student_identifier': self.student.email,
        })
        assert response.status_code == 400

    def test_list_entrance_exam_instructor_tasks_student(self):
        """ Test list task history for entrance exam AND student. """
        # create a re-score entrance exam task
        url = reverse('rescore_entrance_exam', kwargs={'course_id': str(self.course.id)})
        response = self.client.post(url, {
            'unique_student_identifier': self.student.email,
        })
        assert response.status_code == 200

        url = reverse('list_entrance_exam_instructor_tasks', kwargs={'course_id': str(self.course.id)})
        response = self.client.post(url, {
            'unique_student_identifier': self.student.email,
        })
        assert response.status_code == 200

        # check response
        tasks = json.loads(response.content.decode('utf-8'))['tasks']
        assert len(tasks) == 1
        assert tasks[0]['status'] == _('Complete')

    def test_list_entrance_exam_instructor_tasks_all_student(self):
        """ Test list task history for entrance exam AND all student. """
        url = reverse('list_entrance_exam_instructor_tasks', kwargs={'course_id': str(self.course.id)})
        response = self.client.post(url, {})
        assert response.status_code == 200

        # check response
        tasks = json.loads(response.content.decode('utf-8'))['tasks']
        assert len(tasks) == 0

    def test_list_entrance_exam_instructor_with_invalid_exam_key(self):
        """ Test list task history for entrance exam failure if course has invalid exam. """
        url = reverse('list_entrance_exam_instructor_tasks',
                      kwargs={'course_id': str(self.course_with_invalid_ee.id)})
        response = self.client.post(url, {
            'unique_student_identifier': self.student.email,
        })
        assert response.status_code == 400

    def test_skip_entrance_exam_student_with_invalid_student(self):
        """ Test skip entrance exam api for non existing user. """
        # create a re-score entrance exam task
        url = reverse('mark_student_can_skip_entrance_exam', kwargs={'course_id': str(self.course.id)})
        response = self.client.post(url, {
            'unique_student_identifier': 'test',
        })
        assert response.status_code == 400

    def test_skip_entrance_exam_student(self):
        """ Test skip entrance exam api for student. """
        # create a re-score entrance exam task
        url = reverse('mark_student_can_skip_entrance_exam', kwargs={'course_id': str(self.course.id)})
        response = self.client.post(url, {
            'unique_student_identifier': self.student.email,
        })
        assert response.status_code == 200
        # check response
        message = _('This student (%s) will skip the entrance exam.') % self.student.email
        self.assertContains(response, message)

        # post again with same student
        response = self.client.post(url, {
            'unique_student_identifier': self.student.email,
        })

        # This time response message should be different
        message = _('This student (%s) is already allowed to skip the entrance exam.') % self.student.email
        self.assertContains(response, message)


@patch('lms.djangoapps.bulk_email.models.html_to_text', Mock(return_value='Mocking CourseEmail.text_message', autospec=True))  # lint-amnesty, pylint: disable=line-too-long
class TestInstructorSendEmail(SiteMixin, SharedModuleStoreTestCase, LoginEnrollmentTestCase):
    """
    Checks that only instructors have access to email endpoints, and that
    these endpoints are only accessible with courses that actually exist,
    only with valid email messages.
    """
    @classmethod
    def setUpClass(cls):
        super().setUpClass()
        cls.course = CourseFactory.create()
        BulkEmailFlag.objects.create(enabled=True, require_course_email_auth=False)

    @classmethod
    def tearDownClass(cls):
        super().tearDownClass()
        BulkEmailFlag.objects.all().delete()

    def setUp(self):
        super().setUp()
        test_subject = '\u1234 test subject'
        test_message = '\u6824 test message'
        self.full_test_message = {
            'send_to': '["myself", "staff"]',
            'subject': test_subject,
            'message': test_message,
        }

        self.instructor = InstructorFactory(course_key=self.course.id)
        self.client.login(username=self.instructor.username, password=self.TEST_PASSWORD)

    def tearDown(self):
        super().tearDown()
        delete_user_preference(self.instructor, 'time_zone', username=self.instructor.username)

    def test_send_email_as_logged_in_instructor(self):
        url = reverse('send_email', kwargs={'course_id': str(self.course.id)})
        response = self.client.post(url, self.full_test_message)
        assert response.status_code == 200

    def test_send_email_but_not_logged_in(self):
        self.client.logout()
        url = reverse('send_email', kwargs={'course_id': str(self.course.id)})
        response = self.client.post(url, self.full_test_message)
        assert response.status_code == 401

    def test_send_email_logged_in_but_no_perms(self):
        self.client.logout()
        user = UserFactory()
        self.client.login(username=user.username, password=self.TEST_PASSWORD)
        url = reverse('send_email', kwargs={'course_id': str(self.course.id)})
        response = self.client.post(url, self.full_test_message)
        assert response.status_code == 403

    def test_send_email_but_not_staff(self):
        self.client.logout()
        student = UserFactory()
        self.client.login(username=student.username, password=self.TEST_PASSWORD)
        url = reverse('send_email', kwargs={'course_id': str(self.course.id)})
        response = self.client.post(url, self.full_test_message)
        assert response.status_code == 403

    def test_send_email_but_course_not_exist(self):
        url = reverse('send_email', kwargs={'course_id': 'GarbageCourse/DNE/NoTerm'})
        response = self.client.post(url, self.full_test_message)
        assert response.status_code != 200

    def test_send_email_no_sendto(self):
        url = reverse('send_email', kwargs={'course_id': str(self.course.id)})
        response = self.client.post(url, {
            'subject': 'test subject',
            'message': 'test message',
        })
        assert response.status_code == 400

    def test_send_email_invalid_sendto(self):
        url = reverse('send_email', kwargs={'course_id': str(self.course.id)})
        response = self.client.post(url, {
            'send_to': '["invalid_target", "staff"]',
            'subject': 'test subject',
            'message': 'test message',
        })
        assert response.status_code == 400

    def test_send_email_no_subject(self):
        url = reverse('send_email', kwargs={'course_id': str(self.course.id)})
        response = self.client.post(url, {
            'send_to': '["staff"]',
            'message': 'test message',
        })
        assert response.status_code == 400

    def test_send_email_no_message(self):
        url = reverse('send_email', kwargs={'course_id': str(self.course.id)})
        response = self.client.post(url, {
            'send_to': '["staff"]',
            'subject': 'test subject',
        })
        assert response.status_code == 400

    def test_send_email_with_site_template_and_from_addr(self):
        site_email = self.site_configuration.site_values.get('course_email_from_addr')
        site_template = self.site_configuration.site_values.get('course_email_template_name')
        CourseEmailTemplate.objects.create(name=site_template)
        url = reverse('send_email', kwargs={'course_id': str(self.course.id)})
        response = self.client.post(url, self.full_test_message)
        assert response.status_code == 200
        assert 1 == CourseEmail.objects.filter(course_id=self.course.id, sender=self.instructor,
                                               subject=self.full_test_message['subject'],
                                               html_message=self.full_test_message['message'],
                                               template_name=site_template, from_addr=site_email).count()

    def test_send_email_with_org_template_and_from_addr(self):
        org_email = 'fake_org@example.com'
        org_template = 'fake_org_email_template'
        CourseEmailTemplate.objects.create(name=org_template)
        self.site_configuration.site_values.update({
            'course_email_from_addr': {self.course.id.org: org_email},
            'course_email_template_name': {self.course.id.org: org_template}
        })
        self.site_configuration.save()
        url = reverse('send_email', kwargs={'course_id': str(self.course.id)})
        response = self.client.post(url, self.full_test_message)
        assert response.status_code == 200
        assert 1 == CourseEmail.objects.filter(course_id=self.course.id, sender=self.instructor,
                                               subject=self.full_test_message['subject'],
                                               html_message=self.full_test_message['message'],
                                               template_name=org_template, from_addr=org_email).count()

    @patch("lms.djangoapps.instructor.views.api.task_api.submit_bulk_course_email")
    def test_send_email_with_schedule(self, mock_task_api):
        """
        Test for the new scheduling logic added to the `send_email` function.
        """
        schedule = "2099-05-02T14:00:00.000Z"
        self.full_test_message['schedule'] = schedule
        expected_schedule = dateutil.parser.parse(schedule).replace(tzinfo=pytz.utc)

        url = reverse('send_email', kwargs={'course_id': str(self.course.id)})
        response = self.client.post(url, self.full_test_message)

        assert response.status_code == 200
        _, _, _, arg_schedule = mock_task_api.call_args.args
        assert arg_schedule == expected_schedule

    @patch("lms.djangoapps.instructor.views.api.task_api.submit_bulk_course_email")
    def test_send_email_with_malformed_schedule_expect_error(self, mock_task_api):
        schedule = "Blub Glub"
        self.full_test_message['schedule'] = "Blub Glub"
        expected_message = (
            f"Error occurred creating a scheduled bulk email task. Schedule provided: '{schedule}'. Error: Unknown "
            "string format: Blub Glub"
        )

        url = reverse('send_email', kwargs={'course_id': str(self.course.id)})
        with LogCapture() as log:
            response = self.client.post(url, self.full_test_message)

        assert response.status_code == 400
        log.check_present((LOG_PATH, "ERROR", expected_message),)
        mock_task_api.assert_not_called()

    def test_send_email_with_lapsed_date_expect_error(self):
        schedule = "2020-01-01T00:00:00.000Z"
        self.full_test_message['schedule'] = schedule
        expected_message = (
            f"Error occurred creating a scheduled bulk email task. Schedule provided: '{schedule}'. Error: the "
            "requested schedule is in the past"
        )

        url = reverse('send_email', kwargs={'course_id': str(self.course.id)})
        with LogCapture() as log:

            response = self.client.post(url, self.full_test_message)

        assert response.status_code == 400
        log.check_present((LOG_PATH, "ERROR", expected_message),)


class MockCompletionInfo:
    """Mock for get_task_completion_info"""
    times_called = 0

    def mock_get_task_completion_info(self, *args):  # pylint: disable=unused-argument
        """Mock for get_task_completion_info"""
        self.times_called += 1
        if self.times_called % 2 == 0:
            return True, 'Task Completed'
        return False, 'Task Errored In Some Way'


@ddt.ddt
class TestInstructorAPITaskLists(SharedModuleStoreTestCase, LoginEnrollmentTestCase):
    """
    Test instructor task list endpoint.
    """

    class FakeTask:
        """ Fake task object """
        FEATURES = [
            'task_type',
            'task_input',
            'task_id',
            'requester',
            'task_state',
            'created',
            'status',
            'task_message',
            'duration_sec'
        ]

        def __init__(self, completion):
            for feature in self.FEATURES:
                setattr(self, feature, 'expected')
            # created needs to be a datetime
            self.created = datetime.datetime(2013, 10, 25, 11, 42, 35)
            # set 'status' and 'task_message' attrs
            success, task_message = completion()
            if success:
                self.status = "Complete"
            else:
                self.status = "Incomplete"
            self.task_message = task_message
            # Set 'task_output' attr, which will be parsed to the 'duration_sec' attr.
            self.task_output = '{"duration_ms": 1035000}'
            self.duration_sec = 1035000 / 1000.0

        def make_invalid_output(self):
            """Munge task_output to be invalid json"""
            self.task_output = 'HI MY NAME IS INVALID JSON'
            # This should be given the value of 'unknown' if the task output
            # can't be properly parsed
            self.duration_sec = 'unknown'

        def to_dict(self):
            """ Convert fake task to dictionary representation. """
            attr_dict = {key: getattr(self, key) for key in self.FEATURES}
            attr_dict['created'] = attr_dict['created'].isoformat()
            return attr_dict

    @classmethod
    def setUpClass(cls):
        super().setUpClass()
        cls.course = CourseFactory.create(
            entrance_exam_id='i4x://{}/{}/chapter/Entrance_exam'.format('test_org', 'test_course')
        )
        cls.problem_location = msk_from_problem_urlname(
            cls.course.id,
            'robot-some-problem-urlname'
        )
        cls.problem_urlname = str(cls.problem_location)

    def setUp(self):
        super().setUp()
        self.instructor = InstructorFactory(course_key=self.course.id)
        self.client.login(username=self.instructor.username, password=self.TEST_PASSWORD)

        self.student = UserFactory()
        CourseEnrollment.enroll(self.student, self.course.id)

        self.module = StudentModule.objects.create(
            student=self.student,
            course_id=self.course.id,
            module_state_key=self.problem_location,
            state=json.dumps({'attempts': 10}),
        )
        mock_factory = MockCompletionInfo()
        self.tasks = [self.FakeTask(mock_factory.mock_get_task_completion_info) for _ in range(7)]
        self.tasks[-1].make_invalid_output()

    @patch('lms.djangoapps.instructor_task.api.get_running_instructor_tasks')
    @ddt.data('instructor_api_v1:list_instructor_tasks', 'list_instructor_tasks')
    def test_list_instructor_tasks_running(self, endpoint, act):
        """ Test list of all running tasks. """
        act.return_value = self.tasks
        url = reverse(endpoint, kwargs={'course_id': str(self.course.id)})
        mock_factory = MockCompletionInfo()
        with patch(
            'lms.djangoapps.instructor.views.instructor_task_helpers.get_task_completion_info'
        ) as mock_completion_info:
            mock_completion_info.side_effect = mock_factory.mock_get_task_completion_info
            if endpoint in INSTRUCTOR_GET_ENDPOINTS:
                response = self.client.get(url)
            else:
                response = self.client.post(url, {})
        assert response.status_code == 200

        # check response
        assert act.called
        expected_tasks = [ftask.to_dict() for ftask in self.tasks]
        actual_tasks = json.loads(response.content.decode('utf-8'))['tasks']
        for exp_task, act_task in zip(expected_tasks, actual_tasks):
            self.assertDictEqual(exp_task, act_task)
        assert actual_tasks == expected_tasks

    @patch('lms.djangoapps.instructor_task.api.get_instructor_task_history')
    def test_list_background_email_tasks(self, act):
        """Test list of background email tasks."""
        act.return_value = self.tasks
        url = reverse('list_background_email_tasks', kwargs={'course_id': str(self.course.id)})
        mock_factory = MockCompletionInfo()
        with patch(
            'lms.djangoapps.instructor.views.instructor_task_helpers.get_task_completion_info'
        ) as mock_completion_info:
            mock_completion_info.side_effect = mock_factory.mock_get_task_completion_info
            response = self.client.post(url, {})
        assert response.status_code == 200

        # check response
        assert act.called
        expected_tasks = [ftask.to_dict() for ftask in self.tasks]
        actual_tasks = json.loads(response.content.decode('utf-8'))['tasks']
        for exp_task, act_task in zip(expected_tasks, actual_tasks):
            self.assertDictEqual(exp_task, act_task)
        assert actual_tasks == expected_tasks

    @patch('lms.djangoapps.instructor_task.api.get_instructor_task_history')
    @ddt.data('instructor_api_v1:list_instructor_tasks', 'list_instructor_tasks')
    def test_list_instructor_tasks_problem(self, endpoint, act):
        """ Test list task history for problem. """
        act.return_value = self.tasks
        url = reverse(endpoint, kwargs={'course_id': str(self.course.id)})
        mock_factory = MockCompletionInfo()
        with patch(
            'lms.djangoapps.instructor.views.instructor_task_helpers.get_task_completion_info'
        ) as mock_completion_info:
            mock_completion_info.side_effect = mock_factory.mock_get_task_completion_info
            if endpoint in INSTRUCTOR_GET_ENDPOINTS:
                response = self.client.get(url, {
                    'problem_location_str': self.problem_urlname,
                })
            else:
                response = self.client.post(url, {
                    'problem_location_str': self.problem_urlname,
                })
        assert response.status_code == 200

        # check response
        assert act.called
        expected_tasks = [ftask.to_dict() for ftask in self.tasks]
        actual_tasks = json.loads(response.content.decode('utf-8'))['tasks']
        for exp_task, act_task in zip(expected_tasks, actual_tasks):
            self.assertDictEqual(exp_task, act_task)
        assert actual_tasks == expected_tasks

    @patch('lms.djangoapps.instructor_task.api.get_instructor_task_history')
    @ddt.data('list_instructor_tasks', 'instructor_api_v1:list_instructor_tasks')
    def test_list_instructor_tasks_problem_student(self, endpoint, act):
        """ Test list task history for problem AND student. """
        act.return_value = self.tasks
        url = reverse(endpoint, kwargs={'course_id': str(self.course.id)})
        mock_factory = MockCompletionInfo()
        with patch(
            'lms.djangoapps.instructor.views.instructor_task_helpers.get_task_completion_info'
        ) as mock_completion_info:
            mock_completion_info.side_effect = mock_factory.mock_get_task_completion_info
            if endpoint in INSTRUCTOR_GET_ENDPOINTS:
                response = self.client.get(url, {
                    'problem_location_str': self.problem_urlname,
                    'unique_student_identifier': self.student.email,
                })
            else:
                response = self.client.post(url, {
                    'problem_location_str': self.problem_urlname,
                    'unique_student_identifier': self.student.email,
                })
        assert response.status_code == 200

        # check response
        assert act.called
        expected_tasks = [ftask.to_dict() for ftask in self.tasks]
        actual_tasks = json.loads(response.content.decode('utf-8'))['tasks']
        for exp_task, act_task in zip(expected_tasks, actual_tasks):
            self.assertDictEqual(exp_task, act_task)

        assert actual_tasks == expected_tasks


@patch('lms.djangoapps.instructor_task.api.get_instructor_task_history', autospec=True)
class TestInstructorEmailContentList(SharedModuleStoreTestCase, LoginEnrollmentTestCase):
    """
    Test the instructor email content history endpoint.
    """
    @classmethod
    def setUpClass(cls):
        super().setUpClass()
        cls.course = CourseFactory.create()

    def setUp(self):
        super().setUp()

        self.instructor = InstructorFactory(course_key=self.course.id)
        self.client.login(username=self.instructor.username, password=self.TEST_PASSWORD)
        self.tasks = {}
        self.emails = {}
        self.emails_info = {}

    def setup_fake_email_info(self, num_emails, with_failures=False, with_schedules=False):
        """ Initialize the specified number of fake emails """
        for email_id in range(num_emails):
            num_sent = random.randint(1, 15401)
            if with_failures:
                failed = random.randint(1, 15401)
            else:
                failed = 0

            self.tasks[email_id] = FakeContentTask(email_id, num_sent, failed, 'expected')
            self.emails[email_id] = FakeEmail(email_id)
            self.emails_info[email_id] = FakeEmailInfo(self.emails[email_id], num_sent, failed)
            if with_schedules and email_id % 2 == 0:
                instructor_task = InstructorTask.create(self.course.id, self.tasks[email_id].task_type,
                                                        self.tasks[email_id].task_key, self.tasks[email_id].task_input,
                                                        self.instructor)
                schedule = "2099-05-02T14:00:00.000Z"
                InstructorTaskSchedule.objects.create(
                    task=instructor_task,
                    task_args=json.dumps(self.tasks[email_id].task_output),
                    task_due=schedule,
                )

    def get_matching_mock_email(self, **kwargs):
        """ Returns the matching mock emails for the given id """
        email_id = kwargs.get('id', 0)
        return self.emails[email_id]

    def get_email_content_response(self, num_emails, task_history_request, with_failures=False, with_schedules=False):
        """ Calls the list_email_content endpoint and returns the respsonse """
        self.setup_fake_email_info(num_emails, with_failures, with_schedules)
        task_history_request.return_value = list(self.tasks.values())
        url = reverse('list_email_content', kwargs={'course_id': str(self.course.id)})
        with patch(
            'lms.djangoapps.instructor.views.instructor_task_helpers.CourseEmail.objects.get'
        ) as mock_email_info:
            mock_email_info.side_effect = self.get_matching_mock_email
            response = self.client.post(url, {})
        assert response.status_code == 200
        return response

    def check_emails_sent(self, num_emails, task_history_request, with_failures=False, with_schedules=False):
        """ Tests sending emails with or without failures """
        response = self.get_email_content_response(num_emails, task_history_request, with_failures, with_schedules)
        assert task_history_request.called
        expected_email_info = [email_info.to_dict() for email_info in self.emails_info.values()]
        actual_email_info = json.loads(response.content.decode('utf-8'))['emails']

        assert len(actual_email_info) == num_emails
        for exp_email, act_email in zip(expected_email_info, actual_email_info):
            self.assertDictEqual(exp_email, act_email)

        assert expected_email_info == actual_email_info

    def test_content_list_one_email(self, task_history_request):
        """ Test listing of bulk emails when email list has one email """
        response = self.get_email_content_response(1, task_history_request)
        assert task_history_request.called
        email_info = json.loads(response.content.decode('utf-8'))['emails']

        # Emails list should have one email
        assert len(email_info) == 1

        # Email content should be what's expected
        expected_message = self.emails[0].html_message
        returned_email_info = email_info[0]
        received_message = returned_email_info['email']['html_message']
        assert expected_message == received_message

    def test_content_list_no_emails(self, task_history_request):
        """ Test listing of bulk emails when email list empty """
        response = self.get_email_content_response(0, task_history_request)
        assert task_history_request.called
        email_info = json.loads(response.content.decode('utf-8'))['emails']

        # Emails list should be empty
        assert len(email_info) == 0

    def test_content_list_email_content_many(self, task_history_request):
        """ Test listing of bulk emails sent large amount of emails """
        self.check_emails_sent(50, task_history_request)
        self.check_emails_sent(50, task_history_request, False, True)

    def test_list_email_content_error(self, task_history_request):
        """ Test handling of error retrieving email """
        invalid_task = FakeContentTask(0, 0, 0, 'test')
        invalid_task.make_invalid_input()
        task_history_request.return_value = [invalid_task]
        url = reverse('list_email_content', kwargs={'course_id': str(self.course.id)})
        response = self.client.post(url, {})
        assert response.status_code == 200

        assert task_history_request.called
        returned_email_info = json.loads(response.content.decode('utf-8'))['emails']
        assert len(returned_email_info) == 1
        returned_info = returned_email_info[0]
        for info in ['created', 'sent_to', 'email', 'number_sent', 'requester']:
            assert returned_info[info] is None

    def test_list_email_with_failure(self, task_history_request):
        """ Test the handling of email task that had failures """
        self.check_emails_sent(1, task_history_request, True)
        self.check_emails_sent(1, task_history_request, True, True)

    def test_list_many_emails_with_failures(self, task_history_request):
        """ Test the handling of many emails with failures """
        self.check_emails_sent(50, task_history_request, True)
        self.check_emails_sent(50, task_history_request, True, True)

    def test_list_email_with_no_successes(self, task_history_request):
        task_info = FakeContentTask(0, 0, 10, 'expected')
        email = FakeEmail(0)
        email_info = FakeEmailInfo(email, 0, 10)
        task_history_request.return_value = [task_info]
        url = reverse('list_email_content', kwargs={'course_id': str(self.course.id)})
        with patch(
            'lms.djangoapps.instructor.views.instructor_task_helpers.CourseEmail.objects.get'
        ) as mock_email_info:
            mock_email_info.return_value = email
            response = self.client.post(url, {})
        assert response.status_code == 200

        assert task_history_request.called
        returned_info_list = json.loads(response.content.decode('utf-8'))['emails']

        assert len(returned_info_list) == 1
        returned_info = returned_info_list[0]
        expected_info = email_info.to_dict()
        self.assertDictEqual(expected_info, returned_info)


class TestInstructorAPIHelpers(TestCase):
    """ Test helpers for instructor.api """

    def test_split_input_list(self):
        strings = []
        lists = []
        strings.append(
            "Lorem@ipsum.dolor, sit@amet.consectetur\nadipiscing@elit.Aenean\r convallis@at.lacus\r, ut@lacinia.Sed")
        lists.append(['Lorem@ipsum.dolor', 'sit@amet.consectetur', 'adipiscing@elit.Aenean', 'convallis@at.lacus',
                      'ut@lacinia.Sed'])

        for (stng, lst) in zip(strings, lists):
            assert _split_input_list(stng) == lst

    def test_split_input_list_unicode(self):
        assert _split_input_list('robot@robot.edu, robot2@robot.edu') == ['robot@robot.edu', 'robot2@robot.edu']
        assert _split_input_list('robot@robot.edu, robot2@robot.edu') == ['robot@robot.edu', 'robot2@robot.edu']
        assert _split_input_list('robot@robot.edu, robot2@robot.edu') == ['robot@robot.edu', 'robot2@robot.edu']
        scary_unistuff = chr(40960) + 'abcd' + chr(1972)
        assert _split_input_list(scary_unistuff) == [scary_unistuff]

    def test_msk_from_problem_urlname(self):
        course_id = CourseKey.from_string('MITx/6.002x/2013_Spring')
        name = 'L2Node1'
        output = 'i4x://MITx/6.002x/problem/L2Node1'
        assert str(msk_from_problem_urlname(course_id, name)) == output

    def test_msk_from_problem_urlname_error(self):
        args = ('notagoodcourse', 'L2Node1')
        with pytest.raises(ValueError):
            msk_from_problem_urlname(*args)


def get_extended_due(course, unit, user):
    """
    Gets the overridden due date for the given user on the given unit.  Returns
    `None` if there is no override set.
    """
    location = str(unit.location)
    dates = get_overrides_for_user(course.id, user)
    for override in dates:
        if str(override['location']) == location:
            return override['actual_date']
    return None


def get_date_for_block(course, unit, user, use_cached=False):
    """
    Gets the due date for the given user on the given unit (overridden or original).
    Returns `None` if there is no date set.
    Differs from edx-when's get_date_for_block only in that we skip the cache when `use_cached` is `False` (default).
    """
    return get_dates_for_course(course.id, user=user, use_cached=use_cached).get((unit.location, 'due'), None)


class TestDueDateExtensions(SharedModuleStoreTestCase, LoginEnrollmentTestCase):
    """
    Test data dumps for reporting.
    """
    MODULESTORE = TEST_DATA_SPLIT_MODULESTORE

    @classmethod
    def setUpClass(cls):
        super().setUpClass()
        cls.course = CourseFactory.create()
        cls.due = datetime.datetime(2010, 5, 12, 2, 42, tzinfo=UTC)

        with cls.store.bulk_operations(cls.course.id, emit_signals=False):
            cls.week1 = BlockFactory.create(due=cls.due)
            cls.week2 = BlockFactory.create(due=cls.due)
            cls.week3 = BlockFactory.create()  # No due date
            cls.course.children = [
                str(cls.week1.location),
                str(cls.week2.location),
                str(cls.week3.location)
            ]
            cls.homework = BlockFactory.create(
                parent_location=cls.week1.location,
                due=cls.due
            )
            cls.week1.children = [str(cls.homework.location)]

    def setUp(self):
        """
        Fixtures.
        """
        super().setUp()

        user1 = UserFactory.create()
        StudentModule(
            state='{}',
            student_id=user1.id,
            course_id=self.course.id,
            module_state_key=self.week1.location).save()
        StudentModule(
            state='{}',
            student_id=user1.id,
            course_id=self.course.id,
            module_state_key=self.week2.location).save()
        StudentModule(
            state='{}',
            student_id=user1.id,
            course_id=self.course.id,
            module_state_key=self.week3.location).save()
        StudentModule(
            state='{}',
            student_id=user1.id,
            course_id=self.course.id,
            module_state_key=self.homework.location).save()

        user2 = UserFactory.create()
        StudentModule(
            state='{}',
            student_id=user2.id,
            course_id=self.course.id,
            module_state_key=self.week1.location).save()
        StudentModule(
            state='{}',
            student_id=user2.id,
            course_id=self.course.id,
            module_state_key=self.homework.location).save()

        user3 = UserFactory.create()
        StudentModule(
            state='{}',
            student_id=user3.id,
            course_id=self.course.id,
            module_state_key=self.week1.location).save()
        StudentModule(
            state='{}',
            student_id=user3.id,
            course_id=self.course.id,
            module_state_key=self.homework.location).save()

        self.user1 = user1
        self.user2 = user2
        CourseEnrollmentFactory.create(user=self.user1, course_id=self.course.id)
        CourseEnrollmentFactory.create(user=self.user2, course_id=self.course.id)
        self.instructor = InstructorFactory(course_key=self.course.id)
        self.client.login(username=self.instructor.username, password=self.TEST_PASSWORD)
        extract_dates(None, self.course.id)

    def test_change_due_date(self):
        url = reverse('change_due_date', kwargs={'course_id': str(self.course.id)})
        due_date = datetime.datetime(2013, 12, 30, tzinfo=UTC)
        response = self.client.post(url, {
            'student': self.user1.username,
            'url': str(self.week1.location),
            'due_datetime': '12/30/2013 00:00'
        })
        assert response.status_code == 200, response.content
        assert get_extended_due(self.course, self.week1, self.user1) == due_date
        # This operation regenerates the cache, so we can use cached results from edx-when.
        assert get_date_for_block(self.course, self.week1, self.user1, use_cached=True) == due_date

    def test_change_due_date_with_reason(self):
        url = reverse('change_due_date', kwargs={'course_id': str(self.course.id)})
        due_date = datetime.datetime(2013, 12, 30, tzinfo=UTC)
        response = self.client.post(url, {
            'student': self.user1.username,
            'url': str(self.week1.location),
            'due_datetime': '12/30/2013 00:00',
            'reason': 'Testing reason.'  # this is optional field.
        })
        assert response.status_code == 200, response.content

        assert get_extended_due(self.course, self.week1, self.user1) == due_date
        # This operation regenerates the cache, so we can use cached results from edx-when.
        assert get_date_for_block(self.course, self.week1, self.user1, use_cached=True) == due_date

    def test_reset_due_date_with_reason(self):
        url = reverse('reset_due_date', kwargs={'course_id': str(self.course.id)})
        response = self.client.post(url, {
            'student': self.user1.username,
            'url': str(self.week1.location),
            'reason': 'Testing reason.'  # this is optional field.
        })
        assert response.status_code == 200
        assert 'Successfully reset due date for student' in response.content.decode('utf-8')

    def test_change_to_invalid_due_date(self):
        url = reverse('change_due_date', kwargs={'course_id': str(self.course.id)})
        response = self.client.post(url, {
            'student': self.user1.username,
            'url': str(self.week1.location),
            'due_datetime': '01/01/2009 00:00'
        })
        assert response.status_code == 400, response.content
        assert get_extended_due(self.course, self.week1, self.user1) is None

    def test_change_nonexistent_due_date(self):
        url = reverse('change_due_date', kwargs={'course_id': str(self.course.id)})
        response = self.client.post(url, {
            'student': self.user1.username,
            'url': str(self.week3.location),
            'due_datetime': '12/30/2013 00:00'
        })
        assert response.status_code == 400, response.content
        assert get_extended_due(self.course, self.week3, self.user1) is None

    def test_change_to_invalid_username(self):
        url = reverse('change_due_date', kwargs={'course_id': str(self.course.id)})
        response = self.client.post(url, {
            'student': 'invalid_username',
            'url': str(self.week1.location),
            'due_datetime': '12/30/2026 02:00'
        })
        assert response.status_code == 404, response.content
        assert get_extended_due(self.course, self.week1, self.user1) is None

    def test_change_to_invalid_due_date_format(self):
        url = reverse('change_due_date', kwargs={'course_id': str(self.course.id)})
        response = self.client.post(url, {
            'student': self.user1.username,
            'url': str(self.week1.location),
            'due_datetime': '12/30/2kkk 00:00:00'
        })
        assert response.status_code == 400, response.content
        assert get_extended_due(self.course, self.week1, self.user1) is None

    def test_change_with_blank_fields(self):
        url = reverse('change_due_date', kwargs={'course_id': str(self.course.id)})
        response = self.client.post(url, {
            'student': '',
            'url': '',
            'due_datetime': ''
        })
        assert response.status_code == 400, response.content
        assert get_extended_due(self.course, self.week1, self.user1) is None

    @override_waffle_flag(RELATIVE_DATES_FLAG, active=True)
    def test_reset_date(self):
        self.test_change_due_date()
        url = reverse('reset_due_date', kwargs={'course_id': str(self.course.id)})
        response = self.client.post(url, {
            'student': self.user1.username,
            'url': str(self.week1.location),
        })
        assert response.status_code == 200, response.content
        assert self.due == get_extended_due(self.course, self.week1, self.user1)

    @override_waffle_flag(RELATIVE_DATES_FLAG, active=True)
    def test_reset_date_only_in_edx_when(self):
        # Start with a unit that only has a date in edx-when
        assert get_date_for_block(self.course, self.week3, self.user1) is None
        original_due = datetime.datetime(2010, 4, 1, tzinfo=UTC)
        set_date_for_block(self.course.id, self.week3.location, 'due', original_due)
        assert get_date_for_block(self.course, self.week3, self.user1) == original_due

        # set override, confirm it took
        override = datetime.datetime(2010, 7, 1, tzinfo=UTC)
        set_date_for_block(self.course.id, self.week3.location, 'due', override, user=self.user1)
        assert get_date_for_block(self.course, self.week3, self.user1) == override

        # Now test that we noticed the edx-when date
        url = reverse('reset_due_date', kwargs={'course_id': str(self.course.id)})
        response = self.client.post(url, {
            'student': self.user1.username,
            'url': str(self.week3.location),
        })
        self.assertContains(response, 'Successfully reset due date for student')
        # This operation regenerates the cache, so we can use cached results from edx-when.
        assert get_date_for_block(self.course, self.week3, self.user1, use_cached=True) == original_due

    def test_show_unit_extensions(self):
        self.test_change_due_date()
        url = reverse('show_unit_extensions',
                      kwargs={'course_id': str(self.course.id)})
        response = self.client.post(url, {'url': str(self.week1.location)})
        assert response.status_code == 200, response.content
        assert json.loads(response.content.decode('utf-8')) ==\
               {'data': [{'Extended Due Date': '2013-12-30 00:00',
                          'Full Name': self.user1.profile.name,
                          'Username': self.user1.username}],
                'header': ['Username', 'Full Name', 'Extended Due Date'],
                'title': ('Users with due date extensions for %s' % self.week1.display_name)}

    def test_show_student_extensions(self):
        self.test_change_due_date()
        url = reverse('show_student_extensions',
                      kwargs={'course_id': str(self.course.id)})
        response = self.client.post(url, {'student': self.user1.username})
        assert response.status_code == 200, response.content
        assert json.loads(response.content.decode('utf-8')) ==\
               {'data': [{'Extended Due Date': '2013-12-30 00:00', 'Unit': self.week1.display_name}],
                'header': ['Unit', 'Extended Due Date'],
                'title': (f'Due date extensions for {self.user1.profile.name} ({self.user1.username})')}


class TestChangeDueDateV2(SharedModuleStoreTestCase, LoginEnrollmentTestCase):
    """
    Tests for the V2 due date extension API endpoint.
    """
    MODULESTORE = TEST_DATA_SPLIT_MODULESTORE

    @classmethod
    def setUpClass(cls):
        super().setUpClass()
        cls.course = CourseFactory.create()
        cls.due = datetime.datetime(2010, 5, 12, 2, 42, tzinfo=UTC)

        with cls.store.bulk_operations(cls.course.id, emit_signals=False):
            cls.week1 = BlockFactory.create(due=cls.due)
            cls.week2 = BlockFactory.create(due=cls.due)
            cls.week3 = BlockFactory.create()  # No due date
            cls.course.children = [
                str(cls.week1.location),
                str(cls.week2.location),
                str(cls.week3.location)
            ]
            cls.homework = BlockFactory.create(
                parent_location=cls.week1.location,
                due=cls.due
            )
            cls.week1.children = [str(cls.homework.location)]

    def setUp(self):
        """
        Fixtures.
        """
        super().setUp()

        self.user1 = UserFactory.create()
        self.user2 = UserFactory.create()

        # Create StudentModule objects for tracking student progress
        StudentModule(
            state='{}',
            student_id=self.user1.id,
            course_id=self.course.id,
            module_state_key=self.week1.location).save()
        StudentModule(
            state='{}',
            student_id=self.user1.id,
            course_id=self.course.id,
            module_state_key=self.homework.location).save()
        StudentModule(
            state='{}',
            student_id=self.user2.id,
            course_id=self.course.id,
            module_state_key=self.week1.location).save()
        StudentModule(
            state='{}',
            student_id=self.user2.id,
            course_id=self.course.id,
            module_state_key=self.homework.location).save()

        CourseEnrollmentFactory.create(user=self.user1, course_id=self.course.id)
        CourseEnrollmentFactory.create(user=self.user2, course_id=self.course.id)
        self.instructor = InstructorFactory(course_key=self.course.id)
        self.client.login(username=self.instructor.username, password=self.TEST_PASSWORD)
        extract_dates(None, self.course.id)

    def test_change_due_date_v2_success(self):
        """Test successful due date change using V2 API endpoint"""
<<<<<<< HEAD
        url = reverse('instructor_api_v2:change_due_date_v2', kwargs={'course_id': str(self.course.id)})
=======
        url = reverse('instructor_api_v2:change_due_date', kwargs={'course_id': str(self.course.id)})
>>>>>>> b76595d6
        due_date = datetime.datetime(2013, 12, 30, tzinfo=UTC)
        response = self.client.post(url, json.dumps({
            'email_or_username': self.user1.username,
            'block_id': str(self.homework.location),
            'due_datetime': '12/30/2013 00:00',
            'reason': 'Testing V2 API.'
        }), content_type='application/json')

        assert response.status_code == 200, response.content
        response_data = json.loads(response.content.decode('utf-8'))
        assert 'Successfully changed due date for learner' in response_data['message']

        assert get_extended_due(self.course, self.homework, self.user1) == due_date

    def test_change_due_date_v2_with_email(self):
        """Test due date change using email instead of username"""
<<<<<<< HEAD
        url = reverse('instructor_api_v2:change_due_date_v2', kwargs={'course_id': str(self.course.id)})
=======
        url = reverse('instructor_api_v2:change_due_date', kwargs={'course_id': str(self.course.id)})
>>>>>>> b76595d6
        due_date = datetime.datetime(2013, 12, 30, tzinfo=UTC)
        response = self.client.post(url, json.dumps({
            'email_or_username': self.user1.email,
            'block_id': str(self.homework.location),
            'due_datetime': '12/30/2013 00:00',
            'reason': 'Testing V2 API with email.'
        }), content_type='application/json')

        assert response.status_code == 200, response.content
        response_data = json.loads(response.content.decode('utf-8'))
        assert 'Successfully changed due date for learner' in response_data['message']

        assert get_extended_due(self.course, self.homework, self.user1) == due_date

    def test_change_due_date_v2_invalid_user(self):
        """Test error handling for invalid user"""
<<<<<<< HEAD
        url = reverse('instructor_api_v2:change_due_date_v2', kwargs={'course_id': str(self.course.id)})
=======
        url = reverse('instructor_api_v2:change_due_date', kwargs={'course_id': str(self.course.id)})
>>>>>>> b76595d6
        response = self.client.post(url, json.dumps({
            'email_or_username': 'nonexistent@example.com',
            'block_id': str(self.homework.location),
            'due_datetime': '12/30/2013 00:00'
        }), content_type='application/json')

        assert response.status_code == 400, response.content
        response_data = json.loads(response.content.decode('utf-8'))
        assert 'Invalid learner identifier' in response_data['error']['email_or_username'][0]

    def test_change_due_date_v2_invalid_block(self):
        """Test error handling for invalid block location"""
<<<<<<< HEAD
        url = reverse('instructor_api_v2:change_due_date_v2', kwargs={'course_id': str(self.course.id)})
=======
        url = reverse('instructor_api_v2:change_due_date', kwargs={'course_id': str(self.course.id)})
>>>>>>> b76595d6
        # Invalid block location should cause an exception (500 error)
        with self.assertRaises(Exception):
            self.client.post(url, json.dumps({
                'email_or_username': self.user1.username,
                'block_id': 'i4x://invalid/block/location',
                'due_datetime': '12/30/2013 00:00'
            }), content_type='application/json')

    def test_change_due_date_v2_invalid_date_format(self):
        """Test error handling for invalid date format"""
<<<<<<< HEAD
        url = reverse('instructor_api_v2:change_due_date_v2', kwargs={'course_id': str(self.course.id)})
=======
        url = reverse('instructor_api_v2:change_due_date', kwargs={'course_id': str(self.course.id)})
>>>>>>> b76595d6
        # V2 API accepts form data as well
        response = self.client.post(url, {
            'email_or_username': self.user1.username,
            'block_id': self.homework.location,
            'due_datetime': 'invalid-date-format'
        })

        self.assertEqual(response.status_code, 400)

    def test_change_due_date_v2_missing_fields(self):
        """Test error handling for missing required fields"""
<<<<<<< HEAD
        url = reverse('instructor_api_v2:change_due_date_v2', kwargs={'course_id': str(self.course.id)})
=======
        url = reverse('instructor_api_v2:change_due_date', kwargs={'course_id': str(self.course.id)})
>>>>>>> b76595d6
        # V2 API accepts form data
        response = self.client.post(url, {
            'email_or_username': self.user1.username,
            # Missing 'block_id' and 'due_datetime'
        })

        self.assertEqual(response.status_code, 400)

    def test_change_due_date_v2_unenrolled_user(self):
        """Test error handling for user not enrolled in course"""
        unenrolled_user = UserFactory.create()
<<<<<<< HEAD
        url = reverse('instructor_api_v2:change_due_date_v2', kwargs={'course_id': str(self.course.id)})
=======
        url = reverse('instructor_api_v2:change_due_date', kwargs={'course_id': str(self.course.id)})
>>>>>>> b76595d6
        # V2 API accepts form data
        response = self.client.post(url, {
            'email_or_username': unenrolled_user.username,
            'block_id': self.homework.location,
            'due_datetime': '12/30/2013 00:00'
        })

        self.assertEqual(response.status_code, 400)

    def test_change_due_date_v2_json_content_type(self):
        """Test that V2 API works with both JSON and form data"""
<<<<<<< HEAD
        url = reverse('instructor_api_v2:change_due_date_v2', kwargs={'course_id': str(self.course.id)})
=======
        url = reverse('instructor_api_v2:change_due_date', kwargs={'course_id': str(self.course.id)})
>>>>>>> b76595d6
        # Send as form data instead of JSON
        response = self.client.post(url, {
            'email_or_username': self.user1.username,
            'block_id': self.homework.location,
            'due_datetime': '12/30/2013 00:00'
        })

        # The V2 endpoint works with form data and should succeed
        self.assertEqual(response.status_code, 200)
        response_data = json.loads(response.content.decode('utf-8'))
        self.assertIn('Successfully changed due date for learner', response_data['message'])


class TestDueDateExtensionsDeletedDate(ModuleStoreTestCase, LoginEnrollmentTestCase):
    """
    Tests for deleting due date extensions
    """
    MODULESTORE = TEST_DATA_SPLIT_MODULESTORE

    def setUp(self):
        """
        Fixtures.
        """
        super().setUp()

        self.course = CourseFactory.create()
        self.due = datetime.datetime(2010, 5, 12, 2, 42, tzinfo=UTC)

        with self.store.bulk_operations(self.course.id, emit_signals=False):
            self.week1 = BlockFactory.create(due=self.due)
            self.week2 = BlockFactory.create(due=self.due)
            self.week3 = BlockFactory.create()  # No due date
            self.course.children = [
                self.week1.location,
                self.week2.location,
                self.week3.location
            ]
            self.homework = BlockFactory.create(
                parent_location=self.week1.location,
                due=self.due
            )
            self.week1.children = [self.homework.location]

        user1 = UserFactory.create()
        StudentModule(
            state='{}',
            student_id=user1.id,
            course_id=self.course.id,
            module_state_key=self.week1.location).save()
        StudentModule(
            state='{}',
            student_id=user1.id,
            course_id=self.course.id,
            module_state_key=self.week2.location).save()
        StudentModule(
            state='{}',
            student_id=user1.id,
            course_id=self.course.id,
            module_state_key=self.week3.location).save()
        StudentModule(
            state='{}',
            student_id=user1.id,
            course_id=self.course.id,
            module_state_key=self.homework.location).save()

        user2 = UserFactory.create()
        StudentModule(
            state='{}',
            student_id=user2.id,
            course_id=self.course.id,
            module_state_key=self.week1.location).save()
        StudentModule(
            state='{}',
            student_id=user2.id,
            course_id=self.course.id,
            module_state_key=self.homework.location).save()

        user3 = UserFactory.create()
        StudentModule(
            state='{}',
            student_id=user3.id,
            course_id=self.course.id,
            module_state_key=self.week1.location).save()
        StudentModule(
            state='{}',
            student_id=user3.id,
            course_id=self.course.id,
            module_state_key=self.homework.location).save()

        self.user1 = user1
        self.user2 = user2
        CourseEnrollmentFactory.create(user=self.user1, course_id=self.course.id)
        CourseEnrollmentFactory.create(user=self.user2, course_id=self.course.id)
        self.instructor = InstructorFactory(course_key=self.course.id)
        self.client.login(username=self.instructor.username, password=self.TEST_PASSWORD)
        extract_dates(None, self.course.id)

    @override_waffle_flag(RELATIVE_DATES_FLAG, active=True)
    def test_reset_extension_to_deleted_date(self):
        """
        Test that we can delete a due date extension after deleting the normal
        due date, without causing an error.
        """

        url = reverse('change_due_date', kwargs={'course_id': str(self.course.id)})
        response = self.client.post(url, {
            'student': self.user1.username,
            'url': str(self.week1.location),
            'due_datetime': '12/30/2013 00:00'
        })
        assert response.status_code == 200, response.content
        assert datetime.datetime(2013, 12, 30, 0, 0, tzinfo=UTC) ==\
               get_extended_due(self.course, self.week1, self.user1)

        self.week1.due = None
        self.week1 = self.store.update_item(self.week1, self.user1.id)
        extract_dates(None, self.course.id)
        # Now, week1's normal due date is deleted but the extension still exists.
        url = reverse('reset_due_date', kwargs={'course_id': str(self.course.id)})
        response = self.client.post(url, {
            'student': self.user1.username,
            'url': str(self.week1.location),
        })
        assert response.status_code == 200, response.content
        assert self.due == get_extended_due(self.course, self.week1, self.user1)


class TestCourseIssuedCertificatesData(SharedModuleStoreTestCase):
    """
    Test data dumps for issued certificates.
    """
    @classmethod
    def setUpClass(cls):
        super().setUpClass()
        cls.course = CourseFactory.create()

    def setUp(self):
        super().setUp()
        self.instructor = InstructorFactory(course_key=self.course.id)
        self.client.login(username=self.instructor.username, password=self.TEST_PASSWORD)

    def generate_certificate(self, course_id, mode, status):
        """
        Generate test certificate
        """
        test_user = UserFactory()
        GeneratedCertificateFactory.create(
            user=test_user,
            course_id=course_id,
            mode=mode,
            status=status
        )

    def test_certificates_features_against_status(self):
        """
        Test certificates with status 'downloadable' should be in the response.
        """
        url = reverse('get_issued_certificates', kwargs={'course_id': str(self.course.id)})
        # firstly generating downloadable certificates with 'honor' mode
        certificate_count = 3
        for __ in range(certificate_count):
            self.generate_certificate(course_id=self.course.id, mode='honor', status=CertificateStatuses.generating)

        response = self.client.post(url)
        res_json = json.loads(response.content.decode('utf-8'))
        assert 'certificates' in res_json
        assert len(res_json['certificates']) == 0

        # Certificates with status 'downloadable' should be in response.
        self.generate_certificate(course_id=self.course.id, mode='honor', status=CertificateStatuses.downloadable)
        response = self.client.post(url)
        res_json = json.loads(response.content.decode('utf-8'))
        assert 'certificates' in res_json
        assert len(res_json['certificates']) == 1

    def test_certificates_features_group_by_mode(self):
        """
        Test for certificate csv features against mode. Certificates should be group by 'mode' in reponse.
        """
        url = reverse('get_issued_certificates', kwargs={'course_id': str(self.course.id)})
        # firstly generating downloadable certificates with 'honor' mode
        certificate_count = 3
        for __ in range(certificate_count):
            self.generate_certificate(course_id=self.course.id, mode='honor', status=CertificateStatuses.downloadable)

        response = self.client.post(url)
        res_json = json.loads(response.content.decode('utf-8'))
        assert 'certificates' in res_json
        assert len(res_json['certificates']) == 1

        # retrieve the first certificate from the list, there should be 3 certificates for 'honor' mode.
        certificate = res_json['certificates'][0]
        assert certificate.get('total_issued_certificate') == 3
        assert certificate.get('mode') == 'honor'
        assert certificate.get('course_id') == str(self.course.id)

        # Now generating downloadable certificates with 'verified' mode
        for __ in range(certificate_count):
            self.generate_certificate(
                course_id=self.course.id,
                mode='verified',
                status=CertificateStatuses.downloadable
            )

        response = self.client.post(url)
        res_json = json.loads(response.content.decode('utf-8'))
        assert 'certificates' in res_json

        # total certificate count should be 2 for 'verified' mode.
        assert len(res_json['certificates']) == 2

        # retrieve the second certificate from the list
        certificate = res_json['certificates'][1]
        assert certificate.get('total_issued_certificate') == 3
        assert certificate.get('mode') == 'verified'

    def test_certificates_features_csv(self):
        """
        Test for certificate csv features.
        """
        url = reverse('get_issued_certificates', kwargs={'course_id': str(self.course.id)})
        # firstly generating downloadable certificates with 'honor' mode
        certificate_count = 3
        for __ in range(certificate_count):
            self.generate_certificate(course_id=self.course.id, mode='honor', status=CertificateStatuses.downloadable)

        current_date = datetime.date.today().strftime("%B %d, %Y")
        response = self.client.get(url, {'csv': 'true'})
        assert response['Content-Type'] == 'text/csv'
        assert response['Content-Disposition'] == 'attachment; filename={}'.format('issued_certificates.csv')
        assert response.content.strip().decode('utf-8') == \
               (((('"CourseID","Certificate Type","Total Certificates Issued","Date Report Run"\r\n"' +
                   str(self.course.id)) + '","honor","3","') + current_date) + '"')


class TestBulkCohorting(SharedModuleStoreTestCase):
    """
    Test adding users to cohorts in bulk via CSV upload.
    """
    @classmethod
    def setUpClass(cls):
        super().setUpClass()
        cls.course = CourseFactory.create()

    def setUp(self):
        super().setUp()
        self.staff_user = StaffFactory(course_key=self.course.id)
        self.non_staff_user = UserFactory.create()
        self.tempdir = tempfile.mkdtemp()
        self.addCleanup(shutil.rmtree, self.tempdir)

    def call_add_users_to_cohorts(self, csv_data, suffix='.csv'):
        """
        Call `add_users_to_cohorts` with a file generated from `csv_data`.
        """
        # this temporary file will be removed in `self.tearDown()`
        __, file_name = tempfile.mkstemp(suffix=suffix, dir=self.tempdir)
        with open(file_name, 'w', encoding='utf-8-sig') as file_pointer:
            file_pointer.write(csv_data)
        with open(file_name) as file_pointer:
            url = reverse('add_users_to_cohorts', kwargs={'course_id': str(self.course.id)})
            return self.client.post(url, {'uploaded-file': file_pointer})

    def expect_error_on_file_content(self, file_content, error, file_suffix='.csv'):
        """
        Verify that we get the error we expect for a given file input.
        """
        self.client.login(username=self.staff_user.username, password=self.TEST_PASSWORD)
        response = self.call_add_users_to_cohorts(file_content, suffix=file_suffix)
        assert response.status_code == 400
        result = json.loads(response.content.decode('utf-8'))
        assert result['error'] == error

    def verify_success_on_file_content(self, file_content, mock_store_upload, mock_cohort_task):
        """
        Verify that `addd_users_to_cohorts` successfully validates the
        file content, uploads the input file, and triggers the
        background task.
        """
        mock_store_upload.return_value = (None, 'fake_file_name.csv')
        self.client.login(username=self.staff_user.username, password=self.TEST_PASSWORD)
        response = self.call_add_users_to_cohorts(file_content)
        assert response.status_code == 204
        assert mock_store_upload.called
        assert mock_cohort_task.called

    def test_no_cohort_field(self):
        """
        Verify that we get a descriptive verification error when we haven't
        included a cohort field in the uploaded CSV.
        """
        self.expect_error_on_file_content(
            'username,email\n', "The file must contain a 'cohort' column containing cohort names."
        )

    def test_no_username_or_email_field(self):
        """
        Verify that we get a descriptive verification error when we haven't
        included a username or email field in the uploaded CSV.
        """
        self.expect_error_on_file_content(
            'cohort\n', "The file must contain a 'username' column, an 'email' column, or both."
        )

    def test_empty_csv(self):
        """
        Verify that we get a descriptive verification error when we haven't
        included any data in the uploaded CSV.
        """
        self.expect_error_on_file_content(
            '', "The file must contain a 'cohort' column containing cohort names."
        )

    def test_wrong_extension(self):
        """
        Verify that we get a descriptive verification error when we haven't
        uploaded a file with a '.csv' extension.
        """
        self.expect_error_on_file_content(
            '', "The file must end with the extension '.csv'.", file_suffix='.notcsv'
        )

    def test_non_staff_no_access(self):
        """
        Verify that we can't access the view when we aren't a staff user.
        """
        self.client.login(username=self.non_staff_user.username, password=self.TEST_PASSWORD)
        response = self.call_add_users_to_cohorts('')
        assert response.status_code == 403

    @patch('lms.djangoapps.instructor_task.api.submit_cohort_students')
    @patch('lms.djangoapps.instructor.views.api.store_uploaded_file')
    def test_success_username(self, mock_store_upload, mock_cohort_task):
        """
        Verify that we store the input CSV and call a background task when
        the CSV has username and cohort columns.
        """
        self.verify_success_on_file_content(
            'username,cohort\nfoo_username,bar_cohort', mock_store_upload, mock_cohort_task
        )

    @patch('lms.djangoapps.instructor_task.api.submit_cohort_students')
    @patch('lms.djangoapps.instructor.views.api.store_uploaded_file')
    def test_success_email(self, mock_store_upload, mock_cohort_task):
        """
        Verify that we store the input CSV and call the cohorting background
        task when the CSV has email and cohort columns.
        """
        self.verify_success_on_file_content(
            'email,cohort\nfoo_email,bar_cohort', mock_store_upload, mock_cohort_task
        )

    @patch('lms.djangoapps.instructor_task.api.submit_cohort_students')
    @patch('lms.djangoapps.instructor.views.api.store_uploaded_file')
    def test_success_username_and_email(self, mock_store_upload, mock_cohort_task):
        """
        Verify that we store the input CSV and call the cohorting background
        task when the CSV has username, email and cohort columns.
        """
        self.verify_success_on_file_content(
            'username,email,cohort\nfoo_username,bar_email,baz_cohort', mock_store_upload, mock_cohort_task
        )

    @patch('lms.djangoapps.instructor_task.api.submit_cohort_students')
    @patch('lms.djangoapps.instructor.views.api.store_uploaded_file')
    def test_success_carriage_return(self, mock_store_upload, mock_cohort_task):
        """
        Verify that we store the input CSV and call the cohorting background
        task when lines in the CSV are delimited by carriage returns.
        """
        self.verify_success_on_file_content(
            'username,email,cohort\rfoo_username,bar_email,baz_cohort', mock_store_upload, mock_cohort_task
        )

    @patch('lms.djangoapps.instructor_task.api.submit_cohort_students')
    @patch('lms.djangoapps.instructor.views.api.store_uploaded_file')
    def test_success_carriage_return_line_feed(self, mock_store_upload, mock_cohort_task):
        """
        Verify that we store the input CSV and call the cohorting background
        task when lines in the CSV are delimited by carriage returns and line
        feeds.
        """
        self.verify_success_on_file_content(
            'username,email,cohort\r\nfoo_username,bar_email,baz_cohort', mock_store_upload, mock_cohort_task
        )


class TestInstructorCertificateExceptions(SharedModuleStoreTestCase):
    """
    Tests for utility functions utilized in the Instructor Dashboard Certificates app.
    """

    def setUp(self):
        super().setUp()
        self.global_staff = GlobalStaffFactory()
        self.course = CourseFactory.create()
        self.user = UserFactory()
        CourseEnrollment.enroll(self.user, self.course.id)

    def test_get_student_from_request_data(self):
        """
        Test ability to retrieve a learner record using their username and course id
        """
        student = _get_student_from_request_data({"user": self.user.username})

        assert student.username == self.user.username

    def test_get_student_from_request_data_empty_username(self):
        """
        Test that we receive an expected error when no learner's username or email is entered
        """
        with pytest.raises(ValueError) as error:
            _get_student_from_request_data({"user": ""})

        assert str(error.value) == (
            'Student username/email field is required and can not be empty. Kindly fill in username/email and then '
            'press "Invalidate Certificate" button.'
        )

    def test_get_student_from_request_data_user_dne(self):
        """
        Test to verify an expected error message is returned when attempting to retrieve a learner that does not exist
        in the LMS.
        """
        with pytest.raises(ValueError) as error:
            _get_student_from_request_data({"user": "Neo"})

        assert str(error.value) == "Neo does not exist in the LMS. Please check your spelling and retry."

    def test_get_certificate_for_user(self):
        """
        Test that attempts to retrieve a Certificate for a learner in a course-run.
        """
        generated_certificate = GeneratedCertificateFactory.create(
            user=self.user,
            course_id=self.course.id,
            mode='verified',
            status=CertificateStatuses.downloadable,
        )

        retrieved_certificate = _get_certificate_for_user(self.course.id, self.user)
        assert retrieved_certificate.id == generated_certificate.id

    def test_get_certificate_for_user_no_certificate(self):
        """
        Test to verify an expected error message is returned when attempting to retrieve a certificate for a learner
        that does not exist yet.
        """
        with pytest.raises(ValueError) as error:
            _get_certificate_for_user(self.course.id, self.user)

        assert str(error.value) == (
            f"The student {self.user} does not have certificate for the course {self.course.id.course}. Kindly "
            "verify student username/email and the selected course are correct and try again."
        )


@patch.dict(settings.FEATURES, {'ALLOW_AUTOMATED_SIGNUPS': True})
class TestOauthInstructorAPILevelsAccess(SharedModuleStoreTestCase, LoginEnrollmentTestCase):
    """
    Test endpoints using Oauth2 authentication.
    """

    def setUp(self):
        super().setUp()
        self.course = CourseFactory.create(
            org='test_org',
            course='test_course',
            run='test_run',
            entrance_exam_id='i4x://{}/{}/chapter/Entrance_exam'.format('test_org', 'test_course')
        )
        self.problem_location = msk_from_problem_urlname(
            self.course.id,
            'robot-some-problem-urlname'
        )
        self.problem_urlname = str(self.problem_location)

        self.other_user = UserFactory()
        dot_application = ApplicationFactory(user=self.other_user, authorization_grant_type='password')
        access_token = AccessTokenFactory(user=self.other_user, application=dot_application)
        oauth_adapter = DOTAdapter()
        token_dict = {
            'access_token': access_token,
            'scope': 'email profile',
        }
        jwt_token = jwt_api.create_jwt_from_token(token_dict, oauth_adapter, use_asymmetric_key=True)

        self.headers = {
            'HTTP_AUTHORIZATION': 'JWT ' + jwt_token
        }

        # endpoints contains all urls with body and role.
        self.endpoints = [
            ('list_course_role_members', {'rolename': 'staff'}, 'instructor'),
            ('register_and_enroll_students', {}, 'staff'),
            ('get_student_progress_url', {'course_id': str(self.course.id),
                                          'unique_student_identifier': self.other_user.email
                                          }, 'staff'
             ),
            ('list_entrance_exam_instructor_tasks', {'unique_student_identifier': self.other_user.email}, 'staff'),
            ('list_email_content', {}, 'staff'),
            ('show_student_extensions', {'student': self.other_user.email}, 'staff'),
            ('list_email_content', {}, 'staff'),
            ('list_report_downloads', {
                "send-to": ["myself"],
                "subject": "This is subject",
                "message": "message"
            }, 'data_researcher'),
            ('list_instructor_tasks',
             {
                 'problem_location_str': self.problem_urlname,
                 'unique_student_identifier': self.other_user.email
             },
             'data_researcher'),
            ('list_instructor_tasks', {}, 'data_researcher')
        ]

        self.fake_jwt = ('wyJUxMiIsInR5cCI6IkpXVCJ9.eyJhdWQiOiJjaGFuZ2UtbWUiLCJleHAiOjE3MjU4OTA2NzIsImdyY'
                         'W50X3R5cGUiOiJwYXNzd29yZCIsImlhdCI6MTcyNTg4NzA3MiwiaXNzIjoiaHR0cDovLzEyNy4wLjAuMTo4MDAwL29h'
                         'XNlcl9pZCI6MX0'
                         '.ec8neWp1YAuF40ye4oeK40obaapUvjfNPUQCycrsajwvcu58KcuLc96sf0JKmMMMn7DH9N98hg8W38iwbhKif1kLsCKr'
                         'tStl1u2XGvFkyMov8TtespbHit5LYRZpJwrhC1h50ru2buYj3isWrAElGPIDyAj0FAvSJnvJhWSMDtIwB2gxZI1DqOm'
                         'M6mzT7JbOU4QH2PNZrb2EZ11F6k9I-HrHnLQymr4s0vyjMlcBWllW3y19futNCgsFFRMXI4Z9zIbspsy5bq_Skub'
                         'dBpnl0P9x8vUJCAbFnJABAVPtF7F7nNsROQMKsZtQxaUUwdcYZi5qKL2GcgGfO0eTL4IbJA')

    def assert_all_end_points(self, endpoint, body, role, add_role, use_jwt=True):
        """
        Util method for verifying different end-points.
        """
        if add_role:
            role, _ = CourseAccessRole.objects.get_or_create(
                course_id=self.course.id,
                user=self.other_user,
                role=role,
                org=self.course.id.org
            )

        if use_jwt:
            headers = self.headers
        else:
            headers = {
                'HTTP_AUTHORIZATION': 'JWT ' + self.fake_jwt  # this is fake jwt.
            }

        url = reverse(endpoint, kwargs={'course_id': str(self.course.id)})
        response = self.client.post(
            url,
            data=body,
            **headers
        )
        return response

    def run_endpoint_tests(self, expected_status, add_role, use_jwt):
        """
        Util method for running different end-points.
        """
        for endpoint, body, role in self.endpoints:
            with self.subTest(endpoint=endpoint, role=role, body=body):
                response = self.assert_all_end_points(endpoint, body, role, add_role, use_jwt)
                # JWT authentication works but it has no permissions.
                assert response.status_code == expected_status, f"Failed for endpoint: {endpoint}"

    def test_end_points_with_oauth_without_jwt(self):
        """
        Verify the endpoint using invalid JWT returns 401.
        """
        self.run_endpoint_tests(expected_status=401, add_role=False, use_jwt=False)

    def test_end_points_with_oauth_without_permissions(self):
        """
        Verify the endpoint using JWT authentication. But has no permissions.
        """
        self.run_endpoint_tests(expected_status=403, add_role=False, use_jwt=True)

    def test_end_points_with_oauth_with_permissions(self):
        """
        Verify the endpoint using JWT authentication with permissions.
        """
        self.run_endpoint_tests(expected_status=200, add_role=True, use_jwt=True)<|MERGE_RESOLUTION|>--- conflicted
+++ resolved
@@ -166,11 +166,7 @@
     'bulk_beta_modify_access',
     'calculate_grades_csv',
     'change_due_date',
-<<<<<<< HEAD
-    'instructor_api_v2:change_due_date_v2',
-=======
     'instructor_api_v2:change_due_date',
->>>>>>> b76595d6
     'export_ora2_data',
     'export_ora2_submission_files',
     'export_ora2_summary',
@@ -4565,11 +4561,7 @@
 
     def test_change_due_date_v2_success(self):
         """Test successful due date change using V2 API endpoint"""
-<<<<<<< HEAD
-        url = reverse('instructor_api_v2:change_due_date_v2', kwargs={'course_id': str(self.course.id)})
-=======
         url = reverse('instructor_api_v2:change_due_date', kwargs={'course_id': str(self.course.id)})
->>>>>>> b76595d6
         due_date = datetime.datetime(2013, 12, 30, tzinfo=UTC)
         response = self.client.post(url, json.dumps({
             'email_or_username': self.user1.username,
@@ -4586,11 +4578,7 @@
 
     def test_change_due_date_v2_with_email(self):
         """Test due date change using email instead of username"""
-<<<<<<< HEAD
-        url = reverse('instructor_api_v2:change_due_date_v2', kwargs={'course_id': str(self.course.id)})
-=======
         url = reverse('instructor_api_v2:change_due_date', kwargs={'course_id': str(self.course.id)})
->>>>>>> b76595d6
         due_date = datetime.datetime(2013, 12, 30, tzinfo=UTC)
         response = self.client.post(url, json.dumps({
             'email_or_username': self.user1.email,
@@ -4607,11 +4595,7 @@
 
     def test_change_due_date_v2_invalid_user(self):
         """Test error handling for invalid user"""
-<<<<<<< HEAD
-        url = reverse('instructor_api_v2:change_due_date_v2', kwargs={'course_id': str(self.course.id)})
-=======
         url = reverse('instructor_api_v2:change_due_date', kwargs={'course_id': str(self.course.id)})
->>>>>>> b76595d6
         response = self.client.post(url, json.dumps({
             'email_or_username': 'nonexistent@example.com',
             'block_id': str(self.homework.location),
@@ -4624,11 +4608,7 @@
 
     def test_change_due_date_v2_invalid_block(self):
         """Test error handling for invalid block location"""
-<<<<<<< HEAD
-        url = reverse('instructor_api_v2:change_due_date_v2', kwargs={'course_id': str(self.course.id)})
-=======
         url = reverse('instructor_api_v2:change_due_date', kwargs={'course_id': str(self.course.id)})
->>>>>>> b76595d6
         # Invalid block location should cause an exception (500 error)
         with self.assertRaises(Exception):
             self.client.post(url, json.dumps({
@@ -4639,11 +4619,7 @@
 
     def test_change_due_date_v2_invalid_date_format(self):
         """Test error handling for invalid date format"""
-<<<<<<< HEAD
-        url = reverse('instructor_api_v2:change_due_date_v2', kwargs={'course_id': str(self.course.id)})
-=======
         url = reverse('instructor_api_v2:change_due_date', kwargs={'course_id': str(self.course.id)})
->>>>>>> b76595d6
         # V2 API accepts form data as well
         response = self.client.post(url, {
             'email_or_username': self.user1.username,
@@ -4655,11 +4631,7 @@
 
     def test_change_due_date_v2_missing_fields(self):
         """Test error handling for missing required fields"""
-<<<<<<< HEAD
-        url = reverse('instructor_api_v2:change_due_date_v2', kwargs={'course_id': str(self.course.id)})
-=======
         url = reverse('instructor_api_v2:change_due_date', kwargs={'course_id': str(self.course.id)})
->>>>>>> b76595d6
         # V2 API accepts form data
         response = self.client.post(url, {
             'email_or_username': self.user1.username,
@@ -4671,11 +4643,7 @@
     def test_change_due_date_v2_unenrolled_user(self):
         """Test error handling for user not enrolled in course"""
         unenrolled_user = UserFactory.create()
-<<<<<<< HEAD
-        url = reverse('instructor_api_v2:change_due_date_v2', kwargs={'course_id': str(self.course.id)})
-=======
         url = reverse('instructor_api_v2:change_due_date', kwargs={'course_id': str(self.course.id)})
->>>>>>> b76595d6
         # V2 API accepts form data
         response = self.client.post(url, {
             'email_or_username': unenrolled_user.username,
@@ -4687,11 +4655,7 @@
 
     def test_change_due_date_v2_json_content_type(self):
         """Test that V2 API works with both JSON and form data"""
-<<<<<<< HEAD
-        url = reverse('instructor_api_v2:change_due_date_v2', kwargs={'course_id': str(self.course.id)})
-=======
         url = reverse('instructor_api_v2:change_due_date', kwargs={'course_id': str(self.course.id)})
->>>>>>> b76595d6
         # Send as form data instead of JSON
         response = self.client.post(url, {
             'email_or_username': self.user1.username,
