--- conflicted
+++ resolved
@@ -57,24 +57,12 @@
 )
 from common.djangoapps.student.tests.factories import (
     BetaTesterFactory,
-    CourseAccessRoleFactory,
     CourseEnrollmentFactory,
     GlobalStaffFactory,
     InstructorFactory,
     StaffFactory,
     UserFactory
 )
-<<<<<<< HEAD
-=======
-from common.djangoapps.student.tests.factories import (
-    BetaTesterFactory,
-    CourseEnrollmentFactory,
-    GlobalStaffFactory,
-    InstructorFactory,
-    StaffFactory,
-    UserFactory
-)
->>>>>>> ad23992a
 from lms.djangoapps.bulk_email.models import BulkEmailFlag, CourseEmail, CourseEmailTemplate
 from lms.djangoapps.certificates.data import CertificateStatuses
 from lms.djangoapps.certificates.tests.factories import GeneratedCertificateFactory
