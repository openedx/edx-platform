"""
Unit tests for instructor_dashboard.py.
"""


import datetime

import ddt
import six
from django.conf import settings
from django.contrib.sites.models import Site
from django.test.client import RequestFactory
from django.test.utils import override_settings
from django.urls import reverse
from mock import patch
from pyquery import PyQuery as pq
from pytz import UTC
from six import text_type
from six.moves import range
import unittest

from common.test.utils import XssTestMixin
from course_modes.models import CourseMode
from lms.djangoapps.courseware.tabs import get_course_tab_list
from lms.djangoapps.courseware.tests.factories import StaffFactory, StudentModuleFactory, UserFactory
from lms.djangoapps.courseware.tests.helpers import LoginEnrollmentTestCase
from edxmako.shortcuts import render_to_response
from lms.djangoapps.grades.config.waffle import WRITABLE_GRADEBOOK, waffle_flags
from lms.djangoapps.instructor.views.gradebook_api import calculate_page_info
from openedx.core.djangoapps.site_configuration.models import SiteConfiguration
from openedx.core.djangoapps.waffle_utils.testutils import override_waffle_flag
from shoppingcart.models import CourseRegCodeItem, Order, PaidCourseRegistration
from student.models import CourseEnrollment
from student.roles import CourseFinanceAdminRole
from student.tests.factories import AdminFactory, CourseEnrollmentFactory
from xmodule.modulestore import ModuleStoreEnum
from xmodule.modulestore.tests.django_utils import TEST_DATA_SPLIT_MODULESTORE, ModuleStoreTestCase
from xmodule.modulestore.tests.factories import CourseFactory, ItemFactory, check_mongo_calls


def intercept_renderer(path, context):
    """
    Intercept calls to `render_to_response` and attach the context dict to the
    response for examination in unit tests.
    """
    # I think Django already does this for you in their TestClient, except
    # we're bypassing that by using edxmako.  Probably edxmako should be
    # integrated better with Django's rendering and event system.
    response = render_to_response(path, context)
    response.mako_context = context
    response.mako_template = path
    return response


@ddt.ddt
class TestInstructorDashboard(ModuleStoreTestCase, LoginEnrollmentTestCase, XssTestMixin):
    """
    Tests for the instructor dashboard (not legacy).
    """

    def setUp(self):
        """
        Set up tests
        """
        super(TestInstructorDashboard, self).setUp()
        self.course = CourseFactory.create(
            grading_policy={"GRADE_CUTOFFS": {"A": 0.75, "B": 0.63, "C": 0.57, "D": 0.5}},
            display_name='<script>alert("XSS")</script>'
        )

        self.course_mode = CourseMode(
            course_id=self.course.id,
            mode_slug=CourseMode.DEFAULT_MODE_SLUG,
            mode_display_name=CourseMode.DEFAULT_MODE.name,
            min_price=40
        )
        self.course_info = CourseFactory.create(
            org="ACME",
            number="001",
            run="2017",
            name="How to defeat the Road Runner"
        )
        self.course_mode.save()
        # Create instructor account
        self.instructor = AdminFactory.create()
        self.client.login(username=self.instructor.username, password="test")

        # URL for instructor dash
        self.url = reverse('instructor_dashboard', kwargs={'course_id': text_type(self.course.id)})

    def get_dashboard_enrollment_message(self):
        """
        Returns expected dashboard enrollment message with link to Insights.
        """
        return u'Enrollment data is now available in <a href="http://example.com/courses/{}" ' \
               'rel="noopener" target="_blank">Example</a>.'.format(text_type(self.course.id))

    def get_dashboard_analytics_message(self):
        """
        Returns expected dashboard demographic message with link to Insights.
        """
        return u'For analytics about your course, go to <a href="http://example.com/courses/{}" ' \
               'rel="noopener" target="_blank">Example</a>.'.format(text_type(self.course.id))

    def test_instructor_tab(self):
        """
        Verify that the instructor tab appears for staff only.
        """
        def has_instructor_tab(user, course):
            """Returns true if the "Instructor" tab is shown."""
            request = RequestFactory().request()
            request.user = user
            tabs = get_course_tab_list(request, course)
            return len([tab for tab in tabs if tab.name == 'Instructor']) == 1

        self.assertTrue(has_instructor_tab(self.instructor, self.course))

        staff = StaffFactory(course_key=self.course.id)
        self.assertTrue(has_instructor_tab(staff, self.course))

        student = UserFactory.create()
        self.assertFalse(has_instructor_tab(student, self.course))

    @ddt.data(
        ("How to defeat the Road Runner", "2017", "001", "ACME"),
    )
    @ddt.unpack
    def test_instructor_course_info(self, display_name, run, number, org):
        """
        Verify that it shows the correct course information
        """
        url = reverse(
            'instructor_dashboard',
            kwargs={
                'course_id': six.text_type(self.course_info.id)
            }
        )

        response = self.client.get(url)
        content = pq(response.content)

        self.assertEqual(
            display_name,
            content('#field-course-display-name b').contents()[0].strip()
        )

        self.assertEqual(
            run,
            content('#field-course-name b').contents()[0].strip()
        )

        self.assertEqual(
            number,
            content('#field-course-number b').contents()[0].strip()
        )

        self.assertEqual(
            org,
            content('#field-course-organization b').contents()[0].strip()
        )

<<<<<<< HEAD
    @override_settings(DEFAULT_SITE_THEME='edx-theme-codebase')
    @unittest.expectedFailure  # Appsembler: Unable to fix the test -- Omar
=======
    @ddt.data(True, False)
    def test_membership_reason_field_visibility(self, enbale_reason_field):
        """
        Verify that reason field is enabled by site configuration flag 'ENABLE_MANUAL_ENROLLMENT_REASON_FIELD'
        """

        configuration_values = {
            "ENABLE_MANUAL_ENROLLMENT_REASON_FIELD": enbale_reason_field
        }
        site = Site.objects.first()
        SiteConfiguration.objects.create(site=site, values=configuration_values, enabled=True)

        url = reverse(
            'instructor_dashboard',
            kwargs={
                'course_id': six.text_type(self.course_info.id)
            }
        )
        response = self.client.get(url)
        reason_field = '<textarea rows="2" id="reason-field-id" name="reason-field" placeholder="Reason" spellcheck="false"></textarea>'  # pylint: disable=line-too-long
        if enbale_reason_field:
            self.assertContains(response, reason_field)
        else:
            self.assertNotContains(response, reason_field)

>>>>>>> f0aa3daa
    def test_membership_site_configuration_role(self):
        """
        Verify that the role choices set via site configuration are loaded in the membership tab
        of the instructor dashboard
        """

        configuration_values = {
            "MANUAL_ENROLLMENT_ROLE_CHOICES": [
                "role1",
                "role2",
            ]
        }
        site = Site.objects.first()
        SiteConfiguration.objects.create(site=site, values=configuration_values, enabled=True)
        url = reverse(
            'instructor_dashboard',
            kwargs={
                'course_id': six.text_type(self.course_info.id)
            }
        )

        response = self.client.get(url)
        self.assertContains(response, '<option value="role1">role1</option>')
        self.assertContains(response, '<option value="role2">role2</option>')

    def test_membership_default_role(self):
        """
        Verify that in the absence of site configuration role choices, default values of role choices are loaded
        in the membership tab of the instructor dashboard
        """

        url = reverse(
            'instructor_dashboard',
            kwargs={
                'course_id': six.text_type(self.course_info.id)
            }
        )

        response = self.client.get(url)
        self.assertContains(response, '<option value="Learner">Learner</option>')
        self.assertContains(response, '<option value="Support">Support</option>')
        self.assertContains(response, '<option value="Partner">Partner</option>')

    def test_student_admin_staff_instructor(self):
        """
        Verify that staff users are not able to see course-wide options, while still
        seeing individual learner options.
        """
        # Original (instructor) user can see both specific grades, and course-wide grade adjustment tools
        response = self.client.get(self.url)
        self.assertContains(response, '<h4 class="hd hd-4">Adjust all enrolled learners')
        self.assertContains(response, '<h4 class="hd hd-4">View a specific learner&#39;s grades and progress')

        # But staff user can only see specific grades
        staff = StaffFactory(course_key=self.course.id)
        self.client.login(username=staff.username, password="test")
        response = self.client.get(self.url)
        self.assertNotContains(response, '<h4 class="hd hd-4">Adjust all enrolled learners')
        self.assertContains(response, '<h4 class="hd hd-4">View a specific learner&#39;s grades and progress')

    @patch(
        'lms.djangoapps.instructor.views.instructor_dashboard.settings.WRITABLE_GRADEBOOK_URL',
        'http://gradebook.local.edx.org'
    )
    def test_staff_can_see_writable_gradebook(self):
        """
        Test that, when the writable gradebook featue is enabled, a staff member can see it.
        """
        waffle_flag = waffle_flags()[WRITABLE_GRADEBOOK]
        with override_waffle_flag(waffle_flag, active=True):
            response = self.client.get(self.url)

        expected_gradebook_url = 'http://gradebook.local.edx.org/{}'.format(self.course.id)
        self.assertContains(response, expected_gradebook_url)
        self.assertContains(response, 'View Gradebook')

    GRADEBOOK_LEARNER_COUNT_MESSAGE = (
        'Note: This feature is available only to courses with a small number ' +
        'of enrolled learners.'
    )

    def test_gradebook_learner_count_message(self):
        """
        Test that, when the writable gradebook featue is NOT enabled, there IS
        a message that the feature is only available for courses with small
        numbers of learners.
        """
        response = self.client.get(self.url)
        self.assertContains(
            response,
            self.GRADEBOOK_LEARNER_COUNT_MESSAGE,
        )
        self.assertContains(response, 'View Gradebook')

    @patch(
        'lms.djangoapps.instructor.views.instructor_dashboard.settings.WRITABLE_GRADEBOOK_URL',
        'http://gradebook.local.edx.org'
    )
    def test_no_gradebook_learner_count_message(self):
        """
        Test that, when the writable gradebook featue IS enabled, there is NOT
        a message that the feature is only available for courses with small
        numbers of learners.
        """
        waffle_flag = waffle_flags()[WRITABLE_GRADEBOOK]
        with override_waffle_flag(waffle_flag, active=True):
            response = self.client.get(self.url)
        self.assertNotIn(
            TestInstructorDashboard.GRADEBOOK_LEARNER_COUNT_MESSAGE,
            response.content.decode('utf-8')
        )
        self.assertContains(response, 'View Gradebook')

    def test_default_currency_in_the_html_response(self):
        """
        Test that checks the default currency_symbol ($) in the response
        """
        CourseFinanceAdminRole(self.course.id).add_users(self.instructor)
        total_amount = PaidCourseRegistration.get_total_amount_of_purchased_item(self.course.id)
        response = self.client.get(self.url)
        self.assertContains(response, '${amount}'.format(amount=total_amount))

    def test_course_name_xss(self):
        """Test that the instructor dashboard correctly escapes course names
        with script tags.
        """
        response = self.client.get(self.url)
        self.assert_no_xss(response, '<script>alert("XSS")</script>')

    @override_settings(PAID_COURSE_REGISTRATION_CURRENCY=['PKR', 'Rs'])
    def test_override_currency_settings_in_the_html_response(self):
        """
        Test that checks the default currency_symbol ($) in the response
        """
        CourseFinanceAdminRole(self.course.id).add_users(self.instructor)
        total_amount = PaidCourseRegistration.get_total_amount_of_purchased_item(self.course.id)
        response = self.client.get(self.url)
        self.assertContains(response, '{currency}{amount}'.format(currency='Rs', amount=total_amount))

    @patch.dict(settings.FEATURES, {'DISPLAY_ANALYTICS_ENROLLMENTS': False})
    @override_settings(ANALYTICS_DASHBOARD_URL='')
    def test_no_enrollments(self):
        """
        Test enrollment section is hidden.
        """
        response = self.client.get(self.url)
        # no enrollment information should be visible
        self.assertNotContains(response, '<h3 class="hd hd-3">Enrollment Information</h3>')

    @patch.dict(settings.FEATURES, {'DISPLAY_ANALYTICS_ENROLLMENTS': True})
    @override_settings(ANALYTICS_DASHBOARD_URL='')
    def test_show_enrollments_data(self):
        """
        Test enrollment data is shown.
        """
        response = self.client.get(self.url)

        # enrollment information visible
        self.assertContains(response, '<h4 class="hd hd-4">Enrollment Information</h4>')
        self.assertContains(response, '<th scope="row">Verified</th>')
        self.assertContains(response, '<th scope="row">Audit</th>')
        self.assertContains(response, '<th scope="row">Honor</th>')
        self.assertContains(response, '<th scope="row">Professional</th>')

        # dashboard link hidden
        self.assertNotContains(response, self.get_dashboard_enrollment_message())

    @patch.dict(settings.FEATURES, {'DISPLAY_ANALYTICS_ENROLLMENTS': True})
    @override_settings(ANALYTICS_DASHBOARD_URL='')
    def test_show_enrollment_data_for_prof_ed(self):
        # Create both "professional" (meaning professional + verification)
        # and "no-id-professional" (meaning professional without verification)
        # These should be aggregated for display purposes.
        users = [UserFactory() for _ in range(2)]
        CourseEnrollment.enroll(users[0], self.course.id, mode="professional")
        CourseEnrollment.enroll(users[1], self.course.id, mode="no-id-professional")
        response = self.client.get(self.url)

        # Check that the number of professional enrollments is two
        self.assertContains(response, '<th scope="row">Professional</th><td>2</td>')

    @patch.dict(settings.FEATURES, {'DISPLAY_ANALYTICS_ENROLLMENTS': False})
    @override_settings(ANALYTICS_DASHBOARD_URL='http://example.com')
    @override_settings(ANALYTICS_DASHBOARD_NAME='Example')
    def test_show_dashboard_enrollment_message(self):
        """
        Test enrollment dashboard message is shown and data is hidden.
        """
        response = self.client.get(self.url)

        # enrollment information hidden
        self.assertNotContains(response, '<th scope="row">Verified</th>')
        self.assertNotContains(response, '<th scope="row">Audit</th>')
        self.assertNotContains(response, '<th scope="row">Honor</th>')
        self.assertNotContains(response, '<th scope="row">Professional</th>')

        # link to dashboard shown
        expected_message = self.get_dashboard_enrollment_message()
        self.assertIn(expected_message, response.content.decode(response.charset))

    @override_settings(ANALYTICS_DASHBOARD_URL='')
    @override_settings(ANALYTICS_DASHBOARD_NAME='')
    def test_dashboard_analytics_tab_not_shown(self):
        """
        Test dashboard analytics tab isn't shown if insights isn't configured.
        """
        response = self.client.get(self.url)
        analytics_section = '<li class="nav-item"><a href="" data-section="instructor_analytics">Analytics</a></li>'
        self.assertNotContains(response, analytics_section)

    @override_settings(ANALYTICS_DASHBOARD_URL='http://example.com')
    @override_settings(ANALYTICS_DASHBOARD_NAME='Example')
    def test_dashboard_analytics_points_at_insights(self):
        """
        Test analytics dashboard message is shown
        """
        response = self.client.get(self.url)
        analytics_section = '<li class="nav-item"><button type="button" class="btn-link instructor_analytics" data-section="instructor_analytics">Analytics</button></li>'  # pylint: disable=line-too-long
        self.assertContains(response, analytics_section)

        # link to dashboard shown
        expected_message = self.get_dashboard_analytics_message()
        self.assertIn(expected_message, response.content.decode(response.charset))

    def add_course_to_user_cart(self, cart, course_key):
        """
        adding course to user cart
        """
        reg_item = PaidCourseRegistration.add_to_order(cart, course_key)
        return reg_item

    @patch.dict('django.conf.settings.FEATURES', {'ENABLE_PAID_COURSE_REGISTRATION': True})
    def test_total_credit_cart_sales_amount(self):
        """
        Test to check the total amount for all the credit card purchases.
        """
        student = UserFactory.create()
        self.client.login(username=student.username, password="test")
        student_cart = Order.get_cart_for_user(student)
        item = self.add_course_to_user_cart(student_cart, self.course.id)
        resp = self.client.post(reverse('shoppingcart.views.update_user_cart'), {'ItemId': item.id, 'qty': 4})
        self.assertEqual(resp.status_code, 200)
        student_cart.purchase()

        self.client.login(username=self.instructor.username, password="test")
        CourseFinanceAdminRole(self.course.id).add_users(self.instructor)
        single_purchase_total = PaidCourseRegistration.get_total_amount_of_purchased_item(self.course.id)
        bulk_purchase_total = CourseRegCodeItem.get_total_amount_of_purchased_item(self.course.id)
        total_amount = single_purchase_total + bulk_purchase_total
        response = self.client.get(self.url)
        self.assertContains(response, '{currency}{amount}'.format(currency='$', amount=total_amount))

    @ddt.data(
        (True, True, True),
        (True, False, False),
        (False, True, False),
        (False, False, False),
    )
    @ddt.unpack
    def test_ccx_coaches_option_on_admin_list_management_instructor(
            self, ccx_feature_flag, enable_ccx, expected_result
    ):
        """
        Test whether the "CCX Coaches" option is visible or hidden depending on the value of course.enable_ccx.
        """
        with patch.dict(settings.FEATURES, {'CUSTOM_COURSES_EDX': ccx_feature_flag}):
            self.course.enable_ccx = enable_ccx
            self.store.update_item(self.course, self.instructor.id)

            response = self.client.get(self.url)

            self.assertEqual(expected_result,
                             'CCX Coaches are able to create their own Custom Courses based on this course'
                             in response.content.decode('utf-8'))

    def test_grade_cutoffs(self):
        """
        Verify that grade cutoffs are displayed in the correct order.
        """
        response = self.client.get(self.url)
        self.assertContains(response, 'D: 0.5, C: 0.57, B: 0.63, A: 0.75')

    @patch('lms.djangoapps.instructor.views.gradebook_api.MAX_STUDENTS_PER_PAGE_GRADE_BOOK', 2)
    def test_calculate_page_info(self):
        page = calculate_page_info(offset=0, total_students=2)
        self.assertEqual(page["offset"], 0)
        self.assertEqual(page["page_num"], 1)
        self.assertEqual(page["next_offset"], None)
        self.assertEqual(page["previous_offset"], None)
        self.assertEqual(page["total_pages"], 1)

    @patch('lms.djangoapps.instructor.views.gradebook_api.render_to_response', intercept_renderer)
    @patch('lms.djangoapps.instructor.views.gradebook_api.MAX_STUDENTS_PER_PAGE_GRADE_BOOK', 1)
    def test_spoc_gradebook_pages(self):
        for i in range(2):
            username = "user_%d" % i
            student = UserFactory.create(username=username)
            CourseEnrollmentFactory.create(user=student, course_id=self.course.id)
        url = reverse(
            'spoc_gradebook',
            kwargs={'course_id': self.course.id}
        )
        response = self.client.get(url)
        self.assertEqual(response.status_code, 200)
        # Max number of student per page is one.  Patched setting MAX_STUDENTS_PER_PAGE_GRADE_BOOK = 1
        self.assertEqual(len(response.mako_context['students']), 1)

    def test_open_response_assessment_page(self):
        """
        Test that Open Responses is available only if course contains at least one ORA block
        """
        ora_section = (
            '<li class="nav-item">'
            '<button type="button" class="btn-link open_response_assessment" data-section="open_response_assessment">'
            'Open Responses'
            '</button>'
            '</li>'
        )

        response = self.client.get(self.url)
        self.assertNotContains(response, ora_section)

        ItemFactory.create(parent_location=self.course.location, category="openassessment")
        response = self.client.get(self.url)
        self.assertContains(response, ora_section)

    def test_open_response_assessment_page_orphan(self):
        """
        Tests that the open responses tab loads if the course contains an
        orphaned openassessment block
        """
        # create non-orphaned openassessment block
        ItemFactory.create(
            parent_location=self.course.location,
            category="openassessment",
        )
        # create orphan
        self.store.create_item(
            self.user.id, self.course.id, 'openassessment', "orphan"
        )
        response = self.client.get(self.url)
        # assert we don't get a 500 error
        self.assertEqual(200, response.status_code)


@ddt.ddt
class TestInstructorDashboardPerformance(ModuleStoreTestCase, LoginEnrollmentTestCase, XssTestMixin):
    """
    Tests for the instructor dashboard from the performance point of view.
    """
    MODULESTORE = TEST_DATA_SPLIT_MODULESTORE

    def setUp(self):
        """
        Set up tests
        """
        super(TestInstructorDashboardPerformance, self).setUp()
        self.course = CourseFactory.create(
            grading_policy={"GRADE_CUTOFFS": {"A": 0.75, "B": 0.63, "C": 0.57, "D": 0.5}},
            display_name='<script>alert("XSS")</script>',
            default_store=ModuleStoreEnum.Type.split
        )

        self.course_mode = CourseMode(
            course_id=self.course.id,
            mode_slug=CourseMode.DEFAULT_MODE_SLUG,
            mode_display_name=CourseMode.DEFAULT_MODE.name,
            min_price=40
        )
        self.course_mode.save()
        # Create instructor account
        self.instructor = AdminFactory.create()
        self.client.login(username=self.instructor.username, password="test")

    def test_spoc_gradebook_mongo_calls(self):
        """
        Test that the MongoDB cache is used in API to return grades
        """
        # prepare course structure
        course = ItemFactory.create(
            parent_location=self.course.location,
            category="course",
            display_name="Test course",
        )

        students = []
        for i in range(20):
            username = "user_%d" % i
            student = UserFactory.create(username=username)
            CourseEnrollmentFactory.create(user=student, course_id=self.course.id)
            students.append(student)

        chapter = ItemFactory.create(
            parent=course,
            category='chapter',
            display_name="Chapter",
            publish_item=True,
            start=datetime.datetime(2015, 3, 1, tzinfo=UTC),
        )
        sequential = ItemFactory.create(
            parent=chapter,
            category='sequential',
            display_name="Lesson",
            publish_item=True,
            start=datetime.datetime(2015, 3, 1, tzinfo=UTC),
            metadata={'graded': True, 'format': 'Homework'},
        )
        vertical = ItemFactory.create(
            parent=sequential,
            category='vertical',
            display_name='Subsection',
            publish_item=True,
            start=datetime.datetime(2015, 4, 1, tzinfo=UTC),
        )
        for i in range(10):
            problem = ItemFactory.create(
                category="problem",
                parent=vertical,
                display_name=u"A Problem Block %d" % i,
                weight=1,
                publish_item=False,
                metadata={'rerandomize': 'always'},
            )
            for j in students:
                grade = i % 2
                StudentModuleFactory.create(
                    grade=grade,
                    max_grade=1,
                    student=j,
                    course_id=self.course.id,
                    module_state_key=problem.location
                )

        # check MongoDB calls count
        url = reverse('spoc_gradebook', kwargs={'course_id': self.course.id})
        with check_mongo_calls(9):
            response = self.client.get(url)
            self.assertEqual(response.status_code, 200)<|MERGE_RESOLUTION|>--- conflicted
+++ resolved
@@ -159,10 +159,6 @@
             content('#field-course-organization b').contents()[0].strip()
         )
 
-<<<<<<< HEAD
-    @override_settings(DEFAULT_SITE_THEME='edx-theme-codebase')
-    @unittest.expectedFailure  # Appsembler: Unable to fix the test -- Omar
-=======
     @ddt.data(True, False)
     def test_membership_reason_field_visibility(self, enbale_reason_field):
         """
@@ -188,7 +184,6 @@
         else:
             self.assertNotContains(response, reason_field)
 
->>>>>>> f0aa3daa
     def test_membership_site_configuration_role(self):
         """
         Verify that the role choices set via site configuration are loaded in the membership tab
