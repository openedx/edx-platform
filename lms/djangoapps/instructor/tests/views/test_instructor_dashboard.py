--- conflicted
+++ resolved
@@ -91,22 +91,14 @@
         """
         Returns expected dashboard enrollment message with link to Insights.
         """
-<<<<<<< HEAD
-        return 'Enrollment data is now available in <a href="http://example.com/courses/{}" ' \
-=======
         return u'Enrollment data is now available in <a href="http://example.com/courses/{}" ' \
->>>>>>> d9a072af
                'rel="noopener" target="_blank">Example</a>.'.format(text_type(self.course.id))
 
     def get_dashboard_analytics_message(self):
         """
         Returns expected dashboard demographic message with link to Insights.
         """
-<<<<<<< HEAD
-        return 'For analytics about your course, go to <a href="http://example.com/courses/{}" ' \
-=======
         return u'For analytics about your course, go to <a href="http://example.com/courses/{}" ' \
->>>>>>> d9a072af
                'rel="noopener" target="_blank">Example</a>.'.format(text_type(self.course.id))
 
     def test_instructor_tab(self):
