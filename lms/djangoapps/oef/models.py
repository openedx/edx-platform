--- conflicted
+++ resolved
@@ -50,7 +50,6 @@
     start_date = models.DateField()
     finish_date = models.DateField(null=True, blank=True)
     version = models.CharField(max_length=10, default="v1.0")
-<<<<<<< HEAD
     human_resource_score = models.PositiveIntegerField(null=True, blank=True)
     leadership_score = models.PositiveIntegerField(null=True, blank=True)
     financial_management_score = models.PositiveIntegerField(null=True, blank=True)
@@ -61,19 +60,8 @@
     program_design_score = models.PositiveIntegerField(null=True, blank=True)
     external_relations_score = models.PositiveIntegerField(null=True, blank=True)
     systems_score = models.PositiveIntegerField(null=True, blank=True)
-=======
-    human_resource_score = models.PositiveIntegerField()
-    leadership_score = models.PositiveIntegerField()
-    financial_management_score = models.PositiveIntegerField()
-    fundraising_score = models.PositiveIntegerField()
-    measurement_score = models.PositiveIntegerField()
-    marketing_score = models.PositiveIntegerField()
-    strategy_score = models.PositiveIntegerField()
-    program_design_score = models.PositiveIntegerField()
-    external_relations_score = models.PositiveIntegerField()
-    systems_score = models.PositiveIntegerField()
 
-
+    
 class Instruction(TimeStampedModel):
     question_index = models.IntegerField()
     question = models.TextField()
@@ -82,4 +70,3 @@
 
     def __str__(self):
         return str(self.question_index)
->>>>>>> 81a47f00
