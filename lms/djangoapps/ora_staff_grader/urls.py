--- conflicted
+++ resolved
@@ -14,15 +14,9 @@
 app_name = "ora-staff-grader"
 
 urlpatterns += [
-<<<<<<< HEAD
     path('mock/', include('lms.djangoapps.ora_staff_grader.mock.urls')),
     path(
         'initialize', InitializeView.as_view(), name='initialize'
-=======
-    url('mock/', include('lms.djangoapps.ora_staff_grader.mock.urls')),
-    url(
-        r'^initialize', InitializeView.as_view(), name='initialize'
->>>>>>> a4c7062b
     ),
     url(
         r'^submission/status', SubmissionStatusFetchView.as_view(), name='fetch-submission-status'
@@ -30,15 +24,10 @@
     url(
         r'^submission/lock', SubmissionLockView.as_view(), name='lock'
     ),
-<<<<<<< HEAD
     path(
         'submission/grade', UpdateGradeView.as_view(), name='update-grade'
     ),
     path(
         'submission', SubmissionFetchView.as_view(), name='fetch-submission'
-=======
-    url(
-        r'^submission?$', SubmissionFetchView.as_view(), name='fetch-submission'
->>>>>>> a4c7062b
     )
 ]