--- conflicted
+++ resolved
@@ -114,7 +114,7 @@
         self.client.login(username=self.user.username, password=self.test_password)
 
         # Check the query count on the dashboard With no teams
-        with self.assertNumQueries(17):
+        with self.assertNumQueries(19):
             self.client.get(self.teams_url)
 
         # Create some teams
@@ -129,11 +129,7 @@
         team.add_user(self.user)
 
         # Check the query count on the dashboard again
-<<<<<<< HEAD
-        with self.assertNumQueries(22):
-=======
-        with self.assertNumQueries(23):
->>>>>>> 7c2fec21
+        with self.assertNumQueries(25):
             self.client.get(self.teams_url)
 
     def test_bad_course_id(self):
