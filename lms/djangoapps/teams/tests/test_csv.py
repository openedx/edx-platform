""" Tests for the functionality in csv """
from csv import DictWriter, DictReader
from io import BytesIO, StringIO, TextIOWrapper

<<<<<<< HEAD
from csv import DictReader
from io import StringIO

from django.contrib.auth.models import User

=======
from lms.djangoapps.program_enrollments.tests.factories import ProgramEnrollmentFactory, ProgramCourseEnrollmentFactory
>>>>>>> 5c0fd63f
from lms.djangoapps.teams import csv
from lms.djangoapps.teams.models import CourseTeam, CourseTeamMembership
from lms.djangoapps.teams.tests.factories import CourseTeamFactory
from openedx.core.lib.teams_config import TeamsConfig
from student.tests.factories import CourseEnrollmentFactory, UserFactory
from util.testing import EventTestMixin
from xmodule.modulestore.tests.django_utils import SharedModuleStoreTestCase
from xmodule.modulestore.tests.factories import CourseFactory


def csv_import(course, csv_dict_rows):
    """
    Create a csv file with the given contents and pass it to the csv import manager to test the full
    csv import flow

    Parameters:
        - csv_dict_rows: list of dicts, representing a row of the csv file
    """
    # initialize import manager
    import_manager = csv.TeamMembershipImportManager(course)
    import_manager.teamset_ids = {ts.teamset_id for ts in course.teamsets}

    with BytesIO() as mock_csv_file:
        with TextIOWrapper(mock_csv_file, write_through=True) as text_wrapper:
            # pylint: disable=protected-access
            header_fields = csv._get_team_membership_csv_headers(course)
            csv_writer = DictWriter(text_wrapper, fieldnames=header_fields)
            csv_writer.writeheader()
            csv_writer.writerows(csv_dict_rows)
            mock_csv_file.seek(0)
            import_manager.set_team_membership_from_csv(mock_csv_file)


def csv_export(course):
    """
    Call csv.load_team_membership_csv for the given course, and return the result.
    The result is returned in the form of a dictionary keyed by the 'user' identifiers for each row,
    mapping to the full parsed dictionary for that row of the csv.

    Returns: DictReader for the returned csv file
    """
    with StringIO() as read_buf:
        csv.load_team_membership_csv(course, read_buf)
        read_buf.seek(0)
        return DictReader(read_buf.readlines())


def _user_keyed_dict(reader):
    """ create a dict of the rows of the csv, keyed by the "user" value """
    return {row['user']: row for row in reader}


def _csv_dict_row(user, mode, **kwargs):
    """
    Convenience method to create dicts to pass to csv_import
    """
    csv_dict_row = dict(kwargs)
    csv_dict_row['user'] = user
    csv_dict_row['mode'] = mode
    return csv_dict_row


class TeamMembershipCsvTests(SharedModuleStoreTestCase):
    """ Tests for functionality related to the team membership csv report """
    @classmethod
    def setUpClass(cls):
        # pylint: disable=no-member
        super(TeamMembershipCsvTests, cls).setUpClass()
        teams_config = TeamsConfig({
            'team_sets': [
                {
                    'id': 'teamset_{}'.format(i),
                    'name': 'teamset_{}_name'.format(i),
                    'description': 'teamset_{}_desc'.format(i),
                }
                for i in [1, 2, 3, 4]
            ]
        })
        cls.course = CourseFactory(teams_configuration=teams_config)
        cls.course_no_teamsets = CourseFactory()

        team1_1 = CourseTeamFactory(course_id=cls.course.id, name='team_1_1', topic_id='teamset_1')
        CourseTeamFactory(course_id=cls.course.id, name='team_1_2', topic_id='teamset_1')
        team2_1 = CourseTeamFactory(course_id=cls.course.id, name='team_2_1', topic_id='teamset_2')
        team2_2 = CourseTeamFactory(course_id=cls.course.id, name='team_2_2', topic_id='teamset_2')
        team3_1 = CourseTeamFactory(course_id=cls.course.id, name='team_3_1', topic_id='teamset_3')
        # protected team
        team3_2 = CourseTeamFactory(
            course_id=cls.course.id,
            name='team_3_2',
            topic_id='teamset_3',
            organization_protected=True
        )
        #  No teams in teamset 4

        user1 = UserFactory.create(username='user1')
        user2 = UserFactory.create(username='user2')
        user3 = UserFactory.create(username='user3')
        user4 = UserFactory.create(username='user4')
        user5 = UserFactory.create(username='user5')

        CourseEnrollmentFactory.create(user=user1, course_id=cls.course.id, mode='audit')
        CourseEnrollmentFactory.create(user=user2, course_id=cls.course.id, mode='verified')
        CourseEnrollmentFactory.create(user=user3, course_id=cls.course.id, mode='honors')
        CourseEnrollmentFactory.create(user=user4, course_id=cls.course.id, mode='masters')
        CourseEnrollmentFactory.create(user=user5, course_id=cls.course.id, mode='masters')

        team1_1.add_user(user1)
        team2_2.add_user(user1)
        team3_1.add_user(user1)

        team1_1.add_user(user2)
        team2_2.add_user(user2)
        team3_1.add_user(user2)

        team2_1.add_user(user3)
        team3_1.add_user(user3)

        team3_2.add_user(user4)

    def test_get_headers(self):
        # pylint: disable=protected-access
        headers = csv._get_team_membership_csv_headers(self.course)
        self.assertEqual(
            headers,
            ['user', 'mode', 'teamset_1', 'teamset_2', 'teamset_3', 'teamset_4']
        )

    def test_get_headers_no_teamsets(self):
        # pylint: disable=protected-access
        headers = csv._get_team_membership_csv_headers(self.course_no_teamsets)
        self.assertEqual(
            headers,
            ['user', 'mode']
        )

    def test_lookup_team_membership_data(self):
        with self.assertNumQueries(3):
            # pylint: disable=protected-access
            data = csv._lookup_team_membership_data(self.course)
        self.assertEqual(len(data), 5)
        self.assert_teamset_membership(data[0], 'user1', 'audit', 'team_1_1', 'team_2_2', 'team_3_1')
        self.assert_teamset_membership(data[1], 'user2', 'verified', 'team_1_1', 'team_2_2', 'team_3_1')
        self.assert_teamset_membership(data[2], 'user3', 'honors', None, 'team_2_1', 'team_3_1')
        self.assert_teamset_membership(data[3], 'user4', 'masters', None, None, 'team_3_2')
        self.assert_teamset_membership(data[4], 'user5', 'masters', None, None, None)

    def assert_teamset_membership(
        self,
        user_row,
        expected_username,
        expected_mode,
        expected_teamset_1_team,
        expected_teamset_2_team,
        expected_teamset_3_team
    ):
        """
        Assert that user_row has the expected
            -username
            -mode
            -team name for teamset_(123)
        """
        self.assertEqual(user_row['user'], expected_username)
        self.assertEqual(user_row['mode'], expected_mode)
        self.assertEqual(user_row.get('teamset_1'), expected_teamset_1_team)
        self.assertEqual(user_row.get('teamset_2'), expected_teamset_2_team)
        self.assertEqual(user_row.get('teamset_3'), expected_teamset_3_team)

    def test_load_team_membership_csv(self):
        expected_csv_headers = ['user', 'mode', 'teamset_1', 'teamset_2', 'teamset_3', 'teamset_4']
        expected_data = {}
        expected_data['user1'] = _csv_dict_row(
            'user1',
            'audit',
            teamset_1='team_1_1',
            teamset_2='team_2_2',
            teamset_3='team_3_1',
        )
        expected_data['user2'] = _csv_dict_row(
            'user2',
            'verified',
            teamset_1='team_1_1',
            teamset_2='team_2_2',
            teamset_3='team_3_1',
        )
        expected_data['user3'] = _csv_dict_row('user3', 'honors', teamset_2='team_2_1', teamset_3='team_3_1')
        expected_data['user4'] = _csv_dict_row('user4', 'masters', teamset_3='team_3_2')
        expected_data['user5'] = _csv_dict_row('user5', 'masters')
        self._add_blanks_to_expected_data(expected_data, expected_csv_headers)

        reader = csv_export(self.course)
        self.assertEqual(expected_csv_headers, reader.fieldnames)
        self.assertDictEqual(expected_data, _user_keyed_dict(reader))

    def _add_blanks_to_expected_data(self, expected_data, headers):
        """ Helper method to fill in the "blanks" in test data """
        for user in expected_data:
            user_row = expected_data[user]
            for header in headers:
                if header not in user_row:
                    user_row[header] = ''


class TeamMembershipEventTestMixin(EventTestMixin):
    """ Mixin to provide functionality for testing signals emitted by csv code """

    def setUp(self):
        # pylint: disable=arguments-differ
        super().setUp('lms.djangoapps.teams.utils.tracker')

    def assert_learner_added_emitted(self, team_id, user_id):
        self.assert_event_emitted(
            'edx.team.learner_added',
            team_id=team_id,
            user_id=user_id,
            add_method='team_csv_import'
        )

    def assert_learner_removed_emitted(self, team_id, user_id):
        self.assert_event_emitted(
            'edx.team.learner_removed',
            team_id=team_id,
            user_id=user_id,
            remove_method='team_csv_import'
        )


# pylint: disable=no-member
class TeamMembershipImportManagerTests(TeamMembershipEventTestMixin, SharedModuleStoreTestCase):
    """ Tests for TeamMembershipImportManager """
    @classmethod
    def setUpClass(cls):
        super(TeamMembershipImportManagerTests, cls).setUpClass()
        teams_config = TeamsConfig({
            'team_sets': [{
                'id': 'teamset_1',
                'name': 'teamset_name',
                'description': 'teamset_desc',
                'max_team_size': 3,
            }]
        })
        cls.course = CourseFactory(teams_configuration=teams_config)
        cls.second_course = CourseFactory(teams_configuration=teams_config)
        cls.import_manager = None

    def setUp(self):
        # initialize import manager
        super(TeamMembershipImportManagerTests, self).setUp()
        self.import_manager = csv.TeamMembershipImportManager(self.course)
        self.import_manager.teamset_ids = {ts.teamset_id for ts in self.course.teamsets}

    def tearDown(self):
        """ Clean up users, teams, and memberships created during tests """
        super(TeamMembershipImportManagerTests, self).tearDown()
        CourseTeamMembership.objects.all().delete()
        CourseTeam.objects.all().delete()
        User.objects.all().delete()

    def test_add_user_to_new_protected_team(self):
        """Adding a masters learner to a new team should create a team with organization protected status"""
        masters_learner = UserFactory.create(username='masters_learner')
        CourseEnrollmentFactory.create(user=masters_learner, course_id=self.course.id, mode='masters')
        row = {
            'mode': 'masters',
            'teamset_1': 'new_protected_team',
            'user': masters_learner
        }

        self.import_manager.add_user_to_team(row)
        team = CourseTeam.objects.get(team_id__startswith='new_protected_team')
        self.assertTrue(team.organization_protected)
        self.assert_learner_added_emitted(team.team_id, masters_learner.id)

    def test_add_user_to_new_unprotected_team(self):
        """Adding a non-masters learner to a new team should create a team with no organization protected status"""
        audit_learner = UserFactory.create(username='audit_learner')
        CourseEnrollmentFactory.create(user=audit_learner, course_id=self.course.id, mode='audit')
        row = {
            'mode': 'audit',
            'teamset_1': 'new_unprotected_team',
            'user': audit_learner
        }

        self.import_manager.add_user_to_team(row)
        team = CourseTeam.objects.get(team_id__startswith='new_unprotected_team')
        self.assertFalse(team.organization_protected)
        self.assert_learner_added_emitted(team.team_id, audit_learner.id)

    def test_team_removals_are_scoped_correctly(self):
        """ Team memberships should not search across topics in different courses """
        # Given a learner enrolled in similarly named teamsets across 2 courses
        audit_learner = UserFactory.create(username='audit_learner')

        CourseEnrollmentFactory.create(user=audit_learner, course_id=self.course.id, mode='audit')
        course_1_team = CourseTeamFactory(course_id=self.course.id, name='cross_course_test', topic_id='teamset_1')
        course_1_team.add_user(audit_learner)

        CourseEnrollmentFactory.create(user=audit_learner, course_id=self.second_course.id, mode='audit')
        course_2_team = CourseTeamFactory(
            course_id=self.second_course.id,
            name='cross_course_test',
            topic_id='teamset_1'
        )
        course_2_team.add_user(audit_learner)

        self.assertTrue(CourseTeamMembership.is_user_on_team(audit_learner, course_1_team))

        # When I try to remove them from the team
        row = {
            'mode': 'audit',
            'teamset_1': None,
            'user': audit_learner
        }
        self.import_manager.remove_user_from_team_for_reassignment(row)

        # They are successfully removed from the team
        self.assertFalse(CourseTeamMembership.is_user_on_team(audit_learner, course_1_team))
<<<<<<< HEAD

    def test_exceed_max_size(self):
        # Given a bunch of students enrolled in a course
        users = []
        for i in range(5):
            user = UserFactory.create(username='max_size_{id}'.format(id=i))
            CourseEnrollmentFactory.create(user=user, course_id=self.course.id, mode='audit')
            users.append(user)

        # When a team is already near capaciy
        for i in range(2):
            user = users[i]
            row = {'user': user, 'teamset_1': 'team_1', 'mode': 'audit'}
            self.import_manager.add_user_to_team(row)

        # ... and I try to add members in excess of capacity
        csv_data = self._csv_reader_from_array([
            ['user','mode', 'teamset_1'],
            ['max_size_2', 'audit', 'team_1'],
            ['max_size_3', 'audit', 'team_1']
        ])

        result = self.import_manager.set_team_memberships(csv_data)

        # Then membership size is exceeded and the import fails with a "team is full" error
        self.assertFalse(result)
        self.assertEqual(self.import_manager.validation_errors[0], 'Team team_1 is full.')

    def test_remove_from_team(self):
        # Given a user already in a course and on a team
        user = UserFactory.create(username='learner_1')
        mode = 'audit'
        CourseEnrollmentFactory.create(user=user, course_id=self.course.id, mode=mode)
        team = CourseTeamFactory(course_id=self.course.id, name='team_1', topic_id='teamset_1')
        team.add_user(user)
        self.assertTrue(CourseTeamMembership.is_user_on_team(user, team))

        # When I try to remove them from the team
        csv_data = self._csv_reader_from_array([
            ['user','mode', 'teamset_1'],
            [user.username, mode, ''],
        ])
        result = self.import_manager.set_team_memberships(csv_data)

        # Then they are removed from the team
        self.assertFalse(CourseTeamMembership.is_user_on_team(user, team))

    def test_switch_memberships(self):
        # Given a bunch of students enrolled in a course
        users = []
        for i in range(5):
            user = UserFactory.create(username='learner_{id}'.format(id=i))
            CourseEnrollmentFactory.create(user=user, course_id=self.course.id, mode='audit')
            users.append(user)

        # When a team is already at/near capaciy
        for i in range(3):
            user = users[i]
            row = {'user': user, 'teamset_1': 'team_1', 'mode': 'audit'}
            self.import_manager.add_user_to_team(row)

        # ... and I try to switch membership (add/remove)
        csv_data = self._csv_reader_from_array([
            ['user','mode', 'teamset_1'],
            ['learner_4', 'audit', 'team_1'],
            ['learner_0', 'audit', 'team_2'],
        ])

        result = self.import_manager.set_team_memberships(csv_data)

        # Then membership size is calculated correctly, import finishes w/out error
        self.assertTrue(result)
        # ... and the users are assigned to the correct teams
        team_1 = CourseTeam.objects.get(course_id=self.course.id, topic_id='teamset_1', name='team_1')
        team_2 = CourseTeam.objects.get(course_id=self.course.id, topic_id='teamset_1', name='team_2')
        self.assertTrue(CourseTeamMembership.is_user_on_team(users[4], team_1))
        self.assertTrue(CourseTeamMembership.is_user_on_team(users[0], team_2))

    def test_create_new_team_from_import(self):
        # Given a user in a course
        user = UserFactory.create(username='learner_1')
        mode = 'audit'
        CourseEnrollmentFactory.create(user=user, course_id=self.course.id, mode=mode)

        # When I add them to a team that does not exist
        self.assertEquals(CourseTeam.objects.all().count(), 0)
        csv_data = self._csv_reader_from_array([
            ['user','mode', 'teamset_1'],
            [user.username, mode, 'new_exciting_team'],
        ])
        result = self.import_manager.set_team_memberships(csv_data)

        # Then a new team is created
        self.assertEqual(CourseTeam.objects.all().count(), 1)

        # ... and the user is assigned to the team
        new_team = CourseTeam.objects.get(topic_id='teamset_1', name='new_exciting_team')
        self.assertTrue(CourseTeamMembership.is_user_on_team(user, new_team))

    def _csv_reader_from_array(self, rows):
        """
        Given a 2D array, treat each element as a cell of a CSV file and construct a reader

        Example:
            [['header1', 'header2'], ['r1:c1', 'r1:c2'], ['r2:c2', 'r3:c3'] ... ]
        """
        return DictReader((','.join(row) for row in rows))
=======
        self.assert_learner_removed_emitted(course_1_team.team_id, audit_learner.id)

    def test_user_moved_to_another_team(self):
        """ We should be able to move a user from one team to another """
        # Create a learner, enroll in course
        audit_learner = UserFactory.create(username='audit_learner')
        CourseEnrollmentFactory.create(user=audit_learner, course_id=self.course.id, mode='audit')
        # Make two teams in the same teamset, enroll the user in one
        team_1 = CourseTeamFactory(course_id=self.course.id, name='test_team_1', topic_id='teamset_1')
        team_2 = CourseTeamFactory(course_id=self.course.id, name='test_team_2', topic_id='teamset_1')
        team_1.add_user(audit_learner)

        csv_row = _csv_dict_row(audit_learner, 'audit', teamset_1=team_2.name)
        csv_import(self.course, [csv_row])

        self.assertFalse(CourseTeamMembership.is_user_on_team(audit_learner, team_1))
        self.assertTrue(CourseTeamMembership.is_user_on_team(audit_learner, team_2))

        self.assert_learner_removed_emitted(team_1.team_id, audit_learner.id)
        self.assert_learner_added_emitted(team_2.team_id, audit_learner.id)


class ExternalKeyCsvTests(TeamMembershipEventTestMixin, SharedModuleStoreTestCase):
    """ Tests for functionality related to external_user_keys"""

    @classmethod
    def setUpClass(cls):
        super().setUpClass()
        cls.teamset_id = 'teamset_id'
        teams_config = TeamsConfig({
            'team_sets': [
                {
                    'id': cls.teamset_id,
                    'name': 'teamset_name',
                    'description': 'teamset_desc',
                }
            ]
        })
        cls.course = CourseFactory(teams_configuration=teams_config)
        # pylint: disable=protected-access
        cls.header_fields = csv._get_team_membership_csv_headers(cls.course)

        cls.team = CourseTeamFactory(course_id=cls.course.id, name='team_name', topic_id=cls.teamset_id)

        cls.user_no_program = UserFactory.create()
        cls.user_in_program = UserFactory.create()
        cls.user_in_program_no_external_id = UserFactory.create()
        cls.user_in_program_not_enrolled_through_program = UserFactory.create()

        # user_no_program is only enrolled in the course
        cls.add_user_to_course_program_team(cls.user_no_program, enroll_in_program=False)

        # user_in_program is enrolled in the course and the program, with an external_id
        cls.external_user_key = 'externalProgramUserId-123'
        cls.add_user_to_course_program_team(cls.user_in_program, external_user_key=cls.external_user_key)

        # user_in_program is enrolled in the course and the program, with no external_id
        cls.add_user_to_course_program_team(cls.user_in_program_no_external_id)

        # user_in_program_not_enrolled_through_program is enrolled in a program and the course, but they not connected
        cls.add_user_to_course_program_team(
            cls.user_in_program_not_enrolled_through_program, connect_enrollments=False
        )

    @classmethod
    def add_user_to_course_program_team(
        cls, user, add_to_team=True, enroll_in_program=True, connect_enrollments=True, external_user_key=None
    ):
        """
        Set up a test user by enrolling them in self.course, and then optionaly:
            - enroll them in a program
            - link their program and course enrollments
            - give their program enrollment an external_user_key
        """
        course_enrollment = CourseEnrollmentFactory.create(user=user, course_id=cls.course.id)
        if add_to_team:
            cls.team.add_user(user)
        if enroll_in_program:
            program_enrollment = ProgramEnrollmentFactory.create(user=user, external_user_key=external_user_key)
            if connect_enrollments:
                ProgramCourseEnrollmentFactory.create(
                    program_enrollment=program_enrollment, course_enrollment=course_enrollment
                )

    def assert_user_on_team(self, user):
        self.assertTrue(CourseTeamMembership.is_user_on_team(user, self.team))

    def assert_user_not_on_team(self, user):
        self.assertFalse(CourseTeamMembership.is_user_on_team(user, self.team))

    def test_add_user_to_team_with_external_key(self):
        # Make a new user with an external_user_key who is enrolled in the course and program, with an external_key,
        #  but is not on the team
        new_user = UserFactory.create()
        new_ext_key = "another-external-user-id-FKQP12345"
        self.add_user_to_course_program_team(new_user, add_to_team=False, external_user_key=new_ext_key)
        self.assert_user_not_on_team(new_user)

        csv_import_row = _csv_dict_row(new_ext_key, 'audit', teamset_id=self.team.name)
        csv_import(self.course, [csv_import_row])
        self.assert_user_on_team(new_user)
        self.assert_learner_added_emitted(self.team.team_id, new_user.id)

    def test_lookup_team_membership_data(self):
        with self.assertNumQueries(3):
            # pylint: disable=protected-access
            data = csv._lookup_team_membership_data(self.course)
        self._assert_test_users_on_team(_user_keyed_dict(data))

    def test_get_csv(self):
        reader = csv_export(self.course)
        self._assert_test_users_on_team(_user_keyed_dict(reader))

    def _assert_test_users_on_team(self, data):
        """
        Assert that the four test users should be listed as members of the team,
        and user_in_program should be identified by their external_user_key
        """
        self.assertEqual(len(data), 4)
        expected_data = {
            user_identifier: _csv_dict_row(user_identifier, 'audit', teamset_id=self.team.name)
            for user_identifier in [
                self.user_no_program.username,
                self.user_in_program_no_external_id.username,
                self.user_in_program_not_enrolled_through_program.username,
                self.external_user_key
            ]
        }
        self.assertDictEqual(expected_data, data)
>>>>>>> 5c0fd63f
<|MERGE_RESOLUTION|>--- conflicted
+++ resolved
@@ -2,15 +2,9 @@
 from csv import DictWriter, DictReader
 from io import BytesIO, StringIO, TextIOWrapper
 
-<<<<<<< HEAD
-from csv import DictReader
-from io import StringIO
-
 from django.contrib.auth.models import User
 
-=======
 from lms.djangoapps.program_enrollments.tests.factories import ProgramEnrollmentFactory, ProgramCourseEnrollmentFactory
->>>>>>> 5c0fd63f
 from lms.djangoapps.teams import csv
 from lms.djangoapps.teams.models import CourseTeam, CourseTeamMembership
 from lms.djangoapps.teams.tests.factories import CourseTeamFactory
@@ -328,115 +322,6 @@
 
         # They are successfully removed from the team
         self.assertFalse(CourseTeamMembership.is_user_on_team(audit_learner, course_1_team))
-<<<<<<< HEAD
-
-    def test_exceed_max_size(self):
-        # Given a bunch of students enrolled in a course
-        users = []
-        for i in range(5):
-            user = UserFactory.create(username='max_size_{id}'.format(id=i))
-            CourseEnrollmentFactory.create(user=user, course_id=self.course.id, mode='audit')
-            users.append(user)
-
-        # When a team is already near capaciy
-        for i in range(2):
-            user = users[i]
-            row = {'user': user, 'teamset_1': 'team_1', 'mode': 'audit'}
-            self.import_manager.add_user_to_team(row)
-
-        # ... and I try to add members in excess of capacity
-        csv_data = self._csv_reader_from_array([
-            ['user','mode', 'teamset_1'],
-            ['max_size_2', 'audit', 'team_1'],
-            ['max_size_3', 'audit', 'team_1']
-        ])
-
-        result = self.import_manager.set_team_memberships(csv_data)
-
-        # Then membership size is exceeded and the import fails with a "team is full" error
-        self.assertFalse(result)
-        self.assertEqual(self.import_manager.validation_errors[0], 'Team team_1 is full.')
-
-    def test_remove_from_team(self):
-        # Given a user already in a course and on a team
-        user = UserFactory.create(username='learner_1')
-        mode = 'audit'
-        CourseEnrollmentFactory.create(user=user, course_id=self.course.id, mode=mode)
-        team = CourseTeamFactory(course_id=self.course.id, name='team_1', topic_id='teamset_1')
-        team.add_user(user)
-        self.assertTrue(CourseTeamMembership.is_user_on_team(user, team))
-
-        # When I try to remove them from the team
-        csv_data = self._csv_reader_from_array([
-            ['user','mode', 'teamset_1'],
-            [user.username, mode, ''],
-        ])
-        result = self.import_manager.set_team_memberships(csv_data)
-
-        # Then they are removed from the team
-        self.assertFalse(CourseTeamMembership.is_user_on_team(user, team))
-
-    def test_switch_memberships(self):
-        # Given a bunch of students enrolled in a course
-        users = []
-        for i in range(5):
-            user = UserFactory.create(username='learner_{id}'.format(id=i))
-            CourseEnrollmentFactory.create(user=user, course_id=self.course.id, mode='audit')
-            users.append(user)
-
-        # When a team is already at/near capaciy
-        for i in range(3):
-            user = users[i]
-            row = {'user': user, 'teamset_1': 'team_1', 'mode': 'audit'}
-            self.import_manager.add_user_to_team(row)
-
-        # ... and I try to switch membership (add/remove)
-        csv_data = self._csv_reader_from_array([
-            ['user','mode', 'teamset_1'],
-            ['learner_4', 'audit', 'team_1'],
-            ['learner_0', 'audit', 'team_2'],
-        ])
-
-        result = self.import_manager.set_team_memberships(csv_data)
-
-        # Then membership size is calculated correctly, import finishes w/out error
-        self.assertTrue(result)
-        # ... and the users are assigned to the correct teams
-        team_1 = CourseTeam.objects.get(course_id=self.course.id, topic_id='teamset_1', name='team_1')
-        team_2 = CourseTeam.objects.get(course_id=self.course.id, topic_id='teamset_1', name='team_2')
-        self.assertTrue(CourseTeamMembership.is_user_on_team(users[4], team_1))
-        self.assertTrue(CourseTeamMembership.is_user_on_team(users[0], team_2))
-
-    def test_create_new_team_from_import(self):
-        # Given a user in a course
-        user = UserFactory.create(username='learner_1')
-        mode = 'audit'
-        CourseEnrollmentFactory.create(user=user, course_id=self.course.id, mode=mode)
-
-        # When I add them to a team that does not exist
-        self.assertEquals(CourseTeam.objects.all().count(), 0)
-        csv_data = self._csv_reader_from_array([
-            ['user','mode', 'teamset_1'],
-            [user.username, mode, 'new_exciting_team'],
-        ])
-        result = self.import_manager.set_team_memberships(csv_data)
-
-        # Then a new team is created
-        self.assertEqual(CourseTeam.objects.all().count(), 1)
-
-        # ... and the user is assigned to the team
-        new_team = CourseTeam.objects.get(topic_id='teamset_1', name='new_exciting_team')
-        self.assertTrue(CourseTeamMembership.is_user_on_team(user, new_team))
-
-    def _csv_reader_from_array(self, rows):
-        """
-        Given a 2D array, treat each element as a cell of a CSV file and construct a reader
-
-        Example:
-            [['header1', 'header2'], ['r1:c1', 'r1:c2'], ['r2:c2', 'r3:c3'] ... ]
-        """
-        return DictReader((','.join(row) for row in rows))
-=======
         self.assert_learner_removed_emitted(course_1_team.team_id, audit_learner.id)
 
     def test_user_moved_to_another_team(self):
@@ -457,6 +342,113 @@
 
         self.assert_learner_removed_emitted(team_1.team_id, audit_learner.id)
         self.assert_learner_added_emitted(team_2.team_id, audit_learner.id)
+
+    def test_exceed_max_size(self):
+        # Given a bunch of students enrolled in a course
+        users = []
+        for i in range(5):
+            user = UserFactory.create(username='max_size_{id}'.format(id=i))
+            CourseEnrollmentFactory.create(user=user, course_id=self.course.id, mode='audit')
+            users.append(user)
+
+        # When a team is already near capaciy
+        for i in range(2):
+            user = users[i]
+            row = {'user': user, 'teamset_1': 'team_1', 'mode': 'audit'}
+            self.import_manager.add_user_to_team(row)
+
+        # ... and I try to add members in excess of capacity
+        csv_data = self._csv_reader_from_array([
+            ['user','mode', 'teamset_1'],
+            ['max_size_2', 'audit', 'team_1'],
+            ['max_size_3', 'audit', 'team_1']
+        ])
+
+        result = self.import_manager.set_team_memberships(csv_data)
+
+        # Then membership size is exceeded and the import fails with a "team is full" error
+        self.assertFalse(result)
+        self.assertEqual(self.import_manager.validation_errors[0], 'Team team_1 is full.')
+
+    def test_remove_from_team(self):
+        # Given a user already in a course and on a team
+        user = UserFactory.create(username='learner_1')
+        mode = 'audit'
+        CourseEnrollmentFactory.create(user=user, course_id=self.course.id, mode=mode)
+        team = CourseTeamFactory(course_id=self.course.id, name='team_1', topic_id='teamset_1')
+        team.add_user(user)
+        self.assertTrue(CourseTeamMembership.is_user_on_team(user, team))
+
+        # When I try to remove them from the team
+        csv_data = self._csv_reader_from_array([
+            ['user','mode', 'teamset_1'],
+            [user.username, mode, ''],
+        ])
+        result = self.import_manager.set_team_memberships(csv_data)
+
+        # Then they are removed from the team
+        self.assertFalse(CourseTeamMembership.is_user_on_team(user, team))
+
+    def test_switch_memberships(self):
+        # Given a bunch of students enrolled in a course
+        users = []
+        for i in range(5):
+            user = UserFactory.create(username='learner_{id}'.format(id=i))
+            CourseEnrollmentFactory.create(user=user, course_id=self.course.id, mode='audit')
+            users.append(user)
+
+        # When a team is already at/near capaciy
+        for i in range(3):
+            user = users[i]
+            row = {'user': user, 'teamset_1': 'team_1', 'mode': 'audit'}
+            self.import_manager.add_user_to_team(row)
+
+        # ... and I try to switch membership (add/remove)
+        csv_data = self._csv_reader_from_array([
+            ['user','mode', 'teamset_1'],
+            ['learner_4', 'audit', 'team_1'],
+            ['learner_0', 'audit', 'team_2'],
+        ])
+
+        result = self.import_manager.set_team_memberships(csv_data)
+
+        # Then membership size is calculated correctly, import finishes w/out error
+        self.assertTrue(result)
+        # ... and the users are assigned to the correct teams
+        team_1 = CourseTeam.objects.get(course_id=self.course.id, topic_id='teamset_1', name='team_1')
+        team_2 = CourseTeam.objects.get(course_id=self.course.id, topic_id='teamset_1', name='team_2')
+        self.assertTrue(CourseTeamMembership.is_user_on_team(users[4], team_1))
+        self.assertTrue(CourseTeamMembership.is_user_on_team(users[0], team_2))
+
+    def test_create_new_team_from_import(self):
+        # Given a user in a course
+        user = UserFactory.create(username='learner_1')
+        mode = 'audit'
+        CourseEnrollmentFactory.create(user=user, course_id=self.course.id, mode=mode)
+
+        # When I add them to a team that does not exist
+        self.assertEquals(CourseTeam.objects.all().count(), 0)
+        csv_data = self._csv_reader_from_array([
+            ['user','mode', 'teamset_1'],
+            [user.username, mode, 'new_exciting_team'],
+        ])
+        result = self.import_manager.set_team_memberships(csv_data)
+
+        # Then a new team is created
+        self.assertEqual(CourseTeam.objects.all().count(), 1)
+
+        # ... and the user is assigned to the team
+        new_team = CourseTeam.objects.get(topic_id='teamset_1', name='new_exciting_team')
+        self.assertTrue(CourseTeamMembership.is_user_on_team(user, new_team))
+
+    def _csv_reader_from_array(self, rows):
+        """
+        Given a 2D array, treat each element as a cell of a CSV file and construct a reader
+
+        Example:
+            [['header1', 'header2'], ['r1:c1', 'r1:c2'], ['r2:c2', 'r3:c3'] ... ]
+        """
+        return DictReader((','.join(row) for row in rows))
 
 
 class ExternalKeyCsvTests(TeamMembershipEventTestMixin, SharedModuleStoreTestCase):
@@ -565,5 +557,4 @@
                 self.external_user_key
             ]
         }
-        self.assertDictEqual(expected_data, data)
->>>>>>> 5c0fd63f
+        self.assertDictEqual(expected_data, data)