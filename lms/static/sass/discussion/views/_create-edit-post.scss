// discussion - views - new post
// ====================

// UI: form structure
.forum-new-post-form,
.edit-post-form {
  @include clearfix();
  box-sizing: border-box;
  margin: 0;
  border-radius: $forum-border-radius;
  padding: $baseline;
  max-width: 1180px;

  .post-field {
    margin-bottom: $baseline;

    .field-label {
      display: inline-block;
      width: 50%;
      vertical-align: top;
      margin: 0;

      .field-input {
        display: inline-block;
        width: 100%;
        vertical-align: top;
        border-width: 0;
        padding: 0 ($baseline/2);
      }

      .field-label-text {
        display: inline-block;
        width: 25%;
        vertical-align: top;
        font-size: $forum-small-font-size;
        line-height: 40px;
      }

      .field-label-text + .field-input {
        width: 75%;
      }
    }

    // UI: support text for input fields
    .field-help {
      box-sizing: border-box;
      display: inline-block;
      @include padding-left($baseline);
      width: 50%;
      font-size: $forum-small-font-size;

    }
  }

  .post-options {
    margin-bottom: ($baseline/2);
  }
}

// CASE: inline styling
.discussion-module .forum-new-post-form {
  background: $forum-color-background;
}

// ====================

// UI: inputs
.forum-new-post-form,
.edit-post-form {
  .post-topic-button {
    @include white-button;
    @extend %cont-truncated;
    z-index: 1000;
    padding: 0 $baseline 0 ($baseline*0.75);
    width: 100%;
    height: 40px;
    font-size: $forum-base-font-size;
    line-height: 36px;

    .drop-arrow {
      @include float(right);
      color: #999;
    }
  }

  .post-type-input {
    @extend %text-sr;
  }

  .post-type-label {
    @extend %cont-truncated;
    @include white-button;
    font-size: $forum-base-font-size;
    box-sizing: border-box;
    display: inline-block;
    padding: 0 ($baseline/2);
    width: 48%;
    height: 40px;
    text-align: center;
    color: $gray-d3;
    font-weight: 600;
    line-height: 36px;

    .icon {
      @include margin-right($baseline/4);
    }
  }

  .post-type-input:checked + .post-type-label {
    background-color: $forum-color-active-thread;
    color: $forum-color-active-text;
    background-image: none;
    box-shadow: 0 1px 1px rgba(0, 0,  0, 0.4) inset;
  }

  .post-type-input:focus + .post-type-label {
    box-shadow: 0 1px 1px rgba(0, 0,  0, 0.4) inset, 0 0 2px 2px $blue;
  }

  input[type=text].field-input {
    box-sizing: border-box;
    border: 1px solid $forum-color-border;
    border-radius: $forum-border-radius;
    padding: 0 $baseline/2;
    height: 40px;
    box-shadow: 0 1px 3px rgba(0, 0, 0, 0.15) inset;
    color: #333;
    font-weight: 700;
    font-size: $forum-large-font-size;
    font-family: 'Open Sans', sans-serif;
  }

  .post-option {
    box-sizing: border-box;
    display: inline-block;
    @include margin-right($baseline);
    border: 1px solid transparent;
    border-radius: $forum-border-radius;
    padding: ($baseline/2);

    &:hover {
      border-color: $forum-color-border;
    }

    &.is-enabled {
      border-color: $forum-color-following;
      color: $forum-color-following;
    }

    .post-option-input {
      @include margin-right($baseline/2);
    }

    .icon {
      @include margin-right($baseline/2);
    }
  }
}

// ====================

// UI: actions
.forum-new-post-form,
.edit-post-form {
  .submit {
    @include margin-right($baseline/2);
<<<<<<< HEAD
    display: inline-block;
  }

  .cancel {
    display: inline-block;
=======
>>>>>>> 4b7ec0ec
  }
}

// ====================

// UI: errors - new post creation
.forum-new-post-form,
.edit-post-form {
  .post-errors {
    margin-bottom: $baseline;
    border-radius: $forum-border-radius;
    padding: 0;
    background: $error-color;
    box-shadow: 0 1px 2px rgba(0, 0, 0, 0.3) inset, 0 1px 0 rgba(255, 255, 255, .2);
    color: $white;
    list-style: none;

    .post-error {
      padding: ($baseline/2) $baseline 12px 45px;
      border-bottom: 1px solid $forum-color-error;
      background: url('#{$static-path}/images/white-error-icon.png') no-repeat 15px 14px;

      &:last-child {
        border-bottom: none;
      }
    }
  }
}

// ====================

// UI: topic menu

// TO-DO: refactor to use _navigation.scss as general topic selector
.forum-new-post-form .post-topic ,
.edit-post-form .post-topic {
  position: relative;

  .topic-menu-wrapper {
    box-sizing: border-box;
    @extend %ui-depth4;
    position: absolute;
    top: 40px;
    left: 0;
    width: 100%;
    background: $forum-color-background;
    box-shadow: 0 2px 1px $shadow;
  }

  .topic-filter-label {
    border-bottom: 1px solid $forum-color-border;
  }

  .topic-filter-input {
    box-sizing: border-box;
    border: none;
    border-bottom: 1px solid $forum-color-border;
    padding: 0 15px;
    width: 100%;
    height: 30px;
    color: #333;
    font-size: $forum-small-font-size;
    line-height: 16px;
  }

  .topic-menu {
    overflow-y: scroll;
    max-height: 400px;
    list-style: none;
    margin-left: ($baseline/2);
  }

  .topic-submenu {
    list-style: none;
    margin-left: $baseline;
  }

  .topic-title {
    display: block;
    padding: ($baseline/4) ($baseline/2);
    font-size: $forum-base-font-size;
  }

  a.topic-title {
    @include transition(none);

    &:hover, &:focus {
      background-color: $gray-l4;
    }
  }
}<|MERGE_RESOLUTION|>--- conflicted
+++ resolved
@@ -164,14 +164,6 @@
 .edit-post-form {
   .submit {
     @include margin-right($baseline/2);
-<<<<<<< HEAD
-    display: inline-block;
-  }
-
-  .cancel {
-    display: inline-block;
-=======
->>>>>>> 4b7ec0ec
   }
 }
 
