--- conflicted
+++ resolved
@@ -4,14 +4,10 @@
 @import '../../edx-pattern-library-shims/base/variables';
 
 .forum-nav {
-  border: 1px solid #aaa;
-<<<<<<< HEAD
-  border-radius: $forum-border-radius;
-=======
-  border-radius: 3px;
-}
-
->>>>>>> 48b28c38
+    border: 1px solid #aaa;
+    border-radius: $forum-border-radius;
+}
+
 div.discussion-course, div.content-wrapper {
   section.discussion {
     div.forum-nav {
@@ -29,42 +25,6 @@
         li.forum-nav-thread {
           margin-bottom: 0;
         }
-<<<<<<< HEAD
-=======
-
-        &.forum-nav-browse-submenu {
-          padding-left: $baseline;
-          list-style: none;
-        }
-      }
-    }
-  }
-}
-
-// ------
-// Header
-// ------
-.forum-nav-header {
-  box-sizing: border-box;
-  // TODO: don't use table for layout purposes as it switches the screenreader mode
-  display: table;
-  border-bottom: 1px solid $forum-color-border;
-  width: 100%;
-  background-color: $gray-l3;
-}
-
-.forum-nav-browse {
-    box-sizing: border-box;
-    // TODO: don't use table-cell for layout purposes as it switches the screenreader mode
-    display: table-cell;
-    vertical-align: middle;
-    width: auto;
-    padding: 11px;
-    border: 0;
-    border-radius: 0;
-    background: transparent;
-    box-shadow: none;
->>>>>>> 48b28c38
 
         &.forum-nav-browse-submenu {
           padding-left: $baseline;
@@ -174,7 +134,6 @@
     list-style: none;
 }
 
-<<<<<<< HEAD
 .forum-nav-browse-submenu {
     list-style: none;
     padding: 0;
@@ -185,10 +144,6 @@
             @include padding-left($baseline);
         }
     }
-=======
-.forum-nav-browse-title {
-    padding-left: $baseline;
->>>>>>> 48b28c38
 }
 
 // -------------------
@@ -351,19 +306,12 @@
         width: 18px;
         text-align: center;
 
-<<<<<<< HEAD
         &:before {
 
             @include rtl {
                 @include transform(scale(-1, 1)); // RTL for font awesome question mark
             }
         }
-=======
-    &:before {
-      @include rtl {
-        @include transform(scale(-1, 1)); // RTL for font awesome question mark
-      }
->>>>>>> 48b28c38
     }
 }
 
