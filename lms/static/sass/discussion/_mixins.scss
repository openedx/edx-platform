--- conflicted
+++ resolved
@@ -13,10 +13,6 @@
   white-space: nowrap;  // Prevent word-break in Arabic in Google Chrome
   text-shadow: none;
   padding: 0 ($baseline*0.75);
-<<<<<<< HEAD
-  box-shadow: 0 1px 0 rgba(255, 255, 255, 0.4) inset, 0 1px 1px rgba(0, 0, 0, .15);
-=======
->>>>>>> 4b7ec0ec
 }
 
 @mixin white-button {
