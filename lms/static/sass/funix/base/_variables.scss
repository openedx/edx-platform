$color-active: #007ae6;
$color-active-light: #f2f9ff;
$color-hover: #025dae;

$background-color-hover: #eef7ff;
$background-content: #fafbfb;
$background-selected: #f1f2f3;

$color-white: #ffffff;
$color-stroke: #d7d7d7;

$color-disable: #c5c5c5;
$color-text-inactive: #7b7b7b;
$color-text-default: #2c3744;

$color-warning: #ffb934;
$color-warning-light: #fffcf5;

$color-success: #5aa447;
$color-success-light: #f2ffee;

$color-subdued: #576f8a;
$color-subdued-light: rgba(87, 111, 138, 0.05);

$color-critical: #d82c0d;
$color-critical-light: #fff1f1;

$color-leaf: #06aaa5;
$color-leaf-light: #faffff;

$spacing-1: 1.5rem;
$spacing-2: 3rem;

$border-radius: 6px;

$fw-medium: 500;
$fw-normal: 400;

$font-family-default: 'Roboto', sans-serif;
<<<<<<< HEAD
$font-family-title: 'Roboto', sans-serif;

$fz-h1: 33px;
$fz-h2: 27px;
$fz-h3: 21px;
$fz-h4: 19px;
$fz-h5: 16px;
$fz-h6: 13px;
=======

$fz-h1: 2.75rem;
$fz-h2: 2.38rem;
$fz-h3: 1.75rem;
$fz-h4: 1.56rem;
$fz-h5: 1.31rem;
$fz-h6: 1.06rem;
>>>>>>> 95613a99
$fz-p: 1rem;<|MERGE_RESOLUTION|>--- conflicted
+++ resolved
@@ -37,8 +37,6 @@
 $fw-normal: 400;
 
 $font-family-default: 'Roboto', sans-serif;
-<<<<<<< HEAD
-$font-family-title: 'Roboto', sans-serif;
 
 $fz-h1: 33px;
 $fz-h2: 27px;
@@ -46,13 +44,4 @@
 $fz-h4: 19px;
 $fz-h5: 16px;
 $fz-h6: 13px;
-=======
-
-$fz-h1: 2.75rem;
-$fz-h2: 2.38rem;
-$fz-h3: 1.75rem;
-$fz-h4: 1.56rem;
-$fz-h5: 1.31rem;
-$fz-h6: 1.06rem;
->>>>>>> 95613a99
 $fz-p: 1rem;