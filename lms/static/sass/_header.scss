/**
  This file contains all the necessary styling for a uniform
  navigation bar that can exist on any of the v1, v2 or bootstrap
  pages.
*/

<<<<<<< HEAD
@import "funix/base/variables";
@import "funix/base/mixins";
=======
@import url('https://fonts.googleapis.com/css2?family=Roboto+Serif:opsz,wght@8..144,500&family=Roboto:wght@400;500&display=swap');
@import 'funix/base/variables';
@import 'funix/base/mixins';
>>>>>>> ffe1ecd5

@mixin mobile-nav-item {
    display: flex;
    align-items: center;
    padding: 0.75rem 1rem;
    color: $color-active;
    background-color: white;
    font-weight: $fw-medium;
    border: none;
    border-bottom: 1px solid $color-stroke;
    border-radius: 0;
    font-family: $font-family-default;

    &:hover {
        color: $color-hover;
        text-decoration: none;
    }
}

.global-header {
    box-sizing: border-box;
    width: 100%;
    position: relative;
    overflow: hidden;
    padding-bottom: $baseline/2;
    border-bottom: 1px solid theme-color("primary");
    box-shadow: 0 1px 5px 0 rgba(0, 0, 0, 0.1);
    background: theme-color("inverse");
    line-height: 1.5;

    @include media-breakpoint-up(lg) {
        position: inherit;
    }

    /*
    Logo and course identification block
  */
    .header-logo {
        display: inline;

        a {
            @include float(left);
            @include margin($baseline * 0.75, 0, 0, $baseline * 2);

            display: block;

            .logo {
                @include float(left);

                height: $header-logo-height;
            }

            @include media-breakpoint-down(md) {
                @include margin-left(50%);

                height: $header-logo-height;
                width: auto;

                .logo {
                    @include margin-left(-50%);
                }
            }
        }

        .course-header {
            @include float(left);
            @include margin($baseline * 0.8, 0, 0, $baseline);

            font-size: $font-size-sm;
            color: theme-color("dark");
            line-height: 1em;
            display: none;

            .course-name {
                display: block;
                font-size: $font-size-base;
                margin-top: 7px;
                font-weight: 600;
            }

            // Hide the course header for smaller screen sizes
            @include media-breakpoint-up(lg) {
                display: block;
            }
        }
    }

    .edx-cookie-banner-wrapper {
        .edx-cookie-banner {
            min-width: 0;
        }
    }

    /*
    Main navigation buttons for Courses, programs, profile and explore buttons.

    There are two stylings for the two circumstances, first the mobile, followed
    by the desktop styling
  */
<<<<<<< HEAD
    // Desktop styling
    @include media-breakpoint-up(lg) {
        .nav-links {
            .nav-item {
                margin: 0 $baseline;

                a {
                    text-decoration: none;
                }
=======
  // Desktop styling
  @include media-breakpoint-up(lg) {
    .nav-links {
      .nav-item {
        margin: 0 $baseline;
        font-family:'Roboto', sans-serif ;

        a {
          text-decoration: none;
        }
      }

      .main {
        @include float(left);
        @include margin($baseline, 0, 0, $baseline);

        .nav-item {
          @include float(left);
        }

        .nav-tab {
          text-transform: none;
          padding: 0;
          cursor: pointer;
          margin: 0;

          a {
            color: theme-color("secondary");
            padding: $baseline*0.35 $baseline*1.25 19px;
            font-weight: $font-weight-normal;
            display: inline-block;
            margin-bottom: -1*$baseline/2;
            border-bottom: 4px solid transparent;
            cursor: pointer;

            &.active,
            &:hover {
              border-bottom-style: solid;
              border-bottom-color: theme-color("primary");
>>>>>>> ffe1ecd5
            }

            .main {
                @include float(left);
                @include margin($baseline, 0, 0, $baseline);

                .nav-item {
                    @include float(left);
                }

                .nav-tab {
                    text-transform: none;
                    padding: 0;
                    cursor: pointer;
                    margin: 0;

                    a {
                        color: theme-color("secondary");
                        padding: $baseline * 0.35 $baseline * 1.25 19px;
                        font-weight: $font-weight-normal;
                        display: inline-block;
                        margin-bottom: -1 * $baseline/2;
                        border-bottom: 4px solid transparent;
                        cursor: pointer;

                        &.active,
                        &:hover {
                            border-bottom-style: solid;
                            border-bottom-color: theme-color("primary");
                        }

                        &:hover {
                            cursor: pointer;
                            border-bottom-color: theme-color("primary");
                        }
                    }
                }
            }

            .secondary {
                @include float(right);
                @include margin($baseline * 0.75, 35px, 0, 0);

                // All navigation items
                .nav-item {
                    display: inline-block;
                    margin: 0 $baseline/2;

                    &.nav-item-dropdown {
                        padding: 0;
                        margin: 0;
                    }

                    a {
                        @include btn;
                    }
                }

                // Sign in, Register and Shopping Cart buttons
                .btn {
                    @include btn;
                }

                a.sign-in-btn,
                .nav-item a.shopping-cart {
                    @include btn-primary;
                }

                a.register-btn {
                    @include btn-secondary;
                }

                // User information
                .user-image-frame {
                    border: 1px solid theme-color("light");
                    margin: -1 * $baseline/2 $baseline/4;
                    border-radius: $baseline/4;
                    width: $header-user-image-size;
                }

                // Dropdown behavior
                .toggle-user-dropdown {
                    padding: $baseline/2;
                    text-decoration: none;
                    cursor: pointer;
                }

                .dropdown-user-menu {
                    border: 1px solid theme-color("secondary");
                    position: absolute;
                    background-color: theme-color("inverse");
                    color: theme-color("secondary");

                    @include right(30px);

                    top: 55px;
                    z-index: 10;

                    .dropdown-item {
                        cursor: pointer;
                        overflow: hidden;
                        padding: 0;

                        &:hover {
                            color: theme-color("dark");
                            background-color: theme-color("light");
                        }

                        &:not(:last-child) {
                            border-bottom: 1px solid theme-color("light");
                        }

                        a {
                            font-weight: $font-weight-base;
                            padding: $baseline/2 $baseline * 0.75;
                            display: inline-block;
                            width: 100%;

                            &:focus {
                                outline: none;
                                color: theme-color("dark");
                                background-color: theme-color("light");
                            }
                        }
                    }
                }
            }
        }

        .hamburger-menu {
            display: none;
        }
    }

    // Responsive styling for mobile
    @include media-breakpoint-down(md) {
        // .main-header {
        //   height: $header-logo-height;
        //   position: inherit;
        // }

        // Display the menu icon and allow for transition to an X on click
        .hamburger-menu {
            @include right($baseline);

            position: absolute;
            top: $baseline * 0.95;
            width: 24px;
            height: 24px;
            // padding-bottom: $baseline/4;
            -webkit-transform: rotate(0deg);
            transform: rotate(0deg);
            -webkit-transition: 0.5s ease-in-out;
            transition: 0.5s ease-in-out;
            cursor: pointer;

            .line {
                display: block;
                position: absolute;
                height: 2px;
                width: 100%;
                background: $gray-600;
                opacity: 1;
                left: 0;
                -webkit-transform: rotate(0deg);
                transform: rotate(0deg);
                -webkit-transition: 0.25s ease-in-out;
                transition: 0.25s ease-in-out;

                &:nth-child(1) {
                    top: 4;
                }

                &:nth-child(2),
                &:nth-child(3) {
                    top: $baseline * 0.55;
                }

                &:nth-child(4) {
                    top: $baseline;
                }
            }

            &.open .line {
                &:nth-child(1) {
                    top: 18px;
                    width: 0%;
                    left: 50%;
                }

                &:nth-child(2) {
                    -webkit-transform: rotate(45deg);
                    transform: rotate(45deg);
                }

                &:nth-child(3) {
                    -webkit-transform: rotate(-45deg);
                    transform: rotate(-45deg);
                }

                &:nth-child(4) {
                    top: 18px;
                    width: 0%;
                    left: 50%;
                }
            }
        }
    }

    // Hiding and displaying control classes
    .hidden {
        display: none !important;
    }

    @media print {
        border-bottom: 1px solid $gray-500 !important;
    }
}

/*
  Mobile menu styling
*/
.mobile-menu {
    border-top: 1px solid theme-color("primary");
    margin: $baseline * 1.25 0 -0.5 * $baseline;

    @include media-breakpoint-up(lg) {
        display: none !important;
    }

    @include media-breakpoint-down(md) {
        // Override standard styling for the mobile menu links
        .mobile-nav-link {
            position: static;
            transform: none;
            overflow: hidden;
            padding: 0;

            a {
                @include mobile-nav-item;
            }
        }
    }

    // Hiding and displaying control classes
    &.hidden {
        display: none !important;
    }
}

// Hide elements in menu bar when they exist in mobile
.hidden-mobile {
    @include media-breakpoint-down(md) {
        &:not(.mobile-nav-link) {
            display: none;
        }
    }
}

// Language selection styling

.settings-language-form {
    @include float(right);

    padding: $baseline/2;
}<|MERGE_RESOLUTION|>--- conflicted
+++ resolved
@@ -4,14 +4,10 @@
   pages.
 */
 
-<<<<<<< HEAD
-@import "funix/base/variables";
-@import "funix/base/mixins";
-=======
+
 @import url('https://fonts.googleapis.com/css2?family=Roboto+Serif:opsz,wght@8..144,500&family=Roboto:wght@400;500&display=swap');
 @import 'funix/base/variables';
 @import 'funix/base/mixins';
->>>>>>> ffe1ecd5
 
 @mixin mobile-nav-item {
     display: flex;
@@ -111,17 +107,7 @@
     There are two stylings for the two circumstances, first the mobile, followed
     by the desktop styling
   */
-<<<<<<< HEAD
-    // Desktop styling
-    @include media-breakpoint-up(lg) {
-        .nav-links {
-            .nav-item {
-                margin: 0 $baseline;
-
-                a {
-                    text-decoration: none;
-                }
-=======
+
   // Desktop styling
   @include media-breakpoint-up(lg) {
     .nav-links {
@@ -161,7 +147,7 @@
             &:hover {
               border-bottom-style: solid;
               border-bottom-color: theme-color("primary");
->>>>>>> ffe1ecd5
+
             }
 
             .main {
