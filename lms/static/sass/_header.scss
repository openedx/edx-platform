/**
  This file contains all the necessary styling for a uniform
  navigation bar that can exist on any of the v1, v2 or bootstrap
  pages.
*/

<<<<<<< HEAD
@import url('https://fonts.googleapis.com/css2?family=Roboto+Serif:opsz,wght@8..144,500&family=Roboto:wght@400;500&display=swap');
@import "funix/base/variables";
@import "funix/base/mixins";
=======

@import url('https://fonts.googleapis.com/css2?family=Roboto+Serif:opsz,wght@8..144,500&family=Roboto:wght@400;500&display=swap');
@import 'funix/base/variables';
@import 'funix/base/mixins';
>>>>>>> b98d24ae

@mixin mobile-nav-item {
    display: flex;
    align-items: center;
    padding: 0.75rem 1rem;
    color: $color-active;
    background-color: white;
    font-weight: $fw-medium;
    border: none;
    border-bottom: 1px solid $color-stroke;
    border-radius: 0;
    font-family: $font-family-default;

    &:hover {
        color: $color-hover;
        text-decoration: none;
    }
}

.global-header {
    box-sizing: border-box;
    width: 100%;
    position: relative;
    overflow: hidden;
    padding-bottom: $baseline/2;
    border-bottom: 1px solid theme-color("primary");
    box-shadow: 0 1px 5px 0 rgba(0, 0, 0, 0.1);
    background: theme-color("inverse");
    line-height: 1.5;

    @include media-breakpoint-up(lg) {
        position: inherit;
    }

    /*
    Logo and course identification block
  */
    .header-logo {
        display: inline;

        a {
            @include float(left);
            @include margin($baseline * 0.75, 0, 0, $baseline * 2);

            display: block;

            .logo {
                @include float(left);

                height: $header-logo-height;
            }

            @include media-breakpoint-down(md) {
                @include margin-left(50%);

                height: $header-logo-height;
                width: auto;

                .logo {
                    @include margin-left(-50%);
                }
            }
        }

        .course-header {
            @include float(left);
            @include margin($baseline * 0.8, 0, 0, $baseline);

            font-size: $font-size-sm;
            color: theme-color("dark");
            line-height: 1em;
            display: none;

            .course-name {
                display: block;
                font-size: $font-size-base;
                margin-top: 7px;
                font-weight: 600;
            }

            // Hide the course header for smaller screen sizes
            @include media-breakpoint-up(lg) {
                display: block;
            }
        }
    }

    .edx-cookie-banner-wrapper {
        .edx-cookie-banner {
            min-width: 0;
        }
    }

    /*
    Main navigation buttons for Courses, programs, profile and explore buttons.

    There are two stylings for the two circumstances, first the mobile, followed
    by the desktop styling
  */
<<<<<<< HEAD
    // Desktop styling
    @include media-breakpoint-up(lg) {
        .nav-links {
            .nav-item {
                margin: 0 $baseline;
                font-family:'Roboto', sans-serif;
                a {
                    text-decoration: none;
                }
=======

  // Desktop styling
  @include media-breakpoint-up(lg) {
    .nav-links {
      .nav-item {
        margin: 0 $baseline;
        font-family:'Roboto', sans-serif ;

        a {
          text-decoration: none;
        }
      }

      .main {
        @include float(left);
        @include margin($baseline, 0, 0, $baseline);

        .nav-item {
          @include float(left);
        }

        .nav-tab {
          text-transform: none;
          padding: 0;
          cursor: pointer;
          margin: 0;

          a {
            color: theme-color("secondary");
            padding: $baseline*0.35 $baseline*1.25 19px;
            font-weight: $font-weight-normal;
            display: inline-block;
            margin-bottom: -1*$baseline/2;
            border-bottom: 4px solid transparent;
            cursor: pointer;

            &.active,
            &:hover {
              border-bottom-style: solid;
              border-bottom-color: theme-color("primary");

>>>>>>> b98d24ae
            }

            .main {
                @include float(left);
                @include margin($baseline, 0, 0, $baseline);

                .nav-item {
                    @include float(left);
                }

                .nav-tab {
                    text-transform: none;
                    padding: 0;
                    cursor: pointer;
                    margin: 0;

                    a {
                        color: theme-color("secondary");
                        padding: $baseline * 0.35 $baseline * 1.25 19px;
                        font-weight: $font-weight-normal;
                        display: inline-block;
                        margin-bottom: -1 * $baseline/2;
                        border-bottom: 4px solid transparent;
                        cursor: pointer;

                        &.active,
                        &:hover {
                            border-bottom-style: solid;
                            border-bottom-color: theme-color("primary");
                        }

                        &:hover {
                            cursor: pointer;
                            border-bottom-color: theme-color("primary");
                        }
                    }
                }
            }

            .secondary {
                @include float(right);
                @include margin($baseline * 0.75, 35px, 0, 0);

                // All navigation items
                .nav-item {
                    display: inline-block;
                    margin: 0 $baseline/2;

                    &.nav-item-dropdown {
                        padding: 0;
                        margin: 0;
                    }

                    a {
                        @include btn;
                    }
                }

                // Sign in, Register and Shopping Cart buttons
                .btn {
                    @include btn;
                }

                a.sign-in-btn,
                .nav-item a.shopping-cart {
                    @include btn-primary;
                }

                a.register-btn {
                    @include btn-secondary;
                }

                // User information
                .user-image-frame {
                    border: 1px solid theme-color("light");
                    margin: -1 * $baseline/2 $baseline/4;
                    border-radius: $baseline/4;
                    width: $header-user-image-size;
                }

                // Dropdown behavior
                .toggle-user-dropdown {
                    padding: $baseline/2;
                    text-decoration: none;
                    cursor: pointer;
                }

                .dropdown-user-menu {
                    border: 1px solid theme-color("secondary");
                    position: absolute;
                    background-color: theme-color("inverse");
                    color: theme-color("secondary");

                    @include right(30px);

                    top: 55px;
                    z-index: 10;

                    .dropdown-item {
                        cursor: pointer;
                        overflow: hidden;
                        padding: 0;

                        &:hover {
                            color: theme-color("dark");
                            background-color: theme-color("light");
                        }

                        &:not(:last-child) {
                            border-bottom: 1px solid theme-color("light");
                        }

                        a {
                            font-weight: $font-weight-base;
                            padding: $baseline/2 $baseline * 0.75;
                            display: inline-block;
                            width: 100%;

                            &:focus {
                                outline: none;
                                color: theme-color("dark");
                                background-color: theme-color("light");
                            }
                        }
                    }
                }
            }
        }

        .hamburger-menu {
            display: none;
        }
    }

    // Responsive styling for mobile
    @include media-breakpoint-down(md) {
        // .main-header {
        //   height: $header-logo-height;
        //   position: inherit;
        // }

        // Display the menu icon and allow for transition to an X on click
        .hamburger-menu {
            @include right($baseline);

            position: absolute;
            top: $baseline * 0.95;
            width: 24px;
            height: 24px;
            // padding-bottom: $baseline/4;
            -webkit-transform: rotate(0deg);
            transform: rotate(0deg);
            -webkit-transition: 0.5s ease-in-out;
            transition: 0.5s ease-in-out;
            cursor: pointer;

            .line {
                display: block;
                position: absolute;
                height: 2px;
                width: 100%;
                background: $gray-600;
                opacity: 1;
                left: 0;
                -webkit-transform: rotate(0deg);
                transform: rotate(0deg);
                -webkit-transition: 0.25s ease-in-out;
                transition: 0.25s ease-in-out;

                &:nth-child(1) {
                    top: 4;
                }

                &:nth-child(2),
                &:nth-child(3) {
                    top: $baseline * 0.55;
                }

                &:nth-child(4) {
                    top: $baseline;
                }
            }

            &.open .line {
                &:nth-child(1) {
                    top: 18px;
                    width: 0%;
                    left: 50%;
                }

                &:nth-child(2) {
                    -webkit-transform: rotate(45deg);
                    transform: rotate(45deg);
                }

                &:nth-child(3) {
                    -webkit-transform: rotate(-45deg);
                    transform: rotate(-45deg);
                }

                &:nth-child(4) {
                    top: 18px;
                    width: 0%;
                    left: 50%;
                }
            }
        }
    }

    // Hiding and displaying control classes
    .hidden {
        display: none !important;
    }

    @media print {
        border-bottom: 1px solid $gray-500 !important;
    }
}

/*
  Mobile menu styling
*/
.mobile-menu {
    border-top: 1px solid theme-color("primary");
    margin: $baseline * 1.25 0 -0.5 * $baseline;

    @include media-breakpoint-up(lg) {
        display: none !important;
    }

    @include media-breakpoint-down(md) {
        // Override standard styling for the mobile menu links
        .mobile-nav-link {
            position: static;
            transform: none;
            overflow: hidden;
            padding: 0;

            a {
                @include mobile-nav-item;
            }
        }
    }

    // Hiding and displaying control classes
    &.hidden {
        display: none !important;
    }
}

// Hide elements in menu bar when they exist in mobile
.hidden-mobile {
    @include media-breakpoint-down(md) {
        &:not(.mobile-nav-link) {
            display: none;
        }
    }
}

// Language selection styling

.settings-language-form {
    @include float(right);

    padding: $baseline/2;
}<|MERGE_RESOLUTION|>--- conflicted
+++ resolved
@@ -4,16 +4,11 @@
   pages.
 */
 
-<<<<<<< HEAD
+
 @import url('https://fonts.googleapis.com/css2?family=Roboto+Serif:opsz,wght@8..144,500&family=Roboto:wght@400;500&display=swap');
 @import "funix/base/variables";
 @import "funix/base/mixins";
-=======
-
-@import url('https://fonts.googleapis.com/css2?family=Roboto+Serif:opsz,wght@8..144,500&family=Roboto:wght@400;500&display=swap');
-@import 'funix/base/variables';
-@import 'funix/base/mixins';
->>>>>>> b98d24ae
+
 
 @mixin mobile-nav-item {
     display: flex;
@@ -113,7 +108,6 @@
     There are two stylings for the two circumstances, first the mobile, followed
     by the desktop styling
   */
-<<<<<<< HEAD
     // Desktop styling
     @include media-breakpoint-up(lg) {
         .nav-links {
@@ -123,49 +117,6 @@
                 a {
                     text-decoration: none;
                 }
-=======
-
-  // Desktop styling
-  @include media-breakpoint-up(lg) {
-    .nav-links {
-      .nav-item {
-        margin: 0 $baseline;
-        font-family:'Roboto', sans-serif ;
-
-        a {
-          text-decoration: none;
-        }
-      }
-
-      .main {
-        @include float(left);
-        @include margin($baseline, 0, 0, $baseline);
-
-        .nav-item {
-          @include float(left);
-        }
-
-        .nav-tab {
-          text-transform: none;
-          padding: 0;
-          cursor: pointer;
-          margin: 0;
-
-          a {
-            color: theme-color("secondary");
-            padding: $baseline*0.35 $baseline*1.25 19px;
-            font-weight: $font-weight-normal;
-            display: inline-block;
-            margin-bottom: -1*$baseline/2;
-            border-bottom: 4px solid transparent;
-            cursor: pointer;
-
-            &.active,
-            &:hover {
-              border-bottom-style: solid;
-              border-bottom-color: theme-color("primary");
-
->>>>>>> b98d24ae
             }
 
             .main {
