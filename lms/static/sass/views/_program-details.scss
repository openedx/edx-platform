// +notes:
// ---------------------
// * Styling for the program details main view and sidebar view

// +local variables/utilities:
// ----------------------
$btn-color-primary: $primary-dark;

.program-details {
  .content-wrapper {
    max-width: 100%;
    padding: 0px 20px 10px 20px;

    @include media-breakpoint-up(lg){
      padding: 0px 20px 10px 40px;
    }
  }
}

.program-header {
  .banner-content {
    padding-top: 100px;
  }

  .title {
    margin: 0;
  }

  .title,
  .subtitle {
    color: $white;
    font-weight: font-weight(semi-bold);
  }

  .org-wrapper {
    position: absolute;
    top: 0;
    background: $white;
    opacity: 0.7;
    left: 0;
    padding: 20px;
  }

  .org-logo {
    height: 50px;
  }

  .breadcrumb-wrapper {
    padding: $full-width-banner-margin;

    @include media-breakpoint-up(xl) {
      padding-left: 0;
    }
  }

  .breadcrumb-list {
    list-style-type: none;
    margin: 0;
  }

  .crumb {
    @include float(left);

    position: relative;
    font-size: font-size(x-small);
    line-height: line-height(x-small);
    color: $gray-dark;

    &.active {
      color: $gray-dark;
    }
  }

  .crumb-link {
    font-size: inherit;
    line-height: inherit;
    color: $primary-base;

    &:hover,
    &:focus {
      color: $gray-dark;
      text-decoration: underline;
    }
  }

  .crumb-separator {
    font-size: font-size(xx-small);
    line-height: line-height(xx-small);
    padding: 0 $full-width-banner-margin/4;
  }
}

// CSS for April 2017 version of Program Details Page
.program-details {
  .window-wrap {
    background-color: $body-bg;
  }

  .wrapper-footer,
  footer#footer-edx-v3 {
    @include clearfix();

    clear: both;
  }
}

.program-details-wrapper {
  .program-details-header {
    background-color: $gray-light1;
    display: flex;
    color: black;
    font-family: 'Open Sans';
    font-weight: normal;
    flex-wrap: wrap;
    flex-direction: column;
    padding: 40px 10px 35px 0px;

    @include media-breakpoint-up(md) {
      flex-direction: row;
      padding-right: 30px;
    }

    @media (min-width: map-get($container-max-widths, xl)) {
      padding-right: calc(((100% - 1180px) / 2) + 30px);
    }

    .hd-1 {
      font-size: 1.5em;

      @include media-breakpoint-up(md) {
        font-size: 2.375em;
      }
    }

    .program-details-icon {
      @include margin-left(3px);

      margin-top: 10px;
      height: auto;

      svg {
        width: inherit;
      }

      /* IE11 CSS styles */
      @include media-breakpoint-up(md) {
        @media (-ms-high-contrast: none), (-ms-high-contrast: active) {
          height: 50px;
        }
      }
    }

    .micromasters {
      fill: $micromasters-color;
      width: 200px;

      @include media-breakpoint-up(md) {
        width: 250px;
      }
    }

    .xseries {
      fill: xseries-color;
      width: 150px;

      @include media-breakpoint-up(md) {
        width: 200px;
      }
    }

    .professional.certificate {
      fill: $professional-certificate-color;
      width: 250px;

      @include media-breakpoint-up(md) {
        width: 300px;
      }
    }

    .meta-info {
      margin: 0;
      display: block;

      @include media-breakpoint-up(md) {
        width: 70%;
      }

      @include media-breakpoint-up(lg) {
        width: 75%;
      }

      .program-title {
        font-weight: normal;
        font-size: 2em;
      }
    }

    .authoring-organizations {
      text-align: center;
      display: block;
      padding-left: 24px;
      width: fit-content;

      @include media-breakpoint-up(md) {
        padding-left: 0px;
      }

      .heading {
        font-family: $font-family-sans-serif;
        font-weight: bold;
        color: $primary-dark;
        font-size: 0.9375em;
        margin-top: auto;
        margin-bottom: auto;

        @include media-breakpoint-up(md) {
          @include margin-right(10px 0 0 0);
        }
      }

      .orgs .org-logo {
        height: 40px;
      }

      @include media-breakpoint-up(md) {
        margin: initial;
        width: 30%;

        .orgs .org-logo {
          @include margin-left(2.5%);
        }
      }

      @include media-breakpoint-up(lg) {
        width: 25%;
      }
    }
  }

  .program-details-content {
    margin-bottom: 30px;
    padding-right: 40px;
  }
  .tab-content{
      .tab-pane {
          .js-program-pathways {
              padding-left: 40px;
          }
      }
  }

  .course-list-heading {
    font-family: $font-family-sans-serif;
    font-weight: bold;
    color: $primary-dark;
    font-size: 0.9375em;
    line-height: normal;
    padding-bottom: 5px;
    border-bottom: 3px solid $divider-color;
    margin: {
      top: 10px;
      bottom: 20px;
    }

    .status {
      @include margin-right(7px);
    }
  }

  .course-list > div:nth-of-type(even) {
    background-color: $zebra-stripe-color;
  }

  .course-list-headings {
    .motivating-section {
      font-size: 0.9375em;
      width: auto;

      .motivating-heading {
        margin-bottom: 0;
        font-weight: 600;
      }

      .motivating-message {
        color: #414141;
      }
    }
  }

  .program-heading {
    margin-bottom: 40px;
    display: flex;
    justify-content: flex-start;
    flex-direction: column;
    margin-right: 48px;

    .program-heading-title {
      font-family: $font-family-sans-serif;
      font-weight: 700;
      margin-bottom: 5px;
      line-height: normal;
      color: theme-color("primary") !important;
    }

    .program-heading-message {
      font-weight: 400;
      font-size: 18px;
      line-height: 28px;
    }
  }

  .course-enroll-view {
    .view-course-button {
      background: $btn-color-primary;
      border-color: $btn-color-primary;
      color: $white;
      height: 37px;
      padding: 7px 18.5px 0;
      width: auto;
      border-radius: 0;
      text-align: center;
      font-size: 0.9375em;
      margin-top: 5px;

      /* IE11 CSS styles */
      @include media-breakpoint-up(lg) {
        @media (-ms-high-contrast: none), (-ms-high-contrast: active) {
          @include float(right);
        }
      }

      @include media-breakpoint-up(lg) {
        margin-top: 0;
      }
    }

    .enroll-button {
      width: 100%;

      @include media-breakpoint-up(sm) {
        width: initial;
        margin-bottom: 0;
        margin-top: 17px;
      }

      @include media-breakpoint-up(md) {
        width: initial;
        margin-top: 0;
        margin-bottom: 0;
      }

      button,
      .enroll-course-button {
        background-color: $btn-color-primary;
        color: $white;
        height: 37px;
        width: 128px;
        padding: 0;
        margin-bottom: 5px;
        margin-top: 7px;
        font-size: 0.9375em;

        &:hover {
          color: $btn-color-primary;
          background-color: theme-color("inverse");
        }

        /* IE11 CSS styles */
        @include media-breakpoint-up(md) {
          @media (-ms-high-contrast: none), (-ms-high-contrast: active) {
            @include float(right);
          }
        }
      }

      .enroll-course-button {
        padding: 7px 18.5px 0;
      }
    }

    .select-choice {
      @include margin-right(2px);

      font-family: $font-family-sans-serif;
      font-weight: bold;
      font-size: 0.9375em;
      color: $gray-base;
      margin-top: 6px;
      display: block;

      @include media-breakpoint-up(md) {
        display: inline;
      }
    }

    .run-select-container {
      @include media-breakpoint-up(md) {
        margin-top: 8px;
        display: flex;
        flex-wrap: wrap;
      }
    }

    .run-select {
      width: 100%;
      height: 34px;
      padding: 0;
    }
  }

  .upgrade-button {
    background: theme-color("success");
    border-color: theme-color("success");
    color: $white;
    border-radius: 0;
    padding: 7px;
    text-align: center;
    font-size: 0.9375em;

    /* IE11 CSS styles */
    @include media-breakpoint-up(md) {
      @media (-ms-high-contrast: none), (-ms-high-contrast: active) {
        @include float(right);
      }
    }

    &.complete-program {
      margin: 10px 15px 10px 5px;
      align-self: flex-start;

      .list-price {
        text-decoration: line-through;
      }
    }
  }

  .upgrade-subscription {
    margin: 10px 15px 10px 5px;
    gap: 15px;
  }

  .subscription-icon-restart {
    width: 24px;
    height: 24px;
    margin-inline-end: 8px;
  }

  .subscription-icon-arrow-upright {
    display: inline-flex;
    align-items: center;
    width: 15px;
    height: 15px;
    margin-inline-start: 8px;
  }

  .subscription-info-brief {
    font-size: 0.9375em;
    color: $gray-500;
  }

  .subscription-info-upsell {
    margin-top: 0.25rem;
    font-size: 0.8125em;
  }

  .program-course-card {
    width: 100%;
    padding: 15px 15px 15px 0px;

    @include media-breakpoint-up(md) {
      height: auto;
    }

    .section {
      display: flex;
      flex-direction: column;
      justify-content: space-between;

      @include media-breakpoint-up(md) {
        flex-wrap: wrap;
      }
    }

    .section:not(:last-child) {
      margin-bottom: $baseline/2;
    }

    .section:not(:first-child) {
      margin-top: 0;
    }

    .course-details {
      width: 100%;
      float: none;

      @include media-breakpoint-up(md) {
        display: table-cell;
        vertical-align: top;
        float: left;
      }

      .course-title {
        font-size: 1em;
        font-weight: 600;
        margin: 0;

        .course-title-link,
        .course-title-link:visited {
          color: $primary-base;
          text-decoration: underline;
        }
      }

      .run-period,
      .info-expires-at {
        color: $gray-base;
        font-size: 0.9375em;
      }

      .course-text .enrolled {
        color: $gray-base;
      }
    }

    .course-meta-container {
      @include media-breakpoint-up(md) {
        display: table;
        width: 100%;
      }

      .course-content {
        overflow: hidden;
      }
    }

    .course-actions {
      @include media-breakpoint-up(md) {
        width: 100%;
        text-align: right;
        float: right;
      }

      .course-enroll-view {
        @include media-breakpoint-up(md) {
          text-align: right;
        }
      }
    }

    .course-certificate {
      width: 100%;
    }


    .final-grade {
      .grade-header {
        color: $gray-base;
        font-weight: bold;
      }

      .grade-display {
        padding-right: 15px;
        font-size: 1.5em;
        color: $primary-accent;
      }
    }

    .upgrade-message {
      flex-wrap: wrap;

      .action {
        width: 100%;
        margin: 5px 0;

        @include media-breakpoint-up(md) {
          margin-left: auto;
          width: initial;
        }
      }

      .certificate-status {
        padding-top: 0;
        width: initial;

        @include media-breakpoint-up(sm) {
          width: 300px;
        }

        @include media-breakpoint-up(md) {
          width: initial;
        }

        .card-msg {
          font-family: $font-family-sans-serif;
          font-weight: bold;
          font-size: 0.9375em;
          color: $gray-base;
          display: block;

          @include media-breakpoint-up(sm) {
            display: inline;
          }
        }

        .price {
          color: theme-color("success");
          font-weight: bold;
        }
      }
    }

    .certificate-status {
      .fa-check-circle {
        color: theme-color("success");
      }

      .card-msg {
        font-family: $font-family-sans-serif;
        font-weight: bold;
        font-size: 0.9375em;
        color: $gray-base;
      }

      .certificate-status-msg {
        color: $gray-base;
        font-size: 0.9375em;
      }
    }

    .expired-notification {
      display: inline-block;
      padding-top: 5px;
      width: 300px;

      @include media-breakpoint-up(sm) {
        padding-top: 10px;
        width: 500px;
      }

      @include media-breakpoint-up(md) {
        width: initial;
      }
    }

    .expired-icon {
      @include float(left);

      color: $primary-dark;
    }

    .expired-text {
      overflow: hidden;
      padding-left: 10px;
    }
  }
}

// CSS for the program sidebar
.program-sidebar {
  padding: 40px 40px 40px 0px;

  .program-record,.subscription-info {
    text-align: left;
    padding-bottom: 2em;
  }

<<<<<<< HEAD
  .subscription-section {
    display: flex;
    flex-direction: column;
    gap: 16px;
    color: #414141;

    .subscription-link {
      color: inherit;
      text-decoration: none;
      border-bottom: 1px solid currentColor;
    }
  }

  .sidebar-section {
    @include margin-left($baseline*0.75);

=======
  .motivating-section {
>>>>>>> 065f894d
    font-size: 0.9375em;
    width: auto;

    .motivating-message {
      color: #414141;
    }
  }

  .divider-heading {
    font-family: $font-family-sans-serif;
    font-weight: bold;
    color: $primary-dark;
    font-size: 0.9375em;
    line-height: normal;
    padding-bottom: $baseline*0.25;
    border-bottom: $baseline*0.15 solid $divider-color;
    margin: $baseline*0.5 0 $baseline 0;
  }

  .sidebar-button-wrapper {
    text-align: right;
    .sidebar-button {
      font-size: 0.9375em;
      background: transparent;
      border: 1px solid;
      padding: 10px 16px;
    }
  }

  .program-credit-pathways {
    padding-bottom: 2em;
  }

  .pathway-wrapper {   
    width: auto;
    border-bottom: 1px solid $gray-light3;


    .pathway-info {
      margin: 15px 0;
      font-size: 0.9375em;
      color: #414141;

      .pathway-heading {
        font-weight: bold;
        margin-bottom: 3px;
      }
    }
  }

  .pathway-wrapper:last-child {
    border-bottom: none;
  }

  @include media-breakpoint-up(md) {
    @include float(right);

    width: $baseline*15;
    padding: $baseline*1.5 $baseline*1.5 $baseline*1.5 $baseline*0.5;
    position: relative;
  }

  @include media-breakpoint-up(lg) {
    width: $baseline*22.5;

    .program-progress {
      @include margin-left($baseline*2.5);
    }
  }

  @media (min-width: map-get($container-max-widths, xl)) {
    @include margin-right(calc((100% - 1180px) / 2));
  }
}

.certificate-heading {
  margin-bottom: 10px;

  @include media-breakpoint-up(md) {
    @include margin-right(30px);
  }

  @include media-breakpoint-up(lg) {
    @include margin-left(10px);
    @include margin-right(0);
  }
}

.program-cert-link {
  display: inline-block;

  &:active,
  &:focus,
  &:hover {
    .program-cert {
      border-color: $primary-dark1;
    }
  }
}

.program-cert {
  width: 100%;
  border: 1px solid $divider-color;

  @include media-breakpoint-up(md) {
    width: calc(100% - 30px);
  }

  @include media-breakpoint-up(lg) {
    width: 100%;
  }
}

.certificate-list {
  @include margin(0, 0, 0, 10px);

  list-style: none;

  .certificate {
    display: flex;
    flex-direction: row;
    padding: 5px 0 10px;

    .image-link {
      flex: 0 0 100px;

      @include media-breakpoint-up(md) {
        flex: 0 0 120px;
      }
    }
  }

  .certificate-link {
    @include margin-left(20px);

    color: $black;
    font: {
      size: 1.1em;
      weight: 600;
    }

    @include media-breakpoint-up(md) {
      font-size: 0.9em;
    }

    @include media-breakpoint-up(lg) {
      font-size: 1.1em;
    }

    &:active,
    &:focus,
    &:hover {
      .sample-cert {
        border-color: $primary-dark1;
      }
    }
  }

  .sample-cert {
    width: 120px;
    border: 3px solid $gray-light2;
    border-radius: 5px;

    @include media-breakpoint-up(md) {
      width: 100px;
    }

    @include media-breakpoint-up(lg) {
      width: 120px;
    }
  }
}

.program-detail-nav {
  @extend .content;

  display: block;
  width: 100%;
  padding: 40px;

  .program-detail-nav-list {
    @extend %ui-no-list;

    border-bottom: 1px solid $gray-base;

    .nav-item {
      @extend %t-copy-base;

      font-weight: 500;
      font-size: 1.125rem;
      display: inline-block;

      .btn-link {
        display: inline-block;
        padding: ($baseline/2);
        border: 0;
        box-shadow: none;
        text-shadow: none;
        color: theme-color("primary");
        cursor: pointer;

        &:hover,
        &:focus {
          border-bottom: 3px solid theme-color("primary");
        }

        &.active {
          border-bottom: 3px solid theme-color("primary");
        }
      }
    }
  }
}<|MERGE_RESOLUTION|>--- conflicted
+++ resolved
@@ -664,7 +664,6 @@
     padding-bottom: 2em;
   }
 
-<<<<<<< HEAD
   .subscription-section {
     display: flex;
     flex-direction: column;
@@ -679,11 +678,6 @@
   }
 
   .sidebar-section {
-    @include margin-left($baseline*0.75);
-
-=======
-  .motivating-section {
->>>>>>> 065f894d
     font-size: 0.9375em;
     width: auto;
 
