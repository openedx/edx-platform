--- conflicted
+++ resolved
@@ -12,13 +12,6 @@
 
 .modal {
   @extend %ui-depth1;
-<<<<<<< HEAD
-  background: $gray-d2;
-  border-radius: 3px;
-  box-shadow: 0 0px 5px 0 $shadow-d1;
-  color: $base-font-color;
-=======
->>>>>>> 3bd9f95a
   display: none;
   position: absolute;
   left: 50%;
