--- conflicted
+++ resolved
@@ -1165,7 +1165,6 @@
   }
 }
 
-<<<<<<< HEAD
 // view - queries
 // --------------------
 .instructor-dashboard-wrapper-2 section.idash-section#queries {
@@ -1422,8 +1421,6 @@
     }
   }
 }
-=======
->>>>>>> 00b75f01
 
 // view - student admin
 // --------------------
