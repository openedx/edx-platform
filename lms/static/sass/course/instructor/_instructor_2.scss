--- conflicted
+++ resolved
@@ -2286,12 +2286,6 @@
       }
     }
   }
-<<<<<<< HEAD
-}
-@import 'stanford/course/instructor/email_query';
-@import 'stanford/course/instructor/data_download';
-@import 'stanford/course/instructor/lti_upload';
-=======
 
 }
 
@@ -2332,4 +2326,7 @@
     cursor: not-allowed;
   }
 }
->>>>>>> a27c7025
+
+@import 'stanford/course/instructor/email_query';
+@import 'stanford/course/instructor/data_download';
+@import 'stanford/course/instructor/lti_upload';