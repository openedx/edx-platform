// lms - course - base
// ====================

body {
  min-width: 980px;
  min-height: 100%;
  background-color: $course-bg-color;

  //for background texture:
  //background-image: $course-bg-image;
}

body, h1, h2, h3, h4, h5, h6, p, p a:link, p a:visited, a, label {
  @include text-align(left);
  font-family: $sans-serif;
}

table {
  table-layout: fixed;
}

a {
  &:hover, &:focus {
    color: $pink;
    text-decoration: none !important;
  }
}

.content-wrapper {
  background: none;
  border: none;
}

.container {
<<<<<<< HEAD
  padding-top: 20px;
=======
  padding: 0;
>>>>>>> 00b75f01

  > div {
    display: table;
    table-layout: fixed;
    width: 100%;
    border-radius: 3px;
    border: 1px solid $outer-border-color;
    background: $container-bg;
    box-shadow: 0 1px 2px rgba(0, 0, 0, 0.05);
  }
}

form {
  label {
    display: block;
  }
}

form.choicegroup {
  label {
    clear: both;
    @include float(left);
  }
}


textarea,
input[type="text"],
input[type="email"],
input[type="password"] {
  background: $white;
  border: 1px solid $border-color-2;
  border-radius: 0;
  box-shadow: 0 1px 0 0 rgba(255,255,255, 0.6), inset 0 0 3px 0 $shadow-l1;
  @include box-sizing(border-box);
  font: normal 1em $sans-serif;
  height: 35px;
  padding: ($baseline/4) 12px;
  vertical-align: top;
  -webkit-font-smoothing: antialiased;

  &:last-child {
    margin-right: 0;
  }

  &:focus {
    border-color: lighten($link-color, 20%);
    box-shadow: 0 0 6px 0 rgba($blue, 0.4), inset 0 0 4px 0 rgba(0,0,0, 0.15);
  }
}

label {
  font-weight: normal;
  font-style: normal;
}

input[type="reset"],
input[type="submit"],
input[type="button"],
button,
.button {
  @extend .gray-button;

  &.primary-button,
  &.primary-button:hover {
    @extend .primary-button;
  }
  
  form & {
    @extend .gray-button;
  }
}


img {
  max-width: 100%;
}

.tooltip {
  position: absolute;
  top: 0;
  left: 0;
  z-index: 99999;
  padding: 0 10px;
  border-radius: 3px;
  background: rgba(0, 0, 0, .85);
  font-size: 11px;
  font-weight: 400;
  line-height: 26px;
  color: $white;
  pointer-events: none;
  opacity: 0;
  @include transition(opacity .1s linear 0s);

  &:after {
    content: '▾';
    display: block;
    position: absolute;
    bottom: -14px;
    left: 50%;
    margin-left: -7px;
    font-size: 20px;
    color: rgba(0, 0, 0, .85);
  }
}

.test-class {
  border: 1px solid #f00;
}

.site-status {
  display: block;
}

.toast-notification {
  position: fixed;
  top: 20px;
  right: 20px;
  z-index: 99999;
  max-width: 350px;
  padding: 15px 20px 17px;
  border-radius: 3px;
  border: 1px solid $border-color-3;
  background: -webkit-linear-gradient(top, rgba(255, 255, 255, .1), rgba(255, 255, 255, 0)) rgba(30, 30, 30, .92);
  box-shadow: 0 1px 3px rgba(0, 0, 0, .3), 0 1px 0 rgba(255, 255, 255, .1) inset;
  font-size: 13px;
  color: $white;
  opacity: 0;
  -webkit-transition: all .2s;

  p, span {
    color: $white;
  }

  strong {
    display: block;
    margin-bottom: ($baseline/2);
    font-size: 16px;
    font-weight: 700;
    text-align: center;
  }

  .close-btn {
    position: absolute;
    top: 0;
    right: 0;
    width: 27px;
    height: 27px;
    font-size: 22px;
    font-weight: 700;
    line-height: 25px;
    color: #aaa;
    text-align: center;

    .close-icon {
      font-size: 16px;
      font-weight: 700;
    }
  }

  .action-btn {
    @include dark-grey-button;
    margin-top: ($baseline/2);
    text-align: center;
  }
}<|MERGE_RESOLUTION|>--- conflicted
+++ resolved
@@ -32,11 +32,7 @@
 }
 
 .container {
-<<<<<<< HEAD
-  padding-top: 20px;
-=======
   padding: 0;
->>>>>>> 00b75f01
 
   > div {
     display: table;
