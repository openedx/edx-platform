###
Data Download Section

imports from other modules.
wrap in (-> ... apply) to defer evaluation
such that the value can be defined later than this assignment (file load order).
###

# Load utilities
std_ajax_err = -> window.InstructorDashboard.util.std_ajax_err.apply this, arguments
PendingInstructorTasks = -> window.InstructorDashboard.util.PendingInstructorTasks

# Data Download Section
class DataDownload
  constructor: (@$section) ->
    # attach self to html so that instructor_dashboard.coffee can find
    #  this object to call event handlers like 'onClickTitle'
    @$section.data 'wrapper', @
    # gather elements
    @$list_studs_btn = @$section.find("input[name='list-profiles']'")
    @$list_studs_csv_btn = @$section.find("input[name='list-profiles-csv']'")
    @$list_anon_btn = @$section.find("input[name='list-anon-ids']'")
    @$grade_config_btn = @$section.find("input[name='dump-gradeconf']'")
<<<<<<< HEAD
    @$grades_btn = @$section.find ".reports-download-container input[type='button']"
=======
    @$calculate_grades_csv_btn = @$section.find("input[name='calculate-grades-csv']'")
    @$problem_grade_report_csv_btn = @$section.find("input[name='problem-grade-report']'")
>>>>>>> 2ba5d483

    # response areas
    @$download                        = @$section.find '.data-download-container'
    @$download_display_text           = @$download.find '.data-display-text'
    @$download_request_response_error = @$download.find '.request-response-error'
    @$reports                         = @$section.find '.reports-download-container'
    @$download_display_table          = @$reports.find '.data-display-table'
    @$reports_request_response        = @$reports.find '.request-response'
    @$reports_request_response_error  = @$reports.find '.request-response-error'


    @report_downloads = new ReportDownloads(@$section)
    @instructor_tasks = new (PendingInstructorTasks()) @$section
    @clear_display()

    # attach click handlers
    # The list-anon case is always CSV
    @$list_anon_btn.click (e) =>
      url = @$list_anon_btn.data 'endpoint'
      location.href = url

    # this handler binds to both the download
    # and the csv button
    @$list_studs_csv_btn.click (e) =>
      @clear_display()

      url = @$list_studs_csv_btn.data 'endpoint'
      # handle csv special case
      # redirect the document to the csv file.
      url += '/csv'

      $.ajax
        dataType: 'json'
        url: url
        error: (std_ajax_err) =>
          @$reports_request_response_error.text gettext("Error generating student profile information. Please try again.")
          $(".msg-error").css({"display":"block"})
        success: (data) =>
          @$reports_request_response.text data['status']
          $(".msg-confirm").css({"display":"block"})

    @$list_studs_btn.click (e) =>
      url = @$list_studs_btn.data 'endpoint'

      # Dynamically generate slickgrid table for displaying student profile information
      @clear_display()
      @$download_display_table.text gettext('Loading')

      # fetch user list
      $.ajax
        dataType: 'json'
        url: url
        error: (std_ajax_err) =>
          @clear_display()
          @$download_request_response_error.text gettext("Error getting student list.")
        success: (data) =>
          @clear_display()

          # display on a SlickGrid
          options =
            enableCellNavigation: true
            enableColumnReorder: false
            forceFitColumns: true
            rowHeight: 35

          columns = ({id: feature, field: feature, name: data.feature_names[feature]} for feature in data.queried_features)
          grid_data = data.students

          $table_placeholder = $ '<div/>', class: 'slickgrid'
          @$download_display_table.append $table_placeholder
          grid = new Slick.Grid($table_placeholder, grid_data, columns, options)
          # grid.autosizeColumns()

    @$grade_config_btn.click (e) =>
      url = @$grade_config_btn.data 'endpoint'
      # display html from grading config endpoint
      $.ajax
        dataType: 'json'
        url: url
        error: (std_ajax_err) =>
          @clear_display()
          @$download_request_response_error.text gettext("Error retrieving grading configuration.")
        success: (data) =>
          @clear_display()
          @$download_display_text.html data['grading_config_summary']

<<<<<<< HEAD
    @$grades_btn.click (e) =>
      @clear_display()
      url = $(e.target).data 'endpoint'
=======
    @$calculate_grades_csv_btn.click (e) =>
      @onClickGradeDownload @$calculate_grades_csv_btn, gettext("Error generating grades. Please try again.")

    @$problem_grade_report_csv_btn.click (e) =>
      @onClickGradeDownload @$problem_grade_report_csv_btn, gettext("Error generating problem grade report. Please try again.")

  onClickGradeDownload: (button, errorMessage) ->
      # Clear any CSS styling from the request-response areas
      #$(".msg-confirm").css({"display":"none"})
      #$(".msg-error").css({"display":"none"})
      @clear_display()
      url = button.data 'endpoint'
>>>>>>> 2ba5d483
      $.ajax
        dataType: 'json'
        url: url
        error: (std_ajax_err) =>
<<<<<<< HEAD
          if e.target.name == 'calculate-grades-csv'
            @$reports_request_response_error.text gettext("Error generating grades. Please try again.")
          else if e.target.name == 'get-student-responses'
            @$reports_request_response_error.text gettext("Error getting student responses. Please try again.")
          else if e.target.name == 'ora2-response-btn'
            @$reports_request_response_error.text gettext("Error getting ORA2 responses. Please try again.")
          else if e.target.name == 'course-forums-btn'
            @$reports_request_response_error.text gettext("Error getting Course Forums data. Please try again.")
          else if e.target.name == 'student-forums-btn'
            @$reports_request_response_error.text gettext("Error getting Student Forums data. Please try again.")
=======
          @$reports_request_response_error.text errorMessage
>>>>>>> 2ba5d483
          $(".msg-error").css({"display":"block"})
        success: (data) =>
          @$reports_request_response.text data['status']
          $(".msg-confirm").css({"display":"block"})

  # handler for when the section title is clicked.
  onClickTitle: ->
    # Clear display of anything that was here before
    @clear_display()
    @instructor_tasks.task_poller.start()
    @report_downloads.downloads_poller.start()

  # handler for when the section is closed
  onExit: ->
    @instructor_tasks.task_poller.stop()
    @report_downloads.downloads_poller.stop()

  clear_display: ->
    # Clear any generated tables, warning messages, etc.
    @$download_display_text.empty()
    @$download_display_table.empty()
    @$download_request_response_error.empty()
    @$reports_request_response.empty()
    @$reports_request_response_error.empty()
    # Clear any CSS styling from the request-response areas
    $(".msg-confirm").css({"display":"none"})
    $(".msg-error").css({"display":"none"})


class ReportDownloads
  ### Report Downloads -- links expire quickly, so we refresh every 5 mins ####
  constructor: (@$section) ->

    @$report_downloads_table = @$section.find ".report-downloads-table"
    reports = @$section.find '.reports-download-container'
    @$reports_request_response = reports.find '.request-response'
    @$reports_request_response_error = reports.find '.request-response-error'

    POLL_INTERVAL = 20000 # 20 seconds, just like the "pending instructor tasks" table
    @downloads_poller = new window.InstructorDashboard.util.IntervalManager(
      POLL_INTERVAL, => @reload_report_downloads()
    )

  reload_report_downloads: ->
    endpoint = @$report_downloads_table.data 'endpoint'
    $.ajax
      dataType: 'json'
      url: endpoint
      success: (data) =>
        if data.downloads.length
          @create_report_downloads_table data.downloads
        else
          console.log "No reports ready for download"
      error: (std_ajax_err) => console.error "Error finding report downloads"

  create_report_downloads_table: (report_downloads_data) ->
    @$report_downloads_table.empty()

    options =
      enableCellNavigation: true
      enableColumnReorder: false
      rowHeight: 30
      forceFitColumns: true

    columns = [
      (
        id: 'link'
        field: 'link'
        name: gettext('File Name')
        toolTip: gettext("Links are generated on demand and expire within 5 minutes due to the sensitive nature of student information.")
        sortable: false
        minWidth: 150
        cssClass: "file-download-link"
        formatter: (row, cell, value, columnDef, dataContext) ->
          data_link ='<a class="course-forums-data" href="' + dataContext['url'] + '">' + dataContext['name'] + '</a>'
          if dataContext['name'].indexOf("course_forums") > -1
            graph_button = _.template('<a class="graph-forums"><i class="fa fa-bar-chart"></i> <%= label %></a>',
                {label: 'Graph This'})
          else
            graph_button = ""
          delete_button = _.template('<a class="delete-report"><i class="fa fa-times-circle"></i> <%= label %></a>',
              {label: 'Delete Report'})
          return data_link +  delete_button+ graph_button
      ),
    ]


    $table_placeholder = $ '<div/>', class: 'slickgrid'
    @$report_downloads_table.append $table_placeholder
    grid = new Slick.Grid($table_placeholder, report_downloads_data, columns, options)
    grid.onClick.subscribe(
        (event) =>
            report_url = event.target.href
            if report_url
                # Record that the user requested to download a report
                Logger.log('edx.instructor.report.downloaded', {
                    report_url: report_url
                })
    )
    grid.autosizeColumns()

    $graph_btns = @$section.find(".graph-forums")
    $graph_btns.click (e) =>
      parent = jQuery(e.target.parentElement.parentElement)
      table_row = parent.find(".course-forums-data")
      @$clicked_name = table_row.text()
      @$graph_element = @$section.find ".report-downloads-graph"
      @$graphEndpoint = @$graph_element.data 'endpoint'
      @graph_forums()

    $delete_btns = @$section.find('.delete-report')
    $delete_btns.click (e) =>
      table_row = jQuery(e.target.parentElement.parentElement)
      filename_cell = table_row.find('.course-forums-data')
      file_to_delete = filename_cell.text()
      if confirm gettext 'Are you sure you want to delete the file ' + file_to_delete + '? This cannot be undone.'
        @$delete_element = @$section.find '.report-downloads-delete'
        @$delete_endpoint = @$delete_element.data 'endpoint'
        success_cb = =>
          @remove_row_from_ui table_row
          @display_file_delete_success file_to_delete
        failure_cb = =>
          @display_file_delete_failure file_to_delete
        @delete_report(file_to_delete, success_cb, failure_cb)

  remove_row_from_ui: (row) ->
    row_height = row.height()
    rows_after = row.nextAll()
    row.remove()
    for sib_row in rows_after
      $sib_row = jQuery(sib_row)
      currX = $sib_row.offset().left
      currY = $sib_row.offset().top
      $sib_row.offset(top: currY - row_height, left: currX)

  display_file_delete_success: (file_to_delete) ->
    @$reports_request_response.text gettext('The file ' + file_to_delete + ' was successfully deleted.')
    @$reports_request_response.css({'display': 'block'})
    @$reports_request_response_error.css({'display': 'none'})

  display_file_delete_failure: (file_to_delete) ->
    @$reports_request_response_error.text gettext('Error deleting the file ' + file_to_delete + '. Please try again.')
    @$reports_request_response_error.css({'display': 'block'})
    @$reports_request_response.css({'display': 'none'})

  delete_report: (file_to_delete, success_cb, failure_cb) ->
    $.ajax
      url: @$delete_endpoint
      type: 'POST'
      data: 'filename': file_to_delete
      dataType: 'json'
      success: (data) ->
        success_cb()
      error: (std_ajax_err) =>
        failure_cb()
 
  get_forum_csv: (cb)->
    $.ajax
      dataType: 'json'
      url: @$graphEndpoint
      data: "clicked_on": @$clicked_name
      success: (data) -> cb? null, data
      error: std_ajax_err ->
        cb? gettext('Error getting forum csv')

  # graph forums data
  graph_forums: ->
      @get_forum_csv (error, forums) =>
        if error
          # instead of graph, show the message that the file is missing and to re-generate
          return @show_errors error
        data = forums['data']
        file_name = forums['filename']
        graph_classname = "report-downloads-graph"
        if data == 'failure'
          error_str = "No Data To Graph. The file might have expired; please refresh and try again"
          $(".report-downloads-graph-title").html(error_str)
          $("."+graph_classname).html("");
          return 'No data to Graph'
        # d3_graph_data_download is defined in templates/class_dashboard/d3_graph_data_download.js
        # because it uses d3
        $(".report-downloads-graph-title").html(file_name)
        d3_graph_data_download(data, "report-downloads-graph")
  show_errors: (msg) -> @$error_section?.text msg



# export for use
# create parent namespaces if they do not already exist.
_.defaults window, InstructorDashboard: {}
_.defaults window.InstructorDashboard, sections: {}
_.defaults window.InstructorDashboard.sections,
  DataDownload: DataDownload<|MERGE_RESOLUTION|>--- conflicted
+++ resolved
@@ -21,12 +21,8 @@
     @$list_studs_csv_btn = @$section.find("input[name='list-profiles-csv']'")
     @$list_anon_btn = @$section.find("input[name='list-anon-ids']'")
     @$grade_config_btn = @$section.find("input[name='dump-gradeconf']'")
-<<<<<<< HEAD
-    @$grades_btn = @$section.find ".reports-download-container input[type='button']"
-=======
     @$calculate_grades_csv_btn = @$section.find("input[name='calculate-grades-csv']'")
     @$problem_grade_report_csv_btn = @$section.find("input[name='problem-grade-report']'")
->>>>>>> 2ba5d483
 
     # response areas
     @$download                        = @$section.find '.data-download-container'
@@ -113,11 +109,6 @@
           @clear_display()
           @$download_display_text.html data['grading_config_summary']
 
-<<<<<<< HEAD
-    @$grades_btn.click (e) =>
-      @clear_display()
-      url = $(e.target).data 'endpoint'
-=======
     @$calculate_grades_csv_btn.click (e) =>
       @onClickGradeDownload @$calculate_grades_csv_btn, gettext("Error generating grades. Please try again.")
 
@@ -129,13 +120,12 @@
       #$(".msg-confirm").css({"display":"none"})
       #$(".msg-error").css({"display":"none"})
       @clear_display()
+
       url = button.data 'endpoint'
->>>>>>> 2ba5d483
       $.ajax
         dataType: 'json'
         url: url
         error: (std_ajax_err) =>
-<<<<<<< HEAD
           if e.target.name == 'calculate-grades-csv'
             @$reports_request_response_error.text gettext("Error generating grades. Please try again.")
           else if e.target.name == 'get-student-responses'
@@ -146,9 +136,7 @@
             @$reports_request_response_error.text gettext("Error getting Course Forums data. Please try again.")
           else if e.target.name == 'student-forums-btn'
             @$reports_request_response_error.text gettext("Error getting Student Forums data. Please try again.")
-=======
           @$reports_request_response_error.text errorMessage
->>>>>>> 2ba5d483
           $(".msg-error").css({"display":"block"})
         success: (data) =>
           @$reports_request_response.text data['status']
