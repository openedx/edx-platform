define([
    'backbone', 
    'jquery', 
    'js/staff_debug_actions', 
    'edx-ui-toolkit/js/utils/spec-helpers/ajax-helpers'
    ],
    function (Backbone, $, tmp, AjaxHelpers) {
        'use strict';
        var StaffDebug = window.StaffDebug;

        describe('StaffDebugActions', function () {
            var location = 'i4x://edX/Open_DemoX/edx_demo_course/problem/test_loc';
            var locationName = 'test_loc';
            var fixture_id = 'sd_fu_' + locationName;
            var fixture = $('<input>', { id: fixture_id, placeholder: "userman" });
            var escapableLocationName = 'test\.\*\+\?\^\:\$\{\}\(\)\|\]\[loc';
            var escapableFixture_id = 'sd_fu_' + escapableLocationName;
            var escapableFixture = $('<input>', {id: escapableFixture_id, placeholder: "userman"});
            var esclocationName = 'P2:problem_1';
            var escapableId = 'result_' + esclocationName; 
            var escapableResultArea = $('<div>', {id: escapableId});

            describe('get_url ', function () {
                it('defines url to courseware ajax entry point', function () {
                    spyOn(StaffDebug, "get_current_url")
                      .and.returnValue("/courses/edX/Open_DemoX/edx_demo_course/courseware/stuff");
                    expect(StaffDebug.get_url('rescore_problem'))
                      .toBe('/courses/edX/Open_DemoX/edx_demo_course/instructor/api/rescore_problem');
                });
            });

            describe('sanitize_string', function () {
                it('escapes escapable characters in a string', function () {
                    expect(StaffDebug.sanitized_string('.*+?^:${}()|][')).toBe('\\.\\*\\+\\?\\^\\:\\$\\{\\}\\(\\)\\|\\]\\[');
                });
            });

            describe('get_user', function () {

                it('gets the placeholder username if input field is empty', function () {
                    $('body').append(fixture);
                    expect(StaffDebug.get_user(locationName)).toBe('userman');
                    $('#' + fixture_id).remove();
                });
                it('gets a filled in name if there is one', function () {
                    $('body').append(fixture);
                    $('#' + fixture_id).val('notuserman');
                    expect(StaffDebug.get_user(locationName)).toBe('notuserman');

                    $('#' + fixture_id).val('');
                    $('#' + fixture_id).remove();
                });
                it('gets the placeholder name if the id has escapable characters', function() {
                    $('body').append(escapableFixture);
                    expect(StaffDebug.get_user('test.*+?^:${}()|][loc')).toBe('userman');
                    $("input[id^='sd_fu_']").remove();
                });
            });
            describe('do_idash_action success', function () {
                it('adds a success message to the results element after using an action', function () {
                    $('body').append(escapableResultArea);
                    var requests = AjaxHelpers.requests(this);
                    var action = {
                        locationName: esclocationName,
                        success_msg: 'Successfully reset the attempts for user userman',
                    };
                    StaffDebug.do_idash_action(action);
                    AjaxHelpers.respondWithJson(requests, action);
                    expect($('#idash_msg').text()).toBe('Successfully reset the attempts for user userman');
                    $('#result_' + locationName).remove();
                });
            });
            describe('do_idash_action error', function () {
                it('adds a failure message to the results element after using an action', function () {
                    $('body').append(escapableResultArea);
                    var requests = AjaxHelpers.requests(this);
                    var action = {
                        locationName: esclocationName,
                        error_msg: 'Failed to reset attempts.',
                    };
                    StaffDebug.do_idash_action(action);
                    AjaxHelpers.respondWithError(requests);
                    expect($('#idash_msg').text()).toBe('Failed to reset attempts. ');
                    $('#result_' + locationName).remove();
                });
            });                    
            describe('reset', function () {
                it('makes an ajax call with the expected parameters', function () {
                    $('body').append(fixture);

                    spyOn($, 'ajax');
                    StaffDebug.reset(locationName, location);

<<<<<<< HEAD
                    expect($.ajax.mostRecentCall.args[0]['type']).toEqual('POST');
                    expect($.ajax.mostRecentCall.args[0]['data']).toEqual({
=======
                    expect($.ajax.calls.mostRecent().args[0].type).toEqual('POST');
                    expect($.ajax.calls.mostRecent().args[0].data).toEqual({
>>>>>>> 448238f2
                        'problem_to_reset': location,
                        'unique_student_identifier': 'userman',
                        'delete_module': false
                    });
                    expect($.ajax.calls.mostRecent().args[0].url).toEqual(
                        '/instructor/api/reset_student_attempts'
                    );
                    $('#' + fixture_id).remove();
                });
            });
            describe('sdelete', function () {
                it('makes an ajax call with the expected parameters', function () {
                    $('body').append(fixture);

                    spyOn($, 'ajax');
                    StaffDebug.sdelete(locationName, location);

<<<<<<< HEAD
                    expect($.ajax.mostRecentCall.args[0]['type']).toEqual('POST');
                    expect($.ajax.mostRecentCall.args[0]['data']).toEqual({
=======
                    expect($.ajax.calls.mostRecent().args[0].type).toEqual('POST');
                    expect($.ajax.calls.mostRecent().args[0].data).toEqual({
>>>>>>> 448238f2
                        'problem_to_reset': location,
                        'unique_student_identifier': 'userman',
                        'delete_module': true
                    });
                    expect($.ajax.calls.mostRecent().args[0].url).toEqual(
                        '/instructor/api/reset_student_attempts'
                    );

                    $('#' + fixture_id).remove();
                });
            });
            describe('rescore', function () {
                it('makes an ajax call with the expected parameters', function () {
                    $('body').append(fixture);

                    spyOn($, 'ajax');
                    StaffDebug.rescore(locationName, location);

<<<<<<< HEAD
                    expect($.ajax.mostRecentCall.args[0]['type']).toEqual('POST');
                    expect($.ajax.mostRecentCall.args[0]['data']).toEqual({
=======
                    expect($.ajax.calls.mostRecent().args[0].type).toEqual('POST');
                    expect($.ajax.calls.mostRecent().args[0].data).toEqual({
>>>>>>> 448238f2
                        'problem_to_reset': location,
                        'unique_student_identifier': 'userman',
                        'delete_module': false
                    });
                    expect($.ajax.calls.mostRecent().args[0].url).toEqual(
                        '/instructor/api/rescore_problem'
                    );
                    $('#' + fixture_id).remove();
                });
            });
        });
    });<|MERGE_RESOLUTION|>--- conflicted
+++ resolved
@@ -1,7 +1,7 @@
 define([
-    'backbone', 
-    'jquery', 
-    'js/staff_debug_actions', 
+    'backbone',
+    'jquery',
+    'js/staff_debug_actions',
     'edx-ui-toolkit/js/utils/spec-helpers/ajax-helpers'
     ],
     function (Backbone, $, tmp, AjaxHelpers) {
@@ -17,7 +17,7 @@
             var escapableFixture_id = 'sd_fu_' + escapableLocationName;
             var escapableFixture = $('<input>', {id: escapableFixture_id, placeholder: "userman"});
             var esclocationName = 'P2:problem_1';
-            var escapableId = 'result_' + esclocationName; 
+            var escapableId = 'result_' + esclocationName;
             var escapableResultArea = $('<div>', {id: escapableId});
 
             describe('get_url ', function () {
@@ -83,7 +83,7 @@
                     expect($('#idash_msg').text()).toBe('Failed to reset attempts. ');
                     $('#result_' + locationName).remove();
                 });
-            });                    
+            });
             describe('reset', function () {
                 it('makes an ajax call with the expected parameters', function () {
                     $('body').append(fixture);
@@ -91,13 +91,8 @@
                     spyOn($, 'ajax');
                     StaffDebug.reset(locationName, location);
 
-<<<<<<< HEAD
-                    expect($.ajax.mostRecentCall.args[0]['type']).toEqual('POST');
-                    expect($.ajax.mostRecentCall.args[0]['data']).toEqual({
-=======
                     expect($.ajax.calls.mostRecent().args[0].type).toEqual('POST');
                     expect($.ajax.calls.mostRecent().args[0].data).toEqual({
->>>>>>> 448238f2
                         'problem_to_reset': location,
                         'unique_student_identifier': 'userman',
                         'delete_module': false
@@ -115,13 +110,8 @@
                     spyOn($, 'ajax');
                     StaffDebug.sdelete(locationName, location);
 
-<<<<<<< HEAD
-                    expect($.ajax.mostRecentCall.args[0]['type']).toEqual('POST');
-                    expect($.ajax.mostRecentCall.args[0]['data']).toEqual({
-=======
                     expect($.ajax.calls.mostRecent().args[0].type).toEqual('POST');
                     expect($.ajax.calls.mostRecent().args[0].data).toEqual({
->>>>>>> 448238f2
                         'problem_to_reset': location,
                         'unique_student_identifier': 'userman',
                         'delete_module': true
@@ -140,13 +130,8 @@
                     spyOn($, 'ajax');
                     StaffDebug.rescore(locationName, location);
 
-<<<<<<< HEAD
-                    expect($.ajax.mostRecentCall.args[0]['type']).toEqual('POST');
-                    expect($.ajax.mostRecentCall.args[0]['data']).toEqual({
-=======
                     expect($.ajax.calls.mostRecent().args[0].type).toEqual('POST');
                     expect($.ajax.calls.mostRecent().args[0].data).toEqual({
->>>>>>> 448238f2
                         'problem_to_reset': location,
                         'unique_student_identifier': 'userman',
                         'delete_module': false
