define([
        'jquery',
        'underscore',
        'backbone',
        'common/js/spec_helpers/ajax_helpers',
        'common/js/spec_helpers/template_helpers',
        'js/verify_student/views/review_photos_step_view',
        'js/verify_student/models/verification_model'
    ],
    function( $, _, Backbone, AjaxHelpers, TemplateHelpers, ReviewPhotosStepView, VerificationModel ) {
        'use strict';

        describe( 'edx.verify_student.ReviewPhotosStepView', function() {

            var STEP_DATA = {},
                FULL_NAME = "Test User",
                FACE_IMAGE = "abcd1234",
                PHOTO_ID_IMAGE = "efgh56789",
                SERVER_ERROR_MSG = "An error occurred!";

            var createView = function() {
                return new ReviewPhotosStepView({
                    el: $( '#current-step-container' ),
                    stepData: STEP_DATA,
                    model: new VerificationModel({
                        faceImage: FACE_IMAGE,
                        identificationImage: PHOTO_ID_IMAGE
                    }),
                    errorModel: new ( Backbone.Model.extend({}) )()
                }).render();
            };

            var submitPhotos = function( requests, expectedParams, succeeds ) {
                // Submit the photos
                $( '#next_step_button' ).click();

                // Expect a request to the server
                AjaxHelpers.expectRequest(
                    requests, "POST", "/verify_student/submit-photos/",
                    $.param( expectedParams )
                );

                // Simulate the server response
                if ( succeeds ) {
<<<<<<< HEAD
                    AjaxHelpers.respondWithJson( requests, {url: '/arbitrary-url/'} );
=======
                    AjaxHelpers.respondWithJson( requests, {} );
>>>>>>> 4cc4e655
                } else {
                    AjaxHelpers.respondWithTextError( requests, 400, SERVER_ERROR_MSG );
                }
            };

            var setFullName = function( fullName ) {
                $('#new-name').val( fullName );
            };

            var expectSubmitEnabled = function( isEnabled ) {
                var appearsDisabled = $( '#next_step_button' ).hasClass( 'is-disabled' ),
                    isDisabled = $( '#next_step_button' ).prop( 'disabled' );

                expect( !appearsDisabled ).toBe( isEnabled );
                expect( !isDisabled ).toBe( isEnabled );
            };

            beforeEach(function() {
                window.analytics = jasmine.createSpyObj('analytics', ['track', 'page', 'trackLink']);

                setFixtures( '<div id="current-step-container"></div>' );
                TemplateHelpers.installTemplate( 'templates/verify_student/review_photos_step' );
            });

            it( 'allows the user to change her full name', function() {
                var requests = AjaxHelpers.requests( this );

                createView();
                setFullName( FULL_NAME );
                submitPhotos(
                    requests,
                    {
                        face_image: FACE_IMAGE,
                        photo_id_image: PHOTO_ID_IMAGE,
                        full_name: FULL_NAME
                    },
                    true
                );
            });

            it( 'submits photos for verification', function() {
                var requests = AjaxHelpers.requests( this );

                createView();
                submitPhotos(
                    requests,
                    {
                        face_image: FACE_IMAGE,
                        photo_id_image: PHOTO_ID_IMAGE
                    },
                    true
                );

                // Expect that submission is disabled to prevent
                // duplicate submission.
                expectSubmitEnabled( false );
            });

            it( 'displays an error if photo submission fails', function() {
                var view = createView(),
                    requests = AjaxHelpers.requests( this );

                submitPhotos(
                    requests,
                    {
                        face_image: FACE_IMAGE,
                        photo_id_image: PHOTO_ID_IMAGE
                    },
                    false
                );

                // Expect the submit button is re-enabled to allow
                // the user to retry.
                expectSubmitEnabled( true );

                // Expect that an error message is displayed
                expect( view.errorModel.get('shown') ).toBe( true );
                expect( view.errorModel.get('errorTitle') ).toEqual( 'Could not submit photos' );
                expect( view.errorModel.get('errorMsg') ).toEqual( SERVER_ERROR_MSG );
            });

        });
    }
);<|MERGE_RESOLUTION|>--- conflicted
+++ resolved
@@ -42,11 +42,7 @@
 
                 // Simulate the server response
                 if ( succeeds ) {
-<<<<<<< HEAD
-                    AjaxHelpers.respondWithJson( requests, {url: '/arbitrary-url/'} );
-=======
                     AjaxHelpers.respondWithJson( requests, {} );
->>>>>>> 4cc4e655
                 } else {
                     AjaxHelpers.respondWithTextError( requests, 400, SERVER_ERROR_MSG );
                 }
