(function(define) {
    'use strict';
    define([
        'jquery',
        'underscore',
        'backbone',
        'common/js/spec_helpers/template_helpers',
        'edx-ui-toolkit/js/utils/spec-helpers/ajax-helpers',
        'js/student_account/views/AccessView',
        'js/student_account/views/FormView',
        'js/student_account/enrollment',
        'js/student_account/shoppingcart',
        'js/student_account/emailoptin'
    ],
        function($, _, Backbone, TemplateHelpers, AjaxHelpers, AccessView, FormView, EnrollmentInterface,
                 ShoppingCartInterface) {
            describe('edx.student.account.AccessView', function() {
                var requests = null,
                    view = null,
                    FORM_DESCRIPTION = {
                        method: 'post',
                        submit_url: '/submit',
                        fields: [
                            {
                                name: 'email',
                                label: 'Email',
                                defaultValue: '',
                                type: 'text',
                                required: true,
                                placeholder: 'xsy@edx.org',
                                instructions: 'Enter your email here.',
                                restrictions: {}
                            },
                            {
                                name: 'username',
                                label: 'Username',
                                defaultValue: '',
                                type: 'text',
                                required: true,
                                placeholder: 'Xsy',
                                instructions: 'Enter your username here.',
                                restrictions: {
                                    max_length: 200
                                }
                            }
                        ]
                    },
                    FORWARD_URL = (
                    '/account/finish_auth' +
                    '?course_id=edx%2FDemoX%2FFall' +
                    '&enrollment_action=enroll' +
                    '&next=%2Fdashboard'
                ),
                    THIRD_PARTY_COMPLETE_URL = '/auth/complete/provider/';

<<<<<<< HEAD
            var ajaxSpyAndInitialize = function(that, mode, nextUrl, finishAuthUrl, createAccountOption) {
                var options = {
                        initial_mode: mode,
                        third_party_auth: {
                            currentProvider: null,
                            providers: [],
                            secondaryProviders: [{name: "provider"}],
                            finishAuthUrl: finishAuthUrl
=======
                var ajaxSpyAndInitialize = function(that, mode, nextUrl, finishAuthUrl, createAccountOption) {
                    var options = {
                            initial_mode: mode,
                            third_party_auth: {
                                currentProvider: null,
                                providers: [],
                                secondaryProviders: [{name: 'provider'}],
                                finishAuthUrl: finishAuthUrl
                            },
                            login_redirect_url: nextUrl, // undefined for default
                            platform_name: 'edX',
                            login_form_desc: FORM_DESCRIPTION,
                            registration_form_desc: FORM_DESCRIPTION,
                            password_reset_form_desc: FORM_DESCRIPTION,
                            account_creation_allowed: createAccountOption
>>>>>>> 75068967
                        },
                        login_redirect_url: nextUrl, // undefined for default
                        platform_name: 'edX',
                        login_form_desc: FORM_DESCRIPTION,
                        registration_form_desc: FORM_DESCRIPTION,
                        password_reset_form_desc: FORM_DESCRIPTION,
                        account_creation_allowed: createAccountOption
                    },
                    $logistrationElement = $('#login-and-registration-container');

                // Spy on AJAX requests
                    requests = AjaxHelpers.requests(that);

                // Initialize the access view
                    view = new AccessView(_.extend(options, {el: $logistrationElement}));

                // Mock the redirect call
                    spyOn(view, 'redirect').and.callFake(function() {});

                // Mock the enrollment and shopping cart interfaces
                    spyOn(EnrollmentInterface, 'enroll').and.callFake(function() {});
                    spyOn(ShoppingCartInterface, 'addCourseToCart').and.callFake(function() {});
                };

                var assertForms = function(visibleType, hiddenType) {
                    expect($(visibleType)).not.toHaveClass('hidden');
                    expect($(hiddenType)).toHaveClass('hidden');
                    expect($('#password-reset-form')).toHaveClass('hidden');
                };

                var selectForm = function(type) {
                // Create a fake change event to control form toggling
                    var changeEvent = $.Event('change');
                    changeEvent.currentTarget = $('.form-toggle[data-type="' + type + '"]');

                // Load form corresponding to the change event
                    view.toggleForm(changeEvent);
                };

                beforeEach(function() {
                    spyOn(window.history, 'pushState');
                    setFixtures('<div id="login-and-registration-container" class="login-register" />');
                    TemplateHelpers.installTemplate('templates/student_account/access');
                    TemplateHelpers.installTemplate('templates/student_account/login');
                    TemplateHelpers.installTemplate('templates/student_account/register');
                    TemplateHelpers.installTemplate('templates/student_account/password_reset');
                    TemplateHelpers.installTemplate('templates/student_account/form_field');
                    TemplateHelpers.installTemplate('templates/student_account/institution_login');
                    TemplateHelpers.installTemplate('templates/student_account/institution_register');

                // Stub analytics tracking
                    window.analytics = jasmine.createSpyObj('analytics', ['track', 'page', 'pageview', 'trackLink']);
                });

                afterEach(function() {
                    Backbone.history.stop();
                });

                it('can initially display the login form', function() {
                    ajaxSpyAndInitialize(this, 'login');

                /* Verify that the login form is expanded, and that the
                /* registration form is collapsed.
                 */
                    assertForms('#login-form', '#register-form');
                });

                it('can initially display the registration form', function() {
                    ajaxSpyAndInitialize(this, 'register');

                /* Verify that the registration form is expanded, and that the
                /* login form is collapsed.
                 */
                    assertForms('#register-form', '#login-form');
                });

                it('toggles between the login and registration forms', function() {
                    ajaxSpyAndInitialize(this, 'login');

                // Simulate selection of the registration form
                    selectForm('register');
                    assertForms('#register-form', '#login-form');

                // Simulate selection of the login form
                    selectForm('login');
                    assertForms('#login-form', '#register-form');
                });

                it('toggles between the login and institution login view', function() {
                    ajaxSpyAndInitialize(this, 'login');

                // Simulate clicking on institution login button
                    $('#login-form .button-secondary-login[data-type="institution_login"]').click();
                    assertForms('#institution_login-form', '#login-form');

                // Simulate selection of the login form
                    selectForm('login');
                    assertForms('#login-form', '#institution_login-form');
                });

                it('toggles between the register and institution register view', function() {
                    ajaxSpyAndInitialize(this, 'register');

                // Simulate clicking on institution login button
                    $('#register-form .button-secondary-login[data-type="institution_login"]').click();
                    assertForms('#institution_login-form', '#register-form');

                // Simulate selection of the login form
                    selectForm('register');
                    assertForms('#register-form', '#institution_login-form');
                });

                it('displays the reset password form', function() {
                    ajaxSpyAndInitialize(this, 'login');

                // Simulate a click on the reset password link
                    view.resetPassword();

                // Verify that the login-anchor is hidden
                    expect($('#login-anchor')).toHaveClass('hidden');

                // Verify that the password reset form is not hidden
                    expect($('#password-reset-form')).not.toHaveClass('hidden');
                });

                it('redirects the user to the dashboard on auth complete', function() {
                    ajaxSpyAndInitialize(this, 'register');

                // Trigger auth complete
                    view.subview.register.trigger('auth-complete');

                // Since we did not provide a ?next query param, expect a redirect to the dashboard.
                    expect(view.redirect).toHaveBeenCalledWith('/dashboard');
                });

                it('proceeds with the third party auth pipeline if active', function() {
                    ajaxSpyAndInitialize(this, 'register', '/', THIRD_PARTY_COMPLETE_URL);

                // Trigger auth complete
                    view.subview.register.trigger('auth-complete');

                // Verify that we were redirected
                    expect(view.redirect).toHaveBeenCalledWith(THIRD_PARTY_COMPLETE_URL);
                });

                it('redirects the user to the next page on auth complete', function() {
                // The 'next' argument is often used to redirect to the auto-enrollment view
                    ajaxSpyAndInitialize(this, 'register', FORWARD_URL);

                // Trigger auth complete
                    view.subview.register.trigger('auth-complete');

                // Verify that we were redirected
                    expect(view.redirect).toHaveBeenCalledWith(FORWARD_URL);
                });

                it('ignores redirect to external URLs', function() {
                    ajaxSpyAndInitialize(this, 'register', 'http://www.example.com');

                // Trigger auth complete
                    view.subview.register.trigger('auth-complete');

                // Expect that we ignore the external URL and redirect to the dashboard
<<<<<<< HEAD
                expect( view.redirect ).toHaveBeenCalledWith( "/dashboard" );
            });
            
            it('hides create an account section', function() {
=======
                    expect(view.redirect).toHaveBeenCalledWith('/dashboard');
                });

                it('hides create an account section', function() {
>>>>>>> 75068967
                    ajaxSpyAndInitialize(this, 'login', '', '', false);

                    // Expect the Create an account section is hidden
                    expect((view.$el.find('.toggle-form')).length).toEqual(0);
<<<<<<< HEAD
            });

            it('shows create an account section', function() {
                ajaxSpyAndInitialize(this, 'login', '', '', true);

                // Expect the Create an account section is visible
                expect((view.$el.find('.toggle-form')).length).toEqual(1);
=======
                });

                it('shows create an account section', function() {
                    ajaxSpyAndInitialize(this, 'login', '', '', true);

                    // Expect the Create an account section is visible
                    expect((view.$el.find('.toggle-form')).length).toEqual(1);
                });
>>>>>>> 75068967
            });
        });
    });
}).call(this, define || RequireJS.define);<|MERGE_RESOLUTION|>--- conflicted
+++ resolved
@@ -53,16 +53,6 @@
                 ),
                     THIRD_PARTY_COMPLETE_URL = '/auth/complete/provider/';
 
-<<<<<<< HEAD
-            var ajaxSpyAndInitialize = function(that, mode, nextUrl, finishAuthUrl, createAccountOption) {
-                var options = {
-                        initial_mode: mode,
-                        third_party_auth: {
-                            currentProvider: null,
-                            providers: [],
-                            secondaryProviders: [{name: "provider"}],
-                            finishAuthUrl: finishAuthUrl
-=======
                 var ajaxSpyAndInitialize = function(that, mode, nextUrl, finishAuthUrl, createAccountOption) {
                     var options = {
                             initial_mode: mode,
@@ -78,16 +68,8 @@
                             registration_form_desc: FORM_DESCRIPTION,
                             password_reset_form_desc: FORM_DESCRIPTION,
                             account_creation_allowed: createAccountOption
->>>>>>> 75068967
                         },
-                        login_redirect_url: nextUrl, // undefined for default
-                        platform_name: 'edX',
-                        login_form_desc: FORM_DESCRIPTION,
-                        registration_form_desc: FORM_DESCRIPTION,
-                        password_reset_form_desc: FORM_DESCRIPTION,
-                        account_creation_allowed: createAccountOption
-                    },
-                    $logistrationElement = $('#login-and-registration-container');
+                        $logistrationElement = $('#login-and-registration-container');
 
                 // Spy on AJAX requests
                     requests = AjaxHelpers.requests(that);
@@ -242,30 +224,14 @@
                     view.subview.register.trigger('auth-complete');
 
                 // Expect that we ignore the external URL and redirect to the dashboard
-<<<<<<< HEAD
-                expect( view.redirect ).toHaveBeenCalledWith( "/dashboard" );
-            });
-            
-            it('hides create an account section', function() {
-=======
                     expect(view.redirect).toHaveBeenCalledWith('/dashboard');
                 });
 
                 it('hides create an account section', function() {
->>>>>>> 75068967
                     ajaxSpyAndInitialize(this, 'login', '', '', false);
 
                     // Expect the Create an account section is hidden
                     expect((view.$el.find('.toggle-form')).length).toEqual(0);
-<<<<<<< HEAD
-            });
-
-            it('shows create an account section', function() {
-                ajaxSpyAndInitialize(this, 'login', '', '', true);
-
-                // Expect the Create an account section is visible
-                expect((view.$el.find('.toggle-form')).length).toEqual(1);
-=======
                 });
 
                 it('shows create an account section', function() {
@@ -274,8 +240,6 @@
                     // Expect the Create an account section is visible
                     expect((view.$el.find('.toggle-form')).length).toEqual(1);
                 });
->>>>>>> 75068967
             });
         });
-    });
 }).call(this, define || RequireJS.define);