define(['backbone', 'jquery', 'underscore', 'common/js/spec_helpers/ajax_helpers',
        'common/js/spec_helpers/template_helpers', 'js/views/fields', 'js/spec/views/fields_helpers',
        'string_utils'],
    function (Backbone, $, _, AjaxHelpers, TemplateHelpers, FieldViews, FieldViewsSpecHelpers) {
        'use strict';

        var USERNAME = 'Legolas',
            BIO = "My Name is Theon Greyjoy. I'm member of House Greyjoy";

        describe("edx.FieldViews", function () {

            var requests,
                timerCallback;

            var fieldViewClasses = [
                FieldViews.ReadonlyFieldView,
                FieldViews.TextFieldView,
                FieldViews.DropdownFieldView,
                FieldViews.LinkFieldView,
                FieldViews.TextareaFieldView
            ];

            beforeEach(function () {
                timerCallback = jasmine.createSpy('timerCallback');
                jasmine.Clock.useMock();
            });

            it("updates messages correctly for all fields", function() {

                for (var i = 0; i < fieldViewClasses.length; i++) {

                    var fieldViewClass = fieldViewClasses[i];
                    var fieldData = FieldViewsSpecHelpers.createFieldData(fieldViewClass, {
                        title: 'Username',
                        valueAttribute: 'username',
                        helpMessage: 'The username that you use to sign in to this site.'
                    });

                    var view = new fieldViewClass(fieldData).render();
                    FieldViewsSpecHelpers.verifyMessageUpdates(view, fieldData, timerCallback);
                }
            });

            it("resets to help message some time after success message is set", function() {

                for (var i = 0; i < fieldViewClasses.length; i++) {
                    var fieldViewClass = fieldViewClasses[i];
                    var fieldData = FieldViewsSpecHelpers.createFieldData(fieldViewClass, {
                        title: 'Username',
                        valueAttribute: 'username',
                        helpMessage: 'The username that you use to sign in to this site.'
                    });

                    var view = new fieldViewClass(fieldData).render();
                    FieldViewsSpecHelpers.verifySuccessMessageReset(view, fieldData, timerCallback);
                }
            });

            it("sends a PATCH request when saveAttributes is called", function() {

                requests = AjaxHelpers.requests(this);

                var fieldViewClass = FieldViews.EditableFieldView;
                var fieldData = FieldViewsSpecHelpers.createFieldData(fieldViewClass, {
                    title: 'Preferred Language',
                    valueAttribute: 'language',
                    helpMessage: 'Your preferred language.',
                    persistChanges: true
                });

                var view = new fieldViewClass(fieldData);
                view.saveAttributes(
                    {'language': 'ur'},
                    {'headers': {'Priority': 'Urgent'}}
                );

                var request = requests[0];
                expect(request.method).toBe('PATCH');
                expect(request.requestHeaders['Content-Type']).toBe('application/merge-patch+json;charset=utf-8');
                expect(request.requestHeaders.Priority).toBe('Urgent');
                expect(request.requestBody).toBe('{"language":"ur"}');
            });

            it("correctly renders and updates ReadonlyFieldView", function() {
                var fieldData = FieldViewsSpecHelpers.createFieldData(FieldViews.ReadonlyFieldView, {
                    title: 'Username',
                    valueAttribute: 'username',
                    helpMessage: 'The username that you use to sign in to this site.'
                });
                var view = new FieldViews.ReadonlyFieldView(fieldData).render();

                FieldViewsSpecHelpers.expectTitleAndMessageToContain(view, fieldData.title, fieldData.helpMessage, false);
                expect(view.$('.u-field-value input').val().trim()).toBe(USERNAME);

                view.model.set({'username': 'bookworm'});
                expect(view.$('.u-field-value input').val().trim()).toBe('bookworm');
            });

            it("correctly renders, updates and persists changes to TextFieldView when editable == always", function() {

                requests = AjaxHelpers.requests(this);

                var fieldData = FieldViewsSpecHelpers.createFieldData(FieldViews.TextFieldView, {
                    title: 'Full Name',
                    valueAttribute: 'name',
                    helpMessage: 'How are you?',
                    persistChanges: true
                });
                var view = new FieldViews.TextFieldView(fieldData).render();

                FieldViewsSpecHelpers.verifyTextField(view, {
                    title: fieldData.title,
                    valueAttribute: fieldData.valueAttribute,
                    helpMessage: fieldData.helpMessage,
                    validValue: 'My Name',
                    invalidValue1: 'Your Name',
                    invalidValue2: 'Her Name',
                    validationError: "Think again!",
                    defaultValue: ''
                }, requests);
            });

            it("correctly renders and updates DropdownFieldView when editable == never", function() {

                requests = AjaxHelpers.requests(this);

                var fieldData = FieldViewsSpecHelpers.createFieldData(FieldViews.DropdownFieldView, {
                    title: 'Full Name',
                    valueAttribute: 'name',
                    helpMessage: 'edX full name',
                    editable: 'never',
                    persistChanges: true

                });
                var view = new FieldViews.DropdownFieldView(fieldData).render();
                FieldViewsSpecHelpers.expectTitleAndMessageToContain(view, fieldData.title, fieldData.helpMessage, false);
                expect(view.el).toHaveClass('mode-hidden');

                view.model.set({'name': fieldData.options[1][0]});
                expect(view.el).toHaveClass('mode-display');
                view.$el.click();
                expect(view.el).toHaveClass('mode-display');
            });

            it("correctly renders, updates and persists changes to DropdownFieldView when editable == always", function() {

                requests = AjaxHelpers.requests(this);

                var fieldData = FieldViewsSpecHelpers.createFieldData(FieldViews.DropdownFieldView, {
                    title: 'Full Name',
                    valueAttribute: 'name',
                    helpMessage: 'edX full name',
                    persistChanges: true
                });
                var view = new FieldViews.DropdownFieldView(fieldData).render();

                FieldViewsSpecHelpers.verifyDropDownField(view, {
                    title: fieldData.title,
                    valueAttribute: fieldData.valueAttribute,
                    helpMessage: fieldData.helpMessage,
                    validValue: FieldViewsSpecHelpers.SELECT_OPTIONS[0][0],
                    invalidValue1: FieldViewsSpecHelpers.SELECT_OPTIONS[1][0],
                    invalidValue2: FieldViewsSpecHelpers.SELECT_OPTIONS[2][0],
                    validationError: "Nope, this will not do!",
                    defaultValue: null
                }, requests);
            });

            it("correctly renders, updates and persists changes to DropdownFieldView when editable == toggle", function() {

                requests = AjaxHelpers.requests(this);

                var fieldData = FieldViewsSpecHelpers.createFieldData(FieldViews.DropdownFieldView, {
                    title: 'Full Name',
                    valueAttribute: 'name',
                    helpMessage: 'edX full name',
                    editable: 'toggle',
                    persistChanges: true
                });
                var view = new FieldViews.DropdownFieldView(fieldData).render();

                FieldViewsSpecHelpers.verifyDropDownField(view, {
                    title: fieldData.title,
                    valueAttribute: fieldData.valueAttribute,
                    helpMessage: fieldData.helpMessage,
                    editable: 'toggle',
                    validValue: FieldViewsSpecHelpers.SELECT_OPTIONS[0][0],
                    invalidValue1: FieldViewsSpecHelpers.SELECT_OPTIONS[1][0],
                    invalidValue2: FieldViewsSpecHelpers.SELECT_OPTIONS[2][0],
                    validationError: "Nope, this will not do!",
                    defaultValue: null
                }, requests);
            });

            it("only shows empty option in DropdownFieldView if required is false or model value is not set", function() {
                requests = AjaxHelpers.requests(this);

                var editableOptions = ['toggle', 'always'];
                _.each(editableOptions, function(editable) {
                    var fieldData = FieldViewsSpecHelpers.createFieldData(FieldViews.DropdownFieldView, {
                        title: 'Drop Down Field',
                        valueAttribute: 'drop-down',
                        helpMessage: 'edX drop down',
                        editable: editable,
                        required:true,
                        persistChanges: true
                    });
                    var view = new FieldViews.DropdownFieldView(fieldData).render();

                    expect(view.modelValueIsSet()).toBe(false);
                    expect(view.displayValue()).toBe('');

                    if(editable === 'toggle') { view.showEditMode(true); }
                    view.$('.u-field-value > select').val(FieldViewsSpecHelpers.SELECT_OPTIONS[0]).change();
                    expect(view.fieldValue()).toBe(FieldViewsSpecHelpers.SELECT_OPTIONS[0][0]);

                    AjaxHelpers.respondWithNoContent(requests);
                    if(editable === 'toggle') { view.showEditMode(true); }
                    // When server returns success, there should no longer be an empty option.
                    expect($(view.$('.u-field-value option')[0]).val()).toBe('si');
                });
            });

            it("correctly renders and updates TextAreaFieldView when editable == never", function() {
                var fieldData = FieldViewsSpecHelpers.createFieldData(FieldViews.TextareaFieldView, {
                    title: 'About me',
                    valueAttribute: 'bio',
                    helpMessage: 'Wicked is good',
<<<<<<< HEAD
                    placeholderValue: "Tell other learners a little about yourself: where you live, " +
                        "what your interests are, why you’re taking courses, or what you hope to learn.",
                    editable: 'never'
=======
                    placeholderValue: "Tell other edX learners a little about yourself: where you live, " +
                        "what your interests are, why you’re taking courses on edX, or what you hope to learn.",
                    editable: 'never',
                    persistChanges: true,
                    messagePosition: 'header'
>>>>>>> c8090659
                });

                // set bio to empty to see the placeholder.
                fieldData.model.set({bio: ''});
                var view = new FieldViews.TextareaFieldView(fieldData).render();
                FieldViewsSpecHelpers.expectTitleAndMessageToContain(view, fieldData.title, fieldData.helpMessage, false);
                expect(view.el).toHaveClass('mode-hidden');
                expect(view.$('.u-field-value .u-field-value-readonly').text()).toBe(fieldData.placeholderValue);

                var bio = 'Too much to tell!';
                view.model.set({'bio': bio});
                expect(view.el).toHaveClass('mode-display');
                expect(view.$('.u-field-value .u-field-value-readonly').text()).toBe(bio);
                view.$el.click();
                expect(view.el).toHaveClass('mode-display');
            });

            it("correctly renders, updates and persists changes to TextAreaFieldView when editable == toggle", function() {

                requests = AjaxHelpers.requests(this);

                var valueInputSelector = '.u-field-value > textarea';
                var fieldData = FieldViewsSpecHelpers.createFieldData(FieldViews.TextareaFieldView, {
                    title: 'About me',
                    valueAttribute: 'bio',
                    helpMessage: 'Wicked is good',
<<<<<<< HEAD
                    placeholderValue: "Tell other learners a little about yourself: where you live, " +
                        "what your interests are, why you’re taking courses, or what you hope to learn.",
                    editable: 'toggle'

=======
                    placeholderValue: "Tell other edX learners a little about yourself: where you live, " +
                        "what your interests are, why you’re taking courses on edX, or what you hope to learn.",
                    editable: 'toggle',
                    persistChanges: true,
                    messagePosition: 'header'
>>>>>>> c8090659
                });
                fieldData.model.set({'bio': ''});

                var view = new FieldViews.TextareaFieldView(fieldData).render();

                FieldViewsSpecHelpers.expectTitleToContain(view, fieldData.title);
                FieldViewsSpecHelpers.expectMessageContains(view, view.indicators.canEdit);
                expect(view.el).toHaveClass('mode-placeholder');
                expect(view.$('.u-field-value .u-field-value-readonly').text()).toBe(fieldData.placeholderValue);

                view.$('.wrapper-u-field').click();
                expect(view.el).toHaveClass('mode-edit');
                view.$(valueInputSelector).val(BIO).focusout();
                expect(view.fieldValue()).toBe(BIO);
                AjaxHelpers.expectJsonRequest(
                    requests, 'PATCH', view.model.url, {'bio': BIO}
                );
                AjaxHelpers.respondWithNoContent(requests);
                expect(view.el).toHaveClass('mode-display');

                view.$('.wrapper-u-field').click();
                view.$(valueInputSelector).val('').focusout();
                AjaxHelpers.respondWithNoContent(requests);
                expect(view.el).toHaveClass('mode-placeholder');
                expect(view.$('.u-field-value .u-field-value-readonly').text()).toBe(fieldData.placeholderValue);
            });

            it("correctly renders LinkFieldView", function() {
                var fieldData = FieldViewsSpecHelpers.createFieldData(FieldViews.LinkFieldView, {
                    title: 'Title',
                    linkTitle: 'Link title',
                    helpMessage: 'Click the link.',
                    valueAttribute: 'password-reset'
                });
                var view = new FieldViews.LinkFieldView(fieldData).render();

                FieldViewsSpecHelpers.expectTitleAndMessageToContain(view, fieldData.title, fieldData.helpMessage, false);
                expect(view.$('.u-field-value > a .u-field-link-title-' + view.options.valueAttribute).text().trim()).toBe(fieldData.linkTitle);
            });

            it("correctly renders LinkFieldView", function() {
                var fieldData = FieldViewsSpecHelpers.createFieldData(FieldViews.LinkFieldView, {
                    title: 'Title',
                    linkTitle: 'Link title',
                    helpMessage: 'Click the link.',
                    valueAttribute: 'password-reset'
                });
                var view = new FieldViews.LinkFieldView(fieldData).render();

                FieldViewsSpecHelpers.expectTitleAndMessageToContain(view, fieldData.title, fieldData.helpMessage, false);
                expect(view.$('.u-field-value > a .u-field-link-title-' + view.options.valueAttribute).text().trim()).toBe(fieldData.linkTitle);
            });

            it("can't persist changes if persistChanges is off", function() {
                requests = AjaxHelpers.requests(this);
                var fieldClasses = [
                    FieldViews.TextFieldView,
                    FieldViews.DropdownFieldView,
                    FieldViews.TextareaFieldView
                ];
                for (var i = 0; i < fieldClasses.length; i++) {
                    FieldViewsSpecHelpers.verifyPersistence(fieldClasses[i], requests);
                }
            });
        });
    });<|MERGE_RESOLUTION|>--- conflicted
+++ resolved
@@ -226,17 +226,11 @@
                     title: 'About me',
                     valueAttribute: 'bio',
                     helpMessage: 'Wicked is good',
-<<<<<<< HEAD
                     placeholderValue: "Tell other learners a little about yourself: where you live, " +
                         "what your interests are, why you’re taking courses, or what you hope to learn.",
-                    editable: 'never'
-=======
-                    placeholderValue: "Tell other edX learners a little about yourself: where you live, " +
-                        "what your interests are, why you’re taking courses on edX, or what you hope to learn.",
                     editable: 'never',
                     persistChanges: true,
                     messagePosition: 'header'
->>>>>>> c8090659
                 });
 
                 // set bio to empty to see the placeholder.
@@ -263,18 +257,11 @@
                     title: 'About me',
                     valueAttribute: 'bio',
                     helpMessage: 'Wicked is good',
-<<<<<<< HEAD
                     placeholderValue: "Tell other learners a little about yourself: where you live, " +
                         "what your interests are, why you’re taking courses, or what you hope to learn.",
-                    editable: 'toggle'
-
-=======
-                    placeholderValue: "Tell other edX learners a little about yourself: where you live, " +
-                        "what your interests are, why you’re taking courses on edX, or what you hope to learn.",
                     editable: 'toggle',
                     persistChanges: true,
                     messagePosition: 'header'
->>>>>>> c8090659
                 });
                 fieldData.model.set({'bio': ''});
 
