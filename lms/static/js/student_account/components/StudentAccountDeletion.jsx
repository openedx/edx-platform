/* globals gettext */
/* eslint-disable react/no-danger, import/prefer-default-export */
import React from 'react';
import PropTypes from 'prop-types';
import { Button, Icon, StatusAlert } from '@edx/paragon/static';
import StringUtils from 'edx-ui-toolkit/js/utils/string-utils';
import StudentAccountDeletionModal from './StudentAccountDeletionModal';

export class StudentAccountDeletion extends React.Component {
  constructor(props) {
    super(props);
    this.closeDeletionModal = this.closeDeletionModal.bind(this);
    this.loadDeletionModal = this.loadDeletionModal.bind(this);
    this.state = {
      deletionModalOpen: false,
      isActive: props.isActive,
      socialAuthConnected: this.getConnectedSocialAuth(),
    };
  }

  getConnectedSocialAuth() {
    const { socialAccountLinks } = this.props;
    if (socialAccountLinks && socialAccountLinks.providers) {
      return socialAccountLinks.providers.reduce((acc, value) => acc || value.connected, false);
    }

    return false;
  }

  closeDeletionModal() {
    this.setState({ deletionModalOpen: false });
    this.modalTrigger.focus();
  }

  loadDeletionModal() {
    this.setState({ deletionModalOpen: true });
  }

  render() {
    const { deletionModalOpen, socialAuthConnected, isActive } = this.state;
    const loseAccessText = StringUtils.interpolate(
      gettext('You may also lose access to verified certificates and other program credentials like MicroMasters certificates. If you want to make a copy of these for your records before proceeding with deletion, follow the instructions for {htmlStart}printing or downloading a certificate{htmlEnd}.'),
      {
        htmlStart: '<a href="https://edx.readthedocs.io/projects/edx-guide-for-students/en/latest/SFD_certificates.html#printing-a-certificate" rel="noopener" target="_blank">',
        htmlEnd: '</a>',
      },
    );

    const showError = socialAuthConnected || !isActive;

    const socialAuthError = StringUtils.interpolate(
      gettext('Before proceeding, please {htmlStart}unlink all social media accounts{htmlEnd}.'),
      {
        htmlStart: '<a href="https://support.edx.org/hc/en-us/articles/207206067" rel="noopener" target="_blank">',
        htmlEnd: '</a>',
      },
    );

    const activationError = StringUtils.interpolate(
      gettext('Before proceeding, please {htmlStart}activate your account{htmlEnd}.'),
      {
        htmlStart: '<a href="https://support.edx.org/hc/en-us/articles/115000940568-How-do-I-activate-my-account-" rel="noopener" target="_blank">',
        htmlEnd: '</a>',
      },
    );

    const changeAcctInfoText = StringUtils.interpolate(
      gettext('{htmlStart}Want to change your email, name, or password instead?{htmlEnd}'),
      {
        htmlStart: '<a href="https://support.edx.org/hc/en-us/sections/115004139268-Manage-Your-Account-Settings" rel="noopener" target="_blank">',
        htmlEnd: '</a>',
      },
    );

    const acctDeletionWarningText = StringUtils.interpolate(
      gettext('{strongStart}Warning: Account deletion is permanent.{strongEnd} Please read the above carefully before proceeding. This is an irreversible action, and {strongStart}you will no longer be able to use the same email on {platformName}.{strongEnd}'),
      {
        strongStart: '<strong>',
        strongEnd: '</strong>',
        platformName: this.props.platformName,
      },
    );

    const noteDeletion = StringUtils.interpolate(
      gettext('Please note: Deletion of your account and personal data is permanent and cannot be undone. {platformName} will not be able to recover your account or the data that is deleted.'),
      {
        platformName: this.props.platformName,
      },
    );

    const bodyDeletion = StringUtils.interpolate(
      gettext('Once your account is deleted, you cannot use it to take courses on the {platformName} app, {siteName}, or any other site hosted by {platformName}.'),
      {
        platformName: this.props.platformName,
        siteName: this.props.siteName,
      },
    );

    const bodyDeletion2 = StringUtils.interpolate(
      gettext('This includes access to {siteName} from your employer’s or university’s system{additionalSiteSpecificDeletionText}.'),
      {
        siteName: this.props.siteName,
        additionalSiteSpecificDeletionText: this.props.additionalSiteSpecificDeletionText,
      },
    );

    return (
      <div className="account-deletion-details">
        <p className="account-settings-header-subtitle">{ gettext('We’re sorry to see you go!') }</p>
<<<<<<< HEAD
        <p className="account-settings-header-subtitle">{ gettext('Please note: Deletion of your account and personal data is permanent and cannot be undone. We will not be able to recover your account or the data that is deleted.') }</p>
        <p className="account-settings-header-subtitle">{ gettext('Once your account is deleted, you cannot use it to take courses on the app. This includes access to the app from your employer’s or university’s system and access to private sites offered.') }</p>
=======
        <p className="account-settings-header-subtitle">{noteDeletion}</p>
        <p className="account-settings-header-subtitle">
              <span>{bodyDeletion} </span>
              <span>{bodyDeletion2}</span>
        </p>
>>>>>>> f0aa3daa
        <p
          className="account-settings-header-subtitle"
          dangerouslySetInnerHTML={{ __html: loseAccessText }}
        />
        <p
          className="account-settings-header-subtitle-warning"
          dangerouslySetInnerHTML={{ __html: acctDeletionWarningText }}
        />
        <p
          className="account-settings-header-subtitle"
          dangerouslySetInnerHTML={{ __html: changeAcctInfoText }}
        />
        <Button
          id="delete-account-btn"
          className={['btn-outline-primary']}
          disabled={showError}
          label={gettext('Delete My Account')}
          inputRef={(input) => { this.modalTrigger = input; }}
          onClick={this.loadDeletionModal}
        />
        {showError &&
          <StatusAlert
            dialog={(
              <div className="modal-alert">
                <div className="icon-wrapper">
                  <Icon id="delete-confirmation-body-error-icon" className={['fa', 'fa-exclamation-circle']} />
                </div>
                <div className="alert-content">
                  {socialAuthConnected && isActive &&
                    <p dangerouslySetInnerHTML={{ __html: socialAuthError }} />
                  }
                  {!isActive && <p dangerouslySetInnerHTML={{ __html: activationError }} /> }
                </div>
              </div>
            )}
            alertType="danger"
            dismissible={false}
            open
          />
        }
        {deletionModalOpen && <StudentAccountDeletionModal
          onClose={this.closeDeletionModal}
          additionalSiteSpecificDeletionText={this.props.additionalSiteSpecificDeletionText}
          mktgRootLink={this.props.mktgRootLink}
          platformName={this.props.platformName}
          siteName={this.props.siteName}
        />}
      </div>
    );
  }
}

StudentAccountDeletion.propTypes = {
  isActive: PropTypes.bool.isRequired,
  socialAccountLinks: PropTypes.shape({
    providers: PropTypes.arrayOf(PropTypes.object),
  }).isRequired,
  additionalSiteSpecificDeletionText: PropTypes.string,
  mktgRootLink: PropTypes.string,
  platformName: PropTypes.string,
  siteName: PropTypes.string,
};

StudentAccountDeletion.defaultProps = {
  additionalSiteSpecificDeletionText: '',
  mktgRootLink: '',
  platformName: '',
  siteName: '',
};<|MERGE_RESOLUTION|>--- conflicted
+++ resolved
@@ -107,16 +107,11 @@
     return (
       <div className="account-deletion-details">
         <p className="account-settings-header-subtitle">{ gettext('We’re sorry to see you go!') }</p>
-<<<<<<< HEAD
-        <p className="account-settings-header-subtitle">{ gettext('Please note: Deletion of your account and personal data is permanent and cannot be undone. We will not be able to recover your account or the data that is deleted.') }</p>
-        <p className="account-settings-header-subtitle">{ gettext('Once your account is deleted, you cannot use it to take courses on the app. This includes access to the app from your employer’s or university’s system and access to private sites offered.') }</p>
-=======
         <p className="account-settings-header-subtitle">{noteDeletion}</p>
         <p className="account-settings-header-subtitle">
               <span>{bodyDeletion} </span>
               <span>{bodyDeletion2}</span>
         </p>
->>>>>>> f0aa3daa
         <p
           className="account-settings-header-subtitle"
           dangerouslySetInnerHTML={{ __html: loseAccessText }}
