;(function (define, undefined) {
    'use strict';
    define([
        'gettext', 'jquery', 'underscore', 'backbone', 'logger',
        'js/views/fields',
        'js/student_account/models/user_account_model',
        'js/student_account/models/user_preferences_model',
        'js/student_account/views/account_settings_fields',
        'js/student_account/views/account_settings_view'
    ], function (gettext, $, _, Backbone, Logger, FieldViews, UserAccountModel, UserPreferencesModel,
                 AccountSettingsFieldViews, AccountSettingsView) {

        return function (fieldsData, authData, userAccountsApiUrl, userPreferencesApiUrl, accountUserId, platformName, isShibAuth) {

            var accountSettingsElement = $('.wrapper-account-settings');

            var userAccountModel = new UserAccountModel();
            userAccountModel.url = userAccountsApiUrl;

            var userPreferencesModel = new UserPreferencesModel();
            userPreferencesModel.url = userPreferencesApiUrl;

            var sectionsData = [
                {
                    title: gettext('Basic Account Information (required)'),
                    fields: [
                        {
                            view: new FieldViews.ReadonlyFieldView({
                                model: userAccountModel,
                                title: gettext('Username'),
                                valueAttribute: 'username',
                                helpMessage: interpolate_text(
                                    gettext('The name that identifies you throughout {platform_name}. You cannot change your username.'), {platform_name: platformName}
                                )
                            })
<<<<<<< HEAD
=======
                        },
                        {
                            view: new FieldViews.TextFieldView({
                                model: userAccountModel,
                                title: gettext('Full Name'),
                                valueAttribute: 'name',
                                helpMessage: gettext(
                                    'The name that is used for ID verification and appears on your certificates. Other learners never see your full name. Make sure to enter your name exactly as it appears on your government-issued photo ID, including any non-Roman characters.' /* jshint ignore:line */
                                ),
                                persistChanges: true
                            })
                        },
                        {
                            view: new AccountSettingsFieldViews.EmailFieldView({
                                model: userAccountModel,
                                title: gettext('Email Address'),
                                valueAttribute: 'email',
                                helpMessage: interpolate_text(
                                    gettext('The email address you use to sign in. Communications from {platform_name} and your courses are sent to this address.'), {platform_name: platformName}
                                ),
                                persistChanges: true
                            })
                        },
                        {
                            view: new AccountSettingsFieldViews.PasswordFieldView({
                                model: userAccountModel,
                                title: gettext('Password'),
                                screenReaderTitle: gettext('Reset your Password'),
                                valueAttribute: 'password',
                                emailAttribute: 'email',
                                linkTitle: gettext('Reset Password'),
                                linkHref: fieldsData.password.url,
                                helpMessage: gettext('When you click "Reset Password", a message will be sent to your email address. Click the link in the message to reset your password.')
                            })
                        },
                        {
                            view: new AccountSettingsFieldViews.LanguagePreferenceFieldView({
                                model: userPreferencesModel,
                                title: gettext('Language'),
                                valueAttribute: 'pref-lang',
                                required: true,
                                refreshPageOnSave: true,
                                helpMessage: interpolate_text(
                                    gettext('The language used throughout this site. This site is currently available in a limited number of languages.'), {platform_name: platformName}
                                ),
                                options: fieldsData.language.options,
                                persistChanges: true
                            })
                        },
                        {
                            view: new FieldViews.DropdownFieldView({
                                model: userAccountModel,
                                required: true,
                                title: gettext('Country or Region'),
                                valueAttribute: 'country',
                                options: fieldsData.country.options,
                                persistChanges: true
                            })
>>>>>>> a27c7025
                        }
                    ]
                },
                {
                    title: gettext('Additional Information (optional)'),
                    fields: [
                        {
                            view: new FieldViews.DropdownFieldView({
                                model: userAccountModel,
                                title: gettext('Education Completed'),
                                valueAttribute: 'level_of_education',
                                options: fieldsData.level_of_education.options,
                                persistChanges: true
                            })
                        },
                        {
                            view: new FieldViews.DropdownFieldView({
                                model: userAccountModel,
                                title: gettext('Gender'),
                                valueAttribute: 'gender',
                                options: fieldsData.gender.options,
                                persistChanges: true
                            })
                        },
                        {
                            view: new FieldViews.DropdownFieldView({
                                model: userAccountModel,
                                title: gettext('Year of Birth'),
                                valueAttribute: 'year_of_birth',
                                options: fieldsData.year_of_birth.options,
                                persistChanges: true
                            })
                        },
                        {
                            view: new AccountSettingsFieldViews.LanguageProficienciesFieldView({
                                model: userAccountModel,
                                title: gettext('Preferred Language'),
                                valueAttribute: 'language_proficiencies',
                                options: fieldsData.preferred_language.options,
                                persistChanges: true
                            })
                        }
                    ]
                }
            ];

            if (!isShibAuth) {
                sectionsData[0].fields.push(
                    {
                        view: new FieldViews.TextFieldView({
                            model: userAccountModel,
                            title: gettext('Full Name'),
                            valueAttribute: 'name',
                            helpMessage: gettext('The name that appears on your Statements of Accomplishment. Other learners never see your full name.'),
                            persistChanges: true
                        })
                    },
                    {
                        view: new AccountSettingsFieldViews.EmailFieldView({
                            model: userAccountModel,
                            title: gettext('Email Address'),
                            valueAttribute: 'email',
                            helpMessage: interpolate_text(
                                gettext('The email address you use to sign in. Communications from {platform_name} and your courses are sent to this address.'), {platform_name: platformName}
                            ),
                            persistChanges: true
                        })
                    },
                    {
                        view: new AccountSettingsFieldViews.PasswordFieldView({
                            model: userAccountModel,
                            title: gettext('Password'),
                            screenReaderTitle: gettext('Reset your Password'),
                            valueAttribute: 'password',
                            emailAttribute: 'email',
                            linkTitle: gettext('Reset Password'),
                            linkHref: fieldsData.password.url,
                            helpMessage: gettext('When you click "Reset Password", a message will be sent to your email address. Click the link in the message to reset your password.')
                        })
                    }
                )
            } else {
                sectionsData[0].fields.push(
                    {
                        view: new FieldViews.ReadonlyFieldView({
                            model: userAccountModel,
                            title: gettext('Full Name'),
                            valueAttribute: 'name',
                            helpMessage: gettext('The name that appears on your Statements of Accomplishment. Other learners never see your full name.'),
                            persistChanges: true
                        })
                    },
                    {
                        view: new FieldViews.ReadonlyFieldView({
                            model: userAccountModel,
                            title: gettext('Email Address'),
                            valueAttribute: 'email',
                            helpMessage: interpolate_text(
                                gettext('The email address you use to sign in. Communications from {platform_name} and your courses are sent to this address.'), {platform_name: platformName}
                            ),
                            persistChanges: true
                        })
                    }
                )
            }

            sectionsData[0].fields.push(
                {
                    view: new AccountSettingsFieldViews.LanguagePreferenceFieldView({
                        model: userPreferencesModel,
                        title: gettext('Language'),
                        valueAttribute: 'pref-lang',
                        required: true,
                        refreshPageOnSave: true,
                        helpMessage: interpolate_text(
                            gettext('The language used throughout this site. This site is currently available in a limited number of languages.'), {platform_name: platformName}
                        ),
                        options: fieldsData.language.options,
                        persistChanges: true
                    })
                },
                {
                    view: new FieldViews.DropdownFieldView({
                        model: userAccountModel,
                        required: true,
                        title: gettext('Country or Region'),
                        valueAttribute: 'country',
                        options: fieldsData['country']['options'],
                        persistChanges: true
                    })
                }
            )

            if (_.isArray(authData.providers)) {
                var accountsSectionData = {
                    title: gettext('Connected Accounts'),
                    fields: _.map(authData.providers, function(provider) {
                        return {
                            'view': new AccountSettingsFieldViews.AuthFieldView({
                                title: provider.name,
                                screenReaderTitle: interpolate_text(
                                    gettext("Connect your {accountName} account"), {accountName: provider['name']}
                                ),
                                valueAttribute: 'auth-' + provider.id,
                                helpMessage: '',
                                connected: provider.connected,
                                connectUrl: provider.connect_url,
                                acceptsLogins: provider.accepts_logins,
                                disconnectUrl: provider.disconnect_url
                            })
                        };
                    })
                };
                sectionsData.push(accountsSectionData);
            }

            var accountSettingsView = new AccountSettingsView({
                model: userAccountModel,
                accountUserId: accountUserId,
                el: accountSettingsElement,
                sectionsData: sectionsData
            });

            accountSettingsView.render();

            var showLoadingError = function () {
                accountSettingsView.showLoadingError();
            };

            var showAccountFields = function () {
                // Record that the account settings page was viewed.
                Logger.log('edx.user.settings.viewed', {
                    page: "account",
                    visibility: null,
                    user_id: accountUserId
                });

                // Render the fields
                accountSettingsView.renderFields();
            };

            userAccountModel.fetch({
                success: function () {
                    // Fetch the user preferences model
                    userPreferencesModel.fetch({
                        success: showAccountFields,
                        error: showLoadingError
                    });
                },
                error: showLoadingError
            });

            return {
                userAccountModel: userAccountModel,
                userPreferencesModel: userPreferencesModel,
                accountSettingsView: accountSettingsView
            };
        };
    });
}).call(this, define || RequireJS.define);<|MERGE_RESOLUTION|>--- conflicted
+++ resolved
@@ -33,68 +33,7 @@
                                     gettext('The name that identifies you throughout {platform_name}. You cannot change your username.'), {platform_name: platformName}
                                 )
                             })
-<<<<<<< HEAD
-=======
-                        },
-                        {
-                            view: new FieldViews.TextFieldView({
-                                model: userAccountModel,
-                                title: gettext('Full Name'),
-                                valueAttribute: 'name',
-                                helpMessage: gettext(
-                                    'The name that is used for ID verification and appears on your certificates. Other learners never see your full name. Make sure to enter your name exactly as it appears on your government-issued photo ID, including any non-Roman characters.' /* jshint ignore:line */
-                                ),
-                                persistChanges: true
-                            })
-                        },
-                        {
-                            view: new AccountSettingsFieldViews.EmailFieldView({
-                                model: userAccountModel,
-                                title: gettext('Email Address'),
-                                valueAttribute: 'email',
-                                helpMessage: interpolate_text(
-                                    gettext('The email address you use to sign in. Communications from {platform_name} and your courses are sent to this address.'), {platform_name: platformName}
-                                ),
-                                persistChanges: true
-                            })
-                        },
-                        {
-                            view: new AccountSettingsFieldViews.PasswordFieldView({
-                                model: userAccountModel,
-                                title: gettext('Password'),
-                                screenReaderTitle: gettext('Reset your Password'),
-                                valueAttribute: 'password',
-                                emailAttribute: 'email',
-                                linkTitle: gettext('Reset Password'),
-                                linkHref: fieldsData.password.url,
-                                helpMessage: gettext('When you click "Reset Password", a message will be sent to your email address. Click the link in the message to reset your password.')
-                            })
-                        },
-                        {
-                            view: new AccountSettingsFieldViews.LanguagePreferenceFieldView({
-                                model: userPreferencesModel,
-                                title: gettext('Language'),
-                                valueAttribute: 'pref-lang',
-                                required: true,
-                                refreshPageOnSave: true,
-                                helpMessage: interpolate_text(
-                                    gettext('The language used throughout this site. This site is currently available in a limited number of languages.'), {platform_name: platformName}
-                                ),
-                                options: fieldsData.language.options,
-                                persistChanges: true
-                            })
-                        },
-                        {
-                            view: new FieldViews.DropdownFieldView({
-                                model: userAccountModel,
-                                required: true,
-                                title: gettext('Country or Region'),
-                                valueAttribute: 'country',
-                                options: fieldsData.country.options,
-                                persistChanges: true
-                            })
->>>>>>> a27c7025
-                        }
+                        },
                     ]
                 },
                 {
