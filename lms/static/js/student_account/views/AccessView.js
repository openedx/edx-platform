(function(define) {
    'use strict';
    define([
        'jquery',
        'utility',
        'underscore',
        'underscore.string',
        'backbone',
        'js/student_account/models/LoginModel',
        'js/student_account/models/PasswordResetModel',
        'js/student_account/models/RegisterModel',
        'js/student_account/views/LoginView',
        'js/student_account/views/PasswordResetView',
        'js/student_account/views/RegisterView',
        'js/student_account/views/InstitutionLoginView',
        'js/student_account/views/HintedLoginView',
        'js/vendor/history'
    ],
        function($, utility, _, _s, Backbone, LoginModel, PasswordResetModel, RegisterModel, LoginView,
                 PasswordResetView, RegisterView, InstitutionLoginView, HintedLoginView) {
            return Backbone.View.extend({
                tpl: '#access-tpl',
                events: {
                    'click .form-toggle': 'toggleForm'
                },
                subview: {
                    login: {},
                    register: {},
                    passwordHelp: {},
                    institutionLogin: {},
                    hintedLogin: {}
                },
                nextUrl: '/dashboard',
            // The form currently loaded
                activeForm: '',

                initialize: function(options) {
                /* Mix non-conflicting functions from underscore.string
                 * (all but include, contains, and reverse) into the
                 * Underscore namespace
                 */
                    _.mixin(_s.exports());

                    this.tpl = $(this.tpl).html();

                    this.activeForm = options.initial_mode || 'login';

                    this.thirdPartyAuth = options.third_party_auth || {
                        currentProvider: null,
                        providers: []
                    };

                    this.thirdPartyAuthHint = options.third_party_auth_hint || null;

                    // Account activation messages
                    this.accountActivationMessages = options.account_activation_messages || [];

                    if (options.login_redirect_url) {
                    // Ensure that the next URL is internal for security reasons
                        if (! window.isExternal(options.login_redirect_url)) {
                            this.nextUrl = options.login_redirect_url;
                        }
                    }

                    this.formDescriptions = {
                        login: options.login_form_desc,
                        register: options.registration_form_desc,
                        reset: options.password_reset_form_desc,
                        institution_login: null,
                        hinted_login: null
                    };

<<<<<<< HEAD
                this.platformName = options.platform_name;
                this.supportURL = options.support_link;
                this.createAccountOption = options.account_creation_allowed;
=======
                    this.platformName = options.platform_name;
                    this.supportURL = options.support_link;
                    this.passwordResetSupportUrl = options.password_reset_support_link;
                    this.createAccountOption = options.account_creation_allowed;
                    this.hideAuthWarnings = options.hide_auth_warnings || false;
>>>>>>> 75068967

                // The login view listens for 'sync' events from the reset model
                    this.resetModel = new PasswordResetModel({}, {
                        method: 'GET',
                        url: '#'
                    });

                    this.render();

                // Once the third party error message has been shown once,
                // there is no need to show it again, if the user changes mode:
                    this.thirdPartyAuth.errorMessage = null;

                    // Once the account activation messages have been shown once,
                    // there is no need to show it again, if the user changes mode:
                    this.accountActivationMessages = [];
                },

                render: function() {
                    $(this.el).html(_.template(this.tpl)({
                        mode: this.activeForm
                    }));

                    this.postRender();

                    return this;
                },

                postRender: function() {
                // get & check current url hash part & load form accordingly
                    if (Backbone.history.getHash() === 'forgot-password-modal') {
                        this.resetPassword();
                    }
                    this.loadForm(this.activeForm);
                },

                loadForm: function(type) {
                    var loadFunc = _.bind(this.load[type], this);
                    loadFunc(this.formDescriptions[type]);
                },

                load: {
                    login: function(data) {
                        var model = new LoginModel({}, {
                            method: data.method,
                            url: data.submit_url
                        });

<<<<<<< HEAD
                    this.subview.login = new LoginView({
                        fields: data.fields,
                        model: model,
                        resetModel: this.resetModel,
                        thirdPartyAuth: this.thirdPartyAuth,
                        platformName: this.platformName,
                        supportURL: this.supportURL,
                        createAccountOption: this.createAccountOption
                    });
=======
                        this.subview.login = new LoginView({
                            fields: data.fields,
                            model: model,
                            resetModel: this.resetModel,
                            thirdPartyAuth: this.thirdPartyAuth,
                            accountActivationMessages: this.accountActivationMessages,
                            platformName: this.platformName,
                            supportURL: this.supportURL,
                            passwordResetSupportUrl: this.passwordResetSupportUrl,
                            createAccountOption: this.createAccountOption,
                            hideAuthWarnings: this.hideAuthWarnings
                        });
>>>>>>> 75068967

                    // Listen for 'password-help' event to toggle sub-views
                        this.listenTo(this.subview.login, 'password-help', this.resetPassword);

                    // Listen for 'auth-complete' event so we can enroll/redirect the user appropriately.
                        this.listenTo(this.subview.login, 'auth-complete', this.authComplete);
                    },

                    reset: function(data) {
                        this.resetModel.ajaxType = data.method;
                        this.resetModel.urlRoot = data.submit_url;

                        this.subview.passwordHelp = new PasswordResetView({
                            fields: data.fields,
                            model: this.resetModel
                        });

                    // Listen for 'password-email-sent' event to toggle sub-views
                        this.listenTo(this.subview.passwordHelp, 'password-email-sent', this.passwordEmailSent);

                    // Focus on the form
                        $('.password-reset-form').focus();
                    },

                    register: function(data) {
                        var model = new RegisterModel({}, {
                            method: data.method,
                            url: data.submit_url
                        });

                        this.subview.register = new RegisterView({
                            fields: data.fields,
                            model: model,
                            thirdPartyAuth: this.thirdPartyAuth,
                            platformName: this.platformName,
                            hideAuthWarnings: this.hideAuthWarnings
                        });

                    // Listen for 'auth-complete' event so we can enroll/redirect the user appropriately.
                        this.listenTo(this.subview.register, 'auth-complete', this.authComplete);
                    },

                    institution_login: function(unused) {
                        this.subview.institutionLogin = new InstitutionLoginView({
                            thirdPartyAuth: this.thirdPartyAuth,
                            platformName: this.platformName,
                            mode: this.activeForm
                        });

                        this.subview.institutionLogin.render();
                    },

                    hinted_login: function(unused) {
                        this.subview.hintedLogin = new HintedLoginView({
                            thirdPartyAuth: this.thirdPartyAuth,
                            hintedProvider: this.thirdPartyAuthHint,
                            platformName: this.platformName
                        });

                        this.subview.hintedLogin.render();
                    }
                },

                passwordEmailSent: function() {
                    var $loginAnchorElement = $('#login-anchor');
                    this.element.hide($(this.el).find('#password-reset-anchor'));
                    this.element.show($loginAnchorElement);
                    this.element.scrollTop($loginAnchorElement);
                },

                resetPassword: function() {
                    window.analytics.track('edx.bi.password_reset_form.viewed', {
                        category: 'user-engagement'
                    });

                    this.element.hide($(this.el).find('#login-anchor'));
                    this.loadForm('reset');
                    this.element.scrollTop($('#password-reset-anchor'));
                },

                toggleForm: function(e) {
                    var type = $(e.currentTarget).data('type'),
                        $form = $('#' + type + '-form'),
                        scrollX = window.scrollX,
                        scrollY = window.scrollY,
                        queryParams = url('?'),
                        queryStr = queryParams.length > 0 ? '?' + queryParams : '';

                    e.preventDefault();

                    window.analytics.track('edx.bi.' + type + '_form.toggled', {
                        category: 'user-engagement'
                    });

                // Load the form. Institution login is always refreshed since it changes based on the previous form.
                    if (!this.form.isLoaded($form) || type == 'institution_login') {
                        this.loadForm(type);
                    }
                    this.activeForm = type;

                    this.element.hide($(this.el).find('.submission-success'));
                    this.element.hide($(this.el).find('.form-wrapper'));
                    this.element.show($form);

                // Update url without reloading page
                    if (type != 'institution_login') {
                        History.pushState(null, document.title, '/' + type + queryStr);
                    }
                    analytics.page('login_and_registration', type);

                // Focus on the form
                    $('#' + type).focus();

               // Maintain original scroll position
                    window.scrollTo(scrollX, scrollY);
                },

            /**
             * Once authentication has completed successfully:
             *
             * If we're in a third party auth pipeline, we must complete the pipeline.
             * Otherwise, redirect to the specified next step.
             *
             */
                authComplete: function() {
                    if (this.thirdPartyAuth && this.thirdPartyAuth.finishAuthUrl) {
                        this.redirect(this.thirdPartyAuth.finishAuthUrl);
                    // Note: the third party auth URL likely contains another redirect URL embedded inside
                    } else {
                        this.redirect(this.nextUrl);
                    }
                },

            /**
             * Redirect to a URL.  Mainly useful for mocking out in tests.
             * @param  {string} url The URL to redirect to.
             */
                redirect: function(url) {
                    window.location.replace(url);
                },

                form: {
                    isLoaded: function($form) {
                        return $form.html().length > 0;
                    }
                },

            /* Helper method to toggle display
             * including accessibility considerations
             */
                element: {
                    hide: function($el) {
                        $el.addClass('hidden');
                    },

                    scrollTop: function($el) {
                    // Scroll to top of selected element
                        $('html,body').animate({
                            scrollTop: $el.offset().top
                        }, 'slow');
                    },

                    show: function($el) {
                        $el.removeClass('hidden');
                    }
                }
            });
        });
}).call(this, define || RequireJS.define);<|MERGE_RESOLUTION|>--- conflicted
+++ resolved
@@ -70,17 +70,11 @@
                         hinted_login: null
                     };
 
-<<<<<<< HEAD
-                this.platformName = options.platform_name;
-                this.supportURL = options.support_link;
-                this.createAccountOption = options.account_creation_allowed;
-=======
                     this.platformName = options.platform_name;
                     this.supportURL = options.support_link;
                     this.passwordResetSupportUrl = options.password_reset_support_link;
                     this.createAccountOption = options.account_creation_allowed;
                     this.hideAuthWarnings = options.hide_auth_warnings || false;
->>>>>>> 75068967
 
                 // The login view listens for 'sync' events from the reset model
                     this.resetModel = new PasswordResetModel({}, {
@@ -129,17 +123,6 @@
                             url: data.submit_url
                         });
 
-<<<<<<< HEAD
-                    this.subview.login = new LoginView({
-                        fields: data.fields,
-                        model: model,
-                        resetModel: this.resetModel,
-                        thirdPartyAuth: this.thirdPartyAuth,
-                        platformName: this.platformName,
-                        supportURL: this.supportURL,
-                        createAccountOption: this.createAccountOption
-                    });
-=======
                         this.subview.login = new LoginView({
                             fields: data.fields,
                             model: model,
@@ -152,7 +135,6 @@
                             createAccountOption: this.createAccountOption,
                             hideAuthWarnings: this.hideAuthWarnings
                         });
->>>>>>> 75068967
 
                     // Listen for 'password-help' event to toggle sub-views
                         this.listenTo(this.subview.login, 'password-help', this.resetPassword);
