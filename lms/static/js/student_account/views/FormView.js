--- conflicted
+++ resolved
@@ -69,7 +69,7 @@
                 this.$form = $container.find('form');
                 this.$errors = $container.find('.submission-error');
                 this.$submitButton = $container.find(this.submitButton);
-<<<<<<< HEAD
+                this.cleanUsername(this.$form);
                 this.setUserCountry(this.$form);
                 this.togglePasswordVisibility(this.$form);
                 this.getUsernameFromEmail(this.$form);
@@ -116,14 +116,11 @@
                         username.val(email.val().split("@")[0].replace(/[^a-zA-Z0-9-_]/g, ""));
                     }
                 });
-=======
-                this.cleanUsername();
-            },
-
-            cleanUsername: function() {
-                var username = $('#register-username');
+            },
+
+            cleanUsername: function(form) {
+                var username = form.find('#register-username');
                 username.val(username.val().replace(/[^a-zA-Z0-9-_]/g, ""));
->>>>>>> 009f03ad
             },
 
             buildForm: function( data ) {
