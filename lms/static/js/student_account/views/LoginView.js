(function(define) {
    'use strict';
    define([
<<<<<<< HEAD
        'jquery',
        'underscore',
        'gettext',
        'edx-ui-toolkit/js/utils/html-utils',
        'js/student_account/views/FormView',
        'text!templates/student_account/form_success.underscore',
        'text!templates/student_account/form_status.underscore'
    ],
        function($, _, gettext, HtmlUtils, FormView, formSuccessTpl, formStatusTpl) {
            return FormView.extend({
                el: '#login-form',
                tpl: '#login-tpl',
                events: {
                    'click .js-login': 'submitForm',
                    'click .forgot-password': 'forgotPassword',
                    'click .login-provider': 'thirdPartyAuth'
                },
                formType: 'login',
                requiredStr: '',
                submitButton: '.js-login',
                formSuccessTpl: formSuccessTpl,
                formStatusTpl: formStatusTpl,
                authWarningJsHook: 'js-auth-warning',
                passwordResetSuccessJsHook: 'js-password-reset-success',
                defaultFormErrorsTitle: gettext('We couldn\'t sign you in.'),

                preRender: function(data) {
                    this.providers = data.thirdPartyAuth.providers || [];
                    this.hasSecondaryProviders = (
                        data.thirdPartyAuth.secondaryProviders && data.thirdPartyAuth.secondaryProviders.length
                    );
                    this.currentProvider = data.thirdPartyAuth.currentProvider || '';
                    this.errorMessage = data.thirdPartyAuth.errorMessage || '';
                    this.platformName = data.platformName;
                    this.resetModel = data.resetModel;
                    this.supportURL = data.supportURL;

                    this.listenTo(this.model, 'sync', this.saveSuccess);
                    this.listenTo(this.resetModel, 'sync', this.resetEmail);
                },

                render: function(html) {
                    var fields = html || '';

                    $(this.el).html(_.template(this.tpl)({
                    // We pass the context object to the template so that
                    // we can perform variable interpolation using sprintf
                        context: {
                            fields: fields,
                            currentProvider: this.currentProvider,
                            providers: this.providers,
                            hasSecondaryProviders: this.hasSecondaryProviders,
                            platformName: this.platformName
                        }
                    }));

                    this.postRender();

                    return this;
                },

                postRender: function() {
                    var formErrorsTitle;
                    this.$container = $(this.el);
                    this.$form = this.$container.find('form');
                    this.$formFeedback = this.$container.find('.js-form-feedback');
                    this.$submitButton = this.$container.find(this.submitButton);

                    if (this.errorMessage) {
                        formErrorsTitle = _.sprintf(
                            gettext('An error occurred when signing you in to %s.'),
                            this.platformName
                        );
                        this.renderErrors(formErrorsTitle, [this.errorMessage]);
                    } else if (this.currentProvider) {
                        /* If we're already authenticated with a third-party
                         * provider, try logging in. The easiest way to do this
                         * is to simply submit the form.
                         */
                        this.model.save();
=======
            'jquery',
            'underscore',
            'gettext',
            'js/student_account/views/FormView'
        ],
        function($, _, gettext, FormView) {

        return FormView.extend({
            el: '#login-form',
            tpl: '#login-tpl',
            events: {
                'click .js-login': 'submitForm',
                'click .forgot-password': 'forgotPassword',
                'click .login-provider': 'thirdPartyAuth'
            },
            formType: 'login',
            requiredStr: '',
            submitButton: '.js-login',

            preRender: function( data ) {
                this.providers = data.thirdPartyAuth.providers || [];
                this.hasSecondaryProviders = (
                    data.thirdPartyAuth.secondaryProviders && data.thirdPartyAuth.secondaryProviders.length
                );
                this.currentProvider = data.thirdPartyAuth.currentProvider || '';
                this.errorMessage = data.thirdPartyAuth.errorMessage || '';
                this.platformName = data.platformName;
                this.resetModel = data.resetModel;
                this.createAccountOption = data.createAccountOption;

                this.listenTo( this.model, 'sync', this.saveSuccess );
                this.listenTo( this.resetModel, 'sync', this.resetEmail );
            },

            render: function( html ) {
                var fields = html || '';

                $(this.el).html(_.template(this.tpl)({
                    // We pass the context object to the template so that
                    // we can perform variable interpolation using sprintf
                    context: {
                        fields: fields,
                        currentProvider: this.currentProvider,
                        errorMessage: this.errorMessage,
                        providers: this.providers,
                        hasSecondaryProviders: this.hasSecondaryProviders,
                        platformName: this.platformName,
                        createAccountOption: this.createAccountOption
>>>>>>> 48b28c38
                    }
                },

                forgotPassword: function(event) {
                    event.preventDefault();

                    this.trigger('password-help');
                    this.clearPasswordResetSuccess();
                },

                postFormSubmission: function() {
                    this.clearPasswordResetSuccess();
                },

                resetEmail: function() {
                    var email = $('#password-reset-email').val(),
                        successTitle = gettext('Check Your Email'),
                        successMessageHtml = HtmlUtils.interpolateHtml(
                            gettext('{paragraphStart}You entered {boldStart}{email}{boldEnd}. If this email address is associated with your {platform_name} account, we will send a message with password reset instructions to this email address.{paragraphEnd}' + // eslint-disable-line max-len
                            '{paragraphStart}If you do not receive a password reset message, verify that you entered the correct email address, or check your spam folder.{paragraphEnd}' + // eslint-disable-line max-len
                            '{paragraphStart}If you need further assistance, {anchorStart}contact technical support{anchorEnd}.{paragraphEnd}'), { // eslint-disable-line max-len
                                boldStart: HtmlUtils.HTML('<b>'),
                                boldEnd: HtmlUtils.HTML('</b>'),
                                paragraphStart: HtmlUtils.HTML('<p>'),
                                paragraphEnd: HtmlUtils.HTML('</p>'),
                                email: email,
                                platform_name: this.platformName,
                                anchorStart: HtmlUtils.HTML('<a href="' + this.supportURL + '">'),
                                anchorEnd: HtmlUtils.HTML('</a>')
                            }
                        );

                    this.clearFormErrors();
                    this.clearPasswordResetSuccess();

                    this.renderFormFeedback(this.formSuccessTpl, {
                        jsHook: this.passwordResetSuccessJsHook,
                        title: successTitle,
                        messageHtml: successMessageHtml
                    });
                },

                thirdPartyAuth: function(event) {
                    var providerUrl = $(event.currentTarget).data('provider-url') || '';

                    if (providerUrl) {
                        window.location.href = providerUrl;
                    }
                },

                saveSuccess: function() {
                    this.trigger('auth-complete');
                    this.clearPasswordResetSuccess();
                },

                saveError: function(error) {
                    var msg = error.responseText;
                    if (error.status === 0) {
                        msg = gettext('An error has occurred. Check your Internet connection and try again.');
                    } else if (error.status === 500) {
                        msg = gettext('An error has occurred. Try refreshing the page, or check your Internet connection.');
                    }
                    this.errors = ['<li>' + msg + '</li>'];
                    this.clearPasswordResetSuccess();

                /* If we've gotten a 403 error, it means that we've successfully
                 * authenticated with a third-party provider, but we haven't
                 * linked the account to an EdX account.  In this case,
                 * we need to prompt the user to enter a little more information
                 * to complete the registration process.
                 */
                    if (error.status === 403 &&
                     error.responseText === 'third-party-auth' &&
                     this.currentProvider) {
                        this.clearFormErrors();
                        this.renderAuthWarning();
                    } else {
                        this.renderErrors(this.defaultFormErrorsTitle, this.errors);
                    }
                    this.toggleDisableButton(false);
                },

                renderAuthWarning: function() {
                    var message = _.sprintf(
                        gettext('You have successfully signed into %(currentProvider)s, but your %(currentProvider)s' +
                                ' account does not have a linked %(platformName)s account. To link your accounts,' +
                                ' sign in now using your %(platformName)s password.'),
                        {currentProvider: this.currentProvider, platformName: this.platformName}
                    );

                    this.clearAuthWarning();
                    this.renderFormFeedback(this.formStatusTpl, {
                        jsHook: this.authWarningJsHook,
                        message: message
                    });
                },

                clearPasswordResetSuccess: function() {
                    var query = '.' + this.passwordResetSuccessJsHook;
                    this.clearFormFeedbackItems(query);
                },

                clearAuthWarning: function() {
                    var query = '.' + this.authWarningJsHook;
                    this.clearFormFeedbackItems(query);
                }
            });
        });
}).call(this, define || RequireJS.define);<|MERGE_RESOLUTION|>--- conflicted
+++ resolved
@@ -1,7 +1,6 @@
 (function(define) {
     'use strict';
     define([
-<<<<<<< HEAD
         'jquery',
         'underscore',
         'gettext',
@@ -28,16 +27,17 @@
                 passwordResetSuccessJsHook: 'js-password-reset-success',
                 defaultFormErrorsTitle: gettext('We couldn\'t sign you in.'),
 
-                preRender: function(data) {
-                    this.providers = data.thirdPartyAuth.providers || [];
-                    this.hasSecondaryProviders = (
-                        data.thirdPartyAuth.secondaryProviders && data.thirdPartyAuth.secondaryProviders.length
-                    );
-                    this.currentProvider = data.thirdPartyAuth.currentProvider || '';
-                    this.errorMessage = data.thirdPartyAuth.errorMessage || '';
-                    this.platformName = data.platformName;
-                    this.resetModel = data.resetModel;
-                    this.supportURL = data.supportURL;
+            preRender: function( data ) {
+                this.providers = data.thirdPartyAuth.providers || [];
+                this.hasSecondaryProviders = (
+                    data.thirdPartyAuth.secondaryProviders && data.thirdPartyAuth.secondaryProviders.length
+                );
+                this.currentProvider = data.thirdPartyAuth.currentProvider || '';
+                this.errorMessage = data.thirdPartyAuth.errorMessage || '';
+                this.platformName = data.platformName;
+                this.resetModel = data.resetModel;
+                this.supportURL = data.supportURL;
+                this.createAccountOption = data.createAccountOption;
 
                     this.listenTo(this.model, 'sync', this.saveSuccess);
                     this.listenTo(this.resetModel, 'sync', this.resetEmail);
@@ -49,14 +49,16 @@
                     $(this.el).html(_.template(this.tpl)({
                     // We pass the context object to the template so that
                     // we can perform variable interpolation using sprintf
-                        context: {
-                            fields: fields,
-                            currentProvider: this.currentProvider,
-                            providers: this.providers,
-                            hasSecondaryProviders: this.hasSecondaryProviders,
-                            platformName: this.platformName
-                        }
-                    }));
+                    context: {
+                        fields: fields,
+                        currentProvider: this.currentProvider,
+                        errorMessage: this.errorMessage,
+                        providers: this.providers,
+                        hasSecondaryProviders: this.hasSecondaryProviders,
+                        platformName: this.platformName,
+                        createAccountOption: this.createAccountOption
+                    }
+                }));
 
                     this.postRender();
 
@@ -82,56 +84,6 @@
                          * is to simply submit the form.
                          */
                         this.model.save();
-=======
-            'jquery',
-            'underscore',
-            'gettext',
-            'js/student_account/views/FormView'
-        ],
-        function($, _, gettext, FormView) {
-
-        return FormView.extend({
-            el: '#login-form',
-            tpl: '#login-tpl',
-            events: {
-                'click .js-login': 'submitForm',
-                'click .forgot-password': 'forgotPassword',
-                'click .login-provider': 'thirdPartyAuth'
-            },
-            formType: 'login',
-            requiredStr: '',
-            submitButton: '.js-login',
-
-            preRender: function( data ) {
-                this.providers = data.thirdPartyAuth.providers || [];
-                this.hasSecondaryProviders = (
-                    data.thirdPartyAuth.secondaryProviders && data.thirdPartyAuth.secondaryProviders.length
-                );
-                this.currentProvider = data.thirdPartyAuth.currentProvider || '';
-                this.errorMessage = data.thirdPartyAuth.errorMessage || '';
-                this.platformName = data.platformName;
-                this.resetModel = data.resetModel;
-                this.createAccountOption = data.createAccountOption;
-
-                this.listenTo( this.model, 'sync', this.saveSuccess );
-                this.listenTo( this.resetModel, 'sync', this.resetEmail );
-            },
-
-            render: function( html ) {
-                var fields = html || '';
-
-                $(this.el).html(_.template(this.tpl)({
-                    // We pass the context object to the template so that
-                    // we can perform variable interpolation using sprintf
-                    context: {
-                        fields: fields,
-                        currentProvider: this.currentProvider,
-                        errorMessage: this.errorMessage,
-                        providers: this.providers,
-                        hasSecondaryProviders: this.hasSecondaryProviders,
-                        platformName: this.platformName,
-                        createAccountOption: this.createAccountOption
->>>>>>> 48b28c38
                     }
                 },
 
