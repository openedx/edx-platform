--- conflicted
+++ resolved
@@ -162,16 +162,9 @@
                 var email = $('#password-reset-email').val(),
                     successTitle = gettext('Check Your Email'),
                     successMessageHtml = HtmlUtils.interpolateHtml(
-<<<<<<< HEAD
                         gettext(
                           'Thank you! Please check your email for a message with password reset instructions.'), {
                             boldStart: HtmlUtils.HTML('<b>'),
-=======
-                        gettext('{paragraphStart}You entered {boldStart}{email}{boldEnd}. If this email address is associated with your {platform_name} account, we will send a message with password recovery instructions to this email address.{paragraphEnd}' + // eslint-disable-line max-len
-                        '{paragraphStart}If you do not receive a password reset message after 1 minute, verify that you entered the correct email address, or check your spam folder.{paragraphEnd}' + // eslint-disable-line max-len
-                        '{paragraphStart}If you need further assistance, {anchorStart}contact technical support{anchorEnd}.{paragraphEnd}'), { // eslint-disable-line max-len
-                            boldStart: HtmlUtils.HTML('<b data-hj-suppress>'),
->>>>>>> fa8d3933
                             boldEnd: HtmlUtils.HTML('</b>'),
                             paragraphStart: HtmlUtils.HTML('<p>'),
                             paragraphEnd: HtmlUtils.HTML('</p>'),
