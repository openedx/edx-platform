--- conflicted
+++ resolved
@@ -42,13 +42,8 @@
             this.model.toJSON(),
             this.subscriptionModel.toJSON(),
             {
-<<<<<<< HEAD
-                programCertificate: this.programCertificate ?
-                    this.programCertificate.toJSON() : {},
-=======
                 programCertificate: this.programCertificate
                     ? this.programCertificate.toJSON() : {},
->>>>>>> 118ea3a0
                 industryPathways: this.industryPathways,
                 creditPathways: this.creditPathways,
                 programTabViewEnabled: this.programTabViewEnabled,
