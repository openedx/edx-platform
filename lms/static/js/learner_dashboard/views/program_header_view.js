--- conflicted
+++ resolved
@@ -41,18 +41,12 @@
     }
 
     getIsSubscribed() {
-<<<<<<< HEAD
-        return (
-            this.model.get('isSubscriptionEligible') &&
-            this.model.get('subscriptionData')?.[0]?.subscription_state === 'active'
-=======
         const isSubscriptionEligible = this.model.get('isSubscriptionEligible');
         const subscriptionData = this.model.get('subscriptionData')?.[0];
 
         return (
             isSubscriptionEligible &&
             subscriptionData?.subscription_state === 'active'
->>>>>>> 118ea3a0
         );
     }
 
