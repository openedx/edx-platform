--- conflicted
+++ resolved
@@ -1,7 +1,3 @@
-/* eslint-disable import/no-extraneous-dependencies, import/no-duplicates,
- import/order, import/no-self-import, import/no-cycle, import/no-useless-path-segments,
-  import/no-relative-packages, import/no-named-as-default, import/no-named-as-default-member */
-// eslint-disable-next-line import/no-extraneous-dependencies
 import Backbone from 'backbone';
 
 import HtmlUtils from 'edx-ui-toolkit/js/utils/html-utils';
@@ -42,14 +38,9 @@
                 // eslint-disable-next-line no-undef
                 urlText: gettext('View program'),
                 title: StringUtils.interpolate(
-<<<<<<< HEAD
                     // eslint-disable-next-line no-undef
-                    gettext('Enroll in a {programName} course'),
+                    gettext('Enroll in a {programName}\'s course'),
                     { programName },
-=======
-                    gettext('Enroll in a {programName}\'s course'),
-                    { programName }
->>>>>>> f6a60cdc
                 ),
                 message: this.pageType === 'programDetails'
                     ? StringUtils.interpolate(
@@ -71,25 +62,19 @@
         return alertList.concat(this.trialEndingAlerts.map(
             ({ title: programName, remainingDays, ...data }) => ({
                 title: StringUtils.interpolate(
-<<<<<<< HEAD
-                    // eslint-disable-next-line no-undef
-                    ngettext('Subscription trial expires in {remainingDays} day', 'Subscription trial expires in {remainingDays} days', remainingDays),
+                    remainingDays < 1
+                        // eslint-disable-next-line no-undef
+                        ? gettext('Subscription trial expires in less than 24 hours')
+                        // eslint-disable-next-line no-undef
+                        : ngettext('Subscription trial expires in {remainingDays} day', 'Subscription trial expires in {remainingDays} days', remainingDays),
                     { remainingDays },
                 ),
                 message: StringUtils.interpolate(
-                    // eslint-disable-next-line no-undef
-                    ngettext('Your {programName} trial will expire in {remainingDays} day at {trialEndTime} on {trialEndDate} and the card on file will be charged {subscriptionPrice}/month.', 'Your {programName} trial will expire in {remainingDays} days at {trialEndTime} on {trialEndDate} and the card on file will be charged {subscriptionPrice}/month.', remainingDays),
-=======
                     remainingDays < 1
-                        ? gettext('Subscription trial expires in less than 24 hours')
-                        : ngettext('Subscription trial expires in {remainingDays} day', 'Subscription trial expires in {remainingDays} days', remainingDays),
-                    { remainingDays }
-                ),
-                message: StringUtils.interpolate(
-                    remainingDays < 1
+                        // eslint-disable-next-line no-undef
                         ? gettext('Your {programName} trial will expire at {trialEndTime} on {trialEndDate} and the card on file will be charged {subscriptionPrice}.')
+                        // eslint-disable-next-line no-undef
                         : ngettext('Your {programName} trial will expire in {remainingDays} day at {trialEndTime} on {trialEndDate} and the card on file will be charged {subscriptionPrice}.', 'Your {programName} trial will expire in {remainingDays} days at {trialEndTime} on {trialEndDate} and the card on file will be charged {subscriptionPrice}.', remainingDays),
->>>>>>> f6a60cdc
                     {
                         programName,
                         remainingDays,
