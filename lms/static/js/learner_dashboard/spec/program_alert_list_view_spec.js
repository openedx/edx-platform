/* eslint-disable import/no-extraneous-dependencies, import/no-duplicates,
 import/order, import/no-self-import, import/no-cycle, import/no-useless-path-segments,
  import/no-relative-packages, import/no-named-as-default, import/no-named-as-default-member */
// eslint-disable-next-line import/no-extraneous-dependencies
/* globals setFixtures */

import ProgramAlertListView from '../views/program_alert_list_view';

describe('Program Alert List View', () => {
    let view = null;
    const context = {
        enrollmentAlerts: [{ title: 'Test Program' }],
        trialEndingAlerts: [{
            title: 'Test Program',
            hasActiveTrial: true,
            currentPeriodEnd: 'May 8, 2023',
            remainingDays: 2,
            subscriptionPrice: '$100/month USD',
            subscriptionState: 'active',
            subscriptionUrl: null,
            trialEndDate: 'Apr 20, 2023',
            trialEndTime: '5:59 am',
            trialLength: 7,
        }],
        pageType: 'programDetails',
    };

    beforeEach(() => {
        setFixtures('<div class="js-program-details-alerts"></div>');
        view = new ProgramAlertListView({
            el: '.js-program-details-alerts',
            context,
        });
        view.render();
    });

    afterEach(() => {
        view.remove();
    });

    it('should exist', () => {
        expect(view).toBeDefined();
    });

    it('should render no enrollement alert', () => {
        expect(view.$('.alert:first .alert-heading').text().trim()).toEqual(
<<<<<<< HEAD
            'Enroll in a Test Program course',
=======
            'Enroll in a Test Program\'s course'
>>>>>>> f6a60cdc
        );
        expect(view.$('.alert:first .alert-message').text().trim()).toEqual(
            'You have an active subscription to the Test Program program but are not enrolled in any courses. Enroll in a remaining course and enjoy verified access.',
        );
    });

    it('should render subscription trial is expiring alert', () => {
        expect(view.$('.alert:last .alert-heading').text().trim()).toEqual(
            'Subscription trial expires in 2 days',
        );
        expect(view.$('.alert:last .alert-message').text().trim()).toEqual(
<<<<<<< HEAD
            'Your Test Program trial will expire in 2 days at 5:59 am on Apr 20, 2023 and the card on file will be charged $100/month.',
=======
            'Your Test Program trial will expire in 2 days at 5:59 am on Apr 20, 2023 and the card on file will be charged $100/month USD.'
>>>>>>> f6a60cdc
        );
    });
});<|MERGE_RESOLUTION|>--- conflicted
+++ resolved
@@ -1,7 +1,3 @@
-/* eslint-disable import/no-extraneous-dependencies, import/no-duplicates,
- import/order, import/no-self-import, import/no-cycle, import/no-useless-path-segments,
-  import/no-relative-packages, import/no-named-as-default, import/no-named-as-default-member */
-// eslint-disable-next-line import/no-extraneous-dependencies
 /* globals setFixtures */
 
 import ProgramAlertListView from '../views/program_alert_list_view';
@@ -44,11 +40,7 @@
 
     it('should render no enrollement alert', () => {
         expect(view.$('.alert:first .alert-heading').text().trim()).toEqual(
-<<<<<<< HEAD
-            'Enroll in a Test Program course',
-=======
-            'Enroll in a Test Program\'s course'
->>>>>>> f6a60cdc
+            'Enroll in a Test Program\'s course',
         );
         expect(view.$('.alert:first .alert-message').text().trim()).toEqual(
             'You have an active subscription to the Test Program program but are not enrolled in any courses. Enroll in a remaining course and enjoy verified access.',
@@ -60,11 +52,7 @@
             'Subscription trial expires in 2 days',
         );
         expect(view.$('.alert:last .alert-message').text().trim()).toEqual(
-<<<<<<< HEAD
-            'Your Test Program trial will expire in 2 days at 5:59 am on Apr 20, 2023 and the card on file will be charged $100/month.',
-=======
-            'Your Test Program trial will expire in 2 days at 5:59 am on Apr 20, 2023 and the card on file will be charged $100/month USD.'
->>>>>>> f6a60cdc
+            'Your Test Program trial will expire in 2 days at 5:59 am on Apr 20, 2023 and the card on file will be charged $100/month USD.',
         );
     });
 });