/* globals setFixtures */
import moment from 'moment';

import ProgramDetailsView from '../views/program_details_view';

describe('Program Details View', () => {
    let view = null;
    const options = {
        programData: {
            subscription_eligible: false,
            subscription_prices: [{
                price: '100.00',
                currency: 'USD',
            }],
            subtitle: '',
            overview: '',
            weeks_to_complete: null,
            corporate_endorsements: [],
            video: null,
            type: 'Test',
            max_hours_effort_per_week: null,
            transcript_languages: [
                'en-us',
            ],
            expected_learning_items: [],
            uuid: '0ffff5d6-0177-4690-9a48-aa2fecf94610',
            title: 'Test Course Title',
            languages: [
                'en-us',
            ],
            subjects: [],
            individual_endorsements: [],
            staff: [
                {
                    family_name: 'Tester',
                    uuid: '11ee1afb-5750-4185-8434-c9ae8297f0f1',
                    bio: 'Dr. Tester, PhD, RD, is an Associate Professor at the School of Nutrition.',
                    profile_image: {},
                    profile_image_url: 'some image',
                    given_name: 'Bob',
                    urls: {
                        blog: null,
                        twitter: null,
                        facebook: null,
                    },
                    position: {
                        organization_name: 'Test University',
                        title: 'Associate Professor of Nutrition',
                    },
                    works: [],
                    slug: 'dr-tester',
                },
            ],
            marketing_slug: 'testing',
            marketing_url: 'someurl',
            status: 'active',
            credit_redemption_overview: '',
            discount_data: {
                currency: 'USD',
                discount_value: 0,
                is_discounted: false,
                total_incl_tax: 300,
                total_incl_tax_excl_discounts: 300,
            },
            full_program_price: 300,
            card_image_url: 'some image',
            faq: [],
            pathway_ids: [2],
            price_ranges: [
                {
                    max: 378,
                    total: 109,
                    min: 10,
                    currency: 'USD',
                },
            ],
            banner_image: {
                large: {
                    url: 'someurl',
                    width: 1440,
                    height: 480,
                },
                small: {
                    url: 'someurl',
                    width: 435,
                    height: 145,
                },
                medium: {
                    url: 'someurl',
                    width: 726,
                    height: 242,
                },
                'x-small': {
                    url: 'someurl',
                    width: 348,
                    height: 116,
                },
            },
            authoring_organizations: [
                {
                    description: '<p>Learning University is home to leading creators, entrepreneurs.</p>',
                    tags: [
                        'contributor',
                    ],
                    name: 'Learning University',
                    homepage_url: null,
                    key: 'LearnX',
                    certificate_logo_image_url: null,
                    marketing_url: 'someurl',
                    logo_image_url: 'https://stage.edx.org/sites/default/files/school/image/logo/learnx.png',
                    uuid: 'de3e9ff0-477d-4496-8cfa-a98f902e5830',
                },
                {
                    description: '<p>The Test University was chartered in 1868.</p>',
                    tags: [
                        'charter',
                        'contributor',
                    ],
                    name: 'Test University',
                    homepage_url: null,
                    key: 'TestX',
                    certificate_logo_image_url: null,
                    marketing_url: 'someurl',
                    logo_image_url: 'https://stage.edx.org/sites/default/files/school/image/logo/ritx.png',
                    uuid: '54bc81cb-b736-4505-aa51-dd2b18c61d84',
                },
            ],
            job_outlook_items: [],
            credit_backing_organizations: [],
            weeks_to_complete_min: 8,
            weeks_to_complete_max: 8,
            min_hours_effort_per_week: null,
            is_learner_eligible_for_one_click_purchase: false,
        },
        courseData: {
            completed: [
                {
                    owners: [
                        {
                            uuid: '766a3716-f962-425b-b56e-e214c019b229',
                            key: 'Testx',
                            name: 'Test University',
                        },
                    ],
                    uuid: '4be8dceb-3454-4fbf-8993-17d563ab41d4',
                    title: 'Who let the dogs out',
                    image: null,
                    key: 'Testx+DOGx002',
                    course_runs: [
                        {
                            upgrade_url: null,
                            image: {
                                src: 'someurl',
                                width: null,
                                description: null,
                                height: null,
                            },
                            max_effort: null,
                            is_enrollment_open: true,
                            course: 'Testx+DOGx002',
                            content_language: null,
                            eligible_for_financial_aid: true,
                            seats: [
                                {
                                    sku: '4250900',
                                    credit_hours: null,
                                    price: '89.00',
                                    currency: 'USD',
                                    upgrade_deadline: null,
                                    credit_provider: '',
                                    type: 'verified',
                                },
                            ],
                            course_url: '/courses/course-v1:Testx+DOGx002+1T2016/',
                            availability: 'Archived',
                            transcript_languages: [],
                            staff: [],
                            announcement: null,
                            end: '2016-10-01T23:59:00Z',
                            uuid: 'f0ac45f5-f0d6-44bc-aeb9-a14e36e963a5',
                            title: 'Who let the dogs out',
                            certificate_url: '/certificates/1730700d89434b718d0d91f8b5d339bf',
                            enrollment_start: null,
                            start: '2017-03-21T22:18:15Z',
                            min_effort: null,
                            short_description: null,
                            hidden: false,
                            level_type: null,
                            type: 'verified',
                            enrollment_open_date: 'Jan 01, 1900',
                            marketing_url: null,
                            is_course_ended: false,
                            instructors: [],
                            full_description: null,
                            key: 'course-v1:Testx+DOGx002+1T2016',
                            enrollment_end: null,
                            reporting_type: 'mooc',
                            advertised_start: null,
                            mobile_available: false,
                            modified: '2017-03-24T14:22:15.609907Z',
                            is_enrolled: true,
                            pacing_type: 'self_paced',
                            video: null,
                            status: 'published',
                        },
                    ],
                },
            ],
            in_progress: [
                {
                    owners: [
                        {
                            uuid: 'c484a523-d396-4aff-90f4-bb7e82e16bf6',
                            key: 'LearnX',
                            name: 'Learning University',
                        },
                    ],
                    uuid: '872ec14c-3b7d-44b8-9cf2-9fa62182e1dd',
                    title: 'Star Trek: The Next Generation',
                    image: null,
                    key: 'LearnX+NGIx',
                    course_runs: [
                        {
                            upgrade_url: 'someurl',
                            image: {
                                src: '',
                                width: null,
                                description: null,
                                height: null,
                            },
                            max_effort: null,
                            is_enrollment_open: true,
                            course: 'LearnX+NGx',
                            content_language: null,
                            eligible_for_financial_aid: true,
                            seats: [
                                {
                                    sku: '44EEB26',
                                    credit_hours: null,
                                    price: '0.00',
                                    currency: 'USD',
                                    upgrade_deadline: null,
                                    credit_provider: null,
                                    type: 'audit',
                                },
                                {
                                    sku: '64AAFBA',
                                    credit_hours: null,
                                    price: '10.00',
                                    currency: 'USD',
                                    upgrade_deadline: '2017-04-29T00:00:00Z',
                                    credit_provider: null,
                                    type: 'verified',
                                },
                            ],
                            course_url: 'someurl',
                            availability: 'Current',
                            transcript_languages: [],
                            staff: [],
                            announcement: null,
                            end: '2017-03-31T12:00:00Z',
                            uuid: 'ce841f5b-f5a9-428f-b187-e6372b532266',
                            title: 'Star Trek: The Next Generation',
                            certificate_url: null,
                            enrollment_start: '2014-03-31T20:00:00Z',
                            start: '2017-03-20T20:50:14Z',
                            min_effort: null,
                            short_description: null,
                            hidden: false,
                            level_type: null,
                            type: 'verified',
                            enrollment_open_date: 'Jan 01, 1900',
                            marketing_url: 'someurl',
                            is_course_ended: false,
                            instructors: [],
                            full_description: null,
                            key: 'course-v1:LearnX+NGIx+3T2016',
                            enrollment_end: null,
                            reporting_type: 'mooc',
                            advertised_start: null,
                            mobile_available: false,
                            modified: '2017-03-24T14:16:47.547643Z',
                            is_enrolled: true,
                            pacing_type: 'instructor_paced',
                            video: null,
                            status: 'published',
                        },
                    ],
                },
            ],
            uuid: '0ffff5d6-0177-4690-9a48-aa2fecf94610',
            not_started: [
                {
                    owners: [
                        {
                            uuid: '766a3716-f962-425b-b56e-e214c019b229',
                            key: 'Testx',
                            name: 'Test University',
                        },
                    ],
                    uuid: '88da08e4-e9ef-406e-95d7-7a178f9f9695',
                    title: 'Introduction to Health and Wellness',
                    image: null,
                    key: 'Testx+EXW100x',
                    course_runs: [
                        {
                            upgrade_url: null,
                            image: {
                                src: 'someurl',
                                width: null,
                                description: null,
                                height: null,
                            },
                            max_effort: null,
                            is_enrollment_open: true,
                            course: 'Testx+EXW100x',
                            content_language: 'en-us',
                            eligible_for_financial_aid: true,
                            seats: [
                                {
                                    sku: '',
                                    credit_hours: null,
                                    price: '0.00',
                                    currency: 'USD',
                                    upgrade_deadline: null,
                                    credit_provider: '',
                                    type: 'audit',
                                },
                                {
                                    sku: '',
                                    credit_hours: null,
                                    price: '10.00',
                                    currency: 'USD',
                                    upgrade_deadline: null,
                                    credit_provider: '',
                                    type: 'verified',
                                },
                            ],
                            course_url: 'someurl',
                            availability: 'Archived',
                            transcript_languages: [
                                'en-us',
                            ],
                            staff: [
                                {
                                    family_name: 'Tester',
                                    uuid: '11ee1afb-5750-4185-8434-c9ae8297f0f1',
                                    bio: 'Dr. Tester, PhD, RD, is a Professor at the School of Nutrition.',
                                    profile_image: {},
                                    profile_image_url: 'someimage.jpg',
                                    given_name: 'Bob',
                                    urls: {
                                        blog: null,
                                        twitter: null,
                                        facebook: null,
                                    },
                                    position: {
                                        organization_name: 'Test University',
                                        title: 'Associate Professor of Nutrition',
                                    },
                                    works: [],
                                    slug: 'dr-tester',
                                },
                            ],
                            announcement: null,
                            end: '2017-03-25T22:18:33Z',
                            uuid: 'a36efd39-6637-11e6-a8e3-22000bdde520',
                            title: 'Introduction to Jedi',
                            certificate_url: null,
                            enrollment_start: null,
                            start: '2016-01-11T05:00:00Z',
                            min_effort: null,
                            short_description: null,
                            hidden: false,
                            level_type: null,
                            type: 'verified',
                            enrollment_open_date: 'Jan 01, 1900',
                            marketing_url: 'someurl',
                            is_course_ended: false,
                            instructors: [],
                            full_description: null,
                            key: 'course-v1:Testx+EXW100x+1T2016',
                            enrollment_end: null,
                            reporting_type: 'mooc',
                            advertised_start: null,
                            mobile_available: true,
                            modified: '2017-03-24T14:18:08.693748Z',
                            is_enrolled: false,
                            pacing_type: 'instructor_paced',
                            video: null,
                            status: 'published',
                        },
                        {
                            upgrade_url: null,
                            image: {
                                src: 'someurl',
                                width: null,
                                description: null,
                                height: null,
                            },
                            max_effort: null,
                            is_enrollment_open: true,
                            course: 'Testx+EXW100x',
                            content_language: null,
                            eligible_for_financial_aid: true,
                            seats: [
                                {
                                    sku: '77AA8F2',
                                    credit_hours: null,
                                    price: '0.00',
                                    currency: 'USD',
                                    upgrade_deadline: null,
                                    credit_provider: null,
                                    type: 'audit',
                                },
                                {
                                    sku: '7EC7BB0',
                                    credit_hours: null,
                                    price: '100.00',
                                    currency: 'USD',
                                    upgrade_deadline: null,
                                    credit_provider: null,
                                    type: 'verified',
                                },
                                {
                                    sku: 'BD436CC',
                                    credit_hours: 10,
                                    price: '378.00',
                                    currency: 'USD',
                                    upgrade_deadline: null,
                                    credit_provider: 'asu',
                                    type: 'credit',
                                },
                            ],
                            course_url: 'someurl',
                            availability: 'Archived',
                            transcript_languages: [],
                            staff: [],
                            announcement: null,
                            end: '2016-07-29T00:00:00Z',
                            uuid: '03b34748-19b1-4732-9ea2-e68da95024e6',
                            title: 'Introduction to Jedi',
                            certificate_url: null,
                            enrollment_start: null,
                            start: '2017-03-22T18:10:39Z',
                            min_effort: null,
                            short_description: null,
                            hidden: false,
                            level_type: null,
                            type: 'credit',
                            enrollment_open_date: 'Jan 01, 1900',
                            marketing_url: null,
                            is_course_ended: false,
                            instructors: [],
                            full_description: null,
                            key: 'course-v1:Testx+EXW100x+2164C',
                            enrollment_end: '2016-06-18T19:00:00Z',
                            reporting_type: 'mooc',
                            advertised_start: null,
                            mobile_available: false,
                            modified: '2017-03-23T16:47:37.108260Z',
                            is_enrolled: false,
                            pacing_type: 'self_paced',
                            video: null,
                            status: 'published',
                        },
                    ],
                },
            ],
        },
        subscriptionData: [
            {
                trial_end: '1970-01-01T03:25:45Z',
                next_payment_date: '1970-06-03T07:12:04Z',
                price: '100.00',
                currency: 'USD',
                subscription_state: 'pre',
            },
        ],
        urls: {
            program_listing_url: '/dashboard/programs/',
            commerce_api_url: '/api/commerce/v0/baskets/',
            track_selection_url: '/course_modes/choose/',
            program_record_url: 'http://credentials.example.com/records/programs/UUID',
            buy_subscription_url: '/subscriptions',
            manage_subscription_url: '/orders',
            subscriptions_learner_help_center_url: '/learner',
            orders_and_subscriptions_url: '/orders',
        },
        userPreferences: {
            'pref-lang': 'en',
        },
        creditPathways: [
            {
                org_name: 'Test Org Name',
                email: 'test@test.com',
                name: 'Name of Test Pathway',
                program_uuids: ['0ffff5d6-0177-4690-9a48-aa2fecf94610'],
                description: 'Test credit pathway description',
                id: 2,
                destination_url: 'edx.org',
            },
        ],
        industryPathways: [
            {
                org_name: 'Test Org Name',
                email: 'test@test.com',
                name: 'Name of Test Pathway',
                program_uuids: ['0ffff5d6-0177-4690-9a48-aa2fecf94610'],
                description: 'Test industry pathway description',
                id: 3,
                destination_url: 'industry.com',
            },
        ],
        programTabViewEnabled: false,
        isUserB2CSubscriptionsEnabled: false,
    };
    const data = options.programData;

    const testSubscriptionState = (state, heading, body, trial = false) => {
        const subscriptionData = {
            ...options.subscriptionData[0],
            subscription_state: state,
        };
        if (trial) {
            subscriptionData.trial_end = moment().add(3, 'days').utc().format(
                'YYYY-MM-DDTHH:mm:ss[Z]',
            );
        }
        view = initView({
            programData: $.extend({}, options.programData, {
                subscription_eligible: true,
            }),
            isUserB2CSubscriptionsEnabled: true,
            subscriptionData: [subscriptionData],
        });
        view.render();
        expect(view.$('.upgrade-subscription')[0]).toBeInDOM();
        expect(view.$('.upgrade-subscription .upgrade-button'))
            .toContainText(heading);
        expect(view.$('.upgrade-subscription .subscription-info-brief'))
            .toContainText(body);
    };

    const initView = (updates) => {
        const viewOptions = $.extend({}, options, updates);

        return new ProgramDetailsView(viewOptions);
    };

    beforeEach(() => {
        setFixtures('<div class="js-program-details-wrapper"></div>');
    });

    afterEach(() => {
        view.remove();
    });

    it('should exist', () => {
        view = initView();
        view.render();
        expect(view).toBeDefined();
    });

    it('should render the header', () => {
        view = initView();
        view.render();
        expect(view.$('.js-program-header h2').html()).toEqual(data.title);
        expect(view.$('.js-program-header .org-logo')[0].src).toEqual(
            data.authoring_organizations[0].logo_image_url,
        );
        expect(view.$('.js-program-header .org-logo')[1].src).toEqual(
            data.authoring_organizations[1].logo_image_url,
        );
    });

    it('should render the program heading program journey message if program not completed', () => {
        view = initView();
        view.render();
        expect(view.$('.program-heading-title').text()).toEqual('Your Program Journey');
        expect(view.$('.program-heading-message').text().trim()
            .replace(/\s+/g, ' ')).toEqual(
            'Track and plan your progress through the 3 courses in this program. '
                + 'To complete the program, you must earn a verified certificate for each course.',
        );
    });

    it('should render the program heading congratulations message if all courses completed', () => {
        view = initView({
            // Remove remaining courses so all courses are complete
            courseData: $.extend({}, options.courseData, {
                in_progress: [],
                not_started: [],
            }),
        });
        view.render();

        expect(view.$('.program-heading-title').text()).toEqual('Congratulations!');
        expect(view.$('.program-heading-message').text().trim()
            .replace(/\s+/g, ' ')).toEqual(
            'You have successfully completed all the requirements for the Test Course Title Test.',
        );
    });

    it('should render the course list headings', () => {
        view = initView();
        view.render();
        expect(view.$('.course-list-heading .status').text()).toEqual(
            'COURSES IN PROGRESSREMAINING COURSESCOMPLETED COURSES',
        );
        expect(view.$('.course-list-heading .count').text()).toEqual('111');
    });

    it('should render the basic course card information', () => {
        view = initView();
        view.render();
        expect($(view.$('.course-title')[0]).text().trim()).toEqual('Star Trek: The Next Generation');
        expect($(view.$('.enrolled')[0]).text().trim()).toEqual('Enrolled:');
        expect($(view.$('.run-period')[0]).text().trim()).toEqual('Mar 20, 2017 - Mar 31, 2017');
    });

    it('should render certificate information', () => {
        view = initView();
        view.render();
        expect($(view.$('.upgrade-message .card-msg')).text().trim()).toEqual('Certificate Status:');
        expect($(view.$('.upgrade-message .price')).text().trim()).toEqual('$10.00');
        expect($(view.$('.upgrade-button.single-course-run')[0]).text().trim()).toEqual('Upgrade to Verified');
    });

    it('should render full program purchase link', () => {
        view = initView({
            programData: $.extend({}, options.programData, {
                is_learner_eligible_for_one_click_purchase: true,
            }),
        });
        view.render();
        expect($(view.$('.upgrade-button.complete-program')).text().trim()
            .replace(/\s+/g, ' '))
            .toEqual(
                'Upgrade All Remaining Courses ( $300.00 USD )',
            );
    });

    it('should render partial program purchase link', () => {
        view = initView({
            programData: $.extend({}, options.programData, {
                is_learner_eligible_for_one_click_purchase: true,
                discount_data: {
                    currency: 'USD',
                    discount_value: 30,
                    is_discounted: true,
                    total_incl_tax: 300,
                    total_incl_tax_excl_discounts: 270,
                },
            }),
        });
        view.render();
        expect($(view.$('.upgrade-button.complete-program')).text().trim()
            .replace(/\s+/g, ' '))
            .toEqual(
                'Upgrade All Remaining Courses ( $270.00 $300.00 USD )',
            );
    });

    it('should render enrollment information', () => {
        view = initView();
        view.render();
        expect(view.$('.run-select')[0].options.length).toEqual(2);
        expect($(view.$('.select-choice')[0]).attr('for')).toEqual($(view.$('.run-select')[0]).attr('id'));
        expect($(view.$('.enroll-button button')[0]).text().trim()).toEqual('Enroll Now');
    });

    it('should send analytic event when purchase button clicked', () => {
        const properties = {
            category: 'partial bundle',
            label: 'Test Course Title',
            uuid: '0ffff5d6-0177-4690-9a48-aa2fecf94610',
        };
        view = initView({
            programData: $.extend({}, options.programData, {
                is_learner_eligible_for_one_click_purchase: true,
                variant: 'partial',
            }),
        });
        view.render();
        $('.complete-program').click();
        // Verify that analytics event fires when the purchase button is clicked.
        expect(window.analytics.track).toHaveBeenCalledWith(
            'edx.bi.user.dashboard.program.purchase',
            properties,
        );
    });

    it('should render the get subscription link if program is subscription eligible', () => {
        testSubscriptionState(
            'pre',
<<<<<<< HEAD
            'Start 7-Day free trial',
            '$100/month subscription after trial ends. Cancel anytime.',
=======
            'Start 7-day free trial',
            '$100/month subscription after trial ends. Cancel anytime.'
>>>>>>> 36e18f29
        );
    });

    it('should render appropriate subscription text when subscription is active with trial', () => {
        testSubscriptionState(
            'active',
            'Manage my subscription',
            'Active trial ends',
            true,
        );
    });

    it('should render appropriate subscription text when subscription is active', () => {
        testSubscriptionState(
            'active',
            'Manage my subscription',
            'Your next billing date is',
        );
    });

    it('should render appropriate subscription text when subscription is inactive', () => {
        testSubscriptionState(
            'inactive',
            'Restart my subscription',
            'Unlock verified access to all courses for $100/month. Cancel anytime.',
        );
    });
});<|MERGE_RESOLUTION|>--- conflicted
+++ resolved
@@ -694,13 +694,8 @@
     it('should render the get subscription link if program is subscription eligible', () => {
         testSubscriptionState(
             'pre',
-<<<<<<< HEAD
-            'Start 7-Day free trial',
+            'Start 7-day free trial',
             '$100/month subscription after trial ends. Cancel anytime.',
-=======
-            'Start 7-day free trial',
-            '$100/month subscription after trial ends. Cancel anytime.'
->>>>>>> 36e18f29
         );
     });
 
