/* globals setFixtures */

import ProgramDetailsView from '../views/program_details_view';

describe('Program Details Header View', () => {
    let view = null;
    const options = {
        programData: {
            subtitle: '',
            overview: '',
            weeks_to_complete: null,
            corporate_endorsements: [],
            video: null,
            type: 'Test',
            max_hours_effort_per_week: null,
            transcript_languages: [
                'en-us',
            ],
            expected_learning_items: [],
            uuid: '0ffff5d6-0177-4690-9a48-aa2fecf94610',
            title: 'Test Course Title',
            languages: [
                'en-us',
            ],
            subjects: [],
            individual_endorsements: [],
            staff: [
                {
                    family_name: 'Tester',
                    uuid: '11ee1afb-5750-4185-8434-c9ae8297f0f1',
                    bio: 'Dr. Tester, PhD, RD, is an Associate Professor at the School of Nutrition.',
                    profile_image: {},
                    profile_image_url: 'some image',
                    given_name: 'Bob',
                    urls: {
                        blog: null,
                        twitter: null,
                        facebook: null,
                    },
                    position: {
                        organization_name: 'Test University',
                        title: 'Associate Professor of Nutrition',
                    },
                    works: [],
                    slug: 'dr-tester',
                },
            ],
            marketing_slug: 'testing',
            marketing_url: 'someurl',
            status: 'active',
            credit_redemption_overview: '',
            discount_data: {
                currency: 'USD',
                discount_value: 0,
                is_discounted: false,
                total_incl_tax: 300,
                total_incl_tax_excl_discounts: 300,
            },
            full_program_price: 300,
            card_image_url: 'some image',
            faq: [],
            pathway_ids: [2],
            price_ranges: [
                {
                    max: 378,
                    total: 109,
                    min: 10,
                    currency: 'USD',
                },
            ],
            banner_image: {
                large: {
                    url: 'someurl',
                    width: 1440,
                    height: 480,
                },
                small: {
                    url: 'someurl',
                    width: 435,
                    height: 145,
                },
                medium: {
                    url: 'someurl',
                    width: 726,
                    height: 242,
                },
                'x-small': {
                    url: 'someurl',
                    width: 348,
                    height: 116,
                },
            },
            authoring_organizations: [
                {
                    description: '<p>Learning University is home to leading creators, entrepreneurs.</p>',
                    tags: [
                        'contributor',
                    ],
                    name: 'Learning University',
                    homepage_url: null,
                    key: 'LearnX',
                    certificate_logo_image_url: null,
                    marketing_url: 'someurl',
                    logo_image_url: 'https://stage.edx.org/sites/default/files/school/image/logo/learnx.png',
                    uuid: 'de3e9ff0-477d-4496-8cfa-a98f902e5830',
                },
                {
                    description: '<p>The Test University was chartered in 1868.</p>',
                    tags: [
                        'charter',
                        'contributor',
                    ],
                    name: 'Test University',
                    homepage_url: null,
                    key: 'TestX',
                    certificate_logo_image_url: null,
                    marketing_url: 'someurl',
                    logo_image_url: 'https://stage.edx.org/sites/default/files/school/image/logo/ritx.png',
                    uuid: '54bc81cb-b736-4505-aa51-dd2b18c61d84',
                },
            ],
            job_outlook_items: [],
            credit_backing_organizations: [],
            weeks_to_complete_min: 8,
            weeks_to_complete_max: 8,
            min_hours_effort_per_week: null,
            is_learner_eligible_for_one_click_purchase: false,
        },
        courseData: {
            completed: [
                {
                    owners: [
                        {
                            uuid: '766a3716-f962-425b-b56e-e214c019b229',
                            key: 'Testx',
                            name: 'Test University',
                        },
                    ],
                    uuid: '4be8dceb-3454-4fbf-8993-17d563ab41d4',
                    title: 'Who let the dogs out',
                    image: null,
                    key: 'Testx+DOGx002',
                    course_runs: [
                        {
                            upgrade_url: null,
                            image: {
                                src: 'someurl',
                                width: null,
                                description: null,
                                height: null,
                            },
                            max_effort: null,
                            is_enrollment_open: true,
                            course: 'Testx+DOGx002',
                            content_language: null,
                            eligible_for_financial_aid: true,
                            seats: [
                                {
                                    sku: '4250900',
                                    credit_hours: null,
                                    price: '89.00',
                                    currency: 'USD',
                                    upgrade_deadline: null,
                                    credit_provider: '',
                                    type: 'verified',
                                },
                            ],
                            course_url: '/courses/course-v1:Testx+DOGx002+1T2016/',
                            availability: 'Archived',
                            transcript_languages: [],
                            staff: [],
                            announcement: null,
                            end: '2016-10-01T23:59:00Z',
                            uuid: 'f0ac45f5-f0d6-44bc-aeb9-a14e36e963a5',
                            title: 'Who let the dogs out',
                            certificate_url: '/certificates/1730700d89434b718d0d91f8b5d339bf',
                            enrollment_start: null,
                            start: '2017-03-21T22:18:15Z',
                            min_effort: null,
                            short_description: null,
                            hidden: false,
                            level_type: null,
                            type: 'verified',
                            enrollment_open_date: 'Jan 01, 1900',
                            marketing_url: null,
                            is_course_ended: false,
                            instructors: [],
                            full_description: null,
                            key: 'course-v1:Testx+DOGx002+1T2016',
                            enrollment_end: null,
                            reporting_type: 'mooc',
                            advertised_start: null,
                            mobile_available: false,
                            modified: '2017-03-24T14:22:15.609907Z',
                            is_enrolled: true,
                            pacing_type: 'self_paced',
                            video: null,
                            status: 'published',
                        },
                    ],
                },
            ],
            in_progress: [
                {
                    owners: [
                        {
                            uuid: 'c484a523-d396-4aff-90f4-bb7e82e16bf6',
                            key: 'LearnX',
                            name: 'Learning University',
                        },
                    ],
                    uuid: '872ec14c-3b7d-44b8-9cf2-9fa62182e1dd',
                    title: 'Star Trek: The Next Generation',
                    image: null,
                    key: 'LearnX+NGIx',
                    course_runs: [
                        {
                            upgrade_url: 'someurl',
                            image: {
                                src: '',
                                width: null,
                                description: null,
                                height: null,
                            },
                            max_effort: null,
                            is_enrollment_open: true,
                            course: 'LearnX+NGx',
                            content_language: null,
                            eligible_for_financial_aid: true,
                            seats: [
                                {
                                    sku: '44EEB26',
                                    credit_hours: null,
                                    price: '0.00',
                                    currency: 'USD',
                                    upgrade_deadline: null,
                                    credit_provider: null,
                                    type: 'audit',
                                },
                                {
                                    sku: '64AAFBA',
                                    credit_hours: null,
                                    price: '10.00',
                                    currency: 'USD',
                                    upgrade_deadline: '2017-04-29T00:00:00Z',
                                    credit_provider: null,
                                    type: 'verified',
                                },
                            ],
                            course_url: 'someurl',
                            availability: 'Current',
                            transcript_languages: [],
                            staff: [],
                            announcement: null,
                            end: '2017-03-31T12:00:00Z',
                            uuid: 'ce841f5b-f5a9-428f-b187-e6372b532266',
                            title: 'Star Trek: The Next Generation',
                            certificate_url: null,
                            enrollment_start: '2014-03-31T20:00:00Z',
                            start: '2017-03-20T20:50:14Z',
                            min_effort: null,
                            short_description: null,
                            hidden: false,
                            level_type: null,
                            type: 'verified',
                            enrollment_open_date: 'Jan 01, 1900',
                            marketing_url: 'someurl',
                            is_course_ended: false,
                            instructors: [],
                            full_description: null,
                            key: 'course-v1:LearnX+NGIx+3T2016',
                            enrollment_end: null,
                            reporting_type: 'mooc',
                            advertised_start: null,
                            mobile_available: false,
                            modified: '2017-03-24T14:16:47.547643Z',
                            is_enrolled: true,
                            pacing_type: 'instructor_paced',
                            video: null,
                            status: 'published',
                        },
                    ],
                },
            ],
            uuid: '0ffff5d6-0177-4690-9a48-aa2fecf94610',
            not_started: [
                {
                    owners: [
                        {
                            uuid: '766a3716-f962-425b-b56e-e214c019b229',
                            key: 'Testx',
                            name: 'Test University',
                        },
                    ],
                    uuid: '88da08e4-e9ef-406e-95d7-7a178f9f9695',
                    title: 'Introduction to Health and Wellness',
                    image: null,
                    key: 'Testx+EXW100x',
                    course_runs: [
                        {
                            upgrade_url: null,
                            image: {
                                src: 'someurl',
                                width: null,
                                description: null,
                                height: null,
                            },
                            max_effort: null,
                            is_enrollment_open: true,
                            course: 'Testx+EXW100x',
                            content_language: 'en-us',
                            eligible_for_financial_aid: true,
                            seats: [
                                {
                                    sku: '',
                                    credit_hours: null,
                                    price: '0.00',
                                    currency: 'USD',
                                    upgrade_deadline: null,
                                    credit_provider: '',
                                    type: 'audit',
                                },
                                {
                                    sku: '',
                                    credit_hours: null,
                                    price: '10.00',
                                    currency: 'USD',
                                    upgrade_deadline: null,
                                    credit_provider: '',
                                    type: 'verified',
                                },
                            ],
                            course_url: 'someurl',
                            availability: 'Archived',
                            transcript_languages: [
                                'en-us',
                            ],
                            staff: [
                                {
                                    family_name: 'Tester',
                                    uuid: '11ee1afb-5750-4185-8434-c9ae8297f0f1',
                                    bio: 'Dr. Tester, PhD, RD, is a Professor at the School of Nutrition.',
                                    profile_image: {},
                                    profile_image_url: 'someimage.jpg',
                                    given_name: 'Bob',
                                    urls: {
                                        blog: null,
                                        twitter: null,
                                        facebook: null,
                                    },
                                    position: {
                                        organization_name: 'Test University',
                                        title: 'Associate Professor of Nutrition',
                                    },
                                    works: [],
                                    slug: 'dr-tester',
                                },
                            ],
                            announcement: null,
                            end: '2017-03-25T22:18:33Z',
                            uuid: 'a36efd39-6637-11e6-a8e3-22000bdde520',
                            title: 'Introduction to Jedi',
                            certificate_url: null,
                            enrollment_start: null,
                            start: '2016-01-11T05:00:00Z',
                            min_effort: null,
                            short_description: null,
                            hidden: false,
                            level_type: null,
                            type: 'verified',
                            enrollment_open_date: 'Jan 01, 1900',
                            marketing_url: 'someurl',
                            is_course_ended: false,
                            instructors: [],
                            full_description: null,
                            key: 'course-v1:Testx+EXW100x+1T2016',
                            enrollment_end: null,
                            reporting_type: 'mooc',
                            advertised_start: null,
                            mobile_available: true,
                            modified: '2017-03-24T14:18:08.693748Z',
                            is_enrolled: false,
                            pacing_type: 'instructor_paced',
                            video: null,
                            status: 'published',
                        },
                        {
                            upgrade_url: null,
                            image: {
                                src: 'someurl',
                                width: null,
                                description: null,
                                height: null,
                            },
                            max_effort: null,
                            is_enrollment_open: true,
                            course: 'Testx+EXW100x',
                            content_language: null,
                            eligible_for_financial_aid: true,
                            seats: [
                                {
                                    sku: '77AA8F2',
                                    credit_hours: null,
                                    price: '0.00',
                                    currency: 'USD',
                                    upgrade_deadline: null,
                                    credit_provider: null,
                                    type: 'audit',
                                },
                                {
                                    sku: '7EC7BB0',
                                    credit_hours: null,
                                    price: '100.00',
                                    currency: 'USD',
                                    upgrade_deadline: null,
                                    credit_provider: null,
                                    type: 'verified',
                                },
                                {
                                    sku: 'BD436CC',
                                    credit_hours: 10,
                                    price: '378.00',
                                    currency: 'USD',
                                    upgrade_deadline: null,
                                    credit_provider: 'asu',
                                    type: 'credit',
                                },
                            ],
                            course_url: 'someurl',
                            availability: 'Archived',
                            transcript_languages: [],
                            staff: [],
                            announcement: null,
                            end: '2016-07-29T00:00:00Z',
                            uuid: '03b34748-19b1-4732-9ea2-e68da95024e6',
                            title: 'Introduction to Jedi',
                            certificate_url: null,
                            enrollment_start: null,
                            start: '2017-03-22T18:10:39Z',
                            min_effort: null,
                            short_description: null,
                            hidden: false,
                            level_type: null,
                            type: 'credit',
                            enrollment_open_date: 'Jan 01, 1900',
                            marketing_url: null,
                            is_course_ended: false,
                            instructors: [],
                            full_description: null,
                            key: 'course-v1:Testx+EXW100x+2164C',
                            enrollment_end: '2016-06-18T19:00:00Z',
                            reporting_type: 'mooc',
                            advertised_start: null,
                            mobile_available: false,
                            modified: '2017-03-23T16:47:37.108260Z',
                            is_enrolled: false,
                            pacing_type: 'self_paced',
                            video: null,
                            status: 'published',
                        },
                    ],
                },
            ],
        },
        urls: {
            program_listing_url: '/dashboard/programs/',
            commerce_api_url: '/api/commerce/v0/baskets/',
            track_selection_url: '/course_modes/choose/',
            program_record_url: 'http://credentials.example.com/records/programs/UUID',
        },
        userPreferences: {
            'pref-lang': 'en',
        },
        creditPathways: [
            {
                org_name: 'Test Org Name',
                email: 'test@test.com',
                name: 'Name of Test Pathway',
                program_uuids: ['0ffff5d6-0177-4690-9a48-aa2fecf94610'],
                description: 'Test credit pathway description',
                id: 2,
                destination_url: 'edx.org',
            },
        ],
        industryPathways: [
            {
                org_name: 'Test Org Name',
                email: 'test@test.com',
                name: 'Name of Test Pathway',
                program_uuids: ['0ffff5d6-0177-4690-9a48-aa2fecf94610'],
                description: 'Test industry pathway description',
                id: 3,
                destination_url: 'industry.com',
            },
        ],
        programTabViewEnabled: false
    };
    const data = options.programData;

    const initView = (updates) => {
        const viewOptions = $.extend({}, options, updates);

        return new ProgramDetailsView(viewOptions);
    };

    beforeEach(() => {
        setFixtures('<div class="js-program-details-wrapper"></div>');
    });

    afterEach(() => {
        view.remove();
    });

    it('should exist', () => {
        view = initView();
        view.render();
        expect(view).toBeDefined();
    });

    it('should render the header', () => {
        view = initView();
        view.render();
        expect(view.$('.js-program-header h2').html()).toEqual(data.title);
        expect(view.$('.js-program-header .org-logo')[0].src).toEqual(
            data.authoring_organizations[0].logo_image_url,
        );
        expect(view.$('.js-program-header .org-logo')[1].src).toEqual(
            data.authoring_organizations[1].logo_image_url,
        );
    });

    it('should render the program heading program journey message if program not completed', () => {
        view = initView();
        view.render();
        expect(view.$('.program-heading-title').text()).toEqual('Your Program Journey');
        expect(view.$('.program-heading-message').text().trim()
            .replace(/\s+/g, ' ')).toEqual(
            'Track and plan your progress through the 3 courses in this program. ' +
      'To complete the program, you must earn a verified certificate for each course.',
        );
    });

    it('should render the program heading congratulations message if all courses completed', () => {
        view = initView({
            // Remove remaining courses so all courses are complete
            courseData: $.extend({}, options.courseData, {
                in_progress: [],
                not_started: [],
            }),
        });
        view.render();

        expect(view.$('.program-heading-title').text()).toEqual('Congratulations!');
        expect(view.$('.program-heading-message').text().trim()
            .replace(/\s+/g, ' ')).toEqual(
            'You have successfully completed all the requirements for the Test Course Title Test.',
        );
    });

    it('should render the course list headings', () => {
        view = initView();
        view.render();
        expect(view.$('.course-list-heading .status').text()).toEqual(
            'COURSES IN PROGRESSREMAINING COURSESCOMPLETED COURSES',
        );
        expect(view.$('.course-list-heading .count').text()).toEqual('111');
    });

<<<<<<< HEAD
  it('should render certificate information', () => {
    view = initView();
    view.render();
    expect($(view.$('.upgrade-message .card-msg')).text().trim()).toEqual('Certificate Status:');
    expect($(view.$('.upgrade-message .price')).text().trim()).toEqual('$10.00');
    expect($(view.$('.upgrade-button.single-course-run')[0]).text().trim()).toEqual('Upgrade with Subscription');
  });
=======
    it('should render the basic course card information', () => {
        view = initView();
        view.render();
        expect($(view.$('.course-title')[0]).text().trim()).toEqual('Star Trek: The Next Generation');
        expect($(view.$('.enrolled')[0]).text().trim()).toEqual('Enrolled:');
        expect($(view.$('.run-period')[0]).text().trim()).toEqual('Mar 20, 2017 - Mar 31, 2017');
    });
>>>>>>> ed8d0e28

    it('should render certificate information', () => {
        view = initView();
        view.render();
        expect($(view.$('.upgrade-message .card-msg')).text().trim()).toEqual('Certificate Status:');
        expect($(view.$('.upgrade-message .price')).text().trim()).toEqual('$10.00');
        expect($(view.$('.upgrade-button.single-course-run')[0]).text().trim()).toEqual('Upgrade to Verified');
    });

    it('should render full program purchase link', () => {
        view = initView({
            programData: $.extend({}, options.programData, {
                is_learner_eligible_for_one_click_purchase: true,
            }),
        });
        view.render();
        expect($(view.$('.upgrade-button.complete-program')).text().trim()
            .replace(/\s+/g, ' '))
            .toEqual(
                'Upgrade All Remaining Courses ( $300.00 USD )',
            );
    });

    it('should render partial program purchase link', () => {
        view = initView({
            programData: $.extend({}, options.programData, {
                is_learner_eligible_for_one_click_purchase: true,
                discount_data: {
                    currency: 'USD',
                    discount_value: 30,
                    is_discounted: true,
                    total_incl_tax: 300,
                    total_incl_tax_excl_discounts: 270,
                },
            }),
        });
        view.render();
        expect($(view.$('.upgrade-button.complete-program')).text().trim()
            .replace(/\s+/g, ' '))
            .toEqual(
                'Upgrade All Remaining Courses ( $270.00 $300.00 USD )',
            );
    });

    it('should render enrollment information', () => {
        view = initView();
        view.render();
        expect(view.$('.run-select')[0].options.length).toEqual(2);
        expect($(view.$('.select-choice')[0]).attr('for')).toEqual($(view.$('.run-select')[0]).attr('id'));
        expect($(view.$('.enroll-button button')[0]).text().trim()).toEqual('Enroll Now');
    });

    it('should send analytic event when purchase button clicked', () => {
        const properties = {
            category: 'partial bundle',
            label: 'Test Course Title',
            uuid: '0ffff5d6-0177-4690-9a48-aa2fecf94610',
        };
        view = initView({
            programData: $.extend({}, options.programData, {
                is_learner_eligible_for_one_click_purchase: true,
                variant: 'partial',
            }),
        });
        view.render();
        $('.complete-program').click();
        // Verify that analytics event fires when the purchase button is clicked.
        expect(window.analytics.track).toHaveBeenCalledWith(
            'edx.bi.user.dashboard.program.purchase',
            properties,
        );
    });
});<|MERGE_RESOLUTION|>--- conflicted
+++ resolved
@@ -566,15 +566,6 @@
         expect(view.$('.course-list-heading .count').text()).toEqual('111');
     });
 
-<<<<<<< HEAD
-  it('should render certificate information', () => {
-    view = initView();
-    view.render();
-    expect($(view.$('.upgrade-message .card-msg')).text().trim()).toEqual('Certificate Status:');
-    expect($(view.$('.upgrade-message .price')).text().trim()).toEqual('$10.00');
-    expect($(view.$('.upgrade-button.single-course-run')[0]).text().trim()).toEqual('Upgrade with Subscription');
-  });
-=======
     it('should render the basic course card information', () => {
         view = initView();
         view.render();
@@ -582,7 +573,6 @@
         expect($(view.$('.enrolled')[0]).text().trim()).toEqual('Enrolled:');
         expect($(view.$('.run-period')[0]).text().trim()).toEqual('Mar 20, 2017 - Mar 31, 2017');
     });
->>>>>>> ed8d0e28
 
     it('should render certificate information', () => {
         view = initView();
