--- conflicted
+++ resolved
@@ -44,13 +44,9 @@
                 required: true,
                 editable: 'always',
                 showMessages: false,
-<<<<<<< HEAD
-                title: gettext('learners can see my:'),
-=======
                 title: interpolate_text(
                     gettext('{platform_name} learners can see my:'), {platform_name: options.platform_name}
                 ),
->>>>>>> 2ba5d483
                 valueAttribute: "account_privacy",
                 options: [
                     ['private', gettext('Limited Profile')],
