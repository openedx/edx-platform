--- conflicted
+++ resolved
@@ -586,7 +586,12 @@
 
 RATELIMIT_RATE = '2/m'
 
-<<<<<<< HEAD
+##### LOGISTRATION RATE LIMIT SETTINGS #####
+LOGISTRATION_RATELIMIT_RATE = '5/5m'
+LOGISTRATION_API_RATELIMIT = '5/m'
+
+REGISTRATION_VALIDATION_RATELIMIT = '5/minute'
+
 ############### ADG #####################
 
 MAILCHIMP_API_KEY = 'test'
@@ -674,11 +679,4 @@
     ('zh-cn', u'中文 (简体)'),  # Chinese (China)
     ('zh-hk', u'中文 (香港)'),  # Chinese (Hong Kong)
     ('zh-tw', u'中文 (台灣)'),  # Chinese (Taiwan)
-]
-=======
-##### LOGISTRATION RATE LIMIT SETTINGS #####
-LOGISTRATION_RATELIMIT_RATE = '5/5m'
-LOGISTRATION_API_RATELIMIT = '5/m'
-
-REGISTRATION_VALIDATION_RATELIMIT = '5/minute'
->>>>>>> fa8d3933
+]