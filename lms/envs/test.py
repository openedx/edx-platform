--- conflicted
+++ resolved
@@ -476,11 +476,7 @@
 
 # Set dummy values for profile image settings.
 PROFILE_IMAGE_BACKEND = {
-<<<<<<< HEAD
-    'class': 'django.core.files.storage.FileSystemStorage',
-=======
     'class': 'openedx.core.storage.OverwriteStorage',
->>>>>>> f0aa3daa
     'options': {
         'location': MEDIA_ROOT,
         'base_url': 'http://example-storage.com/profile-images/',
