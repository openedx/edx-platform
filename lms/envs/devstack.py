--- conflicted
+++ resolved
@@ -99,10 +99,7 @@
 
 # Revert to the default set of finders as we don't want the production pipeline
 STATICFILES_FINDERS = [
-<<<<<<< HEAD
-=======
     'openedx.core.djangoapps.theming.finders.ThemeFilesFinder',
->>>>>>> 84e88eba
     'django.contrib.staticfiles.finders.FileSystemFinder',
     'django.contrib.staticfiles.finders.AppDirectoriesFinder',
 ]
