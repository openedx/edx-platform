"""
This config file runs the simplest dev environment using sqlite, and db-based
sessions. Assumes structure:

/envroot/
        /db   # This is where it'll write the database file
        /edx-platform  # The location of this repo
        /log  # Where we're going to write log files
"""

# We intentionally define lots of variables that aren't used, and
# want to import all variables from base settings files
# pylint: disable=W0401, W0614

from .common import *
from logsettings import get_logger_config

DEBUG = True
USE_I18N = True
<<<<<<< HEAD
LANGUAGES = ( ('es_419', 'Spanish'), )
TIME_ZONE = 'America/Guayaquil'
LANGUAGE_CODE = 'es_419'
TEMPLATE_DEBUG = True
SITE_NAME = "iaen.edu.ec"

MITX_FEATURES['DISABLE_START_DATES'] = False
MITX_FEATURES['ENABLE_SQL_TRACKING_LOGS'] = True
MITX_FEATURES['SUBDOMAIN_COURSE_LISTINGS'] = False  # Enable to test subdomains--otherwise, want all courses to show up
MITX_FEATURES['SUBDOMAIN_BRANDING'] = True
MITX_FEATURES['FORCE_UNIVERSITY_DOMAIN'] = None		# show all university courses if in dev (ie don't use HTTP_HOST)
MITX_FEATURES['ENABLE_MANUAL_GIT_RELOAD'] = True
MITX_FEATURES['ENABLE_PSYCHOMETRICS'] = False    # real-time psychometrics (eg item response theory analysis in instructor dashboard)
MITX_FEATURES['ENABLE_INSTRUCTOR_ANALYTICS'] = True
MITX_FEATURES['ENABLE_SERVICE_STATUS'] = True
MITX_FEATURES['ENABLE_INSTRUCTOR_EMAIL'] = True     # Enable email for all Studio courses
MITX_FEATURES['REQUIRE_COURSE_EMAIL_AUTH'] = False  # Give all courses email (don't require django-admin perms)
MITX_FEATURES['ENABLE_HINTER_INSTRUCTOR_VIEW'] = True
MITX_FEATURES['ENABLE_INSTRUCTOR_BETA_DASHBOARD'] = True
MITX_FEATURES['MULTIPLE_ENROLLMENT_ROLES'] = True
MITX_FEATURES['ENABLE_SHOPPING_CART'] = True
MITX_FEATURES['ENABLE_PAYMENT_FAKE'] = True
MITX_FEATURES['AUTOMATIC_VERIFY_STUDENT_IDENTITY_FOR_TESTING'] = True
MITX_FEATURES['ENABLE_S3_GRADE_DOWNLOADS'] = True
=======
LANGUAGES = ( ('es_419', 'Spanish'), ('eo', 'Esperanto') )
TIME_ZONE = 'America/Guayaquil'
LANGUAGE_CODE = 'es_419'
# For displaying the dummy text, we need to provide a language mapping.
TEMPLATE_DEBUG = True
SITE_NAME = "iaen.edu.ec"

FEATURES['DISABLE_START_DATES'] = False
FEATURES['ENABLE_SQL_TRACKING_LOGS'] = True
FEATURES['SUBDOMAIN_COURSE_LISTINGS'] = False  # Enable to test subdomains--otherwise, want all courses to show up
FEATURES['SUBDOMAIN_BRANDING'] = True
FEATURES['FORCE_UNIVERSITY_DOMAIN'] = None		# show all university courses if in dev (ie don't use HTTP_HOST)
FEATURES['ENABLE_MANUAL_GIT_RELOAD'] = True
FEATURES['ENABLE_PSYCHOMETRICS'] = False    # real-time psychometrics (eg item response theory analysis in instructor dashboard)
FEATURES['ENABLE_INSTRUCTOR_ANALYTICS'] = True
FEATURES['ENABLE_SERVICE_STATUS'] = True
FEATURES['ENABLE_INSTRUCTOR_EMAIL'] = True     # Enable email for all Studio courses
FEATURES['REQUIRE_COURSE_EMAIL_AUTH'] = False  # Give all courses email (don't require django-admin perms)
FEATURES['ENABLE_HINTER_INSTRUCTOR_VIEW'] = True
FEATURES['ENABLE_INSTRUCTOR_BETA_DASHBOARD'] = True
FEATURES['MULTIPLE_ENROLLMENT_ROLES'] = True
FEATURES['ENABLE_SHOPPING_CART'] = True
FEATURES['AUTOMATIC_VERIFY_STUDENT_IDENTITY_FOR_TESTING'] = True
FEATURES['ENABLE_S3_GRADE_DOWNLOADS'] = True
>>>>>>> c909f50c

FEEDBACK_SUBMISSION_EMAIL = "dummy@example.com"

WIKI_ENABLED = True

LOGGING = get_logger_config(ENV_ROOT / "log",
                            logging_env="dev",
                            local_loglevel="DEBUG",
                            dev_env=True,
                            debug=True)

DATABASES = {
    'default': {
<<<<<<< HEAD
        'ENGINE': 'django.db.backends.mysql',
        'NAME': 'edx',
        'USER': 'vagrant',
        'PASSWORD': 'vagrant',
        'HOST': '127.0.0.1',
        'PORT': '3306',
=======
        'ENGINE': 'django.db.backends.sqlite3',
        'NAME': ENV_ROOT / "db" / "edx.db",
>>>>>>> c909f50c
    }
}

CACHES = {
    # This is the cache used for most things.
    # In staging/prod envs, the sessions also live here.
    'default': {
        'BACKEND': 'django.core.cache.backends.locmem.LocMemCache',
        'LOCATION': 'edx_loc_mem_cache',
        'KEY_FUNCTION': 'util.memcache.safe_key',
    },

    # The general cache is what you get if you use our util.cache. It's used for
    # things like caching the course.xml file for different A/B test groups.
    # We set it to be a DummyCache to force reloading of course.xml in dev.
    # In staging environments, we would grab VERSION from data uploaded by the
    # push process.
    'general': {
        'BACKEND': 'django.core.cache.backends.dummy.DummyCache',
        'KEY_PREFIX': 'general',
        'VERSION': 4,
        'KEY_FUNCTION': 'util.memcache.safe_key',
    },

    'mongo_metadata_inheritance': {
        'BACKEND': 'django.core.cache.backends.filebased.FileBasedCache',
        'LOCATION': '/var/tmp/mongo_metadata_inheritance',
        'TIMEOUT': 300,
        'KEY_FUNCTION': 'util.memcache.safe_key',
    },
    'loc_cache': {
        'BACKEND': 'django.core.cache.backends.locmem.LocMemCache',
        'LOCATION': 'edx_location_mem_cache',
    },
}


XQUEUE_INTERFACE = {
    "url": "http://127.0.0.1:3032",
    "django_auth": {
        "username": "lms",
        "password": "abcd"
    },
    "basic_auth": ('anant', 'agarwal'),
}

# Make the keyedcache startup warnings go away
CACHE_TIMEOUT = 0

# Dummy secret key for dev
SECRET_KEY = '85920908f28904ed733fe576320db18cabd7b6cd'


COURSE_LISTINGS = {
    'default': ['BerkeleyX/CS169.1x/2012_Fall',
                'BerkeleyX/CS188.1x/2012_Fall',
                'HarvardX/CS50x/2012',
                'HarvardX/PH207x/2012_Fall',
                'MITx/3.091x/2012_Fall',
                'MITx/6.002x/2012_Fall',
                'MITx/6.00x/2012_Fall'],
    'berkeley': ['BerkeleyX/CS169/fa12',
                 'BerkeleyX/CS188/fa12'],
    'harvard': ['HarvardX/CS50x/2012H'],
    'mit': ['MITx/3.091/MIT_2012_Fall'],
    'sjsu': ['MITx/6.002x-EE98/2012_Fall_SJSU'],
}


SUBDOMAIN_BRANDING = {
    'sjsu': 'MITx',
    'mit': 'MITx',
    'berkeley': 'BerkeleyX',
    'harvard': 'HarvardX',
}

# List of `university` landing pages to display, even though they may not
# have an actual course with that org set
VIRTUAL_UNIVERSITIES = []

# Organization that contain other organizations
META_UNIVERSITIES = {'UTx': ['UTAustinX']}

COMMENTS_SERVICE_KEY = "PUT_YOUR_API_KEY_HERE"

############################## Course static files ##########################
if os.path.isdir(DATA_DIR):
    # Add the full course repo if there is no static directory
    STATICFILES_DIRS += [
        # TODO (cpennington): When courses are stored in a database, this
        # should no longer be added to STATICFILES
        (course_dir, DATA_DIR / course_dir)
        for course_dir in os.listdir(DATA_DIR)
        if (os.path.isdir(DATA_DIR / course_dir) and
            not os.path.isdir(DATA_DIR / course_dir / 'static'))
    ]
    # Otherwise, add only the static directory from the course dir
    STATICFILES_DIRS += [
        # TODO (cpennington): When courses are stored in a database, this
        # should no longer be added to STATICFILES
        (course_dir, DATA_DIR / course_dir / 'static')
        for course_dir in os.listdir(DATA_DIR)
        if (os.path.isdir(DATA_DIR / course_dir / 'static'))
    ]


################################# edx-platform revision string  #####################

EDX_PLATFORM_VERSION_STRING = os.popen('cd %s; git describe' % REPO_ROOT).read().strip()

############################ Open ended grading config  #####################

OPEN_ENDED_GRADING_INTERFACE = {
    'url' : 'http://127.0.0.1:3033/',
    'username' : 'lms',
    'password' : 'abcd',
    'staff_grading' : 'staff_grading',
    'peer_grading' : 'peer_grading',
    'grading_controller' : 'grading_controller'
}

############################## LMS Migration ##################################
FEATURES['ENABLE_LMS_MIGRATION'] = True
FEATURES['ACCESS_REQUIRE_STAFF_FOR_COURSE'] = False   # require that user be in the staff_* group to be able to enroll
FEATURES['USE_XQA_SERVER'] = 'http://xqa:server@content-qa.edX.mit.edu/xqa'

INSTALLED_APPS += ('lms_migration',)

LMS_MIGRATION_ALLOWED_IPS = ['127.0.0.1']

################################ OpenID Auth #################################

FEATURES['AUTH_USE_OPENID'] = True
FEATURES['AUTH_USE_OPENID_PROVIDER'] = True
FEATURES['BYPASS_ACTIVATION_EMAIL_FOR_EXTAUTH'] = True

INSTALLED_APPS += ('external_auth',)
INSTALLED_APPS += ('django_openid_auth',)

OPENID_CREATE_USERS = False
OPENID_UPDATE_DETAILS_FROM_SREG = True
OPENID_SSO_SERVER_URL = 'https://www.google.com/accounts/o8/id'  # TODO: accept more endpoints
OPENID_USE_AS_ADMIN_LOGIN = False

OPENID_PROVIDER_TRUSTED_ROOTS = ['*']

######################## MIT Certificates SSL Auth ############################

<<<<<<< HEAD
MITX_FEATURES['AUTH_USE_MIT_CERTIFICATES'] = False
=======
FEATURES['AUTH_USE_MIT_CERTIFICATES'] = False
>>>>>>> c909f50c

################################# CELERY ######################################

# By default don't use a worker, execute tasks as if they were local functions
CELERY_ALWAYS_EAGER = True

################################ DEBUG TOOLBAR ################################

INSTALLED_APPS += ('debug_toolbar',)
MIDDLEWARE_CLASSES += ('django_comment_client.utils.QueryCountDebugMiddleware',
                       'debug_toolbar.middleware.DebugToolbarMiddleware',)
INTERNAL_IPS = ('127.0.0.1',)

DEBUG_TOOLBAR_PANELS = (
   'debug_toolbar.panels.version.VersionDebugPanel',
   'debug_toolbar.panels.timer.TimerDebugPanel',
   'debug_toolbar.panels.settings_vars.SettingsVarsDebugPanel',
   'debug_toolbar.panels.headers.HeaderDebugPanel',
   'debug_toolbar.panels.request_vars.RequestVarsDebugPanel',
   'debug_toolbar.panels.sql.SQLDebugPanel',
   'debug_toolbar.panels.signals.SignalDebugPanel',
   'debug_toolbar.panels.logger.LoggingPanel',

#  Enabling the profiler has a weird bug as of django-debug-toolbar==0.9.4 and
#  Django=1.3.1/1.4 where requests to views get duplicated (your method gets
#  hit twice). So you can uncomment when you need to diagnose performance
#  problems, but you shouldn't leave it on.
#  'debug_toolbar.panels.profiling.ProfilingDebugPanel',
)

DEBUG_TOOLBAR_CONFIG = {
    'INTERCEPT_REDIRECTS': False
}

#################### FILE UPLOADS (for discussion forums) #####################

DEFAULT_FILE_STORAGE = 'django.core.files.storage.FileSystemStorage'
MEDIA_ROOT = ENV_ROOT / "uploads"
MEDIA_URL = "/static/uploads/"
STATICFILES_DIRS.append(("uploads", MEDIA_ROOT))
FILE_UPLOAD_TEMP_DIR = ENV_ROOT / "uploads"
FILE_UPLOAD_HANDLERS = (
    'django.core.files.uploadhandler.MemoryFileUploadHandler',
    'django.core.files.uploadhandler.TemporaryFileUploadHandler',
)

FEATURES['AUTH_USE_SHIB'] = True
FEATURES['RESTRICT_ENROLL_BY_REG_METHOD'] = True

########################### PIPELINE #################################

PIPELINE_SASS_ARGUMENTS = '--debug-info --require {proj_dir}/static/sass/bourbon/lib/bourbon.rb'.format(proj_dir=PROJECT_ROOT)

########################## ANALYTICS TESTING ########################

ANALYTICS_SERVER_URL = "http://127.0.0.1:9000/"
ANALYTICS_API_KEY = ""

##### segment-io  ######

# If there's an environment variable set, grab it and turn on Segment.io
SEGMENT_IO_LMS_KEY = os.environ.get('SEGMENT_IO_LMS_KEY')
if SEGMENT_IO_LMS_KEY:
    FEATURES['SEGMENT_IO_LMS'] = True

###################### Payment ##############################3

CC_PROCESSOR['CyberSource']['SHARED_SECRET'] = os.environ.get('CYBERSOURCE_SHARED_SECRET', '')
CC_PROCESSOR['CyberSource']['MERCHANT_ID'] = os.environ.get('CYBERSOURCE_MERCHANT_ID', '')
CC_PROCESSOR['CyberSource']['SERIAL_NUMBER'] = os.environ.get('CYBERSOURCE_SERIAL_NUMBER', '')
CC_PROCESSOR['CyberSource']['PURCHASE_ENDPOINT'] = os.environ.get('CYBERSOURCE_PURCHASE_ENDPOINT', '')


########################## USER API ########################
EDX_API_KEY = None


####################### Shoppingcart ###########################
FEATURES['ENABLE_SHOPPING_CART'] = True

#####################################################################
# Lastly, see if the developer has any local overrides.
try:
    from .private import *      # pylint: disable=F0401
except ImportError:
    pass<|MERGE_RESOLUTION|>--- conflicted
+++ resolved
@@ -17,33 +17,7 @@
 
 DEBUG = True
 USE_I18N = True
-<<<<<<< HEAD
 LANGUAGES = ( ('es_419', 'Spanish'), )
-TIME_ZONE = 'America/Guayaquil'
-LANGUAGE_CODE = 'es_419'
-TEMPLATE_DEBUG = True
-SITE_NAME = "iaen.edu.ec"
-
-MITX_FEATURES['DISABLE_START_DATES'] = False
-MITX_FEATURES['ENABLE_SQL_TRACKING_LOGS'] = True
-MITX_FEATURES['SUBDOMAIN_COURSE_LISTINGS'] = False  # Enable to test subdomains--otherwise, want all courses to show up
-MITX_FEATURES['SUBDOMAIN_BRANDING'] = True
-MITX_FEATURES['FORCE_UNIVERSITY_DOMAIN'] = None		# show all university courses if in dev (ie don't use HTTP_HOST)
-MITX_FEATURES['ENABLE_MANUAL_GIT_RELOAD'] = True
-MITX_FEATURES['ENABLE_PSYCHOMETRICS'] = False    # real-time psychometrics (eg item response theory analysis in instructor dashboard)
-MITX_FEATURES['ENABLE_INSTRUCTOR_ANALYTICS'] = True
-MITX_FEATURES['ENABLE_SERVICE_STATUS'] = True
-MITX_FEATURES['ENABLE_INSTRUCTOR_EMAIL'] = True     # Enable email for all Studio courses
-MITX_FEATURES['REQUIRE_COURSE_EMAIL_AUTH'] = False  # Give all courses email (don't require django-admin perms)
-MITX_FEATURES['ENABLE_HINTER_INSTRUCTOR_VIEW'] = True
-MITX_FEATURES['ENABLE_INSTRUCTOR_BETA_DASHBOARD'] = True
-MITX_FEATURES['MULTIPLE_ENROLLMENT_ROLES'] = True
-MITX_FEATURES['ENABLE_SHOPPING_CART'] = True
-MITX_FEATURES['ENABLE_PAYMENT_FAKE'] = True
-MITX_FEATURES['AUTOMATIC_VERIFY_STUDENT_IDENTITY_FOR_TESTING'] = True
-MITX_FEATURES['ENABLE_S3_GRADE_DOWNLOADS'] = True
-=======
-LANGUAGES = ( ('es_419', 'Spanish'), ('eo', 'Esperanto') )
 TIME_ZONE = 'America/Guayaquil'
 LANGUAGE_CODE = 'es_419'
 # For displaying the dummy text, we need to provide a language mapping.
@@ -67,7 +41,6 @@
 FEATURES['ENABLE_SHOPPING_CART'] = True
 FEATURES['AUTOMATIC_VERIFY_STUDENT_IDENTITY_FOR_TESTING'] = True
 FEATURES['ENABLE_S3_GRADE_DOWNLOADS'] = True
->>>>>>> c909f50c
 
 FEEDBACK_SUBMISSION_EMAIL = "dummy@example.com"
 
@@ -81,17 +54,12 @@
 
 DATABASES = {
     'default': {
-<<<<<<< HEAD
         'ENGINE': 'django.db.backends.mysql',
         'NAME': 'edx',
         'USER': 'vagrant',
         'PASSWORD': 'vagrant',
         'HOST': '127.0.0.1',
         'PORT': '3306',
-=======
-        'ENGINE': 'django.db.backends.sqlite3',
-        'NAME': ENV_ROOT / "db" / "edx.db",
->>>>>>> c909f50c
     }
 }
 
@@ -240,11 +208,7 @@
 
 ######################## MIT Certificates SSL Auth ############################
 
-<<<<<<< HEAD
-MITX_FEATURES['AUTH_USE_MIT_CERTIFICATES'] = False
-=======
 FEATURES['AUTH_USE_MIT_CERTIFICATES'] = False
->>>>>>> c909f50c
 
 ################################# CELERY ######################################
 
