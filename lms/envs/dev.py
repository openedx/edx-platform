"""
This config file runs the simplest dev environment using sqlite, and db-based
sessions. Assumes structure:

/envroot/
        /db   # This is where it'll write the database file
        /edx-platform  # The location of this repo
        /log  # Where we're going to write log files
"""

# We intentionally define lots of variables that aren't used, and
# want to import all variables from base settings files
# pylint: disable=W0401, W0614

from .common import *
from logsettings import get_logger_config

DEBUG = True
USE_I18N = True
TEMPLATE_DEBUG = True
SITE_NAME = "beta.iaen.edu.ec"

HTTPS = 'off'
FEATURES['DISABLE_START_DATES'] = False
FEATURES['ENABLE_SQL_TRACKING_LOGS'] = True
FEATURES['SUBDOMAIN_COURSE_LISTINGS'] = False  # Enable to test subdomains--otherwise, want all courses to show up
FEATURES['SUBDOMAIN_BRANDING'] = True
FEATURES['FORCE_UNIVERSITY_DOMAIN'] = None		# show all university courses if in dev (ie don't use HTTP_HOST)
FEATURES['ENABLE_MANUAL_GIT_RELOAD'] = True
FEATURES['ENABLE_PSYCHOMETRICS'] = False    # real-time psychometrics (eg item response theory analysis in instructor dashboard)
FEATURES['ENABLE_INSTRUCTOR_ANALYTICS'] = True
FEATURES['ENABLE_SERVICE_STATUS'] = True
FEATURES['ENABLE_INSTRUCTOR_EMAIL'] = True     # Enable email for all Studio courses
FEATURES['REQUIRE_COURSE_EMAIL_AUTH'] = False  # Give all courses email (don't require django-admin perms)
FEATURES['ENABLE_HINTER_INSTRUCTOR_VIEW'] = True
FEATURES['ENABLE_INSTRUCTOR_LEGACY_DASHBOARD'] = True
FEATURES['MULTIPLE_ENROLLMENT_ROLES'] = True
FEATURES['ENABLE_SHOPPING_CART'] = True
FEATURES['AUTOMATIC_VERIFY_STUDENT_IDENTITY_FOR_TESTING'] = True
FEATURES['ENABLE_S3_GRADE_DOWNLOADS'] = True
FEATURES['IS_EDX_DOMAIN'] = True  # Is this an edX-owned domain? (used on instructor dashboard)
FEATURES['ENABLE_PAYMENT_FAKE'] = True


FEEDBACK_SUBMISSION_EMAIL = "dummy@example.com"

WIKI_ENABLED = True

LOGGING = get_logger_config(ENV_ROOT / "log",
                            logging_env="dev",
                            local_loglevel="DEBUG",
                            dev_env=True,
                            debug=True)

DJFS = {
    'type': 'osfs',
    'directory_root': 'lms/static/djpyfs',
    'url_root': '/static/djpyfs'
}

# If there is a database called 'read_replica', you can use the use_read_replica_if_available
# function in util/query.py, which is useful for very large database reads
DATABASES = {
    'default': {
        'ENGINE': 'django.db.backends.mysql',
        'NAME': 'edx',
        'USER': 'vagrant',
        'PASSWORD': 'vagrant',
        'HOST': '127.0.0.1',
        'PORT': '3306',
    }
}

CACHES = {
    # This is the cache used for most things.
    # In staging/prod envs, the sessions also live here.
    'default': {
        'BACKEND': 'django.core.cache.backends.locmem.LocMemCache',
        'LOCATION': 'edx_loc_mem_cache',
        'KEY_FUNCTION': 'util.memcache.safe_key',
    },

    # The general cache is what you get if you use our util.cache. It's used for
    # things like caching the course.xml file for different A/B test groups.
    # We set it to be a DummyCache to force reloading of course.xml in dev.
    # In staging environments, we would grab VERSION from data uploaded by the
    # push process.
    'general': {
        'BACKEND': 'django.core.cache.backends.dummy.DummyCache',
        'KEY_PREFIX': 'general',
        'VERSION': 4,
        'KEY_FUNCTION': 'util.memcache.safe_key',
    },

    'mongo_metadata_inheritance': {
        'BACKEND': 'django.core.cache.backends.filebased.FileBasedCache',
        'LOCATION': '/var/tmp/mongo_metadata_inheritance',
        'TIMEOUT': 300,
        'KEY_FUNCTION': 'util.memcache.safe_key',
    },
    'loc_cache': {
        'BACKEND': 'django.core.cache.backends.locmem.LocMemCache',
        'LOCATION': 'edx_location_mem_cache',
    },
}


XQUEUE_INTERFACE = {
    "url": "http://127.0.0.1:3032",
    "django_auth": {
        "username": "lms",
        "password": "abcd"
    },
    "basic_auth": ('anant', 'agarwal'),
}

# Make the keyedcache startup warnings go away
CACHE_TIMEOUT = 0

# Dummy secret key for dev
SECRET_KEY = '85920908f28904ed733fe576320db18cabd7b6cd'


COURSE_LISTINGS = {
    'default': ['BerkeleyX/CS169.1x/2012_Fall',
                'BerkeleyX/CS188.1x/2012_Fall',
                'HarvardX/CS50x/2012',
                'HarvardX/PH207x/2012_Fall',
                'MITx/3.091x/2012_Fall',
                'MITx/6.002x/2012_Fall',
                'MITx/6.00x/2012_Fall'],
    'berkeley': ['BerkeleyX/CS169/fa12',
                 'BerkeleyX/CS188/fa12'],
    'harvard': ['HarvardX/CS50x/2012H'],
    'mit': ['MITx/3.091/MIT_2012_Fall'],
    'sjsu': ['MITx/6.002x-EE98/2012_Fall_SJSU'],
}


SUBDOMAIN_BRANDING = {
    'sjsu': 'MITx',
    'mit': 'MITx',
    'berkeley': 'BerkeleyX',
    'harvard': 'HarvardX',
    'openedx': 'openedx',
    'edge': 'edge',
}

# List of `university` landing pages to display, even though they may not
# have an actual course with that org set
VIRTUAL_UNIVERSITIES = []

# Organization that contain other organizations
META_UNIVERSITIES = {'UTx': ['UTAustinX']}

COMMENTS_SERVICE_KEY = "PUT_YOUR_API_KEY_HERE"

############################## Course static files ##########################
if os.path.isdir(DATA_DIR):
    # Add the full course repo if there is no static directory
    STATICFILES_DIRS += [
        # TODO (cpennington): When courses are stored in a database, this
        # should no longer be added to STATICFILES
        (course_dir, DATA_DIR / course_dir)
        for course_dir in os.listdir(DATA_DIR)
        if (os.path.isdir(DATA_DIR / course_dir) and
            not os.path.isdir(DATA_DIR / course_dir / 'static'))
    ]
    # Otherwise, add only the static directory from the course dir
    STATICFILES_DIRS += [
        # TODO (cpennington): When courses are stored in a database, this
        # should no longer be added to STATICFILES
        (course_dir, DATA_DIR / course_dir / 'static')
        for course_dir in os.listdir(DATA_DIR)
        if (os.path.isdir(DATA_DIR / course_dir / 'static'))
    ]


################################# edx-platform revision string  #####################

EDX_PLATFORM_VERSION_STRING = os.popen('cd %s; git describe' % REPO_ROOT).read().strip()

############################ Open ended grading config  #####################

OPEN_ENDED_GRADING_INTERFACE = {
    'url' : 'http://127.0.0.1:3033/',
    'username' : 'lms',
    'password' : 'abcd',
    'staff_grading' : 'staff_grading',
    'peer_grading' : 'peer_grading',
    'grading_controller' : 'grading_controller'
}

############################## LMS Migration ##################################
FEATURES['ENABLE_LMS_MIGRATION'] = True
FEATURES['ACCESS_REQUIRE_STAFF_FOR_COURSE'] = False   # require that user be in the staff_* group to be able to enroll
FEATURES['USE_XQA_SERVER'] = 'http://xqa:server@content-qa.edX.mit.edu/xqa'

INSTALLED_APPS += ('lms_migration',)

LMS_MIGRATION_ALLOWED_IPS = ['127.0.0.1']

################################ OpenID Auth #################################

FEATURES['AUTH_USE_OPENID'] = True
FEATURES['AUTH_USE_OPENID_PROVIDER'] = True
FEATURES['BYPASS_ACTIVATION_EMAIL_FOR_EXTAUTH'] = True

INSTALLED_APPS += ('external_auth',)
INSTALLED_APPS += ('django_openid_auth',)

OPENID_CREATE_USERS = False
OPENID_UPDATE_DETAILS_FROM_SREG = True
OPENID_SSO_SERVER_URL = 'https://www.google.com/accounts/o8/id'  # TODO: accept more endpoints
OPENID_USE_AS_ADMIN_LOGIN = False

OPENID_PROVIDER_TRUSTED_ROOTS = ['*']

######################## MIT Certificates SSL Auth ############################

FEATURES['AUTH_USE_CERTIFICATES'] = False

################################# CELERY ######################################

# By default don't use a worker, execute tasks as if they were local functions
CELERY_ALWAYS_EAGER = True

################################ DEBUG TOOLBAR ################################

<<<<<<< HEAD
INSTALLED_APPS += ('debug_toolbar',)
MIDDLEWARE_CLASSES += (
    'django_comment_client.utils.QueryCountDebugMiddleware',
    'debug_toolbar.middleware.DebugToolbarMiddleware',
    'djpyfs',
)
=======
#INSTALLED_APPS += ('debug_toolbar',)
MIDDLEWARE_CLASSES += ('django_comment_client.utils.QueryCountDebugMiddleware',
                       'debug_toolbar.middleware.DebugToolbarMiddleware',)
>>>>>>> 84403215
INTERNAL_IPS = ('127.0.0.1',)

DEBUG_TOOLBAR_PANELS = (
   'debug_toolbar.panels.versions.VersionsPanel',
   'debug_toolbar.panels.timer.TimerPanel',
   'debug_toolbar.panels.settings.SettingsPanel',
   'debug_toolbar.panels.headers.HeadersPanel',
   'debug_toolbar.panels.request.RequestPanel',
   'debug_toolbar.panels.sql.SQLPanel',
   'debug_toolbar.panels.signals.SignalsPanel',
   'debug_toolbar.panels.logging.LoggingPanel',

#  Enabling the profiler has a weird bug as of django-debug-toolbar==0.9.4 and
#  Django=1.3.1/1.4 where requests to views get duplicated (your method gets
#  hit twice). So you can uncomment when you need to diagnose performance
#  problems, but you shouldn't leave it on.
#  'debug_toolbar.panels.profiling.ProfilingDebugPanel',
)

DEBUG_TOOLBAR_CONFIG = {
    'INTERCEPT_REDIRECTS': False
}

#################### FILE UPLOADS (for discussion forums) #####################

DEFAULT_FILE_STORAGE = 'django.core.files.storage.FileSystemStorage'
MEDIA_ROOT = ENV_ROOT / "uploads"
MEDIA_URL = "/static/uploads/"
STATICFILES_DIRS.append(("uploads", MEDIA_ROOT))
FILE_UPLOAD_TEMP_DIR = ENV_ROOT / "uploads"
FILE_UPLOAD_HANDLERS = (
    'django.core.files.uploadhandler.MemoryFileUploadHandler',
    'django.core.files.uploadhandler.TemporaryFileUploadHandler',
)

FEATURES['AUTH_USE_SHIB'] = True
FEATURES['RESTRICT_ENROLL_BY_REG_METHOD'] = True

########################### PIPELINE #################################

PIPELINE_SASS_ARGUMENTS = '--debug-info --require {proj_dir}/static/sass/bourbon/lib/bourbon.rb'.format(proj_dir=PROJECT_ROOT)

########################## ANALYTICS TESTING ########################

ANALYTICS_SERVER_URL = "http://127.0.0.1:9000/"
ANALYTICS_API_KEY = ""

ANALYTICS_DATA_URL = "http://127.0.0.1:8080"
ANALYTICS_DATA_TOKEN = ""
FEATURES['ENABLE_ANALYTICS_ACTIVE_COUNT'] = False

##### Segment.io  ######

# If there's an environment variable set, grab it and turn on Segment.io
SEGMENT_IO_LMS_KEY = os.environ.get('SEGMENT_IO_LMS_KEY')
if SEGMENT_IO_LMS_KEY:
    FEATURES['SEGMENT_IO_LMS'] = True

###################### Payment ######################

CC_PROCESSOR['CyberSource']['SHARED_SECRET'] = os.environ.get('CYBERSOURCE_SHARED_SECRET', '')
CC_PROCESSOR['CyberSource']['MERCHANT_ID'] = os.environ.get('CYBERSOURCE_MERCHANT_ID', '')
CC_PROCESSOR['CyberSource']['SERIAL_NUMBER'] = os.environ.get('CYBERSOURCE_SERIAL_NUMBER', '')
CC_PROCESSOR['CyberSource']['PURCHASE_ENDPOINT'] = '/shoppingcart/payment_fake/'

CC_PROCESSOR['CyberSource2']['SECRET_KEY'] = os.environ.get('CYBERSOURCE_SECRET_KEY', '')
CC_PROCESSOR['CyberSource2']['ACCESS_KEY'] = os.environ.get('CYBERSOURCE_ACCESS_KEY', '')
CC_PROCESSOR['CyberSource2']['PROFILE_ID'] = os.environ.get('CYBERSOURCE_PROFILE_ID', '')
CC_PROCESSOR['CyberSource2']['PURCHASE_ENDPOINT'] = '/shoppingcart/payment_fake/'

########################## USER API ##########################
EDX_API_KEY = None

########################## WS CONFIG ###########################

WS_CONFIG = {
    'ws_prod': "https://www.bsg.gob.ec/sw/SENESCYT/BSGSW01_Consultar_Titulos?wsdl",
    'ws_auth': "https://www.bsg.gob.ec/sw/STI/BSGSW08_Acceder_BSG?wsdl",
    'method_permission': "validarPermisoPeticion",
    'method_query_title': "consultaTitulo",
    'identity': '1803550274'
    }

####################### Shoppingcart ###########################
FEATURES['ENABLE_SHOPPING_CART'] = True

### This enables the Metrics tab for the Instructor dashboard ###########
FEATURES['CLASS_DASHBOARD'] = True

### This settings is for the course registration code length ############
REGISTRATION_CODE_LENGTH = 8

#####################################################################
# Lastly, see if the developer has any local overrides.
try:
    from .private import *      # pylint: disable=F0401
except ImportError:
    pass<|MERGE_RESOLUTION|>--- conflicted
+++ resolved
@@ -227,18 +227,12 @@
 
 ################################ DEBUG TOOLBAR ################################
 
-<<<<<<< HEAD
 INSTALLED_APPS += ('debug_toolbar',)
 MIDDLEWARE_CLASSES += (
     'django_comment_client.utils.QueryCountDebugMiddleware',
     'debug_toolbar.middleware.DebugToolbarMiddleware',
     'djpyfs',
 )
-=======
-#INSTALLED_APPS += ('debug_toolbar',)
-MIDDLEWARE_CLASSES += ('django_comment_client.utils.QueryCountDebugMiddleware',
-                       'debug_toolbar.middleware.DebugToolbarMiddleware',)
->>>>>>> 84403215
 INTERNAL_IPS = ('127.0.0.1',)
 
 DEBUG_TOOLBAR_PANELS = (
