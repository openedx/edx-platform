--- conflicted
+++ resolved
@@ -2593,17 +2593,14 @@
 
 ################################# CELERY ######################################
 
-<<<<<<< HEAD
 # Celery beat configuration
-
 CELERYBEAT_SCHEDULER = 'celery.beat:PersistentScheduler'
-=======
+
 CELERY_IMPORTS = (
     # Since xblock-poll is not a Django app, and XBlocks don't get auto-imported
     # by celery workers, its tasks will not get auto-discovered:
     'poll.tasks',
 )
->>>>>>> 66be8363
 
 # Message configuration
 
