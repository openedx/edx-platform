--- conflicted
+++ resolved
@@ -49,11 +49,7 @@
 PLATFORM_NAME = "Your Platform Name Here"
 CC_MERCHANT_NAME = PLATFORM_NAME
 # Shows up in the platform footer, eg "(c) COPYRIGHT_YEAR"
-<<<<<<< HEAD
 COPYRIGHT_YEAR = "2017"
-=======
-COPYRIGHT_YEAR = "2016"
->>>>>>> 48b28c38
 
 PLATFORM_FACEBOOK_ACCOUNT = "http://www.facebook.com/YourPlatformFacebookAccount"
 PLATFORM_TWITTER_ACCOUNT = "@YourPlatformTwitterAccount"
@@ -385,7 +381,6 @@
     # making multiple queries.
     'ENABLE_READING_FROM_MULTIPLE_HISTORY_TABLES': True,
 
-<<<<<<< HEAD
     # Display the 'Analytics' tab in the instructor dashboard for CCX courses.
     # Note: This has no effect unless ANALYTICS_DASHBOARD_URL is already set,
     #       because without that setting, the tab does not show up for any courses.
@@ -393,13 +388,9 @@
 
     # Set this to False to facilitate cleaning up invalid xml from your modulestore.
     'ENABLE_XBLOCK_XML_VALIDATION': True,
-=======
-    # WIP -- will be removed in Ticket #TNL-4750.
-    'ENABLE_TIME_ZONE_PREFERENCE': False,
 
     # Allow public account creation
     'ALLOW_PUBLIC_ACCOUNT_CREATION': True,
->>>>>>> 48b28c38
 }
 
 # Ignore static asset files on import which match this pattern
@@ -2061,12 +2052,9 @@
     'django_comment_client',
     'django_comment_common',
     'discussion_api',
-<<<<<<< HEAD
     'lms.djangoapps.discussion',
 
     # Notes
-=======
->>>>>>> 48b28c38
     'notes',
     'edxnotes',
 
