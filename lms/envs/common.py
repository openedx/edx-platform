# -*- coding: utf-8 -*-
"""
This is the common settings file, intended to set sane defaults. If you have a
piece of configuration that's dependent on a set of feature flags being set,
then create a function that returns the calculated value based on the value of
FEATURES[...]. Modules that extend this one can change the feature
configuration in an environment specific config file and re-calculate those
values.

We should make a method that calls all these config methods so that you just
make one call at the end of your site-specific dev file to reset all the
dependent variables (like INSTALLED_APPS) for you.

Longer TODO:
1. Right now our treatment of static content in general and in particular
   course-specific static content is haphazard.
2. We should have a more disciplined approach to feature flagging, even if it
   just means that we stick them in a dict called FEATURES.
3. We need to handle configuration for multiple courses. This could be as
   multiple sites, but we do need a way to map their data assets.
"""

# We intentionally define lots of variables that aren't used, and
# want to import all variables from base settings files
# pylint: disable=wildcard-import, unused-import, unused-wildcard-import, invalid-name

import sys
import os
import imp

from path import path
from warnings import simplefilter
from django.utils.translation import ugettext_lazy as _

from .discussionsettings import *
from xmodule.modulestore.modulestore_settings import update_module_store_settings
from lms.lib.xblock.mixin import LmsBlockMixin

################################### FEATURES ###################################
# The display name of the platform to be used in templates/emails/etc.
PLATFORM_NAME = "UPEx en Instituto de Altos Estudios Nacionales"
CC_MERCHANT_NAME = PLATFORM_NAME

PLATFORM_FACEBOOK_ACCOUNT = "http://www.facebook.com/YourPlatformFacebookAccount"
PLATFORM_TWITTER_ACCOUNT = "@YourPlatformTwitterAccount"
PLATFORM_TWITTER_URL = "https://twitter.com/YourPlatformTwitterAccount"
PLATFORM_MEETUP_URL = "http://www.meetup.com/YourMeetup"
PLATFORM_LINKEDIN_URL = "http://www.linkedin.com/company/YourPlatform"
PLATFORM_GOOGLE_PLUS_URL = "https://plus.google.com/YourGooglePlusAccount/"


COURSEWARE_ENABLED = True
ENABLE_JASMINE = False

DISCUSSION_SETTINGS = {
    'MAX_COMMENT_DEPTH': 2,
}


# Features
FEATURES = {
    'SAMPLE': False,
    'USE_DJANGO_PIPELINE': True,

    'DISPLAY_DEBUG_INFO_TO_STAFF': True,
    'DISPLAY_HISTOGRAMS_TO_STAFF': False,  # For large courses this slows down courseware access for staff.

    'REROUTE_ACTIVATION_EMAIL': False,  # nonempty string = address for all activation emails
    'DEBUG_LEVEL': 0,  # 0 = lowest level, least verbose, 255 = max level, most verbose

    ## DO NOT SET TO True IN THIS FILE
    ## Doing so will cause all courses to be released on production
    'DISABLE_START_DATES': False,  # When True, all courses will be active, regardless of start date

    # When True, will only publicly list courses by the subdomain. Expects you
    # to define COURSE_LISTINGS, a dictionary mapping subdomains to lists of
    # course_ids (see dev_int.py for an example)
    'SUBDOMAIN_COURSE_LISTINGS': False,

    # When True, will override certain branding with university specific values
    # Expects a SUBDOMAIN_BRANDING dictionary that maps the subdomain to the
    # university to use for branding purposes
    'SUBDOMAIN_BRANDING': False,

    'FORCE_UNIVERSITY_DOMAIN': False,  # set this to the university domain to use, as an override to HTTP_HOST
                                        # set to None to do no university selection

    # for consistency in user-experience, keep the value of the following 3 settings
    # in sync with the corresponding ones in cms/envs/common.py
    'ENABLE_DISCUSSION_SERVICE': True,
    'ENABLE_TEXTBOOK': True,
    'ENABLE_STUDENT_NOTES': True,  # enables the student notes API and UI.

    # discussion home panel, which includes a subscription on/off setting for discussion digest emails.
    # this should remain off in production until digest notifications are online.
    'ENABLE_DISCUSSION_HOME_PANEL': False,

    'ENABLE_PSYCHOMETRICS': False,  # real-time psychometrics (eg item response theory analysis in instructor dashboard)

    'ENABLE_DJANGO_ADMIN_SITE': True,  # set true to enable django's admin site, even on prod (e.g. for course ops)
    'ENABLE_SQL_TRACKING_LOGS': False,
    'ENABLE_LMS_MIGRATION': False,
    'ENABLE_MANUAL_GIT_RELOAD': False,

    'ENABLE_MASQUERADE': True,  # allow course staff to change to student view of courseware

    'ENABLE_SYSADMIN_DASHBOARD': False,  # sysadmin dashboard, to see what courses are loaded, to delete & load courses

    'DISABLE_LOGIN_BUTTON': False,  # used in systems where login is automatic, eg MIT SSL

    # extrernal access methods
    'ACCESS_REQUIRE_STAFF_FOR_COURSE': False,
    'AUTH_USE_OPENID': False,
    'AUTH_USE_CERTIFICATES': False,
    'AUTH_USE_OPENID_PROVIDER': False,
    # Even though external_auth is in common, shib assumes the LMS views / urls, so it should only be enabled
    # in LMS
    'AUTH_USE_SHIB': False,
    'AUTH_USE_CAS': False,

    # This flag disables the requirement of having to agree to the TOS for users registering
    # with Shib.  Feature was requested by Stanford's office of general counsel
    'SHIB_DISABLE_TOS': False,

    # Toggles OAuth2 authentication provider
    'ENABLE_OAUTH2_PROVIDER': False,

    # Can be turned off if course lists need to be hidden. Effects views and templates.
    'COURSES_ARE_BROWSABLE': True,

    # Enables ability to restrict enrollment in specific courses by the user account login method
    'RESTRICT_ENROLL_BY_REG_METHOD': False,

    # Enables the LMS bulk email feature for course staff
    'ENABLE_INSTRUCTOR_EMAIL': True,
    # If True and ENABLE_INSTRUCTOR_EMAIL: Forces email to be explicitly turned on
    #   for each course via django-admin interface.
    # If False and ENABLE_INSTRUCTOR_EMAIL: Email will be turned on by default
    #   for all Mongo-backed courses.
    'REQUIRE_COURSE_EMAIL_AUTH': True,

    # Analytics experiments - shows instructor analytics tab in LMS instructor dashboard.
    # Enabling this feature depends on installation of a separate analytics server.
    'ENABLE_INSTRUCTOR_ANALYTICS': False,

    # enable analytics server.
    # WARNING: THIS SHOULD ALWAYS BE SET TO FALSE UNDER NORMAL
    # LMS OPERATION. See analytics.py for details about what
    # this does.
    'RUN_AS_ANALYTICS_SERVER_ENABLED': False,

    # Flip to True when the YouTube iframe API breaks (again)
    'USE_YOUTUBE_OBJECT_API': False,

    # Give a UI to show a student's submission history in a problem by the
    # Staff Debug tool.
    'ENABLE_STUDENT_HISTORY_VIEW': True,

    # Segment.io for LMS--need to explicitly turn it on for production.
    'SEGMENT_IO_LMS': False,

    # Provide a UI to allow users to submit feedback from the LMS (left-hand help modal)
    'ENABLE_FEEDBACK_SUBMISSION': False,

    # Turn on a page that lets staff enter Python code to be run in the
    # sandbox, for testing whether it's enabled properly.
    'ENABLE_DEBUG_RUN_PYTHON': False,

    # Enable URL that shows information about the status of variuous services
    'ENABLE_SERVICE_STATUS': False,

    # Toggle to indicate use of a custom theme
    'USE_CUSTOM_THEME': False,

    # Don't autoplay videos for students
    'AUTOPLAY_VIDEOS': False,

    # Enable instructor dash to submit background tasks
    'ENABLE_INSTRUCTOR_BACKGROUND_TASKS': True,

    # Enable instructor to assign individual due dates
    'INDIVIDUAL_DUE_DATES': False,

    # Enable legacy instructor dashboard
    'ENABLE_INSTRUCTOR_LEGACY_DASHBOARD': True,
    # Is this an edX-owned domain? (used on instructor dashboard)
    'IS_EDX_DOMAIN': False,

    # Toggle to enable certificates of courses on dashboard
    'ENABLE_VERIFIED_CERTIFICATES': False,

    # Allow use of the hint managment instructor view.
    'ENABLE_HINTER_INSTRUCTOR_VIEW': False,

    # for load testing
    'AUTOMATIC_AUTH_FOR_TESTING': False,

    # Toggle to enable chat availability (configured on a per-course
    # basis in Studio)
    'ENABLE_CHAT': False,

    # Allow users to enroll with methods other than just honor code certificates
    'MULTIPLE_ENROLLMENT_ROLES': False,

    # Toggle the availability of the shopping cart page
    'ENABLE_SHOPPING_CART': True,

    # Toggle storing detailed billing information
    'STORE_BILLING_INFO': False,

    # Enable flow for payments for course registration (DIFFERENT from verified student flow)
    'ENABLE_PAID_COURSE_REGISTRATION': True,

    # Automatically approve student identity verification attempts
    'AUTOMATIC_VERIFY_STUDENT_IDENTITY_FOR_TESTING': False,

    # Disable instructor dash buttons for downloading course data
    # when enrollment exceeds this number
    'MAX_ENROLLMENT_INSTR_BUTTONS': 200,

    # Grade calculation started from the new instructor dashboard will write
    # grades CSV files to S3 and give links for downloads.
    'ENABLE_S3_GRADE_DOWNLOADS': False,

    # whether to use password policy enforcement or not
    'ENFORCE_PASSWORD_POLICY': False,

    # Give course staff unrestricted access to grade downloads (if set to False,
    # only edX superusers can perform the downloads)
    'ALLOW_COURSE_STAFF_GRADE_DOWNLOADS': False,

    'ENABLED_PAYMENT_REPORTS': ["refund_report", "itemized_purchase_report", "university_revenue_share", "certificate_status"],

    # Turn off account locking if failed login attempts exceeds a limit
    'ENABLE_MAX_FAILED_LOGIN_ATTEMPTS': False,

    # Hide any Personally Identifiable Information from application logs
    'SQUELCH_PII_IN_LOGS': False,

    # Toggles the embargo functionality, which enable embargoing for particular courses
    'EMBARGO': False,

    # Toggles the embargo site functionality, which enable embargoing for the whole site
    'SITE_EMBARGOED': False,

    # Whether the Wiki subsystem should be accessible via the direct /wiki/ paths. Setting this to True means
    # that people can submit content and modify the Wiki in any arbitrary manner. We're leaving this as True in the
    # defaults, so that we maintain current behavior
    'ALLOW_WIKI_ROOT_ACCESS': True,

    # Turn on/off Microsites feature
    'USE_MICROSITES': False,

    # Turn on third-party auth. Disabled for now because full implementations are not yet available. Remember to syncdb
    # if you enable this; we don't create tables by default.
    'ENABLE_THIRD_PARTY_AUTH': False,

    # Toggle to enable alternate urls for marketing links
    'ENABLE_MKTG_SITE': False,

    # Prevent concurrent logins per user
    'PREVENT_CONCURRENT_LOGINS': False,

    # Turn off Advanced Security by default
    'ADVANCED_SECURITY': False,

    # Show a "Download your certificate" on the Progress page if the lowest
    # nonzero grade cutoff is met
    'SHOW_PROGRESS_SUCCESS_BUTTON': False,

    # When a logged in user goes to the homepage ('/') should the user be
    # redirected to the dashboard - this is default Open edX behavior. Set to
    # False to not redirect the user
    'ALWAYS_REDIRECT_HOMEPAGE_TO_DASHBOARD_FOR_AUTHENTICATED_USER': True,

    # Expose Mobile REST API. Note that if you use this, you must also set
    # ENABLE_OAUTH2_PROVIDER to True
    'ENABLE_MOBILE_REST_API': False,

    # Enable the new dashboard, account, and profile pages
    'ENABLE_NEW_DASHBOARD': False,

    # Enable the combined login/registration form
    'ENABLE_COMBINED_LOGIN_REGISTRATION': False,

    # Enable organizational email opt-in
    'ENABLE_MKTG_EMAIL_OPT_IN': False,

    # Show a section in the membership tab of the instructor dashboard
    # to allow an upload of a CSV file that contains a list of new accounts to create
    # and register for course.
    'ALLOW_AUTOMATED_SIGNUPS': False,

    # Display demographic data on the analytics tab in the instructor dashboard.
    'DISPLAY_ANALYTICS_DEMOGRAPHICS': True,

    # Enable display of enrollment counts in instructor and legacy analytics dashboard
    'DISPLAY_ANALYTICS_ENROLLMENTS': True,

    # Separate the verification flow from the payment flow
    'SEPARATE_VERIFICATION_FROM_PAYMENT': False,
}

# Ignore static asset files on import which match this pattern
ASSET_IGNORE_REGEX = r"(^\._.*$)|(^\.DS_Store$)|(^.*~$)"

# Used for A/B testing
DEFAULT_GROUPS = []

# If this is true, random scores will be generated for the purpose of debugging the profile graphs
GENERATE_PROFILE_SCORES = False

# Used with XQueue
XQUEUE_WAITTIME_BETWEEN_REQUESTS = 5  # seconds


############################# SET PATH INFORMATION #############################
PROJECT_ROOT = path(__file__).abspath().dirname().dirname()  # /edx-platform/lms
REPO_ROOT = PROJECT_ROOT.dirname()
COMMON_ROOT = REPO_ROOT / "common"
ENV_ROOT = REPO_ROOT.dirname()  # virtualenv dir /edx-platform is in
COURSES_ROOT = ENV_ROOT / "data"

DATA_DIR = COURSES_ROOT

# TODO: Remove the rest of the sys.path modification here and in cms/envs/common.py
sys.path.append(REPO_ROOT)
sys.path.append(PROJECT_ROOT / 'djangoapps')
sys.path.append(COMMON_ROOT / 'djangoapps')
sys.path.append(COMMON_ROOT / 'lib')

# For Node.js

system_node_path = os.environ.get("NODE_PATH", REPO_ROOT / 'node_modules')

node_paths = [
    COMMON_ROOT / "static/js/vendor",
    COMMON_ROOT / "static/coffee/src",
    system_node_path,
]
NODE_PATH = ':'.join(node_paths)

# For geolocation ip database
GEOIP_PATH = REPO_ROOT / "common/static/data/geoip/GeoIP.dat"
GEOIPV6_PATH = REPO_ROOT / "common/static/data/geoip/GeoIPv6.dat"

# Where to look for a status message
STATUS_MESSAGE_PATH = ENV_ROOT / "status_message.json"

############################ OpenID Provider  ##################################
OPENID_PROVIDER_TRUSTED_ROOTS = ['cs50.net', '*.cs50.net']

############################ OAUTH2 Provider ###################################

# OpenID Connect issuer ID. Normally the URL of the authentication endpoint.

OAUTH_OIDC_ISSUER = 'https:/example.com/oauth2'

# OpenID Connect claim handlers

OAUTH_OIDC_ID_TOKEN_HANDLERS = (
    'oauth2_provider.oidc.handlers.BasicIDTokenHandler',
    'oauth2_provider.oidc.handlers.ProfileHandler',
    'oauth2_provider.oidc.handlers.EmailHandler',
    'oauth2_handler.IDTokenHandler'
)

OAUTH_OIDC_USERINFO_HANDLERS = (
    'oauth2_provider.oidc.handlers.BasicUserInfoHandler',
    'oauth2_provider.oidc.handlers.ProfileHandler',
    'oauth2_provider.oidc.handlers.EmailHandler',
    'oauth2_handler.UserInfoHandler'
)

################################## EDX WEB #####################################
# This is where we stick our compiled template files. Most of the app uses Mako
# templates
import tempfile
MAKO_MODULE_DIR = os.path.join(tempfile.gettempdir(), 'mako_lms')
MAKO_TEMPLATES = {}
MAKO_TEMPLATES['main'] = [PROJECT_ROOT / 'templates',
                          COMMON_ROOT / 'templates',
                          COMMON_ROOT / 'lib' / 'capa' / 'capa' / 'templates',
                          COMMON_ROOT / 'djangoapps' / 'pipeline_mako' / 'templates']

# This is where Django Template lookup is defined. There are a few of these
# still left lying around.
TEMPLATE_DIRS = [
    PROJECT_ROOT / "templates",
    COMMON_ROOT / 'templates',
    COMMON_ROOT / 'lib' / 'capa' / 'capa' / 'templates',
    COMMON_ROOT / 'djangoapps' / 'pipeline_mako' / 'templates',
]

TEMPLATE_CONTEXT_PROCESSORS = (
    'django.core.context_processors.request',
    'django.core.context_processors.static',
    'django.contrib.messages.context_processors.messages',
    'django.core.context_processors.i18n',
    'django.contrib.auth.context_processors.auth',  # this is required for admin
    'django.core.context_processors.csrf',

    # Added for django-wiki
    'django.core.context_processors.media',
    'django.core.context_processors.tz',
    'django.contrib.messages.context_processors.messages',
    'sekizai.context_processors.sekizai',

    # Hack to get required link URLs to password reset templates
    'edxmako.shortcuts.marketing_link_context_processor',

    # Allows the open edX footer to be leveraged in Django Templates.
    'edxmako.shortcuts.open_source_footer_context_processor',

    # Shoppingcart processor (detects if request.user has a cart)
    'shoppingcart.context_processor.user_has_cart_context_processor',

    # Allows the open edX footer to be leveraged in Django Templates.
    'edxmako.shortcuts.microsite_footer_context_processor',
)

# use the ratelimit backend to prevent brute force attacks
AUTHENTICATION_BACKENDS = (
    'ratelimitbackend.backends.RateLimitModelBackend',
)
STUDENT_FILEUPLOAD_MAX_SIZE = 4 * 1000 * 1000  # 4 MB
MAX_FILEUPLOADS_PER_INPUT = 20

# FIXME:
# We should have separate S3 staged URLs in case we need to make changes to
# these assets and test them.
LIB_URL = '/static/js/'

# Dev machines shouldn't need the book
# BOOK_URL = '/static/book/'
BOOK_URL = 'https://mitxstatic.s3.amazonaws.com/book_images/'  # For AWS deploys
RSS_TIMEOUT = 600

# Configuration option for when we want to grab server error pages
STATIC_GRAB = False
DEV_CONTENT = True

EDX_ROOT_URL = ''

LOGIN_REDIRECT_URL = EDX_ROOT_URL + '/accounts/login'
LOGIN_URL = EDX_ROOT_URL + '/accounts/login'

COURSE_NAME = "6.002_Spring_2012"
COURSE_NUMBER = "6.002x"
COURSE_TITLE = "Circuits and Electronics"

### Dark code. Should be enabled in local settings for devel.

ENABLE_MULTICOURSE = False  # set to False to disable multicourse display (see lib.util.views.edXhome)

WIKI_ENABLED = False

###

COURSE_DEFAULT = '6.002x_Fall_2012'
COURSE_SETTINGS = {
    '6.002x_Fall_2012': {
        'number': '6.002x',
        'title': 'Circuits and Electronics',
        'xmlpath': '6002x/',
        'location': 'i4x://edx/6002xs12/course/6.002x_Fall_2012',
    }
}

# IP addresses that are allowed to reload the course, etc.
# TODO (vshnayder): Will probably need to change as we get real access control in.
LMS_MIGRATION_ALLOWED_IPS = []

# These are standard regexes for pulling out info like course_ids, usage_ids, etc.
# They are used so that URLs with deprecated-format strings still work.
# Note: these intentionally greedily grab all chars up to the next slash including any pluses
# DHM: I really wanted to ensure the separators were the same (+ or /) but all patts I tried had
# too many inadvertent side effects :-(
COURSE_KEY_PATTERN = r'(?P<course_key_string>[^/+]+(/|\+)[^/+]+(/|\+)[^/]+)'
COURSE_ID_PATTERN = COURSE_KEY_PATTERN.replace('course_key_string', 'course_id')
COURSE_KEY_REGEX = COURSE_KEY_PATTERN.replace('P<course_key_string>', ':')

USAGE_KEY_PATTERN = r'(?P<usage_key_string>(?:i4x://?[^/]+/[^/]+/[^/]+/[^@]+(?:@[^/]+)?)|(?:[^/]+))'
ASSET_KEY_PATTERN = r'(?P<asset_key_string>(?:/?c4x(:/)?/[^/]+/[^/]+/[^/]+/[^@]+(?:@[^/]+)?)|(?:[^/]+))'
USAGE_ID_PATTERN = r'(?P<usage_id>(?:i4x://?[^/]+/[^/]+/[^/]+/[^@]+(?:@[^/]+)?)|(?:[^/]+))'


############################## EVENT TRACKING #################################

# FIXME: Should we be doing this truncation?
TRACK_MAX_EVENT = 50000

DEBUG_TRACK_LOG = False

TRACKING_BACKENDS = {
    'logger': {
        'ENGINE': 'track.backends.logger.LoggerBackend',
        'OPTIONS': {
            'name': 'tracking'
        }
    }
}

# We're already logging events, and we don't want to capture user
# names/passwords.  Heartbeat events are likely not interesting.
TRACKING_IGNORE_URL_PATTERNS = [r'^/event', r'^/login', r'^/heartbeat', r'^/segmentio/event']

EVENT_TRACKING_ENABLED = True
EVENT_TRACKING_BACKENDS = {
    'logger': {
        'ENGINE': 'eventtracking.backends.logger.LoggerBackend',
        'OPTIONS': {
            'name': 'tracking',
            'max_event_size': TRACK_MAX_EVENT,
        }
    }
}
EVENT_TRACKING_PROCESSORS = [
    {
        'ENGINE': 'track.shim.LegacyFieldMappingProcessor'
    },
    {
        'ENGINE': 'track.shim.VideoEventProcessor'
    }
]

# Backwards compatibility with ENABLE_SQL_TRACKING_LOGS feature flag.
# In the future, adding the backend to TRACKING_BACKENDS should be enough.
if FEATURES.get('ENABLE_SQL_TRACKING_LOGS'):
    TRACKING_BACKENDS.update({
        'sql': {
            'ENGINE': 'track.backends.django.DjangoBackend'
        }
    })
    EVENT_TRACKING_BACKENDS.update({
        'sql': {
            'ENGINE': 'track.backends.django.DjangoBackend'
        }
    })

TRACKING_SEGMENTIO_WEBHOOK_SECRET = None
TRACKING_SEGMENTIO_ALLOWED_TYPES = ['track']
TRACKING_SEGMENTIO_SOURCE_MAP = {
    'analytics-android': 'mobile',
    'analytics-ios': 'mobile',
}

######################## GOOGLE ANALYTICS ###########################
GOOGLE_ANALYTICS_ACCOUNT = None
GOOGLE_ANALYTICS_LINKEDIN = 'GOOGLE_ANALYTICS_LINKEDIN_DUMMY'

######################## OPTIMIZELY ###########################
OPTIMIZELY_PROJECT_ID = None

######################## subdomain specific settings ###########################
COURSE_LISTINGS = {}
SUBDOMAIN_BRANDING = {}
VIRTUAL_UNIVERSITIES = []

############# XBlock Configuration ##########

# Import after sys.path fixup
from xmodule.modulestore.inheritance import InheritanceMixin
from xmodule.modulestore import prefer_xmodules
from xmodule.x_module import XModuleMixin

# This should be moved into an XBlock Runtime/Application object
# once the responsibility of XBlock creation is moved out of modulestore - cpennington
XBLOCK_MIXINS = (LmsBlockMixin, InheritanceMixin, XModuleMixin)

# Allow any XBlock in the LMS
XBLOCK_SELECT_FUNCTION = prefer_xmodules

############# ModuleStore Configuration ##########

MODULESTORE_BRANCH = 'published-only'
CONTENTSTORE = None
DOC_STORE_CONFIG = {
    'host': 'localhost',
    'db': 'xmodule',
    'collection': 'modulestore',
    # If 'asset_collection' defined, it'll be used
    # as the collection name for asset metadata.
    # Otherwise, a default collection name will be used.
}
MODULESTORE = {
    'default': {
        'ENGINE': 'xmodule.modulestore.mixed.MixedModuleStore',
        'OPTIONS': {
            'mappings': {},
            'stores': [
                {
                    'NAME': 'draft',
                    'ENGINE': 'xmodule.modulestore.mongo.DraftMongoModuleStore',
                    'DOC_STORE_CONFIG': DOC_STORE_CONFIG,
                    'OPTIONS': {
                        'default_class': 'xmodule.hidden_module.HiddenDescriptor',
                        'fs_root': DATA_DIR,
                        'render_template': 'edxmako.shortcuts.render_to_string',
                    }
                },
                {
                    'NAME': 'xml',
                    'ENGINE': 'xmodule.modulestore.xml.XMLModuleStore',
                    'OPTIONS': {
                        'data_dir': DATA_DIR,
                        'default_class': 'xmodule.hidden_module.HiddenDescriptor',
                    }
                },
                {
                    'NAME': 'split',
                    'ENGINE': 'xmodule.modulestore.split_mongo.split_draft.DraftVersioningModuleStore',
                    'DOC_STORE_CONFIG': DOC_STORE_CONFIG,
                    'OPTIONS': {
                        'default_class': 'xmodule.hidden_module.HiddenDescriptor',
                        'fs_root': DATA_DIR,
                        'render_template': 'edxmako.shortcuts.render_to_string',
                    }
                },
            ]
        }
    }
}

#################### Python sandbox ############################################

CODE_JAIL = {
    # Path to a sandboxed Python executable.  None means don't bother.
    'python_bin': None,
    # User to run as in the sandbox.
    'user': 'sandbox',

    # Configurable limits.
    'limits': {
        # How many CPU seconds can jailed code use?
        'CPU': 1,
    },
}

# Some courses are allowed to run unsafe code. This is a list of regexes, one
# of them must match the course id for that course to run unsafe code.
#
# For example:
#
#   COURSES_WITH_UNSAFE_CODE = [
#       r"Harvard/XY123.1/.*"
#   ]
COURSES_WITH_UNSAFE_CODE = []

############################### DJANGO BUILT-INS ###############################
# Change DEBUG/TEMPLATE_DEBUG in your environment settings files, not here
DEBUG = False
TEMPLATE_DEBUG = False
USE_TZ = True
SESSION_COOKIE_SECURE = False

# CMS base
CMS_BASE = 'localhost:8001'

# Site info
SITE_ID = 1
SITE_NAME = "upex.edu.ec"
HTTPS = 'on'
ROOT_URLCONF = 'lms.urls'
# NOTE: Please set ALLOWED_HOSTS to some sane value, as we do not allow the default '*'
#ALLOWED_HOSTS = [
#    'beta.cms.iaen.edu.ec',
#    'beta.evex.iaen.edu.ec',
#    'upex.iaen.edu.ec',
#    'cms.iaen.edu.ec'
#    ]

# Platform Email
EMAIL_BACKEND = 'django.core.mail.backends.console.EmailBackend'
DEFAULT_FROM_EMAIL = 'registration@example.com'
DEFAULT_FEEDBACK_EMAIL = 'feedback@example.com'
SERVER_EMAIL = 'devops@example.com'
TECH_SUPPORT_EMAIL = 'technical@example.com'
CONTACT_EMAIL = 'info@example.com'
BUGS_EMAIL = 'bugs@example.com'
UNIVERSITY_EMAIL = 'university@example.com'
PRESS_EMAIL = 'press@example.com'
FINANCE_EMAIL = ''
ADMINS = ()
MANAGERS = ADMINS

# Static content
STATIC_URL = '/static/'
STATIC_ROOT = ENV_ROOT / "staticfiles"

STATICFILES_DIRS = [
    COMMON_ROOT / "static",
    PROJECT_ROOT / "static",
]

FAVICON_PATH = 'images/favicon.ico'

# Locale/Internationalization
TIME_ZONE = 'America/Guayaquil'  # http://en.wikipedia.org/wiki/List_of_tz_zones_by_name
LANGUAGE_CODE = 'es-419'  # http://www.i18nguy.com/unicode/language-identifiers.html
<<<<<<< HEAD
=======
TIME_ZONE = 'America/New_York'  # http://en.wikipedia.org/wiki/List_of_tz_zones_by_name
LANGUAGE_CODE = 'en'  # http://www.i18nguy.com/unicode/language-identifiers.html
# these languages display right to left
LANGUAGES_BIDI = ("en@rtl", "he", "ar", "fa", "ur", "fa-ir")
>>>>>>> 021b380e

# Sourced from http://www.localeplanet.com/icu/ and wikipedia
LANGUAGES = (
    ('en', u'English'),
    ('en@rtl', u'English (right-to-left)'),
    ('eo', u'Dummy Language (Esperanto)'),  # Dummy languaged used for testing
    ('fake2', u'Fake translations'),        # Another dummy language for testing (not pushed to prod)

    ('am', u'አማርኛ'),  # Amharic
    ('ar', u'العربية'),  # Arabic
    ('az', u'azərbaycanca'),  # Azerbaijani
    ('bg-bg', u'български (България)'),  # Bulgarian (Bulgaria)
    ('bn-bd', u'বাংলা (বাংলাদেশ)'),  # Bengali (Bangladesh)
    ('bn-in', u'বাংলা (ভারত)'),  # Bengali (India)
    ('bs', u'bosanski'),  # Bosnian
    ('ca', u'Català'),  # Catalan
    ('ca@valencia', u'Català (València)'),  # Catalan (Valencia)
    ('cs', u'Čeština'),  # Czech
    ('cy', u'Cymraeg'),  # Welsh
    ('da', u'dansk'),  # Danish
    ('de-de', u'Deutsch (Deutschland)'),  # German (Germany)
    ('el', u'Ελληνικά'),  # Greek
    ('en-uk', u'English (United Kingdom)'),  # English (United Kingdom)
    ('en@lolcat', u'LOLCAT English'),  # LOLCAT English
    ('en@pirate', u'Pirate English'),  # Pirate English
    ('es-419', u'Español (Latinoamérica)'),  # Spanish (Latin America)
    ('es-ar', u'Español (Argentina)'),  # Spanish (Argentina)
    ('es-ec', u'Español (Ecuador)'),  # Spanish (Ecuador)
    ('es-es', u'Español (España)'),  # Spanish (Spain)
    ('es-mx', u'Español (México)'),  # Spanish (Mexico)
    ('es-pe', u'Español (Perú)'),  # Spanish (Peru)
    ('et-ee', u'Eesti (Eesti)'),  # Estonian (Estonia)
    ('eu-es', u'euskara (Espainia)'),  # Basque (Spain)
    ('fa', u'فارسی'),  # Persian
    ('fa-ir', u'فارسی (ایران)'),  # Persian (Iran)
    ('fi-fi', u'Suomi (Suomi)'),  # Finnish (Finland)
    ('fil', u'Filipino'),  # Filipino
    ('fr', u'Français'),  # French
    ('gl', u'Galego'),  # Galician
    ('gu', u'ગુજરાતી'),  # Gujarati
    ('he', u'עברית'),  # Hebrew
    ('hi', u'हिन्दी'),  # Hindi
    ('hr', u'hrvatski'),  # Croatian
    ('hu', u'magyar'),  # Hungarian
    ('hy-am', u'Հայերեն (Հայաստան)'),  # Armenian (Armenia)
    ('id', u'Bahasa Indonesia'),  # Indonesian
    ('it-it', u'Italiano (Italia)'),  # Italian (Italy)
    ('ja-jp', u'日本語 (日本)'),  # Japanese (Japan)
    ('kk-kz', u'қазақ тілі (Қазақстан)'),  # Kazakh (Kazakhstan)
    ('km-kh', u'ភាសាខ្មែរ (កម្ពុជា)'),  # Khmer (Cambodia)
    ('kn', u'ಕನ್ನಡ'),  # Kannada
    ('ko-kr', u'한국어 (대한민국)'),  # Korean (Korea)
    ('lt-lt', u'Lietuvių (Lietuva)'),  # Lithuanian (Lithuania)
    ('ml', u'മലയാളം'),  # Malayalam
    ('mn', u'Монгол хэл'),  # Mongolian
    ('mr', u'मराठी'),  # Marathi
    ('ms', u'Bahasa Melayu'),  # Malay
    ('nb', u'Norsk bokmål'),  # Norwegian Bokmål
    ('ne', u'नेपाली'),  # Nepali
    ('nl-nl', u'Nederlands (Nederland)'),  # Dutch (Netherlands)
    ('or', u'ଓଡ଼ିଆ'),  # Oriya
    ('pl', u'Polski'),  # Polish
    ('pt-br', u'Português (Brasil)'),  # Portuguese (Brazil)
    ('pt-pt', u'Português (Portugal)'),  # Portuguese (Portugal)
    ('ro', u'română'),  # Romanian
    ('ru', u'Русский'),  # Russian
    ('si', u'සිංහල'),  # Sinhala
    ('sk', u'Slovenčina'),  # Slovak
    ('sl', u'Slovenščina'),  # Slovenian
    ('sq', u'shqip'),  # Albanian
    ('sr', u'Српски'),  # Serbian
    ('sv', u'svenska'),  # Swedish
    ('sw', u'Kiswahili'),  # Swahili
    ('ta', u'தமிழ்'),  # Tamil
    ('te', u'తెలుగు'),  # Telugu
    ('th', u'ไทย'),  # Thai
    ('tr-tr', u'Türkçe (Türkiye)'),  # Turkish (Turkey)
    ('uk', u'Українська'),  # Ukranian
    ('ur', u'اردو'),  # Urdu
    ('vi', u'Tiếng Việt'),  # Vietnamese
    ('uz', u'Ўзбек'),  # Uzbek
    ('zh-cn', u'中文 (简体)'),  # Chinese (China)
    ('zh-hk', u'中文 (香港)'),  # Chinese (Hong Kong)
    ('zh-tw', u'中文 (台灣)'),  # Chinese (Taiwan)
)

LANGUAGE_DICT = dict(LANGUAGES)

USE_I18N = True
USE_L10N = True

# Localization strings (e.g. django.po) are under this directory
LOCALE_PATHS = (REPO_ROOT + '/conf/locale',)  # edx-platform/conf/locale/
# Messages
MESSAGE_STORAGE = 'django.contrib.messages.storage.session.SessionStorage'

# Guidelines for translators
TRANSLATORS_GUIDE = 'https://github.com/edx/edx-platform/blob/master/docs/en_us/developers/source/i18n_translators_guide.rst'

#################################### GITHUB #######################################
# gitreload is used in LMS-workflow to pull content from github
# gitreload requests are only allowed from these IP addresses, which are
# the advertised public IPs of the github WebHook servers.
# These are listed, eg at https://github.com/edx/edx-platform/admin/hooks

ALLOWED_GITRELOAD_IPS = ['207.97.227.253', '50.57.128.197', '108.171.174.178']

#################################### AWS #######################################
# S3BotoStorage insists on a timeout for uploaded assets. We should make it
# permanent instead, but rather than trying to figure out exactly where that
# setting is, I'm just bumping the expiration time to something absurd (100
# years). This is only used if DEFAULT_FILE_STORAGE is overriden to use S3
# in the global settings.py
AWS_QUERYSTRING_EXPIRE = 10 * 365 * 24 * 60 * 60  # 10 years

################################# SIMPLEWIKI ###################################
SIMPLE_WIKI_REQUIRE_LOGIN_EDIT = True
SIMPLE_WIKI_REQUIRE_LOGIN_VIEW = False

################################# WIKI ###################################
from course_wiki import settings as course_wiki_settings

WIKI_ACCOUNT_HANDLING = False
WIKI_EDITOR = 'course_wiki.editors.CodeMirror'
WIKI_SHOW_MAX_CHILDREN = 0  # We don't use the little menu that shows children of an article in the breadcrumb
WIKI_ANONYMOUS = False  # Don't allow anonymous access until the styling is figured out

WIKI_CAN_DELETE = course_wiki_settings.CAN_DELETE
WIKI_CAN_MODERATE = course_wiki_settings.CAN_MODERATE
WIKI_CAN_CHANGE_PERMISSIONS = course_wiki_settings.CAN_CHANGE_PERMISSIONS
WIKI_CAN_ASSIGN = course_wiki_settings.CAN_ASSIGN

WIKI_USE_BOOTSTRAP_SELECT_WIDGET = False
WIKI_LINK_LIVE_LOOKUPS = False
WIKI_LINK_DEFAULT_LEVEL = 2

##### Feedback submission mechanism #####
FEEDBACK_SUBMISSION_EMAIL = None

##### Zendesk #####
ZENDESK_URL = None
ZENDESK_USER = None
ZENDESK_API_KEY = None

##### EMBARGO #####
EMBARGO_SITE_REDIRECT_URL = None

##### shoppingcart Payment #####
PAYMENT_SUPPORT_EMAIL = 'payment@example.com'

##### Using cybersource by default #####

CC_PROCESSOR_NAME = 'CyberSource'
CC_PROCESSOR = {
    'CyberSource': {
        'SHARED_SECRET': 'keysecret',
        'MERCHANT_ID': 'cybersource_csiu_id',
        'SERIAL_NUMBER': '0123456789012345678901',
        'ORDERPAGE_VERSION': '7',
        'PURCHASE_ENDPOINT': '',
    },
    'CyberSource2': {
        "PURCHASE_ENDPOINT": '',
        "SECRET_KEY": '',
        "ACCESS_KEY": '',
        "PROFILE_ID": '',
    }
}

# Setting for PAID_COURSE_REGISTRATION, DOES NOT AFFECT VERIFIED STUDENTS
PAID_COURSE_REGISTRATION_CURRENCY = ['usd', '$']

# Members of this group are allowed to generate payment reports
PAYMENT_REPORT_GENERATOR_GROUP = 'shoppingcart_report_access'

################################# open ended grading config  #####################

#By setting up the default settings with an incorrect user name and password,
# will get an error when attempting to connect
OPEN_ENDED_GRADING_INTERFACE = {
    'url': 'http://example.com/peer_grading',
    'username': 'incorrect_user',
    'password': 'incorrect_pass',
    'staff_grading': 'staff_grading',
    'peer_grading': 'peer_grading',
    'grading_controller': 'grading_controller'
}

# Used for testing, debugging peer grading
MOCK_PEER_GRADING = False

# Used for testing, debugging staff grading
MOCK_STAFF_GRADING = False

################################# Jasmine ##################################
JASMINE_TEST_DIRECTORY = PROJECT_ROOT + '/static/coffee'

################################# Deprecation warnings #####################

# Ignore deprecation warnings (so we don't clutter Jenkins builds/production)
simplefilter('ignore')

################################# Middleware ###################################
# List of finder classes that know how to find static files in
# various locations.
STATICFILES_FINDERS = (
    'staticfiles.finders.FileSystemFinder',
    'staticfiles.finders.AppDirectoriesFinder',
    'pipeline.finders.PipelineFinder',
)

# List of callables that know how to import templates from various sources.
TEMPLATE_LOADERS = (
    'edxmako.makoloader.MakoFilesystemLoader',
    'edxmako.makoloader.MakoAppDirectoriesLoader',

    # 'django.template.loaders.filesystem.Loader',
    # 'django.template.loaders.app_directories.Loader',

)

MIDDLEWARE_CLASSES = (
    'request_cache.middleware.RequestCache',
    'microsite_configuration.middleware.MicrositeMiddleware',
    'django_comment_client.middleware.AjaxExceptionMiddleware',
    'django.middleware.common.CommonMiddleware',
    'django.contrib.sessions.middleware.SessionMiddleware',

    # Instead of AuthenticationMiddleware, we use a cached backed version
    #'django.contrib.auth.middleware.AuthenticationMiddleware',
    'cache_toolbox.middleware.CacheBackedAuthenticationMiddleware',
    'student.middleware.UserStandingMiddleware',
    'contentserver.middleware.StaticContentServer',
    'crum.CurrentRequestUserMiddleware',

    # Adds user tags to tracking events
    # Must go before TrackMiddleware, to get the context set up
    'user_api.middleware.UserTagsEventContextMiddleware',

    'django.contrib.messages.middleware.MessageMiddleware',
    'track.middleware.TrackMiddleware',
    'django.middleware.csrf.CsrfViewMiddleware',
    'splash.middleware.SplashMiddleware',

    # Allows us to dark-launch particular languages
    'dark_lang.middleware.DarkLangMiddleware',
    'geoinfo.middleware.CountryMiddleware',
    'embargo.middleware.EmbargoMiddleware',

    # Allows us to set user preferences
    # should be after DarkLangMiddleware
    'lang_pref.middleware.LanguagePreferenceMiddleware',

    # Detects user-requested locale from 'accept-language' header in http request
    'django.middleware.locale.LocaleMiddleware',

    'django.middleware.transaction.TransactionMiddleware',
    # 'debug_toolbar.middleware.DebugToolbarMiddleware',

    'django_comment_client.utils.ViewNameMiddleware',
    'codejail.django_integration.ConfigureCodeJailMiddleware',

    # catches any uncaught RateLimitExceptions and returns a 403 instead of a 500
    'ratelimitbackend.middleware.RateLimitMiddleware',
    # needs to run after locale middleware (or anything that modifies the request context)
    'edxmako.middleware.MakoMiddleware',

    # for expiring inactive sessions
    'session_inactivity_timeout.middleware.SessionInactivityTimeout',

    # use Django built in clickjacking protection
    'django.middleware.clickjacking.XFrameOptionsMiddleware',

    # to redirected unenrolled students to the course info page
    'courseware.middleware.RedirectUnenrolledMiddleware',

    'course_wiki.middleware.WikiAccessMiddleware',
)

# Clickjacking protection can be enabled by setting this to 'DENY'
X_FRAME_OPTIONS = 'ALLOW'

############################### Pipeline #######################################

STATICFILES_STORAGE = 'pipeline.storage.PipelineCachedStorage'

from rooted_paths import rooted_glob

courseware_js = (
    [
        'coffee/src/' + pth + '.js'
        for pth in ['courseware', 'histogram', 'navigation', 'time']
    ] +
    ['js/' + pth + '.js' for pth in ['ajax-error']] +
    sorted(rooted_glob(PROJECT_ROOT / 'static', 'coffee/src/modules/**/*.js'))
)


# Before a student accesses courseware, we do not
# need many of the JS dependencies.  This includes
# only the dependencies used everywhere in the LMS
# (including the dashboard/account/profile pages)
# Currently, this partially duplicates the "main vendor"
# JavaScript file, so only one of the two should be included
# on a page at any time.
# In the future, we will likely refactor this to use
# RequireJS and an optimizer.
base_vendor_js = [
    'js/vendor/jquery.min.js',
    'js/vendor/jquery.cookie.js',
    'js/vendor/underscore-min.js'
]

main_vendor_js = base_vendor_js + [
    'js/vendor/require.js',
    'js/RequireJS-namespace-undefine.js',
    'js/vendor/json2.js',
    'js/vendor/jquery-ui.min.js',
    'js/vendor/jquery.qtip.min.js',
    'js/vendor/swfobject/swfobject.js',
    'js/vendor/jquery.ba-bbq.min.js',
    'js/vendor/ova/annotator-full.js',
    'js/vendor/ova/annotator-full-firebase-auth.js',
    'js/vendor/ova/video.dev.js',
    'js/vendor/ova/vjs.youtube.js',
    'js/vendor/ova/rangeslider.js',
    'js/vendor/ova/share-annotator.js',
    'js/vendor/ova/richText-annotator.js',
    'js/vendor/ova/reply-annotator.js',
    'js/vendor/ova/tags-annotator.js',
    'js/vendor/ova/flagging-annotator.js',
    'js/vendor/ova/diacritic-annotator.js',
    'js/vendor/ova/grouping-annotator.js',
    'js/vendor/ova/jquery-Watch.js',
    'js/vendor/ova/openseadragon.js',
    'js/vendor/ova/OpenSeaDragonAnnotation.js',
    'js/vendor/ova/ova.js',
    'js/vendor/ova/catch/js/catch.js',
    'js/vendor/ova/catch/js/handlebars-1.1.2.js',
    'js/vendor/URI.min.js',
]

dashboard_js = sorted(rooted_glob(PROJECT_ROOT / 'static', 'js/dashboard/**/*.js'))
discussion_js = sorted(rooted_glob(COMMON_ROOT / 'static', 'coffee/src/discussion/**/*.js'))
rwd_header_footer_js = sorted(rooted_glob(PROJECT_ROOT / 'static', 'js/common_helpers/rwd_header_footer.js'))
staff_grading_js = sorted(rooted_glob(PROJECT_ROOT / 'static', 'coffee/src/staff_grading/**/*.js'))
open_ended_js = sorted(rooted_glob(PROJECT_ROOT / 'static', 'coffee/src/open_ended/**/*.js'))
notes_js = sorted(rooted_glob(PROJECT_ROOT / 'static', 'coffee/src/notes/**/*.js'))
instructor_dash_js = sorted(rooted_glob(PROJECT_ROOT / 'static', 'coffee/src/instructor_dashboard/**/*.js'))

# JavaScript used by the student account and profile pages
# These are not courseware, so they do not need many of the courseware-specific
# JavaScript modules.
student_account_js = [
    'js/utils/rwd_header_footer.js',
    'js/utils/edx.utils.validate.js',
    'js/src/utility.js',
    'js/student_account/enrollment.js',
    'js/student_account/emailoptin.js',
    'js/student_account/shoppingcart.js',
    'js/student_account/models/LoginModel.js',
    'js/student_account/models/RegisterModel.js',
    'js/student_account/models/PasswordResetModel.js',
    'js/student_account/views/FormView.js',
    'js/student_account/views/LoginView.js',
    'js/student_account/views/RegisterView.js',
    'js/student_account/views/PasswordResetView.js',
    'js/student_account/views/AccessView.js',
    'js/student_account/accessApp.js',
]

student_profile_js = sorted(rooted_glob(PROJECT_ROOT / 'static', 'js/student_profile/**/*.js'))

PIPELINE_CSS = {
    'style-vendor': {
        'source_filenames': [
            'css/vendor/font-awesome.css',
            'css/vendor/jquery.qtip.min.css',
            'css/vendor/responsive-carousel/responsive-carousel.css',
            'css/vendor/responsive-carousel/responsive-carousel.slide.css',
        ],
        'output_filename': 'css/lms-style-vendor.css',
    },
    'style-vendor-tinymce-content': {
        'source_filenames': [
            'js/vendor/tinymce/js/tinymce/skins/studio-tmce4/content.min.css'
        ],
        'output_filename': 'css/lms-style-vendor-tinymce-content.css',
    },
    'style-vendor-tinymce-skin': {
        'source_filenames': [
            'js/vendor/tinymce/js/tinymce/skins/studio-tmce4/skin.min.css'
        ],
        'output_filename': 'css/lms-style-vendor-tinymce-skin.css',
    },
    'style-app': {
        'source_filenames': [
            'sass/application.css',
            'sass/ie.css'
        ],
        'output_filename': 'css/lms-style-app.css',
    },
    'style-app-extend1': {
        'source_filenames': [
            'sass/application-extend1.css',
        ],
        'output_filename': 'css/lms-style-app-extend1.css',
    },
    'style-app-extend2': {
        'source_filenames': [
            'sass/application-extend2.css',
        ],
        'output_filename': 'css/lms-style-app-extend2.css',
    },
    'style-app-rtl': {
        'source_filenames': [
            'sass/application-rtl.css',
            'sass/ie-rtl.css'
        ],
        'output_filename': 'css/lms-style-app-rtl.css',
    },
    'style-app-extend1-rtl': {
        'source_filenames': [
            'sass/application-extend1-rtl.css',
        ],
        'output_filename': 'css/lms-style-app-extend1-rtl.css',
    },
    'style-app-extend2-rtl': {
        'source_filenames': [
            'sass/application-extend2-rtl.css',
        ],
        'output_filename': 'css/lms-style-app-extend2-rtl.css',
    },
    'style-course-vendor': {
        'source_filenames': [
            'js/vendor/CodeMirror/codemirror.css',
            'css/vendor/jquery.treeview.css',
            'css/vendor/ui-lightness/jquery-ui-1.8.22.custom.css',
        ],
        'output_filename': 'css/lms-style-course-vendor.css',
    },
    'style-course': {
        'source_filenames': [
            'sass/course.css',
            'xmodule/modules.css',
        ],
        'output_filename': 'css/lms-style-course.css',
    },
    'style-course-rtl': {
        'source_filenames': [
            'sass/course-rtl.css',
            'xmodule/modules.css',
        ],
        'output_filename': 'css/lms-style-course-rtl.css',
    },
    'style-xmodule-annotations': {
        'source_filenames': [
            'css/vendor/ova/annotator.css',
            'css/vendor/ova/edx-annotator.css',
            'css/vendor/ova/video-js.min.css',
            'css/vendor/ova/rangeslider.css',
            'css/vendor/ova/share-annotator.css',
            'css/vendor/ova/richText-annotator.css',
            'css/vendor/ova/tags-annotator.css',
            'css/vendor/ova/flagging-annotator.css',
            'css/vendor/ova/diacritic-annotator.css',
            'css/vendor/ova/grouping-annotator.css',
            'css/vendor/ova/ova.css',
            'js/vendor/ova/catch/css/main.css'
        ],
        'output_filename': 'css/lms-style-xmodule-annotations.css',
    },
}


common_js = set(rooted_glob(COMMON_ROOT / 'static', 'coffee/src/**/*.js')) - set(courseware_js + discussion_js + staff_grading_js + open_ended_js + notes_js + instructor_dash_js)
project_js = set(rooted_glob(PROJECT_ROOT / 'static', 'coffee/src/**/*.js')) - set(courseware_js + discussion_js + staff_grading_js + open_ended_js + notes_js + instructor_dash_js)


PIPELINE_JS = {
    'application': {

        # Application will contain all paths not in courseware_only_js
        'source_filenames': sorted(common_js) + sorted(project_js) + [
            'js/form.ext.js',
            'js/my_courses_dropdown.js',
            'js/toggle_login_modal.js',
            'js/sticky_filter.js',
            'js/query-params.js',
            'js/src/utility.js',
            'js/src/accessibility_tools.js',
            'js/src/ie_shim.js',
            'js/src/string_utils.js',
        ],
        'output_filename': 'js/lms-application.js',
    },
    'courseware': {
        'source_filenames': courseware_js,
        'output_filename': 'js/lms-courseware.js',
    },
    'base_vendor': {
        'source_filenames': base_vendor_js,
        'output_filename': 'js/lms-base-vendor.js',
    },
    'main_vendor': {
        'source_filenames': main_vendor_js,
        'output_filename': 'js/lms-main_vendor.js',
    },
    'module-descriptor-js': {
        'source_filenames': rooted_glob(COMMON_ROOT / 'static/', 'xmodule/descriptors/js/*.js'),
        'output_filename': 'js/lms-module-descriptors.js',
    },
    'module-js': {
        'source_filenames': rooted_glob(COMMON_ROOT / 'static', 'xmodule/modules/js/*.js'),
        'output_filename': 'js/lms-modules.js',
    },
    'discussion': {
        'source_filenames': discussion_js,
        'output_filename': 'js/discussion.js',
    },
    'staff_grading': {
        'source_filenames': staff_grading_js,
        'output_filename': 'js/staff_grading.js',
    },
    'open_ended': {
        'source_filenames': open_ended_js,
        'output_filename': 'js/open_ended.js',
    },
    'notes': {
        'source_filenames': notes_js,
        'output_filename': 'js/notes.js',
    },
    'instructor_dash': {
        'source_filenames': instructor_dash_js,
        'output_filename': 'js/instructor_dash.js',
    },
    'dashboard': {
        'source_filenames': dashboard_js,
        'output_filename': 'js/dashboard.js'
    },
    'rwd_header_footer': {
        'source_filenames': rwd_header_footer_js,
        'output_filename': 'js/rwd_header_footer.js'
    },
    'student_account': {
        'source_filenames': student_account_js,
        'output_filename': 'js/student_account.js'
    },
    'student_profile': {
        'source_filenames': student_profile_js,
        'output_filename': 'js/student_profile.js'
    },
}

PIPELINE_DISABLE_WRAPPER = True

# Compile all coffee files in course data directories if they are out of date.
# TODO: Remove this once we move data into Mongo. This is only temporary while
# course data directories are still in use.
if os.path.isdir(DATA_DIR):
    for course_dir in os.listdir(DATA_DIR):
        js_dir = DATA_DIR / course_dir / "js"
        if not os.path.isdir(js_dir):
            continue
        for filename in os.listdir(js_dir):
            if filename.endswith('coffee'):
                new_filename = os.path.splitext(filename)[0] + ".js"
                if os.path.exists(js_dir / new_filename):
                    coffee_timestamp = os.stat(js_dir / filename).st_mtime
                    js_timestamp = os.stat(js_dir / new_filename).st_mtime
                    if coffee_timestamp <= js_timestamp:
                        continue
                os.system("rm %s" % (js_dir / new_filename))
                os.system("coffee -c %s" % (js_dir / filename))


PIPELINE_CSS_COMPRESSOR = None
PIPELINE_JS_COMPRESSOR = "pipeline.compressors.uglifyjs.UglifyJSCompressor"

STATICFILES_IGNORE_PATTERNS = (
    "sass/*",
    "coffee/*",

    # Symlinks used by js-test-tool
    "xmodule_js",
    "common_static",
)

PIPELINE_UGLIFYJS_BINARY = 'node_modules/.bin/uglifyjs'

# Setting that will only affect the edX version of django-pipeline until our changes are merged upstream
PIPELINE_COMPILE_INPLACE = True

################################# CELERY ######################################

# Message configuration

CELERY_TASK_SERIALIZER = 'json'
CELERY_RESULT_SERIALIZER = 'json'

CELERY_MESSAGE_COMPRESSION = 'gzip'

# Results configuration

CELERY_IGNORE_RESULT = False
CELERY_STORE_ERRORS_EVEN_IF_IGNORED = True

# Events configuration

CELERY_TRACK_STARTED = True

CELERY_SEND_EVENTS = True
CELERY_SEND_TASK_SENT_EVENT = True

# Exchange configuration

CELERY_DEFAULT_EXCHANGE = 'edx.core'
CELERY_DEFAULT_EXCHANGE_TYPE = 'direct'

# Queues configuration

HIGH_PRIORITY_QUEUE = 'edx.core.high'
DEFAULT_PRIORITY_QUEUE = 'edx.core.default'
LOW_PRIORITY_QUEUE = 'edx.core.low'
HIGH_MEM_QUEUE = 'edx.core.high_mem'

CELERY_QUEUE_HA_POLICY = 'all'

CELERY_CREATE_MISSING_QUEUES = True

CELERY_DEFAULT_QUEUE = DEFAULT_PRIORITY_QUEUE
CELERY_DEFAULT_ROUTING_KEY = DEFAULT_PRIORITY_QUEUE

CELERY_QUEUES = {
    HIGH_PRIORITY_QUEUE: {},
    LOW_PRIORITY_QUEUE: {},
    DEFAULT_PRIORITY_QUEUE: {},
    HIGH_MEM_QUEUE: {},
}

# let logging work as configured:
CELERYD_HIJACK_ROOT_LOGGER = False

################################ Bulk Email ###################################

# Suffix used to construct 'from' email address for bulk emails.
# A course-specific identifier is prepended.
BULK_EMAIL_DEFAULT_FROM_EMAIL = 'no-reply@example.com'

# Parameters for breaking down course enrollment into subtasks.
BULK_EMAIL_EMAILS_PER_TASK = 100

# Initial delay used for retrying tasks.  Additional retries use
# longer delays.  Value is in seconds.
BULK_EMAIL_DEFAULT_RETRY_DELAY = 30

# Maximum number of retries per task for errors that are not related
# to throttling.
BULK_EMAIL_MAX_RETRIES = 5

# Maximum number of retries per task for errors that are related to
# throttling.  If this is not set, then there is no cap on such retries.
BULK_EMAIL_INFINITE_RETRY_CAP = 1000

# We want Bulk Email running on the high-priority queue, so we define the
# routing key that points to it.  At the moment, the name is the same.
BULK_EMAIL_ROUTING_KEY = HIGH_PRIORITY_QUEUE

# Flag to indicate if individual email addresses should be logged as they are sent
# a bulk email message.
BULK_EMAIL_LOG_SENT_EMAILS = False

# Delay in seconds to sleep between individual mail messages being sent,
# when a bulk email task is retried for rate-related reasons.  Choose this
# value depending on the number of workers that might be sending email in
# parallel, and what the SES rate is.
BULK_EMAIL_RETRY_DELAY_BETWEEN_SENDS = 0.02

############################# Email Opt In ####################################

# Minimum age for organization-wide email opt in
EMAIL_OPTIN_MINIMUM_AGE = 13

############################## Video ##########################################

YOUTUBE = {
    # YouTube JavaScript API
    'API': 'www.youtube.com/iframe_api',

    # URL to test YouTube availability
    'TEST_URL': 'gdata.youtube.com/feeds/api/videos/',

    # Current youtube api for requesting transcripts.
    # For example: http://video.google.com/timedtext?lang=en&v=j_jEn79vS3g.
    'TEXT_API': {
        'url': 'video.google.com/timedtext',
        'params': {
            'lang': 'en',
            'v': 'set_youtube_id_of_11_symbols_here',
        },
    },
}

################################### APPS ######################################
INSTALLED_APPS = (
    # Standard ones that are always installed...
    'django.contrib.auth',
    'django.contrib.contenttypes',
    'django.contrib.humanize',
    'django.contrib.messages',
    'django.contrib.sessions',
    'django.contrib.sites',
    'djcelery',
    'south',

    # Database-backed configuration
    'config_models',

    # Monitor the status of services
    'service_status',

    # For asset pipelining
    'edxmako',
    'pipeline',
    'staticfiles',
    'static_replace',

    # Our courseware
    'circuit',
    'courseware',
    'student',

    'static_template_view',
    'staticbook',
    'track',
    'eventtracking.django',
    'util',
    'certificates',
    'dashboard',
    'instructor',
    'instructor_task',
    'open_ended_grading',
    'psychometrics',
    'licenses',
    'course_groups',
    'bulk_email',

    # External auth (OpenID, shib)
    'external_auth',
    'django_openid_auth',

    # OAuth2 Provider
    'provider',
    'provider.oauth2',
    'oauth2_provider',

    # For the wiki
    'wiki',  # The new django-wiki from benjaoming
    'django_notify',
    'course_wiki',  # Our customizations
    'mptt',
    'sekizai',
    #'wiki.plugins.attachments',
    'wiki.plugins.links',
    'wiki.plugins.notifications',
    'course_wiki.plugins.markdownedx',

    # Foldit integration
    'foldit',

    # For testing
    'django.contrib.admin',  # only used in DEBUG mode
    'django_nose',
    'debug',

    # Discussion forums
    'django_comment_client',
    'django_comment_common',
    'notes',

    # Splash screen
    'splash',

    # Monitoring
    'datadog',

    # User API
    'rest_framework',
    'user_api',

    # Shopping cart
    'shoppingcart',

    # Notification preferences setting
    'notification_prefs',

    'notifier_api',

    # Different Course Modes
    'course_modes',

    # Student Identity Verification
    'verify_student',

    # Dark-launching languages
    'dark_lang',

    # Microsite configuration
    'microsite_configuration',

    # Student Identity Reverification
    'reverification',

    'embargo',

    # Monitoring functionality
    'monitoring',

    #cities
    'cities',
    # Course action state
    'course_action_state',

    # Additional problem types
    'edx_jsme',    # Molecular Structure

    # Country list
    'django_countries',

    # edX Mobile API
    'mobile_api',

    # Surveys
    'survey',
)

######################### MARKETING SITE ###############################
EDXMKTG_COOKIE_NAME = 'edxloggedin'
MKTG_URLS = {}
MKTG_URL_LINK_MAP = {
    'ABOUT': 'about_edx',
    'CONTACT': 'contact',
    'FAQ': 'help_edx',
    'COURSES': 'courses',
    'ROOT': 'root',
    'TOS': 'tos',
    'HONOR': 'honor',
    'PRIVACY': 'privacy_edx',
    'JOBS': 'jobs',
    'NEWS': 'news',
    'PRESS': 'press',
    'BLOG': 'edx-blog',
    'DONATE': 'donate',

    # Verified Certificates
    'WHAT_IS_VERIFIED_CERT': 'verified-certificate',
}


################# Student Verification #################
VERIFY_STUDENT = {
    "DAYS_GOOD_FOR": 365,  # How many days is a verficiation good for?
}

### This enables the Metrics tab for the Instructor dashboard ###########
FEATURES['CLASS_DASHBOARD'] = False
if FEATURES.get('CLASS_DASHBOARD'):
    INSTALLED_APPS += ('class_dashboard',)

######################## CAS authentication ###########################

if FEATURES.get('AUTH_USE_CAS'):
    CAS_SERVER_URL = 'https://provide_your_cas_url_here'
    AUTHENTICATION_BACKENDS = (
        'django.contrib.auth.backends.ModelBackend',
        'django_cas.backends.CASBackend',
    )
    INSTALLED_APPS += ('django_cas',)
    MIDDLEWARE_CLASSES += ('django_cas.middleware.CASMiddleware',)

###################### Registration ##################################

# For each of the fields, give one of the following values:
# - 'required': to display the field, and make it mandatory
# - 'optional': to display the field, and make it non-mandatory
# - 'hidden': to not display the field

REGISTRATION_EXTRA_FIELDS = {
    'level_of_education': 'optional',
    'gender': 'optional',
    'year_of_birth': 'optional',
    'mailing_address': 'optional',
    'goals': 'optional',
    'honor_code': 'required',
    'terms_of_service': 'hidden',
    'city': 'hidden',
    'country': 'hidden',
}

########################## CERTIFICATE NAME ########################
CERT_NAME_SHORT = "Certificate"
CERT_NAME_LONG = "Certificate of Achievement"
# Years allowed range
DELTA_YEAR = 12
MAX_YEAR_ALLOWED = 70

########################## WS CONFIG ###########################

WS_CONFIG = {
    'ws_prod': "https://www.bsg.gob.ec/sw/SENESCYT/BSGSW01_Consultar_Titulos?wsdl",
    'ws_auth': "https://www.bsg.gob.ec/sw/STI/BSGSW08_Acceder_BSG?wsdl",
    'method_permission': "validarPermisoPeticion",
    'method_query_title': "consultaTitulo",
    'identity': '1803550274'
    }

###################### Grade Downloads ######################
GRADES_DOWNLOAD_ROUTING_KEY = HIGH_MEM_QUEUE

GRADES_DOWNLOAD = {
    'STORAGE_TYPE': 'localfs',
    'BUCKET': 'edx-grades',
    'ROOT_PATH': '/tmp/edx-s3/grades',
}

######################## PROGRESS SUCCESS BUTTON ##############################
# The following fields are available in the URL: {course_id} {student_id}
PROGRESS_SUCCESS_BUTTON_URL = 'http://<domain>/<path>/{course_id}'
PROGRESS_SUCCESS_BUTTON_TEXT_OVERRIDE = None

#### PASSWORD POLICY SETTINGS #####

PASSWORD_MIN_LENGTH = None
PASSWORD_MAX_LENGTH = None
PASSWORD_COMPLEXITY = {}
PASSWORD_DICTIONARY_EDIT_DISTANCE_THRESHOLD = None
PASSWORD_DICTIONARY = []

##################### LinkedIn #####################
INSTALLED_APPS += ('django_openid_auth',)


############################ LinkedIn Integration #############################
INSTALLED_APPS += ('linkedin',)
LINKEDIN_API = {
    'EMAIL_WHITELIST': [],
    'COMPANY_ID': '2746406',
}


############################ ORA 2 ############################################

# By default, don't use a file prefix
ORA2_FILE_PREFIX = None

# Default File Upload Storage bucket and prefix. Used by the FileUpload Service.
FILE_UPLOAD_STORAGE_BUCKET_NAME = 'edxuploads'
FILE_UPLOAD_STORAGE_PREFIX = 'submissions_attachments'

##### ACCOUNT LOCKOUT DEFAULT PARAMETERS #####
MAX_FAILED_LOGIN_ATTEMPTS_ALLOWED = 5
MAX_FAILED_LOGIN_ATTEMPTS_LOCKOUT_PERIOD_SECS = 15 * 60


##### LMS DEADLINE DISPLAY TIME_ZONE #######
TIME_ZONE_DISPLAYED_FOR_DEADLINES = 'UTC'


# Source:
# http://loc.gov/standards/iso639-2/ISO-639-2_utf-8.txt according to http://en.wikipedia.org/wiki/ISO_639-1
ALL_LANGUAGES = (
    [u"aa", u"Afar"],
    [u"ab", u"Abkhazian"],
    [u"af", u"Afrikaans"],
    [u"ak", u"Akan"],
    [u"sq", u"Albanian"],
    [u"am", u"Amharic"],
    [u"ar", u"Arabic"],
    [u"an", u"Aragonese"],
    [u"hy", u"Armenian"],
    [u"as", u"Assamese"],
    [u"av", u"Avaric"],
    [u"ae", u"Avestan"],
    [u"ay", u"Aymara"],
    [u"az", u"Azerbaijani"],
    [u"ba", u"Bashkir"],
    [u"bm", u"Bambara"],
    [u"eu", u"Basque"],
    [u"be", u"Belarusian"],
    [u"bn", u"Bengali"],
    [u"bh", u"Bihari languages"],
    [u"bi", u"Bislama"],
    [u"bs", u"Bosnian"],
    [u"br", u"Breton"],
    [u"bg", u"Bulgarian"],
    [u"my", u"Burmese"],
    [u"ca", u"Catalan"],
    [u"ch", u"Chamorro"],
    [u"ce", u"Chechen"],
    [u"zh", u"Chinese"],
    [u"cu", u"Church Slavic"],
    [u"cv", u"Chuvash"],
    [u"kw", u"Cornish"],
    [u"co", u"Corsican"],
    [u"cr", u"Cree"],
    [u"cs", u"Czech"],
    [u"da", u"Danish"],
    [u"dv", u"Divehi"],
    [u"nl", u"Dutch"],
    [u"dz", u"Dzongkha"],
    [u"en", u"English"],
    [u"eo", u"Esperanto"],
    [u"et", u"Estonian"],
    [u"ee", u"Ewe"],
    [u"fo", u"Faroese"],
    [u"fj", u"Fijian"],
    [u"fi", u"Finnish"],
    [u"fr", u"French"],
    [u"fy", u"Western Frisian"],
    [u"ff", u"Fulah"],
    [u"ka", u"Georgian"],
    [u"de", u"German"],
    [u"gd", u"Gaelic"],
    [u"ga", u"Irish"],
    [u"gl", u"Galician"],
    [u"gv", u"Manx"],
    [u"el", u"Greek"],
    [u"gn", u"Guarani"],
    [u"gu", u"Gujarati"],
    [u"ht", u"Haitian"],
    [u"ha", u"Hausa"],
    [u"he", u"Hebrew"],
    [u"hz", u"Herero"],
    [u"hi", u"Hindi"],
    [u"ho", u"Hiri Motu"],
    [u"hr", u"Croatian"],
    [u"hu", u"Hungarian"],
    [u"ig", u"Igbo"],
    [u"is", u"Icelandic"],
    [u"io", u"Ido"],
    [u"ii", u"Sichuan Yi"],
    [u"iu", u"Inuktitut"],
    [u"ie", u"Interlingue"],
    [u"ia", u"Interlingua"],
    [u"id", u"Indonesian"],
    [u"ik", u"Inupiaq"],
    [u"it", u"Italian"],
    [u"jv", u"Javanese"],
    [u"ja", u"Japanese"],
    [u"kl", u"Kalaallisut"],
    [u"kn", u"Kannada"],
    [u"ks", u"Kashmiri"],
    [u"kr", u"Kanuri"],
    [u"kk", u"Kazakh"],
    [u"km", u"Central Khmer"],
    [u"ki", u"Kikuyu"],
    [u"rw", u"Kinyarwanda"],
    [u"ky", u"Kirghiz"],
    [u"kv", u"Komi"],
    [u"kg", u"Kongo"],
    [u"ko", u"Korean"],
    [u"kj", u"Kuanyama"],
    [u"ku", u"Kurdish"],
    [u"lo", u"Lao"],
    [u"la", u"Latin"],
    [u"lv", u"Latvian"],
    [u"li", u"Limburgan"],
    [u"ln", u"Lingala"],
    [u"lt", u"Lithuanian"],
    [u"lb", u"Luxembourgish"],
    [u"lu", u"Luba-Katanga"],
    [u"lg", u"Ganda"],
    [u"mk", u"Macedonian"],
    [u"mh", u"Marshallese"],
    [u"ml", u"Malayalam"],
    [u"mi", u"Maori"],
    [u"mr", u"Marathi"],
    [u"ms", u"Malay"],
    [u"mg", u"Malagasy"],
    [u"mt", u"Maltese"],
    [u"mn", u"Mongolian"],
    [u"na", u"Nauru"],
    [u"nv", u"Navajo"],
    [u"nr", u"Ndebele, South"],
    [u"nd", u"Ndebele, North"],
    [u"ng", u"Ndonga"],
    [u"ne", u"Nepali"],
    [u"nn", u"Norwegian Nynorsk"],
    [u"nb", u"Bokmål, Norwegian"],
    [u"no", u"Norwegian"],
    [u"ny", u"Chichewa"],
    [u"oc", u"Occitan"],
    [u"oj", u"Ojibwa"],
    [u"or", u"Oriya"],
    [u"om", u"Oromo"],
    [u"os", u"Ossetian"],
    [u"pa", u"Panjabi"],
    [u"fa", u"Persian"],
    [u"pi", u"Pali"],
    [u"pl", u"Polish"],
    [u"pt", u"Portuguese"],
    [u"ps", u"Pushto"],
    [u"qu", u"Quechua"],
    [u"rm", u"Romansh"],
    [u"ro", u"Romanian"],
    [u"rn", u"Rundi"],
    [u"ru", u"Russian"],
    [u"sg", u"Sango"],
    [u"sa", u"Sanskrit"],
    [u"si", u"Sinhala"],
    [u"sk", u"Slovak"],
    [u"sl", u"Slovenian"],
    [u"se", u"Northern Sami"],
    [u"sm", u"Samoan"],
    [u"sn", u"Shona"],
    [u"sd", u"Sindhi"],
    [u"so", u"Somali"],
    [u"st", u"Sotho, Southern"],
    [u"es", u"Spanish"],
    [u"sc", u"Sardinian"],
    [u"sr", u"Serbian"],
    [u"ss", u"Swati"],
    [u"su", u"Sundanese"],
    [u"sw", u"Swahili"],
    [u"sv", u"Swedish"],
    [u"ty", u"Tahitian"],
    [u"ta", u"Tamil"],
    [u"tt", u"Tatar"],
    [u"te", u"Telugu"],
    [u"tg", u"Tajik"],
    [u"tl", u"Tagalog"],
    [u"th", u"Thai"],
    [u"bo", u"Tibetan"],
    [u"ti", u"Tigrinya"],
    [u"to", u"Tonga (Tonga Islands)"],
    [u"tn", u"Tswana"],
    [u"ts", u"Tsonga"],
    [u"tk", u"Turkmen"],
    [u"tr", u"Turkish"],
    [u"tw", u"Twi"],
    [u"ug", u"Uighur"],
    [u"uk", u"Ukrainian"],
    [u"ur", u"Urdu"],
    [u"uz", u"Uzbek"],
    [u"ve", u"Venda"],
    [u"vi", u"Vietnamese"],
    [u"vo", u"Volapük"],
    [u"cy", u"Welsh"],
    [u"wa", u"Walloon"],
    [u"wo", u"Wolof"],
    [u"xh", u"Xhosa"],
    [u"yi", u"Yiddish"],
    [u"yo", u"Yoruba"],
    [u"za", u"Zhuang"],
    [u"zu", u"Zulu"]
)


### Apps only installed in some instances
OPTIONAL_APPS = (
    'mentoring',

    # edx-ora2
    'submissions',
    'openassessment',
    'openassessment.assessment',
    'openassessment.fileupload',
    'openassessment.workflow',
    'openassessment.xblock',

    # edxval
    'edxval'
)

for app_name in OPTIONAL_APPS:
    # First attempt to only find the module rather than actually importing it,
    # to avoid circular references - only try to import if it can't be found
    # by find_module, which doesn't work with import hooks
    try:
        imp.find_module(app_name)
    except ImportError:
        try:
            __import__(app_name)
        except ImportError:
            continue
    INSTALLED_APPS += (app_name,)

# Stub for third_party_auth options.
# See common/djangoapps/third_party_auth/settings.py for configuration details.
THIRD_PARTY_AUTH = {}

### ADVANCED_SECURITY_CONFIG
# Empty by default
ADVANCED_SECURITY_CONFIG = {}

### External auth usage -- prefixes for ENROLLMENT_DOMAIN
SHIBBOLETH_DOMAIN_PREFIX = 'shib:'
OPENID_DOMAIN_PREFIX = 'openid:'

### Analytics Data API + Dashboard (Insights) settings
ANALYTICS_DATA_URL = ""
ANALYTICS_DATA_TOKEN = ""
ANALYTICS_DASHBOARD_URL = ""

#####################IAEN CONF##################################
DELTA_YEAR = 12
MAX_YEAR_ALLOWED = 70

########################## WS CONFIG ###########################

WS_CONFIG = {
    'ws_prod': "https://www.bsg.gob.ec/sw/SENESCYT/BSGSW01_Consultar_Titulos?wsdl",
    'ws_auth': "https://www.bsg.gob.ec/sw/STI/BSGSW08_Acceder_BSG?wsdl",
    'method_permission': "validarPermisoPeticion",
    'method_query_title': "consultaTitulo",
    'identity': '0103893954'
    }

<<<<<<< HEAD
# TODO (ECOM-16): Remove once the A/B test of auto-registration completes
AUTO_REGISTRATION_AB_TEST_EXCLUDE_COURSES = set([
    "HarvardX/SW12.2x/1T2014",
    "HarvardX/SW12.3x/1T2014",
    "HarvardX/SW12.4x/1T2014",
    "HarvardX/SW12.5x/2T2014",
    "HarvardX/SW12.6x/2T2014",
    "HarvardX/HUM2.1x/3T2014",
    "HarvardX/SW12x/2013_SOND",
    "LinuxFoundationX/LFS101x/2T2014",
    "HarvardX/CS50x/2014_T1",
    "HarvardX/AmPoX.1/2014_T3",
    "HarvardX/SW12.7x/3T2014",
    "HarvardX/SW12.10x/1T2015",
    "HarvardX/SW12.9x/3T2014",
    "HarvardX/SW12.8x/3T2014",
])
=======
ANALYTICS_DASHBOARD_NAME = PLATFORM_NAME + " Insights"

# REGISTRATION CODES DISPLAY INFORMATION SUBTITUTIONS IN THE INVOICE ATTACHMENT
INVOICE_CORP_ADDRESS = "Please place your corporate address\nin this configuration"
INVOICE_PAYMENT_INSTRUCTIONS = "This is where you can\nput directions on how people\nbuying registration codes"

# Country code overrides
# Used by django-countries
COUNTRIES_OVERRIDE = {
    "TW": _("Taiwan"),
}

# which access.py permission name to check in order to determine if a course is visible in
# the course catalog. We default this to the legacy permission 'see_exists'.
COURSE_CATALOG_VISIBILITY_PERMISSION = 'see_exists'

# which access.py permission name to check in order to determine if a course about page is
# visible. We default this to the legacy permission 'see_exists'.
COURSE_ABOUT_VISIBILITY_PERMISSION = 'see_exists'
>>>>>>> 021b380e
<|MERGE_RESOLUTION|>--- conflicted
+++ resolved
@@ -698,13 +698,10 @@
 # Locale/Internationalization
 TIME_ZONE = 'America/Guayaquil'  # http://en.wikipedia.org/wiki/List_of_tz_zones_by_name
 LANGUAGE_CODE = 'es-419'  # http://www.i18nguy.com/unicode/language-identifiers.html
-<<<<<<< HEAD
-=======
 TIME_ZONE = 'America/New_York'  # http://en.wikipedia.org/wiki/List_of_tz_zones_by_name
 LANGUAGE_CODE = 'en'  # http://www.i18nguy.com/unicode/language-identifiers.html
 # these languages display right to left
 LANGUAGES_BIDI = ("en@rtl", "he", "ar", "fa", "ur", "fa-ir")
->>>>>>> 021b380e
 
 # Sourced from http://www.localeplanet.com/icu/ and wikipedia
 LANGUAGES = (
@@ -1923,25 +1920,6 @@
     'identity': '0103893954'
     }
 
-<<<<<<< HEAD
-# TODO (ECOM-16): Remove once the A/B test of auto-registration completes
-AUTO_REGISTRATION_AB_TEST_EXCLUDE_COURSES = set([
-    "HarvardX/SW12.2x/1T2014",
-    "HarvardX/SW12.3x/1T2014",
-    "HarvardX/SW12.4x/1T2014",
-    "HarvardX/SW12.5x/2T2014",
-    "HarvardX/SW12.6x/2T2014",
-    "HarvardX/HUM2.1x/3T2014",
-    "HarvardX/SW12x/2013_SOND",
-    "LinuxFoundationX/LFS101x/2T2014",
-    "HarvardX/CS50x/2014_T1",
-    "HarvardX/AmPoX.1/2014_T3",
-    "HarvardX/SW12.7x/3T2014",
-    "HarvardX/SW12.10x/1T2015",
-    "HarvardX/SW12.9x/3T2014",
-    "HarvardX/SW12.8x/3T2014",
-])
-=======
 ANALYTICS_DASHBOARD_NAME = PLATFORM_NAME + " Insights"
 
 # REGISTRATION CODES DISPLAY INFORMATION SUBTITUTIONS IN THE INVOICE ATTACHMENT
@@ -1960,5 +1938,4 @@
 
 # which access.py permission name to check in order to determine if a course about page is
 # visible. We default this to the legacy permission 'see_exists'.
-COURSE_ABOUT_VISIBILITY_PERMISSION = 'see_exists'
->>>>>>> 021b380e
+COURSE_ABOUT_VISIBILITY_PERMISSION = 'see_exists'