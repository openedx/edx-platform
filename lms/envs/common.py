# -*- coding: utf-8 -*-
"""
This is the common settings file, intended to set sane defaults. If you have a
piece of configuration that's dependent on a set of feature flags being set,
then create a function that returns the calculated value based on the value of
FEATURES[...]. Modules that extend this one can change the feature
configuration in an environment specific config file and re-calculate those
values.

We should make a method that calls all these config methods so that you just
make one call at the end of your site-specific dev file to reset all the
dependent variables (like INSTALLED_APPS) for you.

Longer TODO:
1. Right now our treatment of static content in general and in particular
   course-specific static content is haphazard.
2. We should have a more disciplined approach to feature flagging, even if it
   just means that we stick them in a dict called FEATURES.
3. We need to handle configuration for multiple courses. This could be as
   multiple sites, but we do need a way to map their data assets.
"""

# We intentionally define lots of variables that aren't used
# pylint: disable=unused-import

# Pylint gets confused by path.py instances, which report themselves as class
# objects. As a result, pylint applies the wrong regex in validating names,
# and throws spurious errors. Therefore, we disable invalid-name checking.
# pylint: disable=invalid-name


import importlib.util
import sys
import os

from corsheaders.defaults import default_headers as corsheaders_default_headers
from path import Path as path
from django.utils.translation import ugettext_lazy as _
from enterprise.constants import (
    ENTERPRISE_ADMIN_ROLE,
    ENTERPRISE_CATALOG_ADMIN_ROLE,
    ENTERPRISE_DASHBOARD_ADMIN_ROLE,
    ENTERPRISE_ENROLLMENT_API_ADMIN_ROLE,
    ENTERPRISE_REPORTING_CONFIG_ADMIN_ROLE,
    ENTERPRISE_OPERATOR_ROLE
)

from openedx.core.constants import COURSE_KEY_REGEX, COURSE_KEY_PATTERN, COURSE_ID_PATTERN
from openedx.core.djangoapps.theming.helpers_dirs import (
    get_themes_unchecked,
    get_theme_base_dirs_from_settings
)
from openedx.core.lib.derived import derived, derived_collection_entry
from openedx.core.release import doc_version
from xmodule.modulestore.modulestore_settings import update_module_store_settings
from xmodule.modulestore.edit_info import EditInfoMixin
from lms.djangoapps.lms_xblock.mixin import LmsBlockMixin

################################### FEATURES ###################################
# The display name of the platform to be used in templates/emails/etc.
PLATFORM_NAME = _('Your Platform Name Here')
PLATFORM_DESCRIPTION = _('Your Platform Description Here')
CC_MERCHANT_NAME = PLATFORM_NAME

PLATFORM_FACEBOOK_ACCOUNT = "http://www.facebook.com/YourPlatformFacebookAccount"
PLATFORM_TWITTER_ACCOUNT = "@YourPlatformTwitterAccount"


ENABLE_JASMINE = False

LMS_ROOT_URL = 'https://localhost:18000'
LMS_INTERNAL_ROOT_URL = LMS_ROOT_URL
LMS_ENROLLMENT_API_PATH = "/api/enrollment/v1/"

# Default choices for role dropdown in the membership tab of the instructor dashboard
# This setting is used when a site does not define its own choices via site configuration
MANUAL_ENROLLMENT_ROLE_CHOICES = ['Learner', 'Support', 'Partner']

# List of logout URIs for each IDA that the learner should be logged out of when they logout of the LMS. Only applies to
# IDA for which the social auth flow uses DOT (Django OAuth Toolkit).
IDA_LOGOUT_URI_LIST = []

# Features
FEATURES = {
    'DISPLAY_DEBUG_INFO_TO_STAFF': True,
    'DISPLAY_HISTOGRAMS_TO_STAFF': False,  # For large courses this slows down courseware access for staff.

    'REROUTE_ACTIVATION_EMAIL': False,  # nonempty string = address for all activation emails

    ## DO NOT SET TO True IN THIS FILE
    ## Doing so will cause all courses to be released on production
    'DISABLE_START_DATES': False,  # When True, all courses will be active, regardless of start date

    # for consistency in user-experience, keep the value of the following 3 settings
    # in sync with the corresponding ones in cms/envs/common.py
    'ENABLE_DISCUSSION_SERVICE': True,
    'ENABLE_TEXTBOOK': True,

    # discussion home panel, which includes a subscription on/off setting for discussion digest emails.
    # this should remain off in production until digest notifications are online.
    'ENABLE_DISCUSSION_HOME_PANEL': False,

    # settings for forums/discussions to on/off daily digest feature. Set this to True if you want to
    # enable the UI for the users to subscribe and unsubscribe for daily digest. This setting is the
    # part of deprecation of daily digest in production.
    'ENABLE_FORUM_DAILY_DIGEST': True,

    # Set this to True if you want the discussion digest emails enabled automatically for new users.
    # This will be set on all new account registrations.
    # It is not recommended to enable this feature if ENABLE_DISCUSSION_HOME_PANEL is not enabled, since
    # subscribers who receive digests in that case will only be able to unsubscribe via links embedded
    # in their emails, and they will have no way to resubscribe.
    'ENABLE_DISCUSSION_EMAIL_DIGEST': False,

    'ENABLE_DJANGO_ADMIN_SITE': True,  # set true to enable django's admin site, even on prod (e.g. for course ops)
    'ENABLE_LMS_MIGRATION': False,

    'ENABLE_MASQUERADE': True,  # allow course staff to change to student view of courseware

    # .. toggle_name: ENABLE_SYSADMIN_DASHBOARD
    # .. toggle_implementation: DjangoSetting
    # .. toggle_default: False
    # .. toggle_description: enables dashboard at /syadmin/ for django staff, for seeing overview of system status, for deleting and loading courses, for seeing log of git imports of courseware.
    # .. toggle_category: admin
    # .. toggle_use_cases: open_edx
    # .. toggle_creation_date: 2013-12-12
    # .. toggle_expiration_date: None
    # .. toggle_warnings: some views are not performant when there are more than 100 courses
    # .. toggle_tickets: None
    # .. toggle_status: unsupported
    'ENABLE_SYSADMIN_DASHBOARD': False,  # sysadmin dashboard, to see what courses are loaded, to delete & load courses

    'DISABLE_LOGIN_BUTTON': False,  # used in systems where login is automatic, eg MIT SSL

    # Toggles OAuth2 authentication provider
    'ENABLE_OAUTH2_PROVIDER': False,

    # Allows to enable an API endpoint to serve XBlock view, used for example by external applications.
    # See jquey-xblock: https://github.com/edx-solutions/jquery-xblock
    'ENABLE_XBLOCK_VIEW_ENDPOINT': False,

    # Allows to configure the LMS to provide CORS headers to serve requests from other domains
    'ENABLE_CORS_HEADERS': False,

    # Can be turned off if course lists need to be hidden. Effects views and templates.
    'COURSES_ARE_BROWSABLE': True,

    # Set to hide the courses list on the Learner Dashboard if they are not enrolled in any courses yet.
    'HIDE_DASHBOARD_COURSES_UNTIL_ACTIVATED': False,

    # Give a UI to show a student's submission history in a problem by the
    # Staff Debug tool.
    'ENABLE_STUDENT_HISTORY_VIEW': True,

    # Turn on a page that lets staff enter Python code to be run in the
    # sandbox, for testing whether it's enabled properly.
    'ENABLE_DEBUG_RUN_PYTHON': False,

    # Enable URL that shows information about the status of variuous services
    'ENABLE_SERVICE_STATUS': False,

    # Don't autoplay videos for students
    'AUTOPLAY_VIDEOS': False,

    # Move the student to next page when a video finishes. Set to True to show
    # an auto-advance button in videos. If False, videos never auto-advance.
    'ENABLE_AUTOADVANCE_VIDEOS': False,

    # Enable instructor dash to submit background tasks
    'ENABLE_INSTRUCTOR_BACKGROUND_TASKS': True,

    # Enable instructor to assign individual due dates
    # Note: In order for this feature to work, you must also add
    # 'lms.djangoapps.courseware.student_field_overrides.IndividualStudentOverrideProvider' to
    # the setting FIELD_OVERRIDE_PROVIDERS, in addition to setting this flag to
    # True.
    'INDIVIDUAL_DUE_DATES': False,

    # Enable Custom Courses for EdX
    'CUSTOM_COURSES_EDX': False,

    # Toggle to enable certificates of courses on dashboard
    'ENABLE_VERIFIED_CERTIFICATES': False,

    # .. toggle_name: DISABLE_HONOR_CERTIFICATES
    # .. toggle_implementation: DjangoSetting
    # .. toggle_default: False
    # .. toggle_description: Set to True to disable honor certificates. Typically used when your installation only allows verified certificates, like courses.edx.org.
    # .. toggle_category: certificates
    # .. toggle_use_cases: open_edx
    # .. toggle_creation_date: 2019-05-14
    # .. toggle_expiration_date: None
    # .. toggle_tickets: https://openedx.atlassian.net/browse/PROD-269
    # .. toggle_status: supported
    # .. toggle_warnings: ???
    'DISABLE_HONOR_CERTIFICATES': False,  # Toggle to disable honor certificates

    'DISABLE_AUDIT_CERTIFICATES': False,  # Toggle to disable audit certificates

    # for acceptance and load testing
    'AUTOMATIC_AUTH_FOR_TESTING': False,

    # Prevent auto auth from creating superusers or modifying existing users
    'RESTRICT_AUTOMATIC_AUTH': True,

    # Toggle the availability of the shopping cart page
    'ENABLE_SHOPPING_CART': False,

    # Toggle storing detailed billing information
    'STORE_BILLING_INFO': False,

    # Enable flow for payments for course registration (DIFFERENT from verified student flow)
    'ENABLE_PAID_COURSE_REGISTRATION': False,

    # Enable the display of cosmetic course price display (set in course advanced settings)
    'ENABLE_COSMETIC_DISPLAY_PRICE': False,

    # Automatically approve student identity verification attempts
    'AUTOMATIC_VERIFY_STUDENT_IDENTITY_FOR_TESTING': False,

    # Maximum number of rows to include in the csv file for downloading problem responses.
    'MAX_PROBLEM_RESPONSES_COUNT': 5000,

    'ENABLED_PAYMENT_REPORTS': [
        "refund_report",
        "itemized_purchase_report",
        "university_revenue_share",
        "certificate_status"
    ],

    # Turn off account locking if failed login attempts exceeds a limit
    'ENABLE_MAX_FAILED_LOGIN_ATTEMPTS': True,

    # Hide any Personally Identifiable Information from application logs
    'SQUELCH_PII_IN_LOGS': True,

    # Toggles the embargo functionality, which blocks users from
    # the site or courses based on their location.
    'EMBARGO': False,

    # Whether the Wiki subsystem should be accessible via the direct /wiki/ paths. Setting this to True means
    # that people can submit content and modify the Wiki in any arbitrary manner. We're leaving this as True in the
    # defaults, so that we maintain current behavior
    'ALLOW_WIKI_ROOT_ACCESS': True,

    # Turn on third-party auth. Disabled for now because full implementations are not yet available. Remember to run
    # migrations if you enable this; we don't create tables by default.
    'ENABLE_THIRD_PARTY_AUTH': False,

    # Toggle to enable alternate urls for marketing links
    'ENABLE_MKTG_SITE': False,

    # Prevent concurrent logins per user
    'PREVENT_CONCURRENT_LOGINS': True,

    # When a logged in user goes to the homepage ('/') should the user be
    # redirected to the dashboard - this is default Open edX behavior. Set to
    # False to not redirect the user
    'ALWAYS_REDIRECT_HOMEPAGE_TO_DASHBOARD_FOR_AUTHENTICATED_USER': True,

    # When a user goes to the homepage ('/') the user sees the
    # courses listed in the announcement dates order - this is default Open edX behavior.
    # Set to True to change the course sorting behavior by their start dates, latest first.
    'ENABLE_COURSE_SORTING_BY_START_DATE': True,

    # Expose Mobile REST API. Note that if you use this, you must also set
    # ENABLE_OAUTH2_PROVIDER to True
    'ENABLE_MOBILE_REST_API': False,

    'ENABLE_COMBINED_LOGIN_REGISTRATION_FOOTER': False,

    # Enable organizational email opt-in
    'ENABLE_MKTG_EMAIL_OPT_IN': False,

    # Show the mobile app links in the footer
    'ENABLE_FOOTER_MOBILE_APP_LINKS': False,

    # Let students save and manage their annotations
    'ENABLE_EDXNOTES': False,

    # Toggle to enable coordination with the Publisher tool (keep in sync with cms/envs/common.py)
    'ENABLE_PUBLISHER': False,

    # Milestones application flag
    'MILESTONES_APP': False,

    # Organizations application flag
    'ORGANIZATIONS_APP': False,

    # Prerequisite courses feature flag
    'ENABLE_PREREQUISITE_COURSES': False,

    # For easily adding modes to courses during acceptance testing
    'MODE_CREATION_FOR_TESTING': False,

    # For caching programs in contexts where the LMS can only
    # be reached over HTTP.
    'EXPOSE_CACHE_PROGRAMS_ENDPOINT': False,

    # Courseware search feature
    'ENABLE_COURSEWARE_SEARCH': False,
    'ENABLE_COURSEWARE_SEARCH_FOR_COURSE_STAFF': False,

    # Dashboard search feature
    'ENABLE_DASHBOARD_SEARCH': False,

    # log all information from cybersource callbacks
    'LOG_POSTPAY_CALLBACKS': True,

    # Toggle platform-wide course licensing
    'LICENSING': False,

    # Certificates Web/HTML Views
    'CERTIFICATES_HTML_VIEW': False,

    # Course discovery feature
    'ENABLE_COURSE_DISCOVERY': False,

    # Setting for overriding default filtering facets for Course discovery
    # COURSE_DISCOVERY_FILTERS = ["org", "language", "modes"]

    # Software secure fake page feature flag
    'ENABLE_SOFTWARE_SECURE_FAKE': False,

    # Teams feature
    'ENABLE_TEAMS': True,

    # Show video bumper in LMS
    'ENABLE_VIDEO_BUMPER': False,

    # How many seconds to show the bumper again, default is 7 days:
    'SHOW_BUMPER_PERIODICITY': 7 * 24 * 3600,

    # Special Exams, aka Timed and Proctored Exams
    'ENABLE_SPECIAL_EXAMS': False,

    # Enable OpenBadge support. See the BADGR_* settings later in this file.
    'ENABLE_OPENBADGES': False,

    # Enable LTI Provider feature.
    'ENABLE_LTI_PROVIDER': False,

    # Show the language selector in the header
    'SHOW_HEADER_LANGUAGE_SELECTOR': False,

    # At edX it's safe to assume that English transcripts are always available
    # This is not the case for all installations.
    # The default value in {lms,cms}/envs/common.py and xmodule/tests/test_video.py should be consistent.
    'FALLBACK_TO_ENGLISH_TRANSCRIPTS': True,

    # Show the language selector in the footer
    'SHOW_FOOTER_LANGUAGE_SELECTOR': False,

    # Write new CSM history to the extended table.
    # This will eventually default to True and may be
    # removed since all installs should have the separate
    # extended history table.
    'ENABLE_CSMH_EXTENDED': True,

    # Read from both the CSMH and CSMHE history tables.
    # This is the default, but can be disabled if all history
    # lives in the Extended table, saving the frontend from
    # making multiple queries.
    'ENABLE_READING_FROM_MULTIPLE_HISTORY_TABLES': True,

    # Set this to False to facilitate cleaning up invalid xml from your modulestore.
    'ENABLE_XBLOCK_XML_VALIDATION': True,

    # Allow public account creation
    'ALLOW_PUBLIC_ACCOUNT_CREATION': True,

    # Enable footer banner for cookie consent.
    # See https://cookieconsent.insites.com/ for more.
    'ENABLE_COOKIE_CONSENT': False,

    # Whether or not the dynamic EnrollmentTrackUserPartition should be registered.
    'ENABLE_ENROLLMENT_TRACK_USER_PARTITION': True,

    # Enable one click program purchase
    # See LEARNER-493
    'ENABLE_ONE_CLICK_PROGRAM_PURCHASE': False,

    # Allow users to change their email address.
    'ALLOW_EMAIL_ADDRESS_CHANGE': True,

    # Whether the bulk enrollment view is enabled.
    'ENABLE_BULK_ENROLLMENT_VIEW': False,

    # Whether course goals is enabled.
    'ENABLE_COURSE_GOALS': True,

    # Set to enable Enterprise integration
    'ENABLE_ENTERPRISE_INTEGRATION': False,

    # Whether HTML XBlocks/XModules return HTML content with the Course Blocks API student_view_data
    'ENABLE_HTML_XBLOCK_STUDENT_VIEW_DATA': False,

    # Whether to send an email for failed password reset attempts or not. This is mainly useful for notifying users
    # that they don't have an account associated with email addresses they believe they've registered with.
    'ENABLE_PASSWORD_RESET_FAILURE_EMAIL': False,

    # Sets the default browser support. For more information go to http://browser-update.org/customize.html
    'UNSUPPORTED_BROWSER_ALERT_VERSIONS': "{i:10,f:-3,o:-3,s:-3,c:-3}",

    # Whether to display the account deletion section the account settings page
    'ENABLE_ACCOUNT_DELETION': True,

    # Enable feature to remove enrollments and users. Used to reset state of master's integration environments
    'ENABLE_ENROLLMENT_RESET': False,
    'DISABLE_MOBILE_COURSE_AVAILABLE': False,

    # .. toggle_name: ENABLE_CHANGE_USER_PASSWORD_ADMIN
    # .. toggle_implementation: DjangoSetting
    # .. toggle_default: False
    # .. toggle_description: Set to True to enable changing a user password through django admin. This is disabled by default because enabling allows a method to bypass password policy.
    # .. toggle_category: admin
    # .. toggle_use_cases: open_edx
    # .. toggle_creation_date: 2020-02-21
    # .. toggle_expiration_date: None
    # .. toggle_tickets: 'https://github.com/edx/edx-platform/pull/21616'
    # .. toggle_status: supported
    # .. toggle_warnings: None
    'ENABLE_CHANGE_USER_PASSWORD_ADMIN': False,

    # .. toggle_name: ENABLE_COURSEWARE_MICROFRONTEND
    # .. toggle_implementation: DjangoSetting
    # .. toggle_default: False
    # .. toggle_description: Set to True to enable the Courseware MFE at the platform level for global staff (see REDIRECT_TO_COURSEWARE_MICROFRONTEND for course rollout)
    # .. toggle_category: admin
    # .. toggle_use_cases: open_edx
    # .. toggle_creation_date: 2020-03-05
    # .. toggle_expiration_date: None
    # .. toggle_tickets: 'https://github.com/edx/edx-platform/pull/23317'
    # .. toggle_status: supported
    # .. toggle_warnings: Also set settings.LEARNING_MICROFRONTEND_URL and see REDIRECT_TO_COURSEWARE_MICROFRONTEND for rollout.
    'ENABLE_COURSEWARE_MICROFRONTEND': False,

    ### ORA Feature Flags ###

    # .. toggle_name: ENABLE_ORA_TEAM_SUBMISSIONS
    # .. toggle_implementation: DjangoSetting
    # .. toggle_default: False
    # .. toggle_description: Set to True to enable team-based ORA submissions.
    # .. toggle_category: ora
    # .. toggle_use_cases: incremental_release
    # .. toggle_creation_date: 2020-03-03
    # .. toggle_expiration_date: None
    # .. toggle_tickets: https://openedx.atlassian.net/browse/EDUCATOR-4951
    # .. toggle_status: supported
    # .. toggle_warnings: None
    'ENABLE_ORA_TEAM_SUBMISSIONS': False,

    # .. toggle_name: ENABLE_ORA_ALL_FILE_URLS
    # .. toggle_implementation: DjangoSetting
    # .. toggle_default: False
    # .. toggle_description: A "work-around" feature toggle meant to help in cases where some file uploads are not
    #      discoverable.  If enabled, will iterate through all possible file key suffixes up to the max for displaying
    #      file metadata in staff assessments.
    # .. toggle_category: ora
    # .. toggle_use_cases: graceful_degradation
    # .. toggle_creation_date: 2020-03-03
    # .. toggle_expiration_date: None
    # .. toggle_tickets: https://openedx.atlassian.net/browse/EDUCATOR-4951
    # .. toggle_status: supported
    # .. toggle_warnings: None
    'ENABLE_ORA_ALL_FILE_URLS': False,

    # .. toggle_name: ENABLE_ORA_USER_STATE_UPLOAD_DATA
    # .. toggle_implementation: DjangoSetting
    # .. toggle_default: False
    # .. toggle_description: A "work-around" feature toggle meant to help in cases where some file uploads are not
    #      discoverable.  If enabled, will pull file metadata from StudentModule.state for display in staff assessments.
    # .. toggle_category: ora
    # .. toggle_use_cases: graceful_degradation
    # .. toggle_creation_date: 2020-03-03
    # .. toggle_expiration_date: None
    # .. toggle_tickets: https://openedx.atlassian.net/browse/EDUCATOR-4951
    # .. toggle_status: supported
    # .. toggle_warnings: None
    'ENABLE_ORA_USER_STATE_UPLOAD_DATA': False,
}

# Settings for the course reviews tool template and identification key, set either to None to disable course reviews
COURSE_REVIEWS_TOOL_PROVIDER_FRAGMENT_NAME = 'coursetalk-reviews-fragment.html'
COURSE_REVIEWS_TOOL_PROVIDER_PLATFORM_KEY = 'edx'

# CDN links to CourseTalk scripts to load read and write widgets
COURSE_TALK_READ_ONLY_SOURCE = '//d3q6qq2zt8nhwv.cloudfront.net/s/js/widgets/coursetalk-read-reviews.js'
COURSE_TALK_WRITE_ONLY_SOURCE = '//d3q6qq2zt8nhwv.cloudfront.net/s/js/widgets/coursetalk-write-reviews.js'

# Ignore static asset files on import which match this pattern
ASSET_IGNORE_REGEX = r"(^\._.*$)|(^\.DS_Store$)|(^.*~$)"

# Used for A/B testing
DEFAULT_GROUPS = []

# If this is true, random scores will be generated for the purpose of debugging the profile graphs
GENERATE_PROFILE_SCORES = False

# Used with XQueue
XQUEUE_WAITTIME_BETWEEN_REQUESTS = 5  # seconds
XQUEUE_INTERFACE = {
    'url': 'http://localhost:18040',
    'basic_auth': ['edx', 'edx'],
    'django_auth': {
        'username': 'lms',
        'password': 'password'
    }
}

# Used with Email sending
RETRY_ACTIVATION_EMAIL_MAX_ATTEMPTS = 5
RETRY_ACTIVATION_EMAIL_TIMEOUT = 0.5

# Software Secure request retry settings
# Time in seconds before a retry of the task should be 60 mints.
SOFTWARE_SECURE_REQUEST_RETRY_DELAY = 60 * 60
# Maximum of 6 retries before giving up.
SOFTWARE_SECURE_RETRY_MAX_ATTEMPTS = 6

PASSWORD_RESET_EMAIL_RATE_LIMIT = {
    'no_of_emails': 1,
    'per_seconds': 60
}
RETRY_CALENDAR_SYNC_EMAIL_MAX_ATTEMPTS = 5
# Deadline message configurations
COURSE_MESSAGE_ALERT_DURATION_IN_DAYS = 14

############################# SET PATH INFORMATION #############################
PROJECT_ROOT = path(__file__).abspath().dirname().dirname()  # /edx-platform/lms
REPO_ROOT = PROJECT_ROOT.dirname()
COMMON_ROOT = REPO_ROOT / "common"
OPENEDX_ROOT = REPO_ROOT / "openedx"
ENV_ROOT = REPO_ROOT.dirname()  # virtualenv dir /edx-platform is in
COURSES_ROOT = ENV_ROOT / "data"
NODE_MODULES_ROOT = REPO_ROOT / "node_modules"

DATA_DIR = COURSES_ROOT

# TODO: Remove the rest of the sys.path modification here and in cms/envs/common.py
sys.path.append(REPO_ROOT)
sys.path.append(PROJECT_ROOT / 'djangoapps')
sys.path.append(COMMON_ROOT / 'djangoapps')

# For Node.js

system_node_path = os.environ.get("NODE_PATH", NODE_MODULES_ROOT)

node_paths = [
    COMMON_ROOT / "static/js/vendor",
    system_node_path,
]
NODE_PATH = ':'.join(node_paths)

# For geolocation ip database
GEOIP_PATH = REPO_ROOT / "common/static/data/geoip/GeoLite2-Country.mmdb"
# Where to look for a status message
STATUS_MESSAGE_PATH = ENV_ROOT / "status_message.json"

############################ Global Database Configuration #####################

DATABASE_ROUTERS = [
    'openedx.core.lib.django_courseware_routers.StudentModuleHistoryExtendedRouter',
    'edx_django_utils.db.read_replica.ReadReplicaRouter',
]

############################ Cache Configuration ###############################

CACHES = {
    'blockstore': {
        'KEY_PREFIX': 'blockstore',
        'KEY_FUNCTION': 'util.memcache.safe_key',
        'LOCATION': ['localhost:11211'],
        'TIMEOUT': '86400',  # This data should be long-lived for performance, BundleCache handles invalidation
        'BACKEND': 'django.core.cache.backends.memcached.MemcachedCache',
    },
    'course_structure_cache': {
        'KEY_PREFIX': 'course_structure',
        'KEY_FUNCTION': 'util.memcache.safe_key',
        'LOCATION': ['localhost:11211'],
        'TIMEOUT': '7200',
        'BACKEND': 'django.core.cache.backends.memcached.MemcachedCache',
    },
    'celery': {
        'KEY_PREFIX': 'celery',
        'KEY_FUNCTION': 'util.memcache.safe_key',
        'LOCATION': ['localhost:11211'],
        'TIMEOUT': '7200',
        'BACKEND': 'django.core.cache.backends.memcached.MemcachedCache',
    },
    'mongo_metadata_inheritance': {
        'KEY_PREFIX': 'mongo_metadata_inheritance',
        'KEY_FUNCTION': 'util.memcache.safe_key',
        'LOCATION': ['localhost:11211'],
        'TIMEOUT': 300,
        'BACKEND': 'django.core.cache.backends.memcached.MemcachedCache',
    },
    'staticfiles': {
        'KEY_FUNCTION': 'util.memcache.safe_key',
        'LOCATION': ['localhost:11211'],
        'KEY_PREFIX': 'staticfiles_general',
        'BACKEND': 'django.core.cache.backends.memcached.MemcachedCache',
    },
    'default': {
        'VERSION': '1',
        'KEY_FUNCTION': 'util.memcache.safe_key',
        'LOCATION': ['localhost:11211'],
        'KEY_PREFIX': 'default',
        'BACKEND': 'django.core.cache.backends.memcached.MemcachedCache',
    },
    'configuration': {
        'KEY_FUNCTION': 'util.memcache.safe_key',
        'LOCATION': ['localhost:11211'],
        'KEY_PREFIX': 'configuration',
        'BACKEND': 'django.core.cache.backends.memcached.MemcachedCache',
    },
    'general': {
        'KEY_FUNCTION': 'util.memcache.safe_key',
        'LOCATION': ['localhost:11211'],
        'KEY_PREFIX': 'general',
        'BACKEND': 'django.core.cache.backends.memcached.MemcachedCache',
    },
}

############################ OAUTH2 Provider ###################################
OAUTH_EXPIRE_CONFIDENTIAL_CLIENT_DAYS = 365
OAUTH_EXPIRE_PUBLIC_CLIENT_DAYS = 30

################################## DJANGO OAUTH TOOLKIT #######################################

# Scope description strings are presented to the user
# on the application authorization page. See
# lms/templates/oauth2_provider/authorize.html for details.
# Non-default scopes should be added directly to OAUTH2_PROVIDER['SCOPES'] below.
OAUTH2_DEFAULT_SCOPES = {
    'read': _('Read access'),
    'write': _('Write access'),
    'email': _('Know your email address'),
    'profile': _('Know your name and username'),
}

OAUTH2_PROVIDER = {
    'OAUTH2_VALIDATOR_CLASS': 'openedx.core.djangoapps.oauth_dispatch.dot_overrides.validators.EdxOAuth2Validator',
    # 3 months and then we expire refresh tokens using edx_clear_expired_tokens (length is mobile app driven)
    'REFRESH_TOKEN_EXPIRE_SECONDS': 7776000,
    'SCOPES_BACKEND_CLASS': 'openedx.core.djangoapps.oauth_dispatch.scopes.ApplicationModelScopes',
    'SCOPES': dict(OAUTH2_DEFAULT_SCOPES, **{
        'certificates:read': _('Retrieve your course certificates'),
        'grades:read': _('Retrieve your grades for your enrolled courses'),
        'tpa:read': _('Retrieve your third-party authentication username mapping'),
        'user_id': _('Know your user identifier'),
    }),
    'DEFAULT_SCOPES': OAUTH2_DEFAULT_SCOPES,
    'REQUEST_APPROVAL_PROMPT': 'auto_even_if_expired',
    'ERROR_RESPONSE_WITH_SCOPES': True,
}
# This is required for the migrations in oauth_dispatch.models
# otherwise it fails saying this attribute is not present in Settings
OAUTH2_PROVIDER_APPLICATION_MODEL = 'oauth2_provider.Application'

# Automatically clean up edx-django-oauth2-provider tokens on use
OAUTH_DELETE_EXPIRED = True
OAUTH_ID_TOKEN_EXPIRATION = 60 * 60
OAUTH_ENFORCE_SECURE = True
OAUTH_EXPIRE_CONFIDENTIAL_CLIENT_DAYS = 365
OAUTH_EXPIRE_PUBLIC_CLIENT_DAYS = 30

################################## THIRD_PARTY_AUTH CONFIGURATION #############################
TPA_PROVIDER_BURST_THROTTLE = '10/min'
TPA_PROVIDER_SUSTAINED_THROTTLE = '50/hr'

################################## TEMPLATE CONFIGURATION #####################################
# Mako templating
import tempfile  # pylint: disable=wrong-import-order
MAKO_MODULE_DIR = os.path.join(tempfile.gettempdir(), 'mako_lms')
MAKO_TEMPLATE_DIRS_BASE = [
    PROJECT_ROOT / 'templates',
    COMMON_ROOT / 'templates',
    COMMON_ROOT / 'lib' / 'capa' / 'capa' / 'templates',
    COMMON_ROOT / 'djangoapps' / 'pipeline_mako' / 'templates',
    OPENEDX_ROOT / 'core' / 'djangoapps' / 'cors_csrf' / 'templates',
    OPENEDX_ROOT / 'core' / 'djangoapps' / 'dark_lang' / 'templates',
    OPENEDX_ROOT / 'core' / 'lib' / 'license' / 'templates',
    OPENEDX_ROOT / 'features' / 'course_experience' / 'templates',
]


def _make_mako_template_dirs(settings):
    """
    Derives the final Mako template directories list from other settings.
    """
    if settings.ENABLE_COMPREHENSIVE_THEMING:
        themes_dirs = get_theme_base_dirs_from_settings(settings.COMPREHENSIVE_THEME_DIRS)
        for theme in get_themes_unchecked(themes_dirs, settings.PROJECT_ROOT):
            if theme.themes_base_dir not in settings.MAKO_TEMPLATE_DIRS_BASE:
                settings.MAKO_TEMPLATE_DIRS_BASE.insert(0, theme.themes_base_dir)
    return settings.MAKO_TEMPLATE_DIRS_BASE


CONTEXT_PROCESSORS = [
    'django.template.context_processors.request',
    'django.template.context_processors.static',
    'django.template.context_processors.i18n',
    'django.contrib.auth.context_processors.auth',  # this is required for admin
    'django.template.context_processors.csrf',

    # Added for django-wiki
    'django.template.context_processors.media',
    'django.template.context_processors.tz',
    'django.contrib.messages.context_processors.messages',
    'sekizai.context_processors.sekizai',

    # Hack to get required link URLs to password reset templates
    'edxmako.shortcuts.marketing_link_context_processor',

    # Shoppingcart processor (detects if request.user has a cart)
    'shoppingcart.context_processor.user_has_cart_context_processor',

    # Timezone processor (sends language and time_zone preference)
    'lms.djangoapps.courseware.context_processor.user_timezone_locale_prefs',

    # Online contextual help
    'help_tokens.context_processor',
    'openedx.core.djangoapps.site_configuration.context_processors.configuration_context',

    # Mobile App processor (Detects if request is from the mobile app)
    'mobile_api.context_processor.is_from_mobile_app'
]

# Django templating
TEMPLATES = [
    {
        'NAME': 'django',
        'BACKEND': 'django.template.backends.django.DjangoTemplates',
        # Don't look for template source files inside installed applications.
        'APP_DIRS': False,
        # Instead, look for template source files in these dirs.
        'DIRS': [
            PROJECT_ROOT / "templates",
            COMMON_ROOT / 'templates',
            COMMON_ROOT / 'lib' / 'capa' / 'capa' / 'templates',
            COMMON_ROOT / 'djangoapps' / 'pipeline_mako' / 'templates',
            COMMON_ROOT / 'static',  # required to statically include common Underscore templates
        ],
        # Options specific to this backend.
        'OPTIONS': {
            'loaders': [
                # We have to use mako-aware template loaders to be able to include
                # mako templates inside django templates (such as main_django.html).
                'openedx.core.djangoapps.theming.template_loaders.ThemeTemplateLoader',
                'edxmako.makoloader.MakoFilesystemLoader',
                'edxmako.makoloader.MakoAppDirectoriesLoader',
            ],
            'context_processors': CONTEXT_PROCESSORS,
            # Change 'debug' in your environment settings files - not here.
            'debug': False
        }
    },
    {
        'NAME': 'mako',
        'BACKEND': 'edxmako.backend.Mako',
        # Don't look for template source files inside installed applications.
        'APP_DIRS': False,
        # Instead, look for template source files in these dirs.
        'DIRS': _make_mako_template_dirs,
        # Options specific to this backend.
        'OPTIONS': {
            'context_processors': CONTEXT_PROCESSORS,
            # Change 'debug' in your environment settings files - not here.
            'debug': False,
        }
    },
]
derived_collection_entry('TEMPLATES', 1, 'DIRS')
DEFAULT_TEMPLATE_ENGINE = TEMPLATES[0]
DEFAULT_TEMPLATE_ENGINE_DIRS = DEFAULT_TEMPLATE_ENGINE['DIRS'][:]

###############################################################################################

AUTHENTICATION_BACKENDS = [
    'rules.permissions.ObjectPermissionBackend',
    'openedx.core.djangoapps.oauth_dispatch.dot_overrides.backends.EdxRateLimitedAllowAllUsersModelBackend',
    'bridgekeeper.backends.RulePermissionBackend',
]

STUDENT_FILEUPLOAD_MAX_SIZE = 4 * 1000 * 1000  # 4 MB
MAX_FILEUPLOADS_PER_INPUT = 20

ACCESS_CONTROL_BACKENDS = {}

# Set request limits for maximum size of a request body and maximum number of GET/POST parameters. (>=Django 1.10)
# Limits are currently disabled - but can be used for finer-grained denial-of-service protection.
DATA_UPLOAD_MAX_MEMORY_SIZE = None
DATA_UPLOAD_MAX_NUMBER_FIELDS = None

# Configuration option for when we want to grab server error pages
STATIC_GRAB = False
DEV_CONTENT = True

# License for serving content in China
ICP_LICENSE = None
ICP_LICENSE_INFO = {}

ELASTIC_SEARCH_CONFIG = [
    {
        'use_ssl': False,
        'host': 'localhost',
        'port': 9200
    }
]

VIDEO_CDN_URL = {
    'EXAMPLE_COUNTRY_CODE': "http://example.com/edx/video?s3_url="
}

STATIC_ROOT_BASE = '/edx/var/edxapp/staticfiles'

LOGGING_ENV = 'sandbox'

EDX_ROOT_URL = ''
EDX_API_KEY = "PUT_YOUR_API_KEY_HERE"

LOGIN_REDIRECT_URL = EDX_ROOT_URL + '/login'
LOGIN_URL = EDX_ROOT_URL + '/login'

PARTNER_SUPPORT_EMAIL = ''

CERT_QUEUE = 'certificates'

ALTERNATE_WORKER_QUEUES = 'cms'

LOCAL_LOGLEVEL = "INFO"

LOG_DIR = '/edx/var/log/edx'

DATA_DIR = '/edx/var/edxapp/data'

MAINTENANCE_BANNER_TEXT = 'Sample banner message'

GIT_REPO_DIR = '/edx/var/edxapp/course_repos'

DJFS = {
    'type': 'osfs',
    'directory_root': '/edx/var/edxapp/django-pyfs/static/django-pyfs',
    'url_root': '/static/django-pyfs',
}

### Dark code. Should be enabled in local settings for devel.

ENABLE_MULTICOURSE = False  # set to False to disable multicourse display (see lib.util.views.edXhome)

WIKI_ENABLED = True

###

COURSE_MODE_DEFAULTS = {
    'bulk_sku': None,
    'currency': u'usd',
    'description': None,
    'expiration_datetime': None,
    'min_price': 0,
    'name': _(u'Audit'),
    'sku': None,
    'slug': u'audit',
    'suggested_prices': '',
}

# IP addresses that are allowed to reload the course, etc.
# TODO (vshnayder): Will probably need to change as we get real access control in.
LMS_MIGRATION_ALLOWED_IPS = []

USAGE_KEY_PATTERN = r'(?P<usage_key_string>(?:i4x://?[^/]+/[^/]+/[^/]+/[^@]+(?:@[^/]+)?)|(?:[^/]+))'
ASSET_KEY_PATTERN = r'(?P<asset_key_string>(?:/?c4x(:/)?/[^/]+/[^/]+/[^/]+/[^@]+(?:@[^/]+)?)|(?:[^/]+))'
USAGE_ID_PATTERN = r'(?P<usage_id>(?:i4x://?[^/]+/[^/]+/[^/]+/[^@]+(?:@[^/]+)?)|(?:[^/]+))'


# The space is required for space-dependent languages like Arabic and Farsi.
# However, backward compatibility with Ficus older releases is still maintained (space is still not valid)
# in the AccountCreationForm and the user_api through the ENABLE_UNICODE_USERNAME feature flag.
USERNAME_REGEX_PARTIAL = r'[\w .@_+-]+'
USERNAME_PATTERN = r'(?P<username>{regex})'.format(regex=USERNAME_REGEX_PARTIAL)


############################## HEARTBEAT ######################################

# Checks run in normal mode by the heartbeat djangoapp
HEARTBEAT_CHECKS = [
    'openedx.core.djangoapps.heartbeat.default_checks.check_modulestore',
    'openedx.core.djangoapps.heartbeat.default_checks.check_database',
]

# Other checks to run by default in "extended"/heavy mode
HEARTBEAT_EXTENDED_CHECKS = (
    'openedx.core.djangoapps.heartbeat.default_checks.check_celery',
)

HEARTBEAT_CELERY_TIMEOUT = 5

############################## EVENT TRACKING #################################
LMS_SEGMENT_KEY = None
LMS_SEGMENT_SITE = None

SEGMENT_ORIGINAL_API = 'https://api.segment.io/v1'
SEGMENT_REPLICATE_API = '/segmentio/send'

# FIXME: Should we be doing this truncation?
TRACK_MAX_EVENT = 50000

DEBUG_TRACK_LOG = False

TRACKING_BACKENDS = {
    'logger': {
        'ENGINE': 'track.backends.logger.LoggerBackend',
        'OPTIONS': {
            'name': 'tracking'
        }
    }
}

# We're already logging events, and we don't want to capture user
# names/passwords.  Heartbeat events are likely not interesting.
TRACKING_IGNORE_URL_PATTERNS = [r'^/event', r'^/login', r'^/heartbeat', r'^/segmentio/event', r'^/performance']

EVENT_TRACKING_ENABLED = True
EVENT_TRACKING_BACKENDS = {
    'tracking_logs': {
        'ENGINE': 'eventtracking.backends.routing.RoutingBackend',
        'OPTIONS': {
            'backends': {
                'logger': {
                    'ENGINE': 'eventtracking.backends.logger.LoggerBackend',
                    'OPTIONS': {
                        'name': 'tracking',
                        'max_event_size': TRACK_MAX_EVENT,
                    }
                }
            },
            'processors': [
                {'ENGINE': 'track.shim.LegacyFieldMappingProcessor'},
                {'ENGINE': 'track.shim.PrefixedEventProcessor'}
            ]
        }
    },
    'segmentio': {
        'ENGINE': 'eventtracking.backends.routing.RoutingBackend',
        'OPTIONS': {
            'backends': {
                'segment': {'ENGINE': 'eventtracking.backends.segment.SegmentBackend'}
            },
            'processors': [
                {
                    'ENGINE': 'eventtracking.processors.whitelist.NameWhitelistProcessor',
                    'OPTIONS': {
                        'whitelist': []
                    }
                },
                {
                    'ENGINE': 'openedx.core.djangoapps.appsembler.eventtracking.segment.SegmentTopLevelPropertiesProcessor'
                },
                {
                    'ENGINE': 'track.shim.GoogleAnalyticsProcessor'
                }
            ]
        }
    }
}
EVENT_TRACKING_PROCESSORS = []
EVENT_TRACKING_SEGMENTIO_EMIT_WHITELIST = []

TRACKING_SEGMENTIO_WEBHOOK_SECRET = None
TRACKING_SEGMENTIO_ALLOWED_TYPES = ['track']
TRACKING_SEGMENTIO_DISALLOWED_SUBSTRING_NAMES = []
TRACKING_SEGMENTIO_SOURCE_MAP = {
    'analytics-android': 'mobile',
    'analytics-ios': 'mobile',
}

######################## GOOGLE ANALYTICS ###########################
GOOGLE_ANALYTICS_ACCOUNT = None
GOOGLE_SITE_VERIFICATION_ID = ''
GOOGLE_ANALYTICS_LINKEDIN = 'GOOGLE_ANALYTICS_LINKEDIN_DUMMY'
GOOGLE_ANALYTICS_TRACKING_ID = None

######################## BRANCH.IO ###########################
BRANCH_IO_KEY = ''

######################## OPTIMIZELY ###########################
OPTIMIZELY_PROJECT_ID = None

######################## subdomain specific settings ###########################
COURSE_LISTINGS = {}

############# XBlock Configuration ##########

# Import after sys.path fixup
from xmodule.modulestore.inheritance import InheritanceMixin
from xmodule.modulestore import prefer_xmodules
from xmodule.x_module import XModuleMixin

# These are the Mixins that should be added to every XBlock.
# This should be moved into an XBlock Runtime/Application object
# once the responsibility of XBlock creation is moved out of modulestore - cpennington
XBLOCK_MIXINS = (LmsBlockMixin, InheritanceMixin, XModuleMixin, EditInfoMixin)

# Allow any XBlock in the LMS
XBLOCK_SELECT_FUNCTION = prefer_xmodules

# Paths to wrapper methods which should be applied to every XBlock's FieldData.
XBLOCK_FIELD_DATA_WRAPPERS = ()

XBLOCK_FS_STORAGE_BUCKET = None
XBLOCK_FS_STORAGE_PREFIX = None
XBLOCK_SETTINGS = {}

############# ModuleStore Configuration ##########

MODULESTORE_BRANCH = 'published-only'

DOC_STORE_CONFIG = {
    'db': 'edxapp',
    'host': 'localhost',
    'replicaSet': '',
    'password': 'password',
    'port': 27017,
    'user': 'edxapp',
    'collection': 'modulestore',
    'ssl': False,
    # https://api.mongodb.com/python/2.9.1/api/pymongo/mongo_client.html#module-pymongo.mongo_client
    # default is never timeout while the connection is open,
    #this means it needs to explicitly close raising pymongo.errors.NetworkTimeout
    'socketTimeoutMS': 6000,
    'connectTimeoutMS': 2000,  # default is 20000, I believe raises pymongo.errors.ConnectionFailure
    # Not setting waitQueueTimeoutMS and waitQueueMultiple since pymongo defaults to nobody being allowed to wait
    'auth_source': None,
    'read_preference': 'SECONDARY_PREFERRED'
}

CONTENTSTORE = {
    'ENGINE': 'xmodule.contentstore.mongo.MongoContentStore',
    # connection strings are duplicated temporarily for
    # backward compatibility
    'OPTIONS': {
        'db': 'edxapp',
        'host': 'localhost',
        'password': 'password',
        'port': 27017,
        'user': 'edxapp',
        'ssl': False,
        'auth_source': None
    },
    'ADDITIONAL_OPTIONS': {},
    'DOC_STORE_CONFIG': DOC_STORE_CONFIG
}

MODULESTORE = {
    'default': {
        'ENGINE': 'xmodule.modulestore.mixed.MixedModuleStore',
        'OPTIONS': {
            'mappings': {},
            'stores': [
                {
                    'NAME': 'split',
                    'ENGINE': 'xmodule.modulestore.split_mongo.split_draft.DraftVersioningModuleStore',
                    'DOC_STORE_CONFIG': DOC_STORE_CONFIG,
                    'OPTIONS': {
                        'default_class': 'xmodule.hidden_module.HiddenDescriptor',
                        'fs_root': DATA_DIR,
                        'render_template': 'edxmako.shortcuts.render_to_string',
                    }
                },
                {
                    'NAME': 'draft',
                    'ENGINE': 'xmodule.modulestore.mongo.DraftMongoModuleStore',
                    'DOC_STORE_CONFIG': DOC_STORE_CONFIG,
                    'OPTIONS': {
                        'default_class': 'xmodule.hidden_module.HiddenDescriptor',
                        'fs_root': DATA_DIR,
                        'render_template': 'edxmako.shortcuts.render_to_string',
                    }
                }
            ]
        }
    }
}

DATABASES = {
    # edxapp's edxapp-migrate scripts and the edxapp_migrate play
    # will ensure that any DB not named read_replica will be migrated
    # for both the lms and cms.
    'default': {
        'ATOMIC_REQUESTS': True,
        'CONN_MAX_AGE': 0,
        'ENGINE': 'django.db.backends.mysql',
        'HOST': 'localhost',
        'NAME': 'edxapp',
        'OPTIONS': {},
        'PASSWORD': 'password',
        'PORT': '3306',
        'USER': 'edxapp001'
    },
    'read_replica': {
        'CONN_MAX_AGE': 0,
        'ENGINE': 'django.db.backends.mysql',
        'HOST': 'localhost',
        'NAME': 'edxapp',
        'OPTIONS': {},
        'PASSWORD': 'password',
        'PORT': '3306',
        'USER': 'edxapp001'
    },
    'student_module_history': {
        'CONN_MAX_AGE': 0,
        'ENGINE': 'django.db.backends.mysql',
        'HOST': 'localhost',
        'NAME': 'edxapp_csmh',
        'OPTIONS': {},
        'PASSWORD': 'password',
        'PORT': '3306',
        'USER': 'edxapp001'
    }
}

#################### Python sandbox ############################################

CODE_JAIL = {
    # from https://github.com/edx/codejail/blob/master/codejail/django_integration.py#L24, '' should be same as None
    'python_bin': '/edx/app/edxapp/venvs/edxapp-sandbox/bin/python',
    # User to run as in the sandbox.
    'user': 'sandbox',

    # Configurable limits.
    'limits': {
        # How many CPU seconds can jailed code use?
        'CPU': 1,
        # Limit the memory of the jailed process to something high but not
        # infinite (512MiB in bytes)
        'VMEM': 536870912,
        # Time in seconds that the jailed process has to run.
        'REALTIME': 3,
        'PROXY': 0,
    },
}

# Some courses are allowed to run unsafe code. This is a list of regexes, one
# of them must match the course id for that course to run unsafe code.
#
# For example:
#
#   COURSES_WITH_UNSAFE_CODE = [
#       r"Harvard/XY123.1/.*"
#   ]
COURSES_WITH_UNSAFE_CODE = []

############################### DJANGO BUILT-INS ###############################
# Change DEBUG in your environment settings files, not here
DEBUG = False
USE_TZ = True
SESSION_COOKIE_SECURE = False
SESSION_SAVE_EVERY_REQUEST = False
SESSION_SERIALIZER = 'openedx.core.lib.session_serializers.PickleSerializer'
SESSION_COOKIE_DOMAIN = ""
SESSION_COOKIE_NAME = 'sessionid'

# django-session-cookie middleware
DCS_SESSION_COOKIE_SAMESITE = 'None'
DCS_SESSION_COOKIE_SAMESITE_FORCE_ALL = True

# CMS base
CMS_BASE = 'localhost:18010'

# LMS base
LMS_BASE = 'localhost:18000'

# Studio name
STUDIO_NAME = 'Studio'
STUDIO_SHORT_NAME = 'Studio'

# Site info
SITE_NAME = "localhost"
HTTPS = 'on'
ROOT_URLCONF = 'lms.urls'
# NOTE: Please set ALLOWED_HOSTS to some sane value, as we do not allow the default '*'

# Platform Email
EMAIL_BACKEND = 'django.core.mail.backends.smtp.EmailBackend'
EMAIL_HOST = 'localhost'
EMAIL_PORT = 25
EMAIL_USE_TLS = False
EMAIL_HOST_USER = ''
EMAIL_HOST_PASSWORD = ''
DEFAULT_FROM_EMAIL = 'registration@example.com'
DEFAULT_FEEDBACK_EMAIL = 'feedback@example.com'
SERVER_EMAIL = 'devops@example.com'
TECH_SUPPORT_EMAIL = 'technical@example.com'
CONTACT_EMAIL = 'info@example.com'
BUGS_EMAIL = 'bugs@example.com'
UNIVERSITY_EMAIL = 'university@example.com'
PRESS_EMAIL = 'press@example.com'
FINANCE_EMAIL = ''

# Platform mailing address
CONTACT_MAILING_ADDRESS = 'SET-ME-PLEASE'

# Account activation email sender address
ACTIVATION_EMAIL_FROM_ADDRESS = ''

ADMINS = ()
MANAGERS = ADMINS

# Static content
STATIC_URL = '/static/'
STATIC_ROOT = ENV_ROOT / "staticfiles"
STATIC_URL_BASE = '/static/'

STATICFILES_DIRS = [
    COMMON_ROOT / "static",
    PROJECT_ROOT / "static",
    NODE_MODULES_ROOT / "@edx",
]

FAVICON_PATH = 'images/favicon.ico'
DEFAULT_COURSE_ABOUT_IMAGE_URL = 'images/pencils.jpg'

CAS_SERVER_URL = ""
CAS_EXTRA_LOGIN_PARAMS = ""
CAS_ATTRIBUTE_CALLBACK = ""

# User-uploaded content
MEDIA_ROOT = '/edx/var/edxapp/media/'
MEDIA_URL = '/media/'

# Locale/Internationalization
CELERY_TIMEZONE = 'UTC'
TIME_ZONE = 'UTC'
LANGUAGE_CODE = 'en'  # http://www.i18nguy.com/unicode/language-identifiers.html
# these languages display right to left
LANGUAGES_BIDI = ("he", "ar", "fa", "ur", "fa-ir", "rtl")

LANGUAGE_COOKIE = "openedx-language-preference"

# Sourced from http://www.localeplanet.com/icu/ and wikipedia
LANGUAGES = [
    ('en', u'English'),
    ('rtl', u'Right-to-Left Test Language'),
    ('eo', u'Dummy Language (Esperanto)'),  # Dummy languaged used for testing
    ('fake2', u'Fake translations'),        # Another dummy language for testing (not pushed to prod)

    ('am', u'አማርኛ'),  # Amharic
    ('ar', u'العربية'),  # Arabic
    ('az', u'azərbaycanca'),  # Azerbaijani
    ('bg-bg', u'български (България)'),  # Bulgarian (Bulgaria)
    ('bn-bd', u'বাংলা (বাংলাদেশ)'),  # Bengali (Bangladesh)
    ('bn-in', u'বাংলা (ভারত)'),  # Bengali (India)
    ('bs', u'bosanski'),  # Bosnian
    ('ca', u'Català'),  # Catalan
    ('ca@valencia', u'Català (València)'),  # Catalan (Valencia)
    ('cs', u'Čeština'),  # Czech
    ('cy', u'Cymraeg'),  # Welsh
    ('da', u'dansk'),  # Danish
    ('de-de', u'Deutsch (Deutschland)'),  # German (Germany)
    ('el', u'Ελληνικά'),  # Greek
    ('en-uk', u'English (United Kingdom)'),  # English (United Kingdom)
    ('en@lolcat', u'LOLCAT English'),  # LOLCAT English
    ('en@pirate', u'Pirate English'),  # Pirate English
    ('es-419', u'Español (Latinoamérica)'),  # Spanish (Latin America)
    ('es-ar', u'Español (Argentina)'),  # Spanish (Argentina)
    ('es-ec', u'Español (Ecuador)'),  # Spanish (Ecuador)
    ('es-es', u'Español (España)'),  # Spanish (Spain)
    ('es-mx', u'Español (México)'),  # Spanish (Mexico)
    ('es-pe', u'Español (Perú)'),  # Spanish (Peru)
    ('et-ee', u'Eesti (Eesti)'),  # Estonian (Estonia)
    ('eu-es', u'euskara (Espainia)'),  # Basque (Spain)
    ('fa', u'فارسی'),  # Persian
    ('fa-ir', u'فارسی (ایران)'),  # Persian (Iran)
    ('fi-fi', u'Suomi (Suomi)'),  # Finnish (Finland)
    ('fil', u'Filipino'),  # Filipino
    ('fr', u'Français'),  # French
    ('fr-ca', u'Français (Canada)'),  # French (Canada)
    ('gl', u'Galego'),  # Galician
    ('gu', u'ગુજરાતી'),  # Gujarati
    ('he', u'עברית'),  # Hebrew
    ('hi', u'हिन्दी'),  # Hindi
    ('hr', u'hrvatski'),  # Croatian
    ('hu', u'magyar'),  # Hungarian
    ('hy-am', u'Հայերեն (Հայաստան)'),  # Armenian (Armenia)
    ('id', u'Bahasa Indonesia'),  # Indonesian
    ('it-it', u'Italiano (Italia)'),  # Italian (Italy)
    ('ja-jp', u'日本語 (日本)'),  # Japanese (Japan)
    ('kk-kz', u'қазақ тілі (Қазақстан)'),  # Kazakh (Kazakhstan)
    ('km-kh', u'ភាសាខ្មែរ (កម្ពុជា)'),  # Khmer (Cambodia)
    ('kn', u'ಕನ್ನಡ'),  # Kannada
    ('ko-kr', u'한국어 (대한민국)'),  # Korean (Korea)
    ('lt-lt', u'Lietuvių (Lietuva)'),  # Lithuanian (Lithuania)
    ('ml', u'മലയാളം'),  # Malayalam
    ('mn', u'Монгол хэл'),  # Mongolian
    ('mr', u'मराठी'),  # Marathi
    ('ms', u'Bahasa Melayu'),  # Malay
    ('nb', u'Norsk bokmål'),  # Norwegian Bokmål
    ('ne', u'नेपाली'),  # Nepali
    ('nl-nl', u'Nederlands (Nederland)'),  # Dutch (Netherlands)
    ('or', u'ଓଡ଼ିଆ'),  # Oriya
    ('pl', u'Polski'),  # Polish
    ('pt-br', u'Português (Brasil)'),  # Portuguese (Brazil)
    ('pt-pt', u'Português (Portugal)'),  # Portuguese (Portugal)
    ('ro', u'română'),  # Romanian
    ('ru', u'Русский'),  # Russian
    ('si', u'සිංහල'),  # Sinhala
    ('sk', u'Slovenčina'),  # Slovak
    ('sl', u'Slovenščina'),  # Slovenian
    ('sq', u'shqip'),  # Albanian
    ('sr', u'Српски'),  # Serbian
    ('sv', u'svenska'),  # Swedish
    ('sw', u'Kiswahili'),  # Swahili
    ('ta', u'தமிழ்'),  # Tamil
    ('te', u'తెలుగు'),  # Telugu
    ('th', u'ไทย'),  # Thai
    ('tr-tr', u'Türkçe (Türkiye)'),  # Turkish (Turkey)
    ('uk', u'Українська'),  # Ukranian
    ('ur', u'اردو'),  # Urdu
    ('vi', u'Tiếng Việt'),  # Vietnamese
    ('uz', u'Ўзбек'),  # Uzbek
    ('zh-cn', u'中文 (简体)'),  # Chinese (China)
    ('zh-hk', u'中文 (香港)'),  # Chinese (Hong Kong)
    ('zh-tw', u'中文 (台灣)'),  # Chinese (Taiwan)
]

LANGUAGE_DICT = dict(LANGUAGES)

# Languages supported for custom course certificate templates
CERTIFICATE_TEMPLATE_LANGUAGES = {
    'en': 'English',
    'es': 'Español',
}

USE_I18N = True
USE_L10N = True

STATICI18N_FILENAME_FUNCTION = 'statici18n.utils.legacy_filename'
STATICI18N_ROOT = PROJECT_ROOT / "static"
STATICI18N_OUTPUT_DIR = "js/i18n"


# Localization strings (e.g. django.po) are under these directories
def _make_locale_paths(settings):  # pylint: disable=missing-function-docstring
    locale_paths = [settings.REPO_ROOT + '/conf/locale']  # edx-platform/conf/locale/
    if settings.ENABLE_COMPREHENSIVE_THEMING:
        # Add locale paths to settings for comprehensive theming.
        for locale_path in settings.COMPREHENSIVE_THEME_LOCALE_PATHS:
            locale_paths += (path(locale_path), )
    return locale_paths
LOCALE_PATHS = _make_locale_paths
derived('LOCALE_PATHS')

# Messages
MESSAGE_STORAGE = 'django.contrib.messages.storage.session.SessionStorage'

# Guidelines for translators
TRANSLATORS_GUIDE = 'https://edx.readthedocs.org/projects/edx-developer-guide/en/latest/' \
                    'conventions/internationalization/i18n_translators_guide.html'

#################################### AWS #######################################
# S3BotoStorage insists on a timeout for uploaded assets. We should make it
# permanent instead, but rather than trying to figure out exactly where that
# setting is, I'm just bumping the expiration time to something absurd (100
# years). This is only used if DEFAULT_FILE_STORAGE is overriden to use S3
# in the global settings.py
AWS_QUERYSTRING_EXPIRE = 10 * 365 * 24 * 60 * 60  # 10 years
AWS_SES_REGION_NAME = 'us-east-1'
AWS_SES_REGION_ENDPOINT = 'email.us-east-1.amazonaws.com'
AWS_ACCESS_KEY_ID = None
AWS_SECRET_ACCESS_KEY = None
AWS_QUERYSTRING_AUTH = False
AWS_STORAGE_BUCKET_NAME = "SET-ME-PLEASE (ex. bucket-name)"
AWS_S3_CUSTOM_DOMAIN = "SET-ME-PLEASE (ex. bucket-name.s3.amazonaws.com)"

################################# SIMPLEWIKI ###################################
SIMPLE_WIKI_REQUIRE_LOGIN_EDIT = True
SIMPLE_WIKI_REQUIRE_LOGIN_VIEW = False

################################# WIKI ###################################
from course_wiki import settings as course_wiki_settings

WIKI_ACCOUNT_HANDLING = False
WIKI_EDITOR = 'course_wiki.editors.CodeMirror'
WIKI_SHOW_MAX_CHILDREN = 0  # We don't use the little menu that shows children of an article in the breadcrumb
WIKI_ANONYMOUS = False  # Don't allow anonymous access until the styling is figured out

WIKI_CAN_DELETE = course_wiki_settings.CAN_DELETE
WIKI_CAN_MODERATE = course_wiki_settings.CAN_MODERATE
WIKI_CAN_CHANGE_PERMISSIONS = course_wiki_settings.CAN_CHANGE_PERMISSIONS
WIKI_CAN_ASSIGN = course_wiki_settings.CAN_ASSIGN

WIKI_USE_BOOTSTRAP_SELECT_WIDGET = False
WIKI_LINK_LIVE_LOOKUPS = False
WIKI_LINK_DEFAULT_LEVEL = 2

##### Zendesk #####
ZENDESK_URL = ''
ZENDESK_USER = ''
ZENDESK_API_KEY = ''
ZENDESK_CUSTOM_FIELDS = {}
ZENDESK_OAUTH_ACCESS_TOKEN = ''
# A mapping of string names to Zendesk Group IDs
# To get the IDs of your groups you can go to
# {zendesk_url}/api/v2/groups.json
ZENDESK_GROUP_ID_MAPPING = {}

##### EMBARGO #####
EMBARGO_SITE_REDIRECT_URL = None

##### shoppingcart Payment #####
PAYMENT_SUPPORT_EMAIL = 'billing@example.com'

##### Using cybersource by default #####

CC_PROCESSOR_NAME = 'CyberSource2'
CC_PROCESSOR = {
    'CyberSource2': {
        "PURCHASE_ENDPOINT": '',
        "SECRET_KEY": '',
        "ACCESS_KEY": '',
        "PROFILE_ID": '',
    }
}

# Setting for PAID_COURSE_REGISTRATION, DOES NOT AFFECT VERIFIED STUDENTS
PAID_COURSE_REGISTRATION_CURRENCY = ['usd', '$']

# Members of this group are allowed to generate payment reports
PAYMENT_REPORT_GENERATOR_GROUP = 'shoppingcart_report_access'

################################# EdxNotes config  #########################

# Configure the LMS to use our stub EdxNotes implementation
EDXNOTES_PUBLIC_API = 'http://localhost:18120/api/v1'
EDXNOTES_INTERNAL_API = 'http://localhost:18120/api/v1'
EDXNOTES_CLIENT_NAME = "edx-notes"

EDXNOTES_CONNECT_TIMEOUT = 0.5  # time in seconds
EDXNOTES_READ_TIMEOUT = 1.5  # time in seconds

########################## Parental controls config  #######################

# The age at which a learner no longer requires parental consent, or None
# if parental consent is never required.
PARENTAL_CONSENT_AGE_LIMIT = 13

######################### Branded Footer ###################################
# Constants for the footer used on the site and shared with other sites
# (such as marketing and the blog) via the branding API.

# URL for OpenEdX displayed in the footer
FOOTER_OPENEDX_URL = "http://open.edx.org"

# URL for the OpenEdX logo image
# We use logo images served from files.edx.org so we can (roughly) track
# how many OpenEdX installations are running.
# Site operators can choose from these logo options:
# * https://files.edx.org/openedx-logos/edx-openedx-logo-tag.png
# * https://files.edx.org/openedx-logos/edx-openedx-logo-tag-light.png"
# * https://files.edx.org/openedx-logos/edx-openedx-logo-tag-dark.png
FOOTER_OPENEDX_LOGO_IMAGE = "https://files.edx.org/openedx-logos/edx-openedx-logo-tag.png"

# This is just a placeholder image.
# Site operators can customize this with their organization's image.
FOOTER_ORGANIZATION_IMAGE = "images/logo.png"

# These are referred to both by the Django asset pipeline
# AND by the branding footer API, which needs to decide which
# version of the CSS to serve.
FOOTER_CSS = {
    "openedx": {
        "ltr": "style-lms-footer",
        "rtl": "style-lms-footer-rtl",
    },
    "edx": {
        "ltr": "style-lms-footer-edx",
        "rtl": "style-lms-footer-edx-rtl",
    },
}

# Cache expiration for the version of the footer served
# by the branding API.
FOOTER_CACHE_TIMEOUT = 30 * 60

# Max age cache control header for the footer (controls browser caching).
FOOTER_BROWSER_CACHE_MAX_AGE = 5 * 60

# Credit api notification cache timeout
CREDIT_NOTIFICATION_CACHE_TIMEOUT = 5 * 60 * 60

################################# Middleware ###################################

MIDDLEWARE = [
    'openedx.core.lib.x_forwarded_for.middleware.XForwardedForMiddleware',

    # Avoid issue with https://blog.heroku.com/chrome-changes-samesite-cookie
    # Override was found here https://github.com/django/django/pull/11894
    'django_cookies_samesite.middleware.CookiesSameSite',

    'crum.CurrentRequestUserMiddleware',

    # A newer and safer request cache.
    'edx_django_utils.cache.middleware.RequestCacheMiddleware',
    'edx_django_utils.monitoring.middleware.MonitoringCustomMetricsMiddleware',

    # Cookie monitoring
    'openedx.core.lib.request_utils.CookieMetricsMiddleware',

    'mobile_api.middleware.AppVersionUpgrade',
    'openedx.core.djangoapps.header_control.middleware.HeaderControlMiddleware',
    'lms.djangoapps.discussion.django_comment_client.middleware.AjaxExceptionMiddleware',
    'django.middleware.common.CommonMiddleware',

<<<<<<< HEAD
    # Allows us to define redirects via Django admin
    'django_sites_extensions.middleware.RedirectMiddleware',
=======
    'django.contrib.sites.middleware.CurrentSiteMiddleware',
    'edx_rest_framework_extensions.auth.jwt.middleware.JwtAuthCookieMiddleware',
>>>>>>> a6089abe

    # Instead of SessionMiddleware, we use a more secure version
    # 'django.contrib.sessions.middleware.SessionMiddleware',
    'openedx.core.djangoapps.safe_sessions.middleware.SafeSessionMiddleware',

    # Instead of AuthenticationMiddleware, we use a cached backed version
    #'django.contrib.auth.middleware.AuthenticationMiddleware',
    'openedx.core.djangoapps.cache_toolbox.middleware.CacheBackedAuthenticationMiddleware',

    'student.middleware.UserStandingMiddleware',
    'openedx.core.djangoapps.contentserver.middleware.StaticContentServer',

    # Adds user tags to tracking events
    # Must go before TrackMiddleware, to get the context set up
    'openedx.core.djangoapps.user_api.middleware.UserTagsEventContextMiddleware',

    'django.contrib.messages.middleware.MessageMiddleware',
    'track.middleware.TrackMiddleware',

    # CORS and CSRF
    'corsheaders.middleware.CorsMiddleware',
    'openedx.core.djangoapps.cors_csrf.middleware.CorsCSRFMiddleware',
    'openedx.core.djangoapps.cors_csrf.middleware.CsrfCrossDomainCookieMiddleware',
    'django.middleware.csrf.CsrfViewMiddleware',

    'splash.middleware.SplashMiddleware',

    'openedx.core.djangoapps.geoinfo.middleware.CountryMiddleware',
    'openedx.core.djangoapps.embargo.middleware.EmbargoMiddleware',

    # Allows us to set user preferences
    'openedx.core.djangoapps.lang_pref.middleware.LanguagePreferenceMiddleware',

    # Allows us to dark-launch particular languages.
    # Must be after LangPrefMiddleware, so ?preview-lang query params can override
    # user's language preference. ?clear-lang resets to user's language preference.
    'openedx.core.djangoapps.dark_lang.middleware.DarkLangMiddleware',

    # Detects user-requested locale from 'accept-language' header in http request.
    # Must be after DarkLangMiddleware.
    'django.middleware.locale.LocaleMiddleware',

    'lms.djangoapps.discussion.django_comment_client.utils.ViewNameMiddleware',
    'codejail.django_integration.ConfigureCodeJailMiddleware',

    # catches any uncaught RateLimitExceptions and returns a 403 instead of a 500
    'ratelimitbackend.middleware.RateLimitMiddleware',

    # for expiring inactive sessions
    'openedx.core.djangoapps.session_inactivity_timeout.middleware.SessionInactivityTimeout',

    # use Django built in clickjacking protection
    'django.middleware.clickjacking.XFrameOptionsMiddleware',

    # to redirected unenrolled students to the course info page
    'lms.djangoapps.courseware.middleware.CacheCourseIdMiddleware',
    'lms.djangoapps.courseware.middleware.RedirectMiddleware',

    'course_wiki.middleware.WikiAccessMiddleware',

    'openedx.core.djangoapps.theming.middleware.CurrentSiteThemeMiddleware',

    'waffle.middleware.WaffleMiddleware',

    # Enables force_django_cache_miss functionality for TieredCache.
    'edx_django_utils.cache.middleware.TieredCacheMiddleware',

    # Outputs monitoring metrics for a request.
    'edx_rest_framework_extensions.middleware.RequestMetricsMiddleware',

    'edx_rest_framework_extensions.auth.jwt.middleware.EnsureJWTAuthSettingsMiddleware',

    # Handles automatically storing user ids in django-simple-history tables when possible.
    'simple_history.middleware.HistoryRequestMiddleware',

    # This must be last
    'openedx.core.djangoapps.site_configuration.middleware.SessionCookieDomainOverrideMiddleware',
]

# Clickjacking protection can be disbaled by setting this to 'ALLOW'
X_FRAME_OPTIONS = 'DENY'

# Platform for Privacy Preferences header
P3P_HEADER = 'CP="Open EdX does not have a P3P policy."'

############################### PIPELINE #######################################

PIPELINE = {
    'PIPELINE_ENABLED': True,
    'CSS_COMPRESSOR': None,
    'JS_COMPRESSOR': 'pipeline.compressors.uglifyjs.UglifyJSCompressor',
    # Don't wrap JavaScript as there is code that depends upon updating the global namespace
    'DISABLE_WRAPPER': True,
    # Specify the UglifyJS binary to use
    'UGLIFYJS_BINARY': 'node_modules/.bin/uglifyjs',
}

STATICFILES_STORAGE = 'openedx.core.storage.ProductionStorage'
STATICFILES_STORAGE_KWARGS = {}

# List of finder classes that know how to find static files in various locations.
# Note: the pipeline finder is included to be able to discover optimized files
STATICFILES_FINDERS = [
    'openedx.core.djangoapps.theming.finders.ThemeFilesFinder',
    'django.contrib.staticfiles.finders.FileSystemFinder',
    'django.contrib.staticfiles.finders.AppDirectoriesFinder',
    'openedx.core.lib.xblock_pipeline.finder.XBlockPipelineFinder',
    'pipeline.finders.PipelineFinder',
]

from openedx.core.lib.rooted_paths import rooted_glob

courseware_js = [
    'js/ajax-error.js',
    'js/courseware.js',
    'js/histogram.js',
    'js/navigation.js',
    'js/modules/tab.js',
]


# Before a student accesses courseware, we do not
# need many of the JS dependencies.  This includes
# only the dependencies used everywhere in the LMS
# (including the dashboard/account/profile pages)
# Currently, this partially duplicates the "main vendor"
# JavaScript file, so only one of the two should be included
# on a page at any time.
# In the future, we will likely refactor this to use
# RequireJS and an optimizer.
base_vendor_js = [
    'common/js/vendor/jquery.js',
    'common/js/vendor/jquery-migrate.js',
    'js/vendor/jquery.cookie.js',
    'js/vendor/url.min.js',
    'common/js/vendor/underscore.js',
    'common/js/vendor/underscore.string.js',
    'common/js/vendor/picturefill.js',

    # Make some edX UI Toolkit utilities available in the global "edx" namespace
    'edx-ui-toolkit/js/utils/global-loader.js',
    'edx-ui-toolkit/js/utils/string-utils.js',
    'edx-ui-toolkit/js/utils/html-utils.js',

    # Finally load RequireJS and dependent vendor libraries
    'common/js/vendor/require.js',
    'js/RequireJS-namespace-undefine.js',
    'js/vendor/URI.min.js',
    'common/js/vendor/backbone.js'
]

main_vendor_js = base_vendor_js + [
    'js/vendor/json2.js',
    'js/vendor/jquery-ui.min.js',
    'js/vendor/jquery.qtip.min.js',
    'js/vendor/jquery.ba-bbq.min.js',
]

# Common files used by both RequireJS code and non-RequireJS code
base_application_js = [
    'js/src/utility.js',
    'js/src/logger.js',
    'js/user_dropdown_v1.js',  # Custom dropdown keyboard handling for legacy pages
    'js/dialog_tab_controls.js',
    'js/src/string_utils.js',
    'js/form.ext.js',
    'js/src/ie_shim.js',
    'js/src/accessibility_tools.js',
    'js/toggle_login_modal.js',
    'js/src/lang_edx.js',
]

dashboard_js = (
    sorted(rooted_glob(PROJECT_ROOT / 'static', 'js/dashboard/**/*.js'))
)
discussion_js = (
    rooted_glob(PROJECT_ROOT / 'static', 'js/customwmd.js') +
    rooted_glob(PROJECT_ROOT / 'static', 'js/mathjax_accessible.js') +
    rooted_glob(PROJECT_ROOT / 'static', 'js/mathjax_delay_renderer.js') +
    sorted(rooted_glob(COMMON_ROOT / 'static', 'common/js/discussion/**/*.js'))
)

discussion_vendor_js = [
    'js/Markdown.Converter.js',
    'js/Markdown.Sanitizer.js',
    'js/Markdown.Editor.js',
    'js/vendor/jquery.timeago.js',
    'js/src/jquery.timeago.locale.js',
    'js/vendor/jquery.truncate.js',
    'js/jquery.ajaxfileupload.js',
    'js/split.js'
]

instructor_dash_js = sorted(rooted_glob(PROJECT_ROOT / 'static', 'js/instructor_dashboard/**/*.js'))

verify_student_js = [
    'js/sticky_filter.js',
    'js/query-params.js',
    'js/verify_student/models/verification_model.js',
    'js/verify_student/views/error_view.js',
    'js/verify_student/views/image_input_view.js',
    'js/verify_student/views/webcam_photo_view.js',
    'js/verify_student/views/step_view.js',
    'js/verify_student/views/intro_step_view.js',
    'js/verify_student/views/make_payment_step_view.js',
    'js/verify_student/views/payment_confirmation_step_view.js',
    'js/verify_student/views/face_photo_step_view.js',
    'js/verify_student/views/id_photo_step_view.js',
    'js/verify_student/views/review_photos_step_view.js',
    'js/verify_student/views/enrollment_confirmation_step_view.js',
    'js/verify_student/views/pay_and_verify_view.js',
    'js/verify_student/pay_and_verify.js',
]

reverify_js = [
    'js/verify_student/views/error_view.js',
    'js/verify_student/views/image_input_view.js',
    'js/verify_student/views/webcam_photo_view.js',
    'js/verify_student/views/step_view.js',
    'js/verify_student/views/face_photo_step_view.js',
    'js/verify_student/views/id_photo_step_view.js',
    'js/verify_student/views/review_photos_step_view.js',
    'js/verify_student/views/reverify_success_step_view.js',
    'js/verify_student/models/verification_model.js',
    'js/verify_student/views/reverify_view.js',
    'js/verify_student/reverify.js',
]

incourse_reverify_js = [
    'js/verify_student/views/error_view.js',
    'js/verify_student/views/image_input_view.js',
    'js/verify_student/views/webcam_photo_view.js',
    'js/verify_student/models/verification_model.js',
    'js/verify_student/views/incourse_reverify_view.js',
    'js/verify_student/incourse_reverify.js',
]

ccx_js = sorted(rooted_glob(PROJECT_ROOT / 'static', 'js/ccx/**/*.js'))

certificates_web_view_js = [
    'common/js/vendor/jquery.js',
    'common/js/vendor/jquery-migrate.js',
    'js/vendor/jquery.cookie.js',
    'js/src/logger.js',
    'js/utils/facebook.js',
]

credit_web_view_js = [
    'common/js/vendor/jquery.js',
    'common/js/vendor/jquery-migrate.js',
    'js/vendor/jquery.cookie.js',
    'js/src/logger.js',
]

PIPELINE['STYLESHEETS'] = {
    'style-vendor': {
        'source_filenames': [
            'css/vendor/font-awesome.css',
            'css/vendor/jquery.qtip.min.css',
        ],
        'output_filename': 'css/lms-style-vendor.css',
    },
    'style-vendor-tinymce-content': {
        'source_filenames': [
            'js/vendor/tinymce/js/tinymce/skins/studio-tmce4/content.min.css'
        ],
        'output_filename': 'css/lms-style-vendor-tinymce-content.css',
    },
    'style-vendor-tinymce-skin': {
        'source_filenames': [
            'js/vendor/tinymce/js/tinymce/skins/studio-tmce4/skin.min.css'
        ],
        'output_filename': 'css/lms-style-vendor-tinymce-skin.css',
    },
    'style-main-v1': {
        'source_filenames': [
            'css/lms-main-v1.css',
        ],
        'output_filename': 'css/lms-main-v1.css',
    },
    'style-main-v1-rtl': {
        'source_filenames': [
            'css/lms-main-v1-rtl.css',
        ],
        'output_filename': 'css/lms-main-v1-rtl.css',
    },
    'style-main-v2': {
        'source_filenames': [
            'css/lms-main-v2.css',
        ],
        'output_filename': 'css/lms-main-v2.css',
    },
    'style-main-v2-rtl': {
        'source_filenames': [
            'css/lms-main-v2-rtl.css',
        ],
        'output_filename': 'css/lms-main-v2-rtl.css',
    },
    'style-course-vendor': {
        'source_filenames': [
            'js/vendor/CodeMirror/codemirror.css',
            'css/vendor/jquery.treeview.css',
            'css/vendor/ui-lightness/jquery-ui-1.8.22.custom.css',
        ],
        'output_filename': 'css/lms-style-course-vendor.css',
    },
    'style-course': {
        'source_filenames': [
            'css/lms-course.css',
        ],
        'output_filename': 'css/lms-course.css',
    },
    'style-course-rtl': {
        'source_filenames': [
            'css/lms-course-rtl.css',
        ],
        'output_filename': 'css/lms-course-rtl.css',
    },
    'style-student-notes': {
        'source_filenames': [
            'css/vendor/edxnotes/annotator.min.css',
        ],
        'output_filename': 'css/lms-style-student-notes.css',
    },
    'style-discussion-main': {
        'source_filenames': [
            'css/discussion/lms-discussion-main.css',
        ],
        'output_filename': 'css/discussion/lms-discussion-main.css',
    },
    'style-discussion-main-rtl': {
        'source_filenames': [
            'css/discussion/lms-discussion-main-rtl.css',
        ],
        'output_filename': 'css/discussion/lms-discussion-main-rtl.css',
    },
    'style-inline-discussion': {
        'source_filenames': [
            'css/discussion/inline-discussion.css',
        ],
        'output_filename': 'css/discussion/inline-discussion.css',
    },
    'style-inline-discussion-rtl': {
        'source_filenames': [
            'css/discussion/inline-discussion-rtl.css',
        ],
        'output_filename': 'css/discussion/inline-discussion-rtl.css',
    },
    FOOTER_CSS['openedx']['ltr']: {
        'source_filenames': [
            'css/lms-footer.css',
        ],
        'output_filename': 'css/lms-footer.css',
    },
    FOOTER_CSS['openedx']['rtl']: {
        'source_filenames': [
            'css/lms-footer-rtl.css',
        ],
        'output_filename': 'css/lms-footer-rtl.css'
    },
    FOOTER_CSS['edx']['ltr']: {
        'source_filenames': [
            'css/lms-footer-edx.css',
        ],
        'output_filename': 'css/lms-footer-edx.css'
    },
    FOOTER_CSS['edx']['rtl']: {
        'source_filenames': [
            'css/lms-footer-edx-rtl.css',
        ],
        'output_filename': 'css/lms-footer-edx-rtl.css'
    },
    'style-certificates': {
        'source_filenames': [
            'certificates/css/main-ltr.css',
            'css/vendor/font-awesome.css',
        ],
        'output_filename': 'css/certificates-style.css'
    },
    'style-certificates-rtl': {
        'source_filenames': [
            'certificates/css/main-rtl.css',
            'css/vendor/font-awesome.css',
        ],
        'output_filename': 'css/certificates-style-rtl.css'
    },
    'style-learner-dashboard': {
        'source_filenames': [
            'css/lms-learner-dashboard.css',
        ],
        'output_filename': 'css/lms-learner-dashboard.css',
    },
    'style-learner-dashboard-rtl': {
        'source_filenames': [
            'css/lms-learner-dashboard-rtl.css',
        ],
        'output_filename': 'css/lms-learner-dashboard-rtl.css',
    },
    'style-mobile': {
        'source_filenames': [
            'css/lms-mobile.css',
        ],
        'output_filename': 'css/lms-mobile.css',
    },
    'style-mobile-rtl': {
        'source_filenames': [
            'css/lms-mobile-rtl.css',
        ],
        'output_filename': 'css/lms-mobile-rtl.css',
    },
}

common_js = [
    'js/src/ajax_prefix.js',
    'js/src/jquery.immediateDescendents.js',
    'js/src/xproblem.js',
]
xblock_runtime_js = [
    'common/js/xblock/core.js',
    'common/js/xblock/runtime.v1.js',
    'lms/js/xblock/lms.runtime.v1.js',
]
lms_application_js = [
    'js/calculator.js',
    'js/feedback_form.js',
    'js/main.js',
]

PIPELINE['JAVASCRIPT'] = {
    'base_application': {
        'source_filenames': base_application_js,
        'output_filename': 'js/lms-base-application.js',
    },
    'application': {
        'source_filenames': (
            common_js + xblock_runtime_js + base_application_js + lms_application_js +
            [
                'js/sticky_filter.js',
                'js/query-params.js',
                'common/js/vendor/moment-with-locales.js',
                'common/js/vendor/moment-timezone-with-data.js',
            ]
        ),
        'output_filename': 'js/lms-application.js',
    },
    'courseware': {
        'source_filenames': courseware_js,
        'output_filename': 'js/lms-courseware.js',
    },
    'base_vendor': {
        'source_filenames': base_vendor_js,
        'output_filename': 'js/lms-base-vendor.js',
    },
    'main_vendor': {
        'source_filenames': main_vendor_js,
        'output_filename': 'js/lms-main_vendor.js',
    },
    'module-descriptor-js': {
        'source_filenames': rooted_glob(COMMON_ROOT / 'static/', 'xmodule/descriptors/js/*.js'),
        'output_filename': 'js/lms-module-descriptors.js',
    },
    'module-js': {
        'source_filenames': rooted_glob(COMMON_ROOT / 'static', 'xmodule/modules/js/*.js'),
        'output_filename': 'js/lms-modules.js',
    },
    'discussion': {
        'source_filenames': discussion_js,
        'output_filename': 'js/discussion.js',
    },
    'discussion_vendor': {
        'source_filenames': discussion_vendor_js,
        'output_filename': 'js/discussion_vendor.js',
    },
    'instructor_dash': {
        'source_filenames': instructor_dash_js,
        'output_filename': 'js/instructor_dash.js',
    },
    'dashboard': {
        'source_filenames': dashboard_js,
        'output_filename': 'js/dashboard.js'
    },
    'verify_student': {
        'source_filenames': verify_student_js,
        'output_filename': 'js/verify_student.js'
    },
    'reverify': {
        'source_filenames': reverify_js,
        'output_filename': 'js/reverify.js'
    },
    'incourse_reverify': {
        'source_filenames': incourse_reverify_js,
        'output_filename': 'js/incourse_reverify.js'
    },
    'ccx': {
        'source_filenames': ccx_js,
        'output_filename': 'js/ccx.js'
    },
    'footer_edx': {
        'source_filenames': ['js/footer-edx.js'],
        'output_filename': 'js/footer-edx.js'
    },
    'certificates_wv': {
        'source_filenames': certificates_web_view_js,
        'output_filename': 'js/certificates/web_view.js'
    },
    'credit_wv': {
        'source_filenames': credit_web_view_js,
        'output_filename': 'js/credit/web_view.js'
    }
}


STATICFILES_IGNORE_PATTERNS = (
    "*.py",
    "*.pyc",

    # It would be nice if we could do, for example, "**/*.scss",
    # but these strings get passed down to the `fnmatch` module,
    # which doesn't support that. :(
    # http://docs.python.org/2/library/fnmatch.html
    "sass/*.scss",
    "sass/*/*.scss",
    "sass/*/*/*.scss",
    "sass/*/*/*/*.scss",

    # Ignore tests
    "spec",
    "spec_helpers",

    # Symlinks used by js-test-tool
    "xmodule_js",
)


################################# DJANGO-REQUIRE ###############################

# The baseUrl to pass to the r.js optimizer, relative to STATIC_ROOT.
REQUIRE_BASE_URL = "./"

# The name of a build profile to use for your project, relative to REQUIRE_BASE_URL.
# A sensible value would be 'app.build.js'. Leave blank to use the built-in default build profile.
# Set to False to disable running the default profile (e.g. if only using it to build Standalone
# Modules)
REQUIRE_BUILD_PROFILE = "lms/js/build.js"

# The name of the require.js script used by your project, relative to REQUIRE_BASE_URL.
REQUIRE_JS = "common/js/vendor/require.js"

# Whether to run django-require in debug mode.
REQUIRE_DEBUG = False

# In production, the Django pipeline appends a file hash to JavaScript file names.
# This makes it difficult for RequireJS to load its requirements, since module names
# specified in JavaScript code do not include the hash.
# For this reason, we calculate the actual path including the hash on the server
# when rendering the page.  We then override the default paths provided to RequireJS
# so it can resolve the module name to the correct URL.
#
# If you want to load JavaScript dependencies using RequireJS
# but you don't want to include those dependencies in the JS bundle for the page,
# then you need to add the js urls in this list.
REQUIRE_JS_PATH_OVERRIDES = {
    'course_bookmarks/js/views/bookmark_button': 'course_bookmarks/js/views/bookmark_button.js',
    'js/views/message_banner': 'js/views/message_banner.js',
    'moment': 'common/js/vendor/moment-with-locales.js',
    'moment-timezone': 'common/js/vendor/moment-timezone-with-data.js',
    'js/courseware/course_info_events': 'js/courseware/course_info_events.js',
    'js/courseware/accordion_events': 'js/courseware/accordion_events.js',
    'js/dateutil_factory': 'js/dateutil_factory.js',
    'js/courseware/link_clicked_events': 'js/courseware/link_clicked_events.js',
    'js/courseware/toggle_element_visibility': 'js/courseware/toggle_element_visibility.js',
    'js/student_account/logistration_factory': 'js/student_account/logistration_factory.js',
    'js/courseware/courseware_factory': 'js/courseware/courseware_factory.js',
    'js/groups/views/cohorts_dashboard_factory': 'js/groups/views/cohorts_dashboard_factory.js',
    'js/groups/discussions_management/discussions_dashboard_factory':
        'js/discussions_management/views/discussions_dashboard_factory.js',
    'draggabilly': 'js/vendor/draggabilly.js',
    'hls': 'common/js/vendor/hls.js'
}

########################## DJANGO WEBPACK LOADER ##############################

WEBPACK_LOADER = {
    'DEFAULT': {
        'BUNDLE_DIR_NAME': 'bundles/',
        'STATS_FILE': os.path.join(STATIC_ROOT, 'webpack-stats.json')
    },
    'WORKERS': {
        'BUNDLE_DIR_NAME': 'bundles/',
        'STATS_FILE': os.path.join(STATIC_ROOT, 'webpack-worker-stats.json')
    }
}
WEBPACK_CONFIG_PATH = 'webpack.prod.config.js'

########################## DJANGO DEBUG TOOLBAR ###############################

# We don't enable Django Debug Toolbar universally, but whenever we do, we want
# to avoid patching settings.  Patched settings can cause circular import
# problems: https://django-debug-toolbar.readthedocs.org/en/1.0/installation.html#explicit-setup

DEBUG_TOOLBAR_PATCH_SETTINGS = False

################################# CELERY ######################################

# Celery's task autodiscovery won't find tasks nested in a tasks package.
# Tasks are only registered when the module they are defined in is imported.
CELERY_IMPORTS = (
    'openedx.core.djangoapps.programs.tasks.v1.tasks',
    'poll.tasks'
)

# Message configuration

CELERY_TASK_SERIALIZER = 'json'
CELERY_RESULT_SERIALIZER = 'json'

CELERY_MESSAGE_COMPRESSION = 'gzip'

# Results configuration

CELERY_IGNORE_RESULT = False
CELERY_STORE_ERRORS_EVEN_IF_IGNORED = True

# Events configuration

CELERY_TRACK_STARTED = True

CELERY_SEND_EVENTS = True
CELERY_SEND_TASK_SENT_EVENT = True

# Exchange configuration

CELERY_DEFAULT_EXCHANGE = 'edx.core'
CELERY_DEFAULT_EXCHANGE_TYPE = 'direct'

# Queues configuration

HIGH_PRIORITY_QUEUE = 'edx.core.high'
DEFAULT_PRIORITY_QUEUE = 'edx.core.default'
HIGH_MEM_QUEUE = 'edx.core.high_mem'

CELERY_QUEUE_HA_POLICY = 'all'

CELERY_CREATE_MISSING_QUEUES = True

CELERY_DEFAULT_QUEUE = DEFAULT_PRIORITY_QUEUE
CELERY_DEFAULT_ROUTING_KEY = DEFAULT_PRIORITY_QUEUE

CELERY_QUEUES = [
    'edx.lms.core.default',
    'edx.lms.core.high',
    'edx.lms.core.high_mem'
]

# let logging work as configured:
CELERYD_HIJACK_ROOT_LOGGER = False

CELERY_BROKER_VHOST = ''
CELERY_BROKER_USE_SSL = False
CELERY_EVENT_QUEUE_TTL = None

CELERY_BROKER_TRANSPORT = 'amqp'
CELERY_BROKER_HOSTNAME = 'localhost'
CELERY_BROKER_USER = 'celery'
CELERY_BROKER_PASSWORD = 'celery'

################################ Block Structures ###################################

BLOCK_STRUCTURES_SETTINGS = dict(
    # Delay, in seconds, after a new edit of a course is published
    # before updating the block structures cache.  This is needed
    # for a better chance at getting the latest changes when there
    # are secondary reads in sharded mongoDB clusters. See TNL-5041
    # for more info.
    COURSE_PUBLISH_TASK_DELAY=30,

    # Delay, in seconds, between retry attempts if a task fails.
    TASK_DEFAULT_RETRY_DELAY=30,

    # Maximum number of retries per task.
    TASK_MAX_RETRIES=5,

    # Backend storage options
    PRUNING_ACTIVE=False,
)

################################ Bulk Email ###################################

# Suffix used to construct 'from' email address for bulk emails.
# A course-specific identifier is prepended.
BULK_EMAIL_DEFAULT_FROM_EMAIL = 'no-reply@example.com'

# Parameters for breaking down course enrollment into subtasks.
BULK_EMAIL_EMAILS_PER_TASK = 500

# Initial delay used for retrying tasks.  Additional retries use
# longer delays.  Value is in seconds.
BULK_EMAIL_DEFAULT_RETRY_DELAY = 30

# Maximum number of retries per task for errors that are not related
# to throttling.
BULK_EMAIL_MAX_RETRIES = 5

# Maximum number of retries per task for errors that are related to
# throttling.  If this is not set, then there is no cap on such retries.
BULK_EMAIL_INFINITE_RETRY_CAP = 1000

# We want Bulk Email running on the high-priority queue, so we define the
# routing key that points to it.  At the moment, the name is the same.
BULK_EMAIL_ROUTING_KEY = HIGH_PRIORITY_QUEUE

# We also define a queue for smaller jobs so that large courses don't block
# smaller emails (see BULK_EMAIL_JOB_SIZE_THRESHOLD setting)
BULK_EMAIL_ROUTING_KEY_SMALL_JOBS = 'edx.lms.core.default'

# For emails with fewer than these number of recipients, send them through
# a different queue to avoid large courses blocking emails that are meant to be
# sent to self and staff
BULK_EMAIL_JOB_SIZE_THRESHOLD = 100

# Flag to indicate if individual email addresses should be logged as they are sent
# a bulk email message.
BULK_EMAIL_LOG_SENT_EMAILS = False

# Delay in seconds to sleep between individual mail messages being sent,
# when a bulk email task is retried for rate-related reasons.  Choose this
# value depending on the number of workers that might be sending email in
# parallel, and what the SES rate is.
BULK_EMAIL_RETRY_DELAY_BETWEEN_SENDS = 0.02

############################# Email Opt In ####################################

# Minimum age for organization-wide email opt in
EMAIL_OPTIN_MINIMUM_AGE = PARENTAL_CONSENT_AGE_LIMIT

############################## Video ##########################################

YOUTUBE = {
    # YouTube JavaScript API
    'API': 'https://www.youtube.com/iframe_api',

    'TEST_TIMEOUT': 1500,

    # URL to get YouTube metadata
    'METADATA_URL': 'https://www.googleapis.com/youtube/v3/videos/',

    # Current youtube api for requesting transcripts.
    # For example: http://video.google.com/timedtext?lang=en&v=j_jEn79vS3g.
    'TEXT_API': {
        'url': 'video.google.com/timedtext',
        'params': {
            'lang': 'en',
            'v': 'set_youtube_id_of_11_symbols_here',
        },
    },

    'IMAGE_API': 'http://img.youtube.com/vi/{youtube_id}/0.jpg',  # /maxresdefault.jpg for 1920*1080
}
YOUTUBE_API_KEY = 'PUT_YOUR_API_KEY_HERE'

################################### APPS ######################################

# The order of INSTALLED_APPS is important, when adding new apps here
# remember to check that you are not creating new
# RemovedInDjango19Warnings in the test logs.
INSTALLED_APPS = [
    # Standard ones that are always installed...
    'django.contrib.auth',
    'django.contrib.contenttypes',
    'django.contrib.humanize',
    'django.contrib.messages',
    'django.contrib.redirects',
    'django.contrib.sessions',
    'django.contrib.sites',
    'django.contrib.staticfiles',
    'djcelery',

    # Common Initialization
    'openedx.core.djangoapps.common_initialization.apps.CommonInitializationConfig',

    # LMS-specific Initialization
    'lms_initialization.apps.LMSInitializationConfig',

    # Common views
    'openedx.core.djangoapps.common_views',

    # History tables
    'simple_history',

    # Database-backed configuration
    'config_models',
    'openedx.core.djangoapps.config_model_utils',
    'waffle',

    # Monitor the status of services
    'openedx.core.djangoapps.service_status',

    # Display status message to students
    'status',

    # For asset pipelining
    'edxmako.apps.EdxMakoConfig',
    'pipeline',
    'static_replace',
    'webpack_loader',

    # For user interface plugins
    'web_fragments',
    'openedx.core.djangoapps.plugin_api',

    # For content serving
    'openedx.core.djangoapps.contentserver',

    # Site configuration for theming and behavioral modification
    'openedx.core.djangoapps.site_configuration',

    # Video module configs (This will be moved to Video once it becomes an XBlock)
    'openedx.core.djangoapps.video_config',

    # edX Video Pipeline integration
    'openedx.core.djangoapps.video_pipeline',

    # Our courseware
    'lms.djangoapps.courseware',
    'coursewarehistoryextended',
    'student.apps.StudentConfig',

    'static_template_view',
    'staticbook',
    'track',
    'eventtracking.django.apps.EventTrackingConfig',
    'util',
    'lms.djangoapps.certificates.apps.CertificatesConfig',
    'dashboard',
    'lms.djangoapps.instructor_task',
    'openedx.core.djangoapps.course_groups',
    'bulk_email',
    'branding',

    # New (Blockstore-based) XBlock runtime
    'openedx.core.djangoapps.xblock.apps.LmsXBlockAppConfig',

    # Student support tools
    'support',

    # django-oauth-toolkit
    'oauth2_provider',
    'openedx.core.djangoapps.oauth_dispatch.apps.OAuthDispatchAppConfig',

    'third_party_auth',

    # System Wide Roles
    'openedx.core.djangoapps.system_wide_roles',

    'openedx.core.djangoapps.auth_exchange',

    # For the wiki
    'wiki',  # The new django-wiki from benjaoming
    'django_notify',
    'course_wiki',  # Our customizations
    'mptt',
    'sekizai',
    #'wiki.plugins.attachments',
    'wiki.plugins.links',
    # Notifications were enabled, but only 11 people used it in three years. It
    # got tangled up during the Django 1.8 migration, so we are disabling it.
    # See TNL-3783 for details.
    #'wiki.plugins.notifications',
    'course_wiki.plugins.markdownedx',

    # For testing
    'django.contrib.admin',  # only used in DEBUG mode
    'debug',
    'openedx.core.djangoapps.util.apps.UtilConfig',

    # Discussion forums
    'openedx.core.djangoapps.django_comment_common',

    # Notes
    'edxnotes',

    # Splash screen
    'splash',

    # User API
    'rest_framework',
    'rest_framework.authtoken',
    'openedx.core.djangoapps.user_api',

    # Shopping cart
    'shoppingcart',

    # Different Course Modes
    'course_modes.apps.CourseModesConfig',

    # Enrollment API
    'openedx.core.djangoapps.enrollments',

    # Entitlement API
    'entitlements.apps.EntitlementsConfig',

    # Bulk Enrollment API
    'bulk_enroll',

    # Student Identity Verification
    'lms.djangoapps.verify_student.apps.VerifyStudentConfig',

    # Dark-launching languages
    'openedx.core.djangoapps.dark_lang',

    # RSS Proxy
    'rss_proxy',

    # Country embargo support
    'openedx.core.djangoapps.embargo',

    # Course action state
    'course_action_state',

    # Additional problem types
    'edx_jsme',    # Molecular Structure

    # Country list
    'django_countries',

    # edX Mobile API
    'mobile_api',
    'social_django',

    # Surveys
    'survey.apps.SurveyConfig',

    'lms.djangoapps.lms_xblock.apps.LMSXBlockConfig',

    # Course data caching
    'openedx.core.djangoapps.content.course_overviews.apps.CourseOverviewsConfig',
    'openedx.core.djangoapps.content.block_structure.apps.BlockStructureConfig',
    'lms.djangoapps.course_blocks',


    # Coursegraph
    'openedx.core.djangoapps.coursegraph.apps.CoursegraphConfig',

    # Mailchimp Syncing
    'mailing',

    # CORS and cross-domain CSRF
    'corsheaders',
    'openedx.core.djangoapps.cors_csrf',

    'lms.djangoapps.commerce.apps.CommerceConfig',

    # Credit courses
    'openedx.core.djangoapps.credit.apps.CreditConfig',

    # Course teams
    'lms.djangoapps.teams',

    'xblock_django',

    # programs support
    'openedx.core.djangoapps.programs.apps.ProgramsConfig',

    # Catalog integration
    'openedx.core.djangoapps.catalog',

    # Self-paced course configuration
    'openedx.core.djangoapps.self_paced',

    'sorl.thumbnail',

    # edx-milestones service
    'milestones',

    # Gating of course content
    'gating.apps.GatingConfig',

    # Static i18n support
    'statici18n',

    # API access administration
    'openedx.core.djangoapps.api_admin',

    # Verified Track Content Cohorting (Beta feature that will hopefully be removed)
    'openedx.core.djangoapps.verified_track_content',

    # Learner's dashboard
    'learner_dashboard',

    # Needed whether or not enabled, due to migrations
    'badges.apps.BadgesConfig',

    # Enables default site and redirects
    'django_sites_extensions',

    # Email marketing integration
    'email_marketing.apps.EmailMarketingConfig',

    # additional release utilities to ease automation
    'release_util',

    # rule-based authorization
    'rules.apps.AutodiscoverRulesConfig',
    'bridgekeeper',

    # Customized celery tasks, including persisting failed tasks so they can
    # be retried
    'celery_utils',

    # Ability to detect and special-case crawler behavior
    'openedx.core.djangoapps.crawlers',

    # Unusual migrations
    'database_fixups',

    'openedx.core.djangoapps.waffle_utils',

    # Course Goals
    'lms.djangoapps.course_goals.apps.CourseGoalsConfig',

    # Features
    'openedx.features.calendar_sync',
    'openedx.features.course_bookmarks',
    'openedx.features.course_experience',
    'openedx.features.course_search',
    'openedx.features.enterprise_support.apps.EnterpriseSupportConfig',
    'openedx.features.learner_profile',
    'openedx.features.course_duration_limits',
    'openedx.features.content_type_gating',
    'openedx.features.discounts',

    'experiments',

    # DRF filters
    'django_filters',

    # API Documentation
    'drf_yasg',

    # edx-drf-extensions
    'csrf.apps.CsrfAppConfig',  # Enables frontend apps to retrieve CSRF tokens.
    'xss_utils',

    # so sample_task is available to celery workers
    'openedx.core.djangoapps.heartbeat',

    # signal handlers to capture course dates into edx-when
    'openedx.core.djangoapps.course_date_signals',

    # Management of external user ids
    'openedx.core.djangoapps.external_user_ids',

    # Management of per-user schedules
    'openedx.core.djangoapps.schedules',
    'rest_framework_jwt',
]

######################### CSRF #########################################

# Forwards-compatibility with Django 1.7
CSRF_COOKIE_AGE = 60 * 60 * 24 * 7 * 52
# It is highly recommended that you override this in any environment accessed by
# end users
CSRF_COOKIE_SECURE = False
CSRF_TRUSTED_ORIGINS = []
CROSS_DOMAIN_CSRF_COOKIE_DOMAIN = ''
CROSS_DOMAIN_CSRF_COOKIE_NAME = ''

######################### Django Rest Framework ########################

REST_FRAMEWORK = {
    'DEFAULT_PAGINATION_CLASS': 'edx_rest_framework_extensions.paginators.DefaultPagination',
    'DEFAULT_RENDERER_CLASSES': (
        'rest_framework.renderers.JSONRenderer',
    ),
    'PAGE_SIZE': 10,
    'URL_FORMAT_OVERRIDE': None,
    'DEFAULT_THROTTLE_RATES': {
        'user': '60/minute',
        'service_user': '120/minute',
        'registration_validation': '30/minute',
    },
}

SWAGGER_SETTINGS = {
    'DEFAULT_INFO': 'openedx.core.apidocs.api_info',
}

# How long to cache OpenAPI schemas and UI, in seconds.
OPENAPI_CACHE_TIMEOUT = 0

######################### MARKETING SITE ###############################
EDXMKTG_LOGGED_IN_COOKIE_NAME = 'edxloggedin'
EDXMKTG_USER_INFO_COOKIE_NAME = 'edx-user-info'
EDXMKTG_USER_INFO_COOKIE_VERSION = 1

MKTG_URLS = {}
MKTG_URL_OVERRIDES = {}
MKTG_URL_LINK_MAP = {
    'ABOUT': 'about',
    'CONTACT': 'contact',
    'FAQ': 'help',
    'COURSES': 'courses',
    'ROOT': 'root',
    'TOS': 'tos',
    'HONOR': 'honor',  # If your site does not have an honor code, simply delete this line.
    'PRIVACY': 'privacy',
    'PRESS': 'press',
    'BLOG': 'blog',
    'DONATE': 'donate',
    'SITEMAP.XML': 'sitemap_xml',

    # Verified Certificates
    'WHAT_IS_VERIFIED_CERT': 'verified-certificate',
}

STATIC_TEMPLATE_VIEW_DEFAULT_FILE_EXTENSION = 'html'

SUPPORT_SITE_LINK = ''
ID_VERIFICATION_SUPPORT_LINK = ''
PASSWORD_RESET_SUPPORT_LINK = ''
ACTIVATION_EMAIL_SUPPORT_LINK = ''

# Days before the expired date that we warn the user
ENTITLEMENT_EXPIRED_ALERT_PERIOD = 90

############################# SOCIAL MEDIA SHARING #############################
# Social Media Sharing on Student Dashboard
SOCIAL_SHARING_SETTINGS = {
    # Note: Ensure 'CUSTOM_COURSE_URLS' has a matching value in cms/envs/common.py
    'CUSTOM_COURSE_URLS': False,
    'DASHBOARD_FACEBOOK': False,
    'FACEBOOK_BRAND': None,
    'CERTIFICATE_FACEBOOK': False,
    'CERTIFICATE_FACEBOOK_TEXT': None,
    'CERTIFICATE_TWITTER': False,
    'CERTIFICATE_TWITTER_TEXT': None,
    'DASHBOARD_TWITTER': False,
    'DASHBOARD_TWITTER_TEXT': None,
    'TWITTER_BRAND': None
}

################# Social Media Footer Links #######################
# The names list controls the order of social media
# links in the footer.
SOCIAL_MEDIA_FOOTER_NAMES = [
    "facebook",
    "twitter",
    # "youtube", see PROD-816 for more details
    "linkedin",
    "instagram",
    "reddit",
]

# The footer URLs dictionary maps social footer names
# to URLs defined in configuration.
SOCIAL_MEDIA_FOOTER_URLS = {}

# The display dictionary defines the title
# and icon class for each social media link.
SOCIAL_MEDIA_FOOTER_DISPLAY = {
    "facebook": {
        # Translators: This is the website name of www.facebook.com.  Please
        # translate this the way that Facebook advertises in your language.
        "title": _("Facebook"),
        "icon": "fa-facebook-square",
        "action": _(u"Like {platform_name} on Facebook")
    },
    "twitter": {
        # Translators: This is the website name of www.twitter.com.  Please
        # translate this the way that Twitter advertises in your language.
        "title": _("Twitter"),
        "icon": "fa-twitter-square",
        "action": _(u"Follow {platform_name} on Twitter")
    },
    "linkedin": {
        # Translators: This is the website name of www.linkedin.com.  Please
        # translate this the way that LinkedIn advertises in your language.
        "title": _("LinkedIn"),
        "icon": "fa-linkedin-square",
        "action": _(u"Follow {platform_name} on LinkedIn")
    },
    "instagram": {
        # Translators: This is the website name of www.instagram.com.  Please
        # translate this the way that Instagram advertises in your language.
        "title": _("Instagram"),
        "icon": "fa-instagram",
        "action": _(u"Follow {platform_name} on Instagram")
    },
    "tumblr": {
        # Translators: This is the website name of www.tumblr.com.  Please
        # translate this the way that Tumblr advertises in your language.
        "title": _("Tumblr"),
        "icon": "fa-tumblr"
    },
    "meetup": {
        # Translators: This is the website name of www.meetup.com.  Please
        # translate this the way that MeetUp advertises in your language.
        "title": _("Meetup"),
        "icon": "fa-calendar"
    },
    "reddit": {
        # Translators: This is the website name of www.reddit.com.  Please
        # translate this the way that Reddit advertises in your language.
        "title": _("Reddit"),
        "icon": "fa-reddit-square",
        "action": _(u"Subscribe to the {platform_name} subreddit"),
    },
    "vk": {
        # Translators: This is the website name of https://vk.com.  Please
        # translate this the way that VK advertises in your language.
        "title": _("VK"),
        "icon": "fa-vk"
    },
    "weibo": {
        # Translators: This is the website name of http://www.weibo.com.  Please
        # translate this the way that Weibo advertises in your language.
        "title": _("Weibo"),
        "icon": "fa-weibo"
    },
    "youtube": {
        # Translators: This is the website name of www.youtube.com.  Please
        # translate this the way that YouTube advertises in your language.
        "title": _("Youtube"),
        "icon": "fa-youtube-square",
        "action": _(u"Subscribe to the {platform_name} YouTube channel")
    }
}

#################SOCAIL AUTH OAUTH######################
SOCIAL_AUTH_OAUTH_SECRETS = {}

################# Mobile URLS ##########################

# These are URLs to the app store for mobile.
MOBILE_STORE_URLS = {}

################# Student Verification #################
VERIFY_STUDENT = {
    "DAYS_GOOD_FOR": 365,  # How many days is a verficiation good for?
    # The variable represents the window within which a verification is considered to be "expiring soon."
    "EXPIRING_SOON_WINDOW": 28,
}

################# Student Verification Expiry Email #################
VERIFICATION_EXPIRY_EMAIL = {
    "RESEND_DAYS": 15,
    "DAYS_RANGE": 1,
    "DEFAULT_EMAILS": 2,
}

DISABLE_ACCOUNT_ACTIVATION_REQUIREMENT_SWITCH = "verify_student_disable_account_activation_requirement"

################ Enable credit eligibility feature ####################
ENABLE_CREDIT_ELIGIBILITY = True
FEATURES['ENABLE_CREDIT_ELIGIBILITY'] = ENABLE_CREDIT_ELIGIBILITY

############# Cross-domain requests #################

if FEATURES.get('ENABLE_CORS_HEADERS'):
    CORS_ALLOW_CREDENTIALS = True
    CORS_ORIGIN_WHITELIST = ()
    CORS_ORIGIN_ALLOW_ALL = False
    CORS_ALLOW_HEADERS = corsheaders_default_headers + (
        'use-jwt-cookie',
    )

CORS_ORIGIN_WHITELIST = []
CORS_ORIGIN_ALLOW_ALL = False
# Default cache expiration for the cross-domain proxy HTML page.
# This is a static page that can be iframed into an external page
# to simulate cross-domain requests.
XDOMAIN_PROXY_CACHE_TIMEOUT = 60 * 15

LOGIN_REDIRECT_WHITELIST = []

###################### Registration ##################################

# For each of the fields, give one of the following values:
# - 'required': to display the field, and make it mandatory
# - 'optional': to display the field, and make it non-mandatory
# - 'hidden': to not display the field

REGISTRATION_EXTRA_FIELDS = {
    'confirm_email': 'hidden',
    'level_of_education': 'optional',
    'gender': 'optional',
    'year_of_birth': 'optional',
    'mailing_address': 'optional',
    'goals': 'optional',
    'honor_code': 'required',
    'terms_of_service': 'hidden',
    'city': 'hidden',
    'country': 'hidden',
}

REGISTRATION_FIELD_ORDER = [
    "name",
    "first_name",
    "last_name",
    "username",
    "email",
    "confirm_email",
    "password",
    "city",
    "state",
    "country",
    "gender",
    "year_of_birth",
    "level_of_education",
    "specialty",
    "profession"
    "company",
    "title",
    "mailing_address",
    "goals",
    "honor_code",
    "terms_of_service",
]

# Optional setting to restrict registration / account creation to only emails
# that match a regex in this list. Set to None to allow any email (default).
REGISTRATION_EMAIL_PATTERNS_ALLOWED = None

########################## CERTIFICATE NAME ########################
CERT_NAME_SHORT = "Certificate"
CERT_NAME_LONG = "Certificate of Achievement"

#################### OpenBadges Settings #######################

BADGING_BACKEND = 'badges.backends.badgr.BadgrBackend'

# Be sure to set up images for course modes using the BadgeImageConfiguration model in the certificates app.
BADGR_API_TOKEN = None
# Do not add the trailing slash here.
BADGR_BASE_URL = "http://localhost:8005"
BADGR_ISSUER_SLUG = "example-issuer"
# Number of seconds to wait on the badging server when contacting it before giving up.
BADGR_TIMEOUT = 10

###################### Grade Downloads ######################
# These keys are used for all of our asynchronous downloadable files, including
# the ones that contain information other than grades.
GRADES_DOWNLOAD_ROUTING_KEY = HIGH_MEM_QUEUE

POLICY_CHANGE_GRADES_ROUTING_KEY = 'edx.lms.core.default'

RECALCULATE_GRADES_ROUTING_KEY = 'edx.lms.core.default'

SOFTWARE_SECURE_VERIFICATION_ROUTING_KEY = 'edx.lms.core.default'

GRADES_DOWNLOAD = {
    'STORAGE_CLASS': 'django.core.files.storage.FileSystemStorage',
    'STORAGE_KWARGS': {
        'location': '/tmp/edx-s3/grades',
    },
    'STORAGE_TYPE': None,
    'BUCKET': None,
    'ROOT_PATH': None,
}

FINANCIAL_REPORTS = {
    'STORAGE_TYPE': 'localfs',
    'BUCKET': None,
    'ROOT_PATH': 'sandbox',
}

#### Grading policy change-related settings #####
# Rate limit for regrading tasks that a grading policy change can kick off
POLICY_CHANGE_TASK_RATE_LIMIT = '300/h'

#### PASSWORD POLICY SETTINGS #####
AUTH_PASSWORD_VALIDATORS = [
    {
        "NAME": "django.contrib.auth.password_validation.UserAttributeSimilarityValidator",
    },
    {
        "NAME": "util.password_policy_validators.MinimumLengthValidator",
        "OPTIONS": {
            "min_length": 2
        }
    },
    {
        "NAME": "util.password_policy_validators.MaximumLengthValidator",
        "OPTIONS": {
            "max_length": 75
        }
    },
]

PASSWORD_POLICY_COMPLIANCE_ROLLOUT_CONFIG = {
    'ENFORCE_COMPLIANCE_ON_LOGIN': False
}

############################ ORA 2 ############################################

# By default, don't use a file prefix
ORA2_FILE_PREFIX = None

# Default File Upload Storage bucket and prefix. Used by the FileUpload Service.
FILE_UPLOAD_STORAGE_BUCKET_NAME = 'SET-ME-PLEASE (ex. bucket-name)'
FILE_UPLOAD_STORAGE_PREFIX = 'submissions_attachments'

##### ACCOUNT LOCKOUT DEFAULT PARAMETERS #####
MAX_FAILED_LOGIN_ATTEMPTS_ALLOWED = 6
MAX_FAILED_LOGIN_ATTEMPTS_LOCKOUT_PERIOD_SECS = 30 * 60


##### LMS DEADLINE DISPLAY TIME_ZONE #######
TIME_ZONE_DISPLAYED_FOR_DEADLINES = 'UTC'


########################## VIDEO IMAGE STORAGE ############################

VIDEO_IMAGE_SETTINGS = dict(
    VIDEO_IMAGE_MAX_BYTES=2 * 1024 * 1024,    # 2 MB
    VIDEO_IMAGE_MIN_BYTES=2 * 1024,       # 2 KB
    # Backend storage
    # STORAGE_CLASS='storages.backends.s3boto.S3BotoStorage',
    # STORAGE_KWARGS=dict(bucket='video-image-bucket'),
    STORAGE_KWARGS=dict(
        location=MEDIA_ROOT,
        base_url=MEDIA_URL,
    ),
    DIRECTORY_PREFIX='video-images/',
)

VIDEO_IMAGE_MAX_AGE = 31536000

########################## VIDEO TRANSCRIPTS STORAGE ############################

VIDEO_TRANSCRIPTS_SETTINGS = dict(
    VIDEO_TRANSCRIPTS_MAX_BYTES=3 * 1024 * 1024,    # 3 MB
    # Backend storage
    # STORAGE_CLASS='storages.backends.s3boto.S3BotoStorage',
    # STORAGE_KWARGS=dict(bucket='video-transcripts-bucket'),
    STORAGE_KWARGS=dict(
        location=MEDIA_ROOT,
        base_url=MEDIA_URL,
    ),
    DIRECTORY_PREFIX='video-transcripts/',
)

VIDEO_TRANSCRIPTS_MAX_AGE = 31536000

# Source:
# http://loc.gov/standards/iso639-2/ISO-639-2_utf-8.txt according to http://en.wikipedia.org/wiki/ISO_639-1
# Note that this is used as the set of choices to the `code` field of the
# `LanguageProficiency` model.
ALL_LANGUAGES = [
    [u"aa", u"Afar"],
    [u"ab", u"Abkhazian"],
    [u"af", u"Afrikaans"],
    [u"ak", u"Akan"],
    [u"sq", u"Albanian"],
    [u"am", u"Amharic"],
    [u"ar", u"Arabic"],
    [u"an", u"Aragonese"],
    [u"hy", u"Armenian"],
    [u"as", u"Assamese"],
    [u"av", u"Avaric"],
    [u"ae", u"Avestan"],
    [u"ay", u"Aymara"],
    [u"az", u"Azerbaijani"],
    [u"ba", u"Bashkir"],
    [u"bm", u"Bambara"],
    [u"eu", u"Basque"],
    [u"be", u"Belarusian"],
    [u"bn", u"Bengali"],
    [u"bh", u"Bihari languages"],
    [u"bi", u"Bislama"],
    [u"bs", u"Bosnian"],
    [u"br", u"Breton"],
    [u"bg", u"Bulgarian"],
    [u"my", u"Burmese"],
    [u"ca", u"Catalan"],
    [u"ch", u"Chamorro"],
    [u"ce", u"Chechen"],
    [u"zh", u"Chinese"],
    [u"zh_HANS", u"Simplified Chinese"],
    [u"zh_HANT", u"Traditional Chinese"],
    [u"cu", u"Church Slavic"],
    [u"cv", u"Chuvash"],
    [u"kw", u"Cornish"],
    [u"co", u"Corsican"],
    [u"cr", u"Cree"],
    [u"cs", u"Czech"],
    [u"da", u"Danish"],
    [u"dv", u"Divehi"],
    [u"nl", u"Dutch"],
    [u"dz", u"Dzongkha"],
    [u"en", u"English"],
    [u"eo", u"Esperanto"],
    [u"et", u"Estonian"],
    [u"ee", u"Ewe"],
    [u"fo", u"Faroese"],
    [u"fj", u"Fijian"],
    [u"fi", u"Finnish"],
    [u"fr", u"French"],
    [u"fy", u"Western Frisian"],
    [u"ff", u"Fulah"],
    [u"ka", u"Georgian"],
    [u"de", u"German"],
    [u"gd", u"Gaelic"],
    [u"ga", u"Irish"],
    [u"gl", u"Galician"],
    [u"gv", u"Manx"],
    [u"el", u"Greek"],
    [u"gn", u"Guarani"],
    [u"gu", u"Gujarati"],
    [u"ht", u"Haitian"],
    [u"ha", u"Hausa"],
    [u"he", u"Hebrew"],
    [u"hz", u"Herero"],
    [u"hi", u"Hindi"],
    [u"ho", u"Hiri Motu"],
    [u"hr", u"Croatian"],
    [u"hu", u"Hungarian"],
    [u"ig", u"Igbo"],
    [u"is", u"Icelandic"],
    [u"io", u"Ido"],
    [u"ii", u"Sichuan Yi"],
    [u"iu", u"Inuktitut"],
    [u"ie", u"Interlingue"],
    [u"ia", u"Interlingua"],
    [u"id", u"Indonesian"],
    [u"ik", u"Inupiaq"],
    [u"it", u"Italian"],
    [u"jv", u"Javanese"],
    [u"ja", u"Japanese"],
    [u"kl", u"Kalaallisut"],
    [u"kn", u"Kannada"],
    [u"ks", u"Kashmiri"],
    [u"kr", u"Kanuri"],
    [u"kk", u"Kazakh"],
    [u"km", u"Central Khmer"],
    [u"ki", u"Kikuyu"],
    [u"rw", u"Kinyarwanda"],
    [u"ky", u"Kirghiz"],
    [u"kv", u"Komi"],
    [u"kg", u"Kongo"],
    [u"ko", u"Korean"],
    [u"kj", u"Kuanyama"],
    [u"ku", u"Kurdish"],
    [u"lo", u"Lao"],
    [u"la", u"Latin"],
    [u"lv", u"Latvian"],
    [u"li", u"Limburgan"],
    [u"ln", u"Lingala"],
    [u"lt", u"Lithuanian"],
    [u"lb", u"Luxembourgish"],
    [u"lu", u"Luba-Katanga"],
    [u"lg", u"Ganda"],
    [u"mk", u"Macedonian"],
    [u"mh", u"Marshallese"],
    [u"ml", u"Malayalam"],
    [u"mi", u"Maori"],
    [u"mr", u"Marathi"],
    [u"ms", u"Malay"],
    [u"mg", u"Malagasy"],
    [u"mt", u"Maltese"],
    [u"mn", u"Mongolian"],
    [u"na", u"Nauru"],
    [u"nv", u"Navajo"],
    [u"nr", u"Ndebele, South"],
    [u"nd", u"Ndebele, North"],
    [u"ng", u"Ndonga"],
    [u"ne", u"Nepali"],
    [u"nn", u"Norwegian Nynorsk"],
    [u"nb", u"Bokmål, Norwegian"],
    [u"no", u"Norwegian"],
    [u"ny", u"Chichewa"],
    [u"oc", u"Occitan"],
    [u"oj", u"Ojibwa"],
    [u"or", u"Oriya"],
    [u"om", u"Oromo"],
    [u"os", u"Ossetian"],
    [u"pa", u"Panjabi"],
    [u"fa", u"Persian"],
    [u"pi", u"Pali"],
    [u"pl", u"Polish"],
    [u"pt", u"Portuguese"],
    [u"ps", u"Pushto"],
    [u"qu", u"Quechua"],
    [u"rm", u"Romansh"],
    [u"ro", u"Romanian"],
    [u"rn", u"Rundi"],
    [u"ru", u"Russian"],
    [u"sg", u"Sango"],
    [u"sa", u"Sanskrit"],
    [u"si", u"Sinhala"],
    [u"sk", u"Slovak"],
    [u"sl", u"Slovenian"],
    [u"se", u"Northern Sami"],
    [u"sm", u"Samoan"],
    [u"sn", u"Shona"],
    [u"sd", u"Sindhi"],
    [u"so", u"Somali"],
    [u"st", u"Sotho, Southern"],
    [u"es", u"Spanish"],
    [u"sc", u"Sardinian"],
    [u"sr", u"Serbian"],
    [u"ss", u"Swati"],
    [u"su", u"Sundanese"],
    [u"sw", u"Swahili"],
    [u"sv", u"Swedish"],
    [u"ty", u"Tahitian"],
    [u"ta", u"Tamil"],
    [u"tt", u"Tatar"],
    [u"te", u"Telugu"],
    [u"tg", u"Tajik"],
    [u"tl", u"Tagalog"],
    [u"th", u"Thai"],
    [u"bo", u"Tibetan"],
    [u"ti", u"Tigrinya"],
    [u"to", u"Tonga (Tonga Islands)"],
    [u"tn", u"Tswana"],
    [u"ts", u"Tsonga"],
    [u"tk", u"Turkmen"],
    [u"tr", u"Turkish"],
    [u"tw", u"Twi"],
    [u"ug", u"Uighur"],
    [u"uk", u"Ukrainian"],
    [u"ur", u"Urdu"],
    [u"uz", u"Uzbek"],
    [u"ve", u"Venda"],
    [u"vi", u"Vietnamese"],
    [u"vo", u"Volapük"],
    [u"cy", u"Welsh"],
    [u"wa", u"Walloon"],
    [u"wo", u"Wolof"],
    [u"xh", u"Xhosa"],
    [u"yi", u"Yiddish"],
    [u"yo", u"Yoruba"],
    [u"za", u"Zhuang"],
    [u"zu", u"Zulu"]
]


### Apps only installed in some instances
# The order of INSTALLED_APPS matters, so this tuple is the app name and the item in INSTALLED_APPS
# that this app should be inserted *before*. A None here means it should be appended to the list.
OPTIONAL_APPS = [
    ('problem_builder', 'openedx.core.djangoapps.content.course_overviews.apps.CourseOverviewsConfig'),
    ('edx_sga', None),

    # edx-ora2
    ('submissions', 'openedx.core.djangoapps.content.course_overviews.apps.CourseOverviewsConfig'),
    ('openassessment', 'openedx.core.djangoapps.content.course_overviews.apps.CourseOverviewsConfig'),
    ('openassessment.assessment', 'openedx.core.djangoapps.content.course_overviews.apps.CourseOverviewsConfig'),
    ('openassessment.fileupload', 'openedx.core.djangoapps.content.course_overviews.apps.CourseOverviewsConfig'),
    ('openassessment.workflow', 'openedx.core.djangoapps.content.course_overviews.apps.CourseOverviewsConfig'),
    ('openassessment.xblock', 'openedx.core.djangoapps.content.course_overviews.apps.CourseOverviewsConfig'),

    # edxval
    ('edxval', 'openedx.core.djangoapps.content.course_overviews.apps.CourseOverviewsConfig'),

    # Organizations App (http://github.com/edx/edx-organizations)
    ('organizations', None),

    # Enterprise Apps (http://github.com/edx/edx-enterprise)
    ('enterprise', None),
    ('consent', None),
    ('integrated_channels.integrated_channel', None),
    ('integrated_channels.degreed', None),
    ('integrated_channels.sap_success_factors', None),
    ('integrated_channels.cornerstone', None),
    ('integrated_channels.xapi', None),

    # Required by the Enterprise App
    ('django_object_actions', None),  # https://github.com/crccheck/django-object-actions
]

for app_name, insert_before in OPTIONAL_APPS:
    # First attempt to only find the module rather than actually importing it,
    # to avoid circular references - only try to import if it can't be found
    # by find_spec, which doesn't work with import hooks
    if importlib.util.find_spec(app_name) is None:
        try:
            __import__(app_name)
        except ImportError:
            continue

    try:
        INSTALLED_APPS.insert(INSTALLED_APPS.index(insert_before), app_name)
    except (IndexError, ValueError):
        INSTALLED_APPS.append(app_name)

### External auth usage -- prefixes for ENROLLMENT_DOMAIN
SHIBBOLETH_DOMAIN_PREFIX = 'shib:'

### Analytics API
ANALYTICS_API_KEY = ""
ANALYTICS_API_URL = "http://localhost:18100"
ANALYTICS_DASHBOARD_URL = 'http://localhost:18110/courses'
ANALYTICS_DASHBOARD_NAME = 'Your Platform Name Here Insights'

# REGISTRATION CODES DISPLAY INFORMATION SUBTITUTIONS IN THE INVOICE ATTACHMENT
INVOICE_CORP_ADDRESS = "Please place your corporate address\nin this configuration"
INVOICE_PAYMENT_INSTRUCTIONS = "This is where you can\nput directions on how people\nbuying registration codes"

# Country code overrides
# Used by django-countries
COUNTRIES_OVERRIDE = {
    # Taiwan is specifically not translated to avoid it being translated as "Taiwan (Province of China)"
    "TW": "Taiwan",
    'XK': _('Kosovo'),
}

# which access.py permission name to check in order to determine if a course is visible in
# the course catalog. We default this to the legacy permission 'see_exists'.
COURSE_CATALOG_VISIBILITY_PERMISSION = 'see_exists'

# which access.py permission name to check in order to determine if a course about page is
# visible. We default this to the legacy permission 'see_exists'.
COURSE_ABOUT_VISIBILITY_PERMISSION = 'see_exists'

DEFAULT_COURSE_VISIBILITY_IN_CATALOG = "both"
DEFAULT_MOBILE_AVAILABLE = False

# Enrollment API Cache Timeout
ENROLLMENT_COURSE_DETAILS_CACHE_TIMEOUT = 60

# These tabs are currently disabled
NOTES_DISABLED_TABS = ['course_structure', 'tags']

# Configuration used for generating PDF Receipts/Invoices
PDF_RECEIPT_TAX_ID = '00-0000000'
PDF_RECEIPT_FOOTER_TEXT = 'Enter your receipt footer text here.'
PDF_RECEIPT_DISCLAIMER_TEXT = 'ENTER YOUR RECEIPT DISCLAIMER TEXT HERE.'
PDF_RECEIPT_BILLING_ADDRESS = 'Enter your receipt billing address here.'
PDF_RECEIPT_TERMS_AND_CONDITIONS = 'Enter your receipt terms and conditions here.'
PDF_RECEIPT_TAX_ID_LABEL = 'fake Tax ID'
PDF_RECEIPT_LOGO_PATH = PROJECT_ROOT + '/static/images/openedx-logo-tag.png'
# Height of the Logo in mm
PDF_RECEIPT_LOGO_HEIGHT_MM = 12
PDF_RECEIPT_COBRAND_LOGO_PATH = PROJECT_ROOT + '/static/images/logo.png'
# Height of the Co-brand Logo in mm
PDF_RECEIPT_COBRAND_LOGO_HEIGHT_MM = 12

# Use None for the default search engine
SEARCH_ENGINE = None
# Use LMS specific search initializer
SEARCH_INITIALIZER = "lms.lib.courseware_search.lms_search_initializer.LmsSearchInitializer"
# Use the LMS specific result processor
SEARCH_RESULT_PROCESSOR = "lms.lib.courseware_search.lms_result_processor.LmsSearchResultProcessor"
# Use the LMS specific filter generator
SEARCH_FILTER_GENERATOR = "lms.lib.courseware_search.lms_filter_generator.LmsSearchFilterGenerator"
# Override to skip enrollment start date filtering in course search
SEARCH_SKIP_ENROLLMENT_START_DATE_FILTERING = False

# The configuration visibility of account fields.
ACCOUNT_VISIBILITY_CONFIGURATION = {
    # Default visibility level for accounts without a specified value
    # The value is one of: 'all_users', 'private'
    "default_visibility": "all_users",

    # The list of account fields that are always public
    "public_fields": [
        'account_privacy',
        'profile_image',
        'username',
    ],
}

# The list of all fields that are shared with other users using the bulk 'all_users' privacy setting
ACCOUNT_VISIBILITY_CONFIGURATION["bulk_shareable_fields"] = (
    ACCOUNT_VISIBILITY_CONFIGURATION["public_fields"] + [
        'bio',
        'course_certificates',
        'country',
        'date_joined',
        'language_proficiencies',
        "level_of_education",
        'social_links',
        'time_zone',

        # Not an actual field, but used to signal whether badges should be public.
        'accomplishments_shared',
    ]
)

# The list of all fields that can be shared selectively with other users using the 'custom' privacy setting
ACCOUNT_VISIBILITY_CONFIGURATION["custom_shareable_fields"] = (
    ACCOUNT_VISIBILITY_CONFIGURATION["bulk_shareable_fields"] + [
        "name",
    ]
)

# The list of account fields that are visible only to staff and users viewing their own profiles
ACCOUNT_VISIBILITY_CONFIGURATION["admin_fields"] = (
    ACCOUNT_VISIBILITY_CONFIGURATION["custom_shareable_fields"] + [
        "email",
        "extended_profile",
        "gender",
        "state",
        "goals",
        "is_active",
        "mailing_address",
        "requires_parental_consent",
        "secondary_email",
        "secondary_email_enabled",
        "year_of_birth",
        "phone_number",
    ]
)

# The current list of social platforms to be shown to the user.
#
# url_stub represents the host URL, it must end with a forward
# slash and represent the profile at https://www.[url_stub][username]
#
# The example will be used as a placeholder in the social link
# input field as well as in some messaging describing an example of a
# valid link.
SOCIAL_PLATFORMS = {
    'facebook': {
        'display_name': 'Facebook',
        'url_stub': 'facebook.com/',
        'example': 'https://www.facebook.com/username'
    },
    'twitter': {
        'display_name': 'Twitter',
        'url_stub': 'twitter.com/',
        'example': 'https://www.twitter.com/username'
    },
    'linkedin': {
        'display_name': 'LinkedIn',
        'url_stub': 'linkedin.com/in/',
        'example': 'www.linkedin.com/in/username'
    }
}

# E-Commerce API Configuration
ECOMMERCE_PUBLIC_URL_ROOT = 'http://localhost:8002'
ECOMMERCE_API_URL = 'http://localhost:8002/api/v2'
ECOMMERCE_API_TIMEOUT = 5
ECOMMERCE_SERVICE_WORKER_USERNAME = 'ecommerce_worker'
ECOMMERCE_API_SIGNING_KEY = 'SET-ME-PLEASE'

COURSE_CATALOG_API_URL = 'http://localhost:8008/api/v1'

CREDENTIALS_INTERNAL_SERVICE_URL = 'http://localhost:8005'
CREDENTIALS_PUBLIC_SERVICE_URL = 'http://localhost:8005'

COMMENTS_SERVICE_URL = 'http://localhost:18080'
COMMENTS_SERVICE_KEY = 'password'

# Reverification checkpoint name pattern
CHECKPOINT_PATTERN = r'(?P<checkpoint_name>[^/]+)'

# For the fields override feature
# If using FEATURES['INDIVIDUAL_DUE_DATES'], you should add
# 'lms.djangoapps.courseware.student_field_overrides.IndividualStudentOverrideProvider' to
# this setting.
FIELD_OVERRIDE_PROVIDERS = ()

# Modulestore-level field override providers. These field override providers don't
# require student context.
MODULESTORE_FIELD_OVERRIDE_PROVIDERS = ('openedx.features.content_type_gating.'
                                        'field_override.ContentTypeGatingFieldOverride',)

# PROFILE IMAGE CONFIG
# WARNING: Certain django storage backends do not support atomic
# file overwrites (including the default, OverwriteStorage) - instead
# there are separate calls to delete and then write a new file in the
# storage backend.  This introduces the risk of a race condition
# occurring when a user uploads a new profile image to replace an
# earlier one (the file will temporarily be deleted).
PROFILE_IMAGE_BACKEND = {
    'class': 'openedx.core.storage.OverwriteStorage',
    'options': {
        'location': os.path.join(MEDIA_ROOT, 'profile-images/'),
        'base_url': os.path.join(MEDIA_URL, 'profile-images/'),
    },
}
PROFILE_IMAGE_DEFAULT_FILENAME = 'images/profiles/default'
PROFILE_IMAGE_DEFAULT_FILE_EXTENSION = 'png'
# This key is used in generating unguessable URLs to users'
# profile images. Once it has been set, changing it will make the
# platform unaware of current image URLs.
PROFILE_IMAGE_HASH_SEED = 'placeholder_secret_key'
PROFILE_IMAGE_MAX_BYTES = 1024 * 1024
PROFILE_IMAGE_MIN_BYTES = 100
PROFILE_IMAGE_SIZES_MAP = {
    'full': 500,
    'large': 120,
    'medium': 50,
    'small': 30
}

# Sets the maximum number of courses listed on the homepage
# If set to None, all courses will be listed on the homepage
HOMEPAGE_COURSE_MAX = None

################################ Settings for Credit Courses ################################
# Initial delay used for retrying tasks.
# Additional retries use longer delays.
# Value is in seconds.
CREDIT_TASK_DEFAULT_RETRY_DELAY = 30

# Maximum number of retries per task for errors that are not related
# to throttling.
CREDIT_TASK_MAX_RETRIES = 5

# Dummy secret key for dev/test
SECRET_KEY = 'dev key'

# Secret keys shared with credit providers.
# Used to digitally sign credit requests (us --> provider)
# and validate responses (provider --> us).
# Each key in the dictionary is a credit provider ID, and
# the value is the 32-character key.
CREDIT_PROVIDER_SECRET_KEYS = {}

# Maximum age in seconds of timestamps we will accept
# when a credit provider notifies us that a student has been approved
# or denied for credit.
CREDIT_PROVIDER_TIMESTAMP_EXPIRATION = 15 * 60

# The Help link to the FAQ page about the credit
CREDIT_HELP_LINK_URL = ""

# Default domain for the e-mail address associated with users who are created
# via the LTI Provider feature. Note that the generated e-mail addresses are
# not expected to be active; this setting simply allows administrators to
# route any messages intended for LTI users to a common domain.
LTI_USER_EMAIL_DOMAIN = 'lti.example.com'

# An aggregate score is one derived from multiple problems (such as the
# cumulative score for a vertical element containing many problems). Sending
# aggregate scores immediately introduces two issues: one is a race condition
# between the view method and the Celery task where the updated score may not
# yet be visible to the database if the view has not yet returned (and committed
# its transaction). The other is that the student is likely to receive a stream
# of notifications as the score is updated with every problem. Waiting a
# reasonable period of time allows the view transaction to end, and allows us to
# collapse multiple score updates into a single message.
# The time value is in seconds.
LTI_AGGREGATE_SCORE_PASSBACK_DELAY = 15 * 60

# Credit notifications settings
NOTIFICATION_EMAIL_CSS = "templates/credit_notifications/credit_notification.css"
NOTIFICATION_EMAIL_EDX_LOGO = "templates/credit_notifications/edx-logo-header.png"


################################ Settings for JWTs ################################

JWT_ISSUER = 'http://127.0.0.1:8000/oauth2'
DEFAULT_JWT_ISSUER = {
    'ISSUER': 'http://127.0.0.1:8000/oauth2',
    'AUDIENCE': 'change-me',
    'SECRET_KEY': 'SET-ME-PLEASE'
}
JWT_EXPIRATION = 30
JWT_PRIVATE_SIGNING_KEY = None

JWT_AUTH = {
    'JWT_VERIFY_EXPIRATION': True,

    'JWT_PAYLOAD_GET_USERNAME_HANDLER': lambda d: d.get('username'),
    'JWT_LEEWAY': 1,
    'JWT_DECODE_HANDLER': 'edx_rest_framework_extensions.auth.jwt.decoder.jwt_decode_handler',

    'JWT_AUTH_COOKIE': 'edx-jwt-cookie',

    # Number of seconds before JWTs expire
    'JWT_EXPIRATION': 30,
    'JWT_IN_COOKIE_EXPIRATION': 60 * 60,

    'JWT_LOGIN_CLIENT_ID': 'login-service-client-id',
    'JWT_LOGIN_SERVICE_USERNAME': 'login_service_user',

    'JWT_SUPPORTED_VERSION': '1.2.0',

    'JWT_ALGORITHM': 'HS256',
    'JWT_SECRET_KEY': SECRET_KEY,

    'JWT_SIGNING_ALGORITHM': 'RS512',
    'JWT_PRIVATE_SIGNING_JWK': None,
    'JWT_PUBLIC_SIGNING_JWK_SET': None,

    'JWT_ISSUER': 'http://127.0.0.1:8000/oauth2',
    'JWT_AUDIENCE': 'change-me',
    'JWT_ISSUERS': [
        {
            'ISSUER': 'http://127.0.0.1:8000/oauth2',
            'AUDIENCE': 'change-me',
            'SECRET_KEY': SECRET_KEY
        }
    ],
    'JWT_AUTH_COOKIE_HEADER_PAYLOAD': 'edx-jwt-cookie-header-payload',
    'JWT_AUTH_COOKIE_SIGNATURE': 'edx-jwt-cookie-signature',
    'JWT_AUTH_HEADER_PREFIX': 'JWT',
}

EDX_DRF_EXTENSIONS = {
    # Set this value to an empty dict in order to prevent automatically updating
    # user data from values in (possibly stale) JWTs.
    'JWT_PAYLOAD_USER_ATTRIBUTE_MAPPING': {},
}

################################ Settings for rss_proxy ################################

RSS_PROXY_CACHE_TIMEOUT = 3600  # The length of time we cache RSS retrieved from remote URLs in seconds

#### Custom Courses for EDX (CCX) configuration

# This is an arbitrary hard limit.
# The reason we introcuced this number is because we do not want the CCX
# to compete with the MOOC.
CCX_MAX_STUDENTS_ALLOWED = 200

# Financial assistance settings

# Maximum and minimum length of answers, in characters, for the
# financial assistance form
FINANCIAL_ASSISTANCE_MIN_LENGTH = 1250
FINANCIAL_ASSISTANCE_MAX_LENGTH = 2500

#### Registration form extension. ####
# Only used if combined login/registration is enabled.
# This can be used to add fields to the registration page.
# It must be a path to a valid form, in dot-separated syntax.
# IE: custom_form_app.forms.RegistrationExtensionForm
# Note: If you want to use a model to store the results of the form, you will
# need to add the model's app to the ADDL_INSTALLED_APPS array in your
# lms.env.json file.

REGISTRATION_EXTENSION_FORM = None

# Identifier included in the User Agent from open edX mobile apps.
MOBILE_APP_USER_AGENT_REGEXES = [
    r'edX/org.edx.mobile',
]

# cache timeout in seconds for Mobile App Version Upgrade
APP_UPGRADE_CACHE_TIMEOUT = 3600

# Offset for courseware.StudentModuleHistoryExtended which is used to
# calculate the starting primary key for the underlying table.  This gap
# should be large enough that you do not generate more than N courseware.StudentModuleHistory
# records before you have deployed the app to write to coursewarehistoryextended.StudentModuleHistoryExtended
# if you want to avoid an overlap in ids while searching for history across the two tables.
STUDENTMODULEHISTORYEXTENDED_OFFSET = 10000

# Cutoff date for granting audit certificates

AUDIT_CERT_CUTOFF_DATE = None

################################ Settings for Credentials Service ################################

CREDENTIALS_SERVICE_USERNAME = 'credentials_service_user'
CREDENTIALS_GENERATION_ROUTING_KEY = DEFAULT_PRIORITY_QUEUE

# Queue to use for award program certificates
PROGRAM_CERTIFICATES_ROUTING_KEY = 'edx.lms.core.default'

# Settings for Comprehensive Theming app

# See https://github.com/edx/edx-django-sites-extensions for more info
# Default site to use if site matching request headers does not exist
SITE_ID = 1

# dir containing all themes
COMPREHENSIVE_THEME_DIRS = []

# Theme directory locale paths
COMPREHENSIVE_THEME_LOCALE_PATHS = []

# Theme to use when no site or site theme is defined,
# set to None if you want to use openedx theme
DEFAULT_SITE_THEME = None

ENABLE_COMPREHENSIVE_THEMING = False

# API access management
API_ACCESS_MANAGER_EMAIL = 'api-access@example.com'
API_ACCESS_FROM_EMAIL = 'api-requests@example.com'
API_DOCUMENTATION_URL = 'https://course-catalog-api-guide.readthedocs.io/en/latest/'
AUTH_DOCUMENTATION_URL = 'https://course-catalog-api-guide.readthedocs.io/en/latest/authentication/index.html'

# Affiliate cookie tracking
AFFILIATE_COOKIE_NAME = 'dev_affiliate_id'

############## Settings for RedirectMiddleware ###############

# Setting this to None causes Redirect data to never expire
# The cache is cleared when Redirect models are saved/deleted
REDIRECT_CACHE_TIMEOUT = None  # The length of time we cache Redirect model data
REDIRECT_CACHE_KEY_PREFIX = 'redirects'

############## Settings for LMS Context Sensitive Help ##############

HELP_TOKENS_INI_FILE = REPO_ROOT / "lms" / "envs" / "help_tokens.ini"
HELP_TOKENS_LANGUAGE_CODE = lambda settings: settings.LANGUAGE_CODE
HELP_TOKENS_VERSION = lambda settings: doc_version()
HELP_TOKENS_BOOKS = {
    'learner': 'https://edx.readthedocs.io/projects/open-edx-learner-guide',
    'course_author': 'https://edx.readthedocs.io/projects/open-edx-building-and-running-a-course',
}
derived('HELP_TOKENS_LANGUAGE_CODE', 'HELP_TOKENS_VERSION')

############## OPEN EDX ENTERPRISE SERVICE CONFIGURATION ######################
# The Open edX Enterprise service is currently hosted via the LMS container/process.
# However, for all intents and purposes this service is treated as a standalone IDA.
# These configuration settings are specific to the Enterprise service and you should
# not find references to them within the edx-platform project.
#
# Only used if FEATURES['ENABLE_ENTERPRISE_INTEGRATION'] == True.

ENTERPRISE_ENROLLMENT_API_URL = LMS_INTERNAL_ROOT_URL + LMS_ENROLLMENT_API_PATH
ENTERPRISE_PUBLIC_ENROLLMENT_API_URL = LMS_ROOT_URL + LMS_ENROLLMENT_API_PATH
ENTERPRISE_COURSE_ENROLLMENT_AUDIT_MODES = ['audit', 'honor']
ENTERPRISE_SUPPORT_URL = ''
ENTERPRISE_CUSTOMER_CATALOG_DEFAULT_CONTENT_FILTER = {}
ENTERPRISE_CUSTOMER_SUCCESS_EMAIL = "customersuccess@edx.org"
ENTERPRISE_INTEGRATIONS_EMAIL = "enterprise-integrations@edx.org"

############## ENTERPRISE SERVICE API CLIENT CONFIGURATION ######################
# The LMS communicates with the Enterprise service via the EdxRestApiClient class
# These default settings are utilized by the LMS when interacting with the service,
# and are overridden by the configuration parameter accessors defined in production.py

ENTERPRISE_API_URL = 'https://localhost:18000/enterprise/api/v1'
ENTERPRISE_CONSENT_API_URL = LMS_INTERNAL_ROOT_URL + '/consent/api/v1/'
ENTERPRISE_SERVICE_WORKER_USERNAME = 'enterprise_worker'
ENTERPRISE_API_CACHE_TIMEOUT = 3600  # Value is in seconds
ENTERPRISE_CUSTOMER_LOGO_IMAGE_SIZE = 512   # Enterprise logo image size limit in KB's
ENTERPRISE_CATALOG_INTERNAL_ROOT_URL = 'http://enterprise.catalog.app:18160'

############## ENTERPRISE SERVICE LMS CONFIGURATION ##################################
# The LMS has some features embedded that are related to the Enterprise service, but
# which are not provided by the Enterprise service. These settings provide base values
# for those features.

ENTERPRISE_PLATFORM_WELCOME_TEMPLATE = _(u'Welcome to {platform_name}.')
ENTERPRISE_SPECIFIC_BRANDED_WELCOME_TEMPLATE = _(
    u'You have left the {start_bold}{enterprise_name}{end_bold} website and are now on the {platform_name} site. '
    u'{enterprise_name} has partnered with {platform_name} to offer you high-quality, always available learning '
    u'programs to help you advance your knowledge and career. '
    u'{line_break}Please note that {platform_name} has a different {privacy_policy_link_start}Privacy Policy'
    u'{privacy_policy_link_end} from {enterprise_name}.'
)
ENTERPRISE_TAGLINE = ''
ENTERPRISE_EXCLUDED_REGISTRATION_FIELDS = {
    'age',
    'level_of_education',
    'gender',
    'goals',
    'year_of_birth',
    'mailing_address',
}
ENTERPRISE_READONLY_ACCOUNT_FIELDS = [
    'username',
    'name',
    'email',
    'country',
]
ENTERPRISE_CUSTOMER_COOKIE_NAME = 'enterprise_customer_uuid'
BASE_COOKIE_DOMAIN = 'localhost'
SYSTEM_TO_FEATURE_ROLE_MAPPING = {
    ENTERPRISE_ADMIN_ROLE: [ENTERPRISE_DASHBOARD_ADMIN_ROLE],
    ENTERPRISE_OPERATOR_ROLE: [
        ENTERPRISE_DASHBOARD_ADMIN_ROLE,
        ENTERPRISE_CATALOG_ADMIN_ROLE,
        ENTERPRISE_ENROLLMENT_API_ADMIN_ROLE,
        ENTERPRISE_REPORTING_CONFIG_ADMIN_ROLE
    ],
}

DATA_CONSENT_SHARE_CACHE_TIMEOUT = 8 * 60 * 60  # 8 hours

ENTERPRISE_MARKETING_FOOTER_QUERY_PARAMS = {}
ENTERPRISE_TAGLINE = ''

# List of enterprise customer uuids to exclude from transition to use of enterprise-catalog
ENTERPRISE_CUSTOMERS_EXCLUDED_FROM_CATALOG = []

############## Settings for Course Enrollment Modes ######################
# The min_price key refers to the minimum price allowed for an instance
# of a particular type of course enrollment mode. This is not to be confused
# with the min_price field of the CourseMode model, which refers to the actual
# price of the CourseMode.
COURSE_ENROLLMENT_MODES = {
    "audit": {
        "id": 1,
        "slug": "audit",
        "display_name": _("Audit"),
        "min_price": 0,
    },
    "verified": {
        "id": 2,
        "slug": "verified",
        "display_name": _("Verified"),
        "min_price": 1,
    },
    "professional": {
        "id": 3,
        "slug": "professional",
        "display_name": _("Professional"),
        "min_price": 1,
    },
    "no-id-professional": {
        "id": 4,
        "slug": "no-id-professional",
        "display_name": _("No-Id-Professional"),
        "min_price": 0,
    },
    "credit": {
        "id": 5,
        "slug": "credit",
        "display_name": _("Credit"),
        "min_price": 0,
    },
    "honor": {
        "id": 6,
        "slug": "honor",
        "display_name": _("Honor"),
        "min_price": 0,
    },
    "masters": {
        "id": 7,
        "slug": "masters",
        "display_name": _("Master's"),
        "min_price": 0,
    },
}

CONTENT_TYPE_GATE_GROUP_IDS = {
    'limited_access': 1,
    'full_access': 2,
}

############## Settings for the Discovery App ######################

COURSES_API_CACHE_TIMEOUT = 3600  # Value is in seconds

############## Settings for CourseGraph ############################
COURSEGRAPH_JOB_QUEUE = DEFAULT_PRIORITY_QUEUE


# Initialize to 'unknown', but read from JSON in production.py
EDX_PLATFORM_REVISION = 'release'

############## Settings for Completion API #########################

# Once a user has watched this percentage of a video, mark it as complete:
# (0.0 = 0%, 1.0 = 100%)
COMPLETION_VIDEO_COMPLETE_PERCENTAGE = 0.95
COMPLETION_BY_VIEWING_DELAY_MS = 5000

############### Settings for Django Rate limit #####################
RATELIMIT_ENABLE = True
RATELIMIT_RATE = '120/m'

############### Settings for Retirement #####################
RETIRED_USERNAME_PREFIX = 'retired__user_'
RETIRED_EMAIL_PREFIX = 'retired__user_'
RETIRED_EMAIL_DOMAIN = 'retired.invalid'
RETIRED_USERNAME_FMT = lambda settings: settings.RETIRED_USERNAME_PREFIX + '{}'
RETIRED_EMAIL_FMT = lambda settings: settings.RETIRED_EMAIL_PREFIX + '{}@' + settings.RETIRED_EMAIL_DOMAIN
derived('RETIRED_USERNAME_FMT', 'RETIRED_EMAIL_FMT')
RETIRED_USER_SALTS = ['abc', '123']
RETIREMENT_SERVICE_WORKER_USERNAME = 'RETIREMENT_SERVICE_USER'
RETIREMENT_SERVICE_USER_EMAIL = "retirement_worker@example.com"
RETIREMENT_SERVICE_USER_NAME = "retirement_worker"

# These states are the default, but are designed to be overridden in configuration.
RETIREMENT_STATES = [
    'PENDING',

    'LOCKING_ACCOUNT',
    'LOCKING_COMPLETE',

    # Use these states only when ENABLE_DISCUSSION_SERVICE is True.
    'RETIRING_FORUMS',
    'FORUMS_COMPLETE',

    # TODO - Change these states to be the LMS-only email opt-out - PLAT-2189
    'RETIRING_EMAIL_LISTS',
    'EMAIL_LISTS_COMPLETE',

    'RETIRING_ENROLLMENTS',
    'ENROLLMENTS_COMPLETE',

    # Use these states only when ENABLE_STUDENT_NOTES is True.
    'RETIRING_NOTES',
    'NOTES_COMPLETE',

    'RETIRING_LMS',
    'LMS_COMPLETE',

    'ERRORED',
    'ABORTED',
    'COMPLETE',
]

USERNAME_REPLACEMENT_WORKER = "REPLACE WITH VALID USERNAME"

############## Settings for Microfrontends  #########################
# If running a Gradebook container locally,
# modify lms/envs/private.py to give it a non-null value
WRITABLE_GRADEBOOK_URL = None

PROFILE_MICROFRONTEND_URL = None
ORDER_HISTORY_MICROFRONTEND_URL = None
ACCOUNT_MICROFRONTEND_URL = None
PROGRAM_CONSOLE_MICROFRONTEND_URL = None
LEARNING_MICROFRONTEND_URL = None

############### Settings for the ace_common plugin #################
ACE_ENABLED_CHANNELS = ['django_email']
ACE_ENABLED_POLICIES = ['bulk_email_optout']
ACE_CHANNEL_SAILTHRU_DEBUG = True
ACE_CHANNEL_SAILTHRU_TEMPLATE_NAME = None
ACE_ROUTING_KEY = 'edx.lms.core.default'
ACE_CHANNEL_DEFAULT_EMAIL = 'django_email'
ACE_CHANNEL_TRANSACTIONAL_EMAIL = 'django_email'
ACE_CHANNEL_SAILTHRU_API_KEY = ""
ACE_CHANNEL_SAILTHRU_API_SECRET = ""

############### Settings swift #####################################
SWIFT_USERNAME = None
SWIFT_KEY = None
SWIFT_TENANT_ID = None
SWIFT_TENANT_NAME = None
SWIFT_AUTH_URL = None
SWIFT_AUTH_VERSION = None
SWIFT_REGION_NAME = None
SWIFT_USE_TEMP_URLS = None
SWIFT_TEMP_URL_KEY = None
SWIFT_TEMP_URL_DURATION = 1800  # seconds

############### Settings for facebook ##############################
FACEBOOK_APP_ID = 'FACEBOOK_APP_ID'
FACEBOOK_APP_SECRET = 'FACEBOOK_APP_SECRET'
FACEBOOK_API_VERSION = 'v2.1'

############### Settings for django-fernet-fields ##################
FERNET_KEYS = [
    'DUMMY KEY CHANGE BEFORE GOING TO PRODUCTION',
]

############### Settings for user-state-client ##################
# Maximum number of rows to fetch in XBlockUserStateClient calls. Adjust for performance
USER_STATE_BATCH_SIZE = 5000

############### Settings for edx-rbac  ###############
SYSTEM_WIDE_ROLE_CLASSES = []

############## Plugin Django Apps #########################

from openedx.core.djangoapps.plugins import plugin_apps, plugin_settings, constants as plugin_constants
INSTALLED_APPS.extend(plugin_apps.get_apps(plugin_constants.ProjectType.LMS))
plugin_settings.add_plugins(__name__, plugin_constants.ProjectType.LMS, plugin_constants.SettingsType.COMMON)

DEPRECATED_ADVANCED_COMPONENT_TYPES = []

############### Settings for video pipeline ##################
VIDEO_UPLOAD_PIPELINE = {
    'BUCKET': '',
    'ROOT_PATH': '',
}

############### Settings for django file storage ##################
DEFAULT_FILE_STORAGE = 'django.core.files.storage.FileSystemStorage'

### Proctoring configuration (redirct URLs and keys shared between systems) ####
PROCTORING_BACKENDS = {
    'DEFAULT': 'null',
    # The null key needs to be quoted because
    # null is a language independent type in YAML
    'null': {}
}

############### The SAML private/public key values ################
SOCIAL_AUTH_SAML_SP_PRIVATE_KEY = ""
SOCIAL_AUTH_SAML_SP_PUBLIC_CERT = ""
SOCIAL_AUTH_SAML_SP_PRIVATE_KEY_DICT = {}
SOCIAL_AUTH_SAML_SP_PUBLIC_CERT_DICT = {}

######################### rate limit for yt_video_metadata api ##############

RATE_LIMIT_FOR_VIDEO_METADATA_API = '10/minute'

########################## MAILCHIMP SETTINGS #################################
MAILCHIMP_NEW_USER_LIST_ID = ""

########################## BLOCKSTORE #####################################
BLOCKSTORE_PUBLIC_URL_ROOT = 'http://localhost:18250'
BLOCKSTORE_API_URL = 'http://localhost:18250/api/v1/'
# Which of django's caches to use for storing anonymous user state for XBlocks
# in the blockstore-based XBlock runtime
XBLOCK_RUNTIME_V2_EPHEMERAL_DATA_CACHE = 'default'

########################## LEARNER PORTAL ##############################
LEARNER_PORTAL_URL_ROOT = 'http://localhost:8734'

######################### MICROSITE ###############################
MICROSITE_ROOT_DIR = '/edx/app/edxapp/edx-microsite'
MICROSITE_CONFIGURATION = {}

SYSLOG_SERVER = ''
FEEDBACK_SUBMISSION_EMAIL = ''
GITHUB_REPO_ROOT = '/edx/var/edxapp/data'

##################### SUPPORT URL ############################
SUPPORT_HOW_TO_UNENROLL_LINK = ''<|MERGE_RESOLUTION|>--- conflicted
+++ resolved
@@ -1512,13 +1512,11 @@
     'lms.djangoapps.discussion.django_comment_client.middleware.AjaxExceptionMiddleware',
     'django.middleware.common.CommonMiddleware',
 
-<<<<<<< HEAD
+    'django.contrib.sites.middleware.CurrentSiteMiddleware',
+    'edx_rest_framework_extensions.auth.jwt.middleware.JwtAuthCookieMiddleware',
+
     # Allows us to define redirects via Django admin
     'django_sites_extensions.middleware.RedirectMiddleware',
-=======
-    'django.contrib.sites.middleware.CurrentSiteMiddleware',
-    'edx_rest_framework_extensions.auth.jwt.middleware.JwtAuthCookieMiddleware',
->>>>>>> a6089abe
 
     # Instead of SessionMiddleware, we use a more secure version
     # 'django.contrib.sessions.middleware.SessionMiddleware',
