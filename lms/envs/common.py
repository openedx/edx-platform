--- conflicted
+++ resolved
@@ -3100,7 +3100,6 @@
 NOTIFICATION_EMAIL_SUBJECT = 'Philanthropy-U-Team Course Notification'
 
 
-<<<<<<< HEAD
 ############## Settings for edX Notifications App ######################
 
 NOTIFICATION_STORE_PROVIDER = {
@@ -3109,7 +3108,7 @@
     }
 }
 
-NOTIFICATION_MAX_LIST_SIZE = 100
+MAX_NOTIFICATION_LIST_SIZE = 100
 
 # list all known channel providers
 NOTIFICATION_CHANNEL_PROVIDERS = {
@@ -3127,5 +3126,3 @@
 NOTIFICATION_CHANNEL_PROVIDER_TYPE_MAPS = {
     '*': 'durable',  # default global mapping
 }
-=======
->>>>>>> f6de1701
