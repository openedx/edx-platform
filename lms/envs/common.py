# -*- coding: utf-8 -*-
"""
This is the common settings file, intended to set sane defaults. If you have a
piece of configuration that's dependent on a set of feature flags being set,
then create a function that returns the calculated value based on the value of
FEATURES[...]. Modules that extend this one can change the feature
configuration in an environment specific config file and re-calculate those
values.

We should make a method that calls all these config methods so that you just
make one call at the end of your site-specific dev file to reset all the
dependent variables (like INSTALLED_APPS) for you.

Longer TODO:
1. Right now our treatment of static content in general and in particular
   course-specific static content is haphazard.
2. We should have a more disciplined approach to feature flagging, even if it
   just means that we stick them in a dict called FEATURES.
3. We need to handle configuration for multiple courses. This could be as
   multiple sites, but we do need a way to map their data assets.
"""

# We intentionally define lots of variables that aren't used, and
# want to import all variables from base settings files
# pylint: disable=W0401, W0611, W0614, C0103

import sys
import os
import imp
import json

from path import path
from warnings import simplefilter

from .discussionsettings import *
from xmodule.modulestore.modulestore_settings import update_module_store_settings

from lms.lib.xblock.mixin import LmsBlockMixin

################################### FEATURES ###################################
# The display name of the platform to be used in templates/emails/etc.
PLATFORM_NAME = "UPEx en Instituto de Altos Estudios Nacionales"
CC_MERCHANT_NAME = PLATFORM_NAME

PLATFORM_FACEBOOK_ACCOUNT = "http://www.facebook.com/YourPlatformFacebookAccount"
PLATFORM_TWITTER_ACCOUNT = "@YourPlatformTwitterAccount"
PLATFORM_TWITTER_URL = "https://twitter.com/YourPlatformTwitterAccount"
PLATFORM_MEETUP_URL = "http://www.meetup.com/YourMeetup"
PLATFORM_LINKEDIN_URL = "http://www.linkedin.com/company/YourPlatform"
PLATFORM_GOOGLE_PLUS_URL = "https://plus.google.com/YourGooglePlusAccount/"


COURSEWARE_ENABLED = True
ENABLE_JASMINE = False

DISCUSSION_SETTINGS = {
    'MAX_COMMENT_DEPTH': 2,
}


# Features
FEATURES = {
    'SAMPLE': False,
    'USE_DJANGO_PIPELINE': True,

    'DISPLAY_DEBUG_INFO_TO_STAFF': True,
    'DISPLAY_HISTOGRAMS_TO_STAFF': False,  # For large courses this slows down courseware access for staff.

    'REROUTE_ACTIVATION_EMAIL': False,  # nonempty string = address for all activation emails
    'DEBUG_LEVEL': 0,  # 0 = lowest level, least verbose, 255 = max level, most verbose

    ## DO NOT SET TO True IN THIS FILE
    ## Doing so will cause all courses to be released on production
    'DISABLE_START_DATES': False,  # When True, all courses will be active, regardless of start date

    # When True, will only publicly list courses by the subdomain. Expects you
    # to define COURSE_LISTINGS, a dictionary mapping subdomains to lists of
    # course_ids (see dev_int.py for an example)
    'SUBDOMAIN_COURSE_LISTINGS': False,

    # When True, will override certain branding with university specific values
    # Expects a SUBDOMAIN_BRANDING dictionary that maps the subdomain to the
    # university to use for branding purposes
    'SUBDOMAIN_BRANDING': False,

    'FORCE_UNIVERSITY_DOMAIN': False,  # set this to the university domain to use, as an override to HTTP_HOST
                                        # set to None to do no university selection

    # for consistency in user-experience, keep the value of the following 3 settings
    # in sync with the corresponding ones in cms/envs/common.py
    'ENABLE_DISCUSSION_SERVICE': True,
    'ENABLE_TEXTBOOK': True,
    'ENABLE_STUDENT_NOTES': True,  # enables the student notes API and UI.

    # discussion home panel, which includes a subscription on/off setting for discussion digest emails.
    # this should remain off in production until digest notifications are online.
    'ENABLE_DISCUSSION_HOME_PANEL': False,

    'ENABLE_PSYCHOMETRICS': False,  # real-time psychometrics (eg item response theory analysis in instructor dashboard)

    'ENABLE_DJANGO_ADMIN_SITE': True,  # set true to enable django's admin site, even on prod (e.g. for course ops)
    'ENABLE_SQL_TRACKING_LOGS': False,
    'ENABLE_LMS_MIGRATION': False,
    'ENABLE_MANUAL_GIT_RELOAD': False,

    'ENABLE_MASQUERADE': True,  # allow course staff to change to student view of courseware

    'ENABLE_SYSADMIN_DASHBOARD': False,  # sysadmin dashboard, to see what courses are loaded, to delete & load courses

    'DISABLE_LOGIN_BUTTON': False,  # used in systems where login is automatic, eg MIT SSL

    # extrernal access methods
    'ACCESS_REQUIRE_STAFF_FOR_COURSE': False,
    'AUTH_USE_OPENID': False,
    'AUTH_USE_CERTIFICATES': False,
    'AUTH_USE_OPENID_PROVIDER': False,
    # Even though external_auth is in common, shib assumes the LMS views / urls, so it should only be enabled
    # in LMS
    'AUTH_USE_SHIB': False,
    'AUTH_USE_CAS': False,

    # This flag disables the requirement of having to agree to the TOS for users registering
    # with Shib.  Feature was requested by Stanford's office of general counsel
    'SHIB_DISABLE_TOS': False,

    # Can be turned off if course lists need to be hidden. Effects views and templates.
    'COURSES_ARE_BROWSABLE': True,

    # Enables ability to restrict enrollment in specific courses by the user account login method
    'RESTRICT_ENROLL_BY_REG_METHOD': False,

    # Enables the LMS bulk email feature for course staff
    'ENABLE_INSTRUCTOR_EMAIL': True,
    # If True and ENABLE_INSTRUCTOR_EMAIL: Forces email to be explicitly turned on
    #   for each course via django-admin interface.
    # If False and ENABLE_INSTRUCTOR_EMAIL: Email will be turned on by default
    #   for all Mongo-backed courses.
    'REQUIRE_COURSE_EMAIL_AUTH': True,

    # Analytics experiments - shows instructor analytics tab in LMS instructor dashboard.
    # Enabling this feature depends on installation of a separate analytics server.
    'ENABLE_INSTRUCTOR_ANALYTICS': False,

    # enable analytics server.
    # WARNING: THIS SHOULD ALWAYS BE SET TO FALSE UNDER NORMAL
    # LMS OPERATION. See analytics.py for details about what
    # this does.
    'RUN_AS_ANALYTICS_SERVER_ENABLED': False,

    # Flip to True when the YouTube iframe API breaks (again)
    'USE_YOUTUBE_OBJECT_API': False,

    # Give a UI to show a student's submission history in a problem by the
    # Staff Debug tool.
    'ENABLE_STUDENT_HISTORY_VIEW': True,

    # Segment.io for LMS--need to explicitly turn it on for production.
    'SEGMENT_IO_LMS': False,

    # Provide a UI to allow users to submit feedback from the LMS (left-hand help modal)
    'ENABLE_FEEDBACK_SUBMISSION': False,

    # Turn on a page that lets staff enter Python code to be run in the
    # sandbox, for testing whether it's enabled properly.
    'ENABLE_DEBUG_RUN_PYTHON': False,

    # Enable URL that shows information about the status of variuous services
    'ENABLE_SERVICE_STATUS': False,

    # Toggle to indicate use of a custom theme
    'USE_CUSTOM_THEME': False,

    # Don't autoplay videos for students
    'AUTOPLAY_VIDEOS': False,

    # Enable instructor dash to submit background tasks
    'ENABLE_INSTRUCTOR_BACKGROUND_TASKS': True,

    # Enable instructor to assign individual due dates
    'INDIVIDUAL_DUE_DATES': False,

    # Enable legacy instructor dashboard
    'ENABLE_INSTRUCTOR_LEGACY_DASHBOARD': True,
    # Is this an edX-owned domain? (used on instructor dashboard)
    'IS_EDX_DOMAIN': False,

    # Toggle to enable certificates of courses on dashboard
    'ENABLE_VERIFIED_CERTIFICATES': False,

    # Allow use of the hint managment instructor view.
    'ENABLE_HINTER_INSTRUCTOR_VIEW': False,

    # for load testing
    'AUTOMATIC_AUTH_FOR_TESTING': False,

    # Toggle to enable chat availability (configured on a per-course
    # basis in Studio)
    'ENABLE_CHAT': False,

    # Allow users to enroll with methods other than just honor code certificates
    'MULTIPLE_ENROLLMENT_ROLES': False,

    # Toggle the availability of the shopping cart page
    'ENABLE_SHOPPING_CART': True,

    # Toggle storing detailed billing information
    'STORE_BILLING_INFO': False,

    # Enable flow for payments for course registration (DIFFERENT from verified student flow)
    'ENABLE_PAID_COURSE_REGISTRATION': True,

    # Automatically approve student identity verification attempts
    'AUTOMATIC_VERIFY_STUDENT_IDENTITY_FOR_TESTING': False,

    # Disable instructor dash buttons for downloading course data
    # when enrollment exceeds this number
    'MAX_ENROLLMENT_INSTR_BUTTONS': 200,

    # Grade calculation started from the new instructor dashboard will write
    # grades CSV files to S3 and give links for downloads.
    'ENABLE_S3_GRADE_DOWNLOADS': False,

    # whether to use password policy enforcement or not
    'ENFORCE_PASSWORD_POLICY': False,

    # Give course staff unrestricted access to grade downloads (if set to False,
    # only edX superusers can perform the downloads)
    'ALLOW_COURSE_STAFF_GRADE_DOWNLOADS': False,

    'ENABLED_PAYMENT_REPORTS': ["refund_report", "itemized_purchase_report", "university_revenue_share", "certificate_status"],

    # Turn off account locking if failed login attempts exceeds a limit
    'ENABLE_MAX_FAILED_LOGIN_ATTEMPTS': False,

    # Hide any Personally Identifiable Information from application logs
    'SQUELCH_PII_IN_LOGS': False,

    # Toggles the embargo functionality, which enable embargoing for particular courses
    'EMBARGO': False,

    # Toggles the embargo site functionality, which enable embargoing for the whole site
    'SITE_EMBARGOED': False,

    # Whether the Wiki subsystem should be accessible via the direct /wiki/ paths. Setting this to True means
    # that people can submit content and modify the Wiki in any arbitrary manner. We're leaving this as True in the
    # defaults, so that we maintain current behavior
    'ALLOW_WIKI_ROOT_ACCESS': True,

    # Turn on/off Microsites feature
    'USE_MICROSITES': False,

    # Turn on third-party auth. Disabled for now because full implementations are not yet available. Remember to syncdb
    # if you enable this; we don't create tables by default.
    'ENABLE_THIRD_PARTY_AUTH': False,

    # Toggle to enable alternate urls for marketing links
    'ENABLE_MKTG_SITE': False,

    # Prevent concurrent logins per user
    'PREVENT_CONCURRENT_LOGINS': False,

    # Turn off Advanced Security by default
    'ADVANCED_SECURITY': False,

    # Show a "Download your certificate" on the Progress page if the lowest
    # nonzero grade cutoff is met
    'SHOW_PROGRESS_SUCCESS_BUTTON': False,

    # Analytics Data API (for active student count)
    # Default to false here b/c dev environments won't have the api, will override in aws.py
    'ENABLE_ANALYTICS_ACTIVE_COUNT': False,

    # TODO: ECOM-136 remove this feature flag when new styles are available on main site.for
    # Enable the new edX footer to be rendered. Defaults to false.
    'ENABLE_NEW_EDX_FOOTER': False,

    # TODO: ECOM-136
    # Enables the new navigation template and styles. This should be enabled
    # when the styles appropriately match the edX.org website.
    'ENABLE_NEW_EDX_HEADER': False,

}

# Ignore static asset files on import which match this pattern
ASSET_IGNORE_REGEX = r"(^\._.*$)|(^\.DS_Store$)|(^.*~$)"

# Used for A/B testing
DEFAULT_GROUPS = []

# If this is true, random scores will be generated for the purpose of debugging the profile graphs
GENERATE_PROFILE_SCORES = False

# Used with XQueue
XQUEUE_WAITTIME_BETWEEN_REQUESTS = 5  # seconds


############################# SET PATH INFORMATION #############################
PROJECT_ROOT = path(__file__).abspath().dirname().dirname()  # /edx-platform/lms
REPO_ROOT = PROJECT_ROOT.dirname()
COMMON_ROOT = REPO_ROOT / "common"
ENV_ROOT = REPO_ROOT.dirname()  # virtualenv dir /edx-platform is in
COURSES_ROOT = ENV_ROOT / "data"

DATA_DIR = COURSES_ROOT

# TODO: Remove the rest of the sys.path modification here and in cms/envs/common.py
sys.path.append(REPO_ROOT)
sys.path.append(PROJECT_ROOT / 'djangoapps')
sys.path.append(COMMON_ROOT / 'djangoapps')
sys.path.append(COMMON_ROOT / 'lib')

# For Node.js

system_node_path = os.environ.get("NODE_PATH", REPO_ROOT / 'node_modules')

node_paths = [
    COMMON_ROOT / "static/js/vendor",
    COMMON_ROOT / "static/coffee/src",
    system_node_path,
]
NODE_PATH = ':'.join(node_paths)

# For geolocation ip database
GEOIP_PATH = REPO_ROOT / "common/static/data/geoip/GeoIP.dat"
GEOIPV6_PATH = REPO_ROOT / "common/static/data/geoip/GeoIPv6.dat"

# Where to look for a status message
STATUS_MESSAGE_PATH = ENV_ROOT / "status_message.json"

############################ OpenID Provider  ##################################
OPENID_PROVIDER_TRUSTED_ROOTS = ['cs50.net', '*.cs50.net']

################################## EDX WEB #####################################
# This is where we stick our compiled template files. Most of the app uses Mako
# templates
import tempfile
MAKO_MODULE_DIR = os.path.join(tempfile.gettempdir(), 'mako_lms')
MAKO_TEMPLATES = {}
MAKO_TEMPLATES['main'] = [PROJECT_ROOT / 'templates',
                          COMMON_ROOT / 'templates',
                          COMMON_ROOT / 'lib' / 'capa' / 'capa' / 'templates',
                          COMMON_ROOT / 'djangoapps' / 'pipeline_mako' / 'templates']

# This is where Django Template lookup is defined. There are a few of these
# still left lying around.
TEMPLATE_DIRS = [
    PROJECT_ROOT / "templates",
    COMMON_ROOT / 'templates',
    COMMON_ROOT / 'lib' / 'capa' / 'capa' / 'templates',
    COMMON_ROOT / 'djangoapps' / 'pipeline_mako' / 'templates',
]

TEMPLATE_CONTEXT_PROCESSORS = (
    'django.core.context_processors.request',
    'django.core.context_processors.static',
    'django.contrib.messages.context_processors.messages',
    'django.core.context_processors.i18n',
    'django.contrib.auth.context_processors.auth',  # this is required for admin
    'django.core.context_processors.csrf',

    # Added for django-wiki
    'django.core.context_processors.media',
    'django.core.context_processors.tz',
    'django.contrib.messages.context_processors.messages',
    'sekizai.context_processors.sekizai',

    # Hack to get required link URLs to password reset templates
    'edxmako.shortcuts.marketing_link_context_processor',

    # Shoppingcart processor (detects if request.user has a cart)
    'shoppingcart.context_processor.user_has_cart_context_processor',
)

# use the ratelimit backend to prevent brute force attacks
AUTHENTICATION_BACKENDS = (
    'ratelimitbackend.backends.RateLimitModelBackend',
)
STUDENT_FILEUPLOAD_MAX_SIZE = 4 * 1000 * 1000  # 4 MB
MAX_FILEUPLOADS_PER_INPUT = 20

# FIXME:
# We should have separate S3 staged URLs in case we need to make changes to
# these assets and test them.
LIB_URL = '/static/js/'

# Dev machines shouldn't need the book
# BOOK_URL = '/static/book/'
BOOK_URL = 'https://mitxstatic.s3.amazonaws.com/book_images/'  # For AWS deploys
RSS_TIMEOUT = 600

# Configuration option for when we want to grab server error pages
STATIC_GRAB = False
DEV_CONTENT = True

EDX_ROOT_URL = ''

LOGIN_REDIRECT_URL = EDX_ROOT_URL + '/accounts/login'
LOGIN_URL = EDX_ROOT_URL + '/accounts/login'

COURSE_NAME = "6.002_Spring_2012"
COURSE_NUMBER = "6.002x"
COURSE_TITLE = "Circuits and Electronics"

### Dark code. Should be enabled in local settings for devel.

ENABLE_MULTICOURSE = False  # set to False to disable multicourse display (see lib.util.views.edXhome)

WIKI_ENABLED = False

###

COURSE_DEFAULT = '6.002x_Fall_2012'
COURSE_SETTINGS = {
    '6.002x_Fall_2012': {
        'number': '6.002x',
        'title': 'Circuits and Electronics',
        'xmlpath': '6002x/',
        'location': 'i4x://edx/6002xs12/course/6.002x_Fall_2012',
    }
}

# IP addresses that are allowed to reload the course, etc.
# TODO (vshnayder): Will probably need to change as we get real access control in.
LMS_MIGRATION_ALLOWED_IPS = []

# These are standard regexes for pulling out info like course_ids, usage_ids, etc.
# They are used so that URLs with deprecated-format strings still work.
# Note: these intentionally greedily grab all chars up to the next slash including any pluses
# DHM: I really wanted to ensure the separators were the same (+ or /) but all patts I tried had
# too many inadvertent side effects :-(
COURSE_KEY_PATTERN = r'(?P<course_key_string>[^/+]+(/|\+)[^/+]+(/|\+)[^/]+)'
COURSE_ID_PATTERN = COURSE_KEY_PATTERN.replace('course_key_string', 'course_id')

USAGE_KEY_PATTERN = r'(?P<usage_key_string>(?:i4x://?[^/]+/[^/]+/[^/]+/[^@]+(?:@[^/]+)?)|(?:[^/]+))'
ASSET_KEY_PATTERN = r'(?P<asset_key_string>(?:/?c4x(:/)?/[^/]+/[^/]+/[^/]+/[^@]+(?:@[^/]+)?)|(?:[^/]+))'
USAGE_ID_PATTERN = r'(?P<usage_id>(?:i4x://?[^/]+/[^/]+/[^/]+/[^@]+(?:@[^/]+)?)|(?:[^/]+))'


############################## EVENT TRACKING #################################

# FIXME: Should we be doing this truncation?
TRACK_MAX_EVENT = 50000

DEBUG_TRACK_LOG = False

TRACKING_BACKENDS = {
    'logger': {
        'ENGINE': 'track.backends.logger.LoggerBackend',
        'OPTIONS': {
            'name': 'tracking'
        }
    }
}

# We're already logging events, and we don't want to capture user
# names/passwords.  Heartbeat events are likely not interesting.
TRACKING_IGNORE_URL_PATTERNS = [r'^/event', r'^/login', r'^/heartbeat']

EVENT_TRACKING_ENABLED = True
EVENT_TRACKING_BACKENDS = {
    'logger': {
        'ENGINE': 'eventtracking.backends.logger.LoggerBackend',
        'OPTIONS': {
            'name': 'tracking',
            'max_event_size': TRACK_MAX_EVENT,
        }
    }
}
EVENT_TRACKING_PROCESSORS = [
    {
        'ENGINE': 'track.shim.LegacyFieldMappingProcessor'
    }
]

# Backwards compatibility with ENABLE_SQL_TRACKING_LOGS feature flag.
# In the future, adding the backend to TRACKING_BACKENDS should be enough.
if FEATURES.get('ENABLE_SQL_TRACKING_LOGS'):
    TRACKING_BACKENDS.update({
        'sql': {
            'ENGINE': 'track.backends.django.DjangoBackend'
        }
    })
    EVENT_TRACKING_BACKENDS.update({
        'sql': {
            'ENGINE': 'track.backends.django.DjangoBackend'
        }
    })

######################## GOOGLE ANALYTICS ###########################
GOOGLE_ANALYTICS_ACCOUNT = None
GOOGLE_ANALYTICS_LINKEDIN = 'GOOGLE_ANALYTICS_LINKEDIN_DUMMY'

######################## OPTIMIZELY ###########################
OPTIMIZELY_PROJECT_ID = None

######################## subdomain specific settings ###########################
COURSE_LISTINGS = {}
SUBDOMAIN_BRANDING = {}
VIRTUAL_UNIVERSITIES = []

############# XBlock Configuration ##########

# Import after sys.path fixup
from xmodule.modulestore.inheritance import InheritanceMixin
from xmodule.modulestore import prefer_xmodules
from xmodule.x_module import XModuleMixin

# This should be moved into an XBlock Runtime/Application object
# once the responsibility of XBlock creation is moved out of modulestore - cpennington
XBLOCK_MIXINS = (LmsBlockMixin, InheritanceMixin, XModuleMixin)

# Allow any XBlock in the LMS
XBLOCK_SELECT_FUNCTION = prefer_xmodules

############# ModuleStore Configuration ##########

MODULESTORE_BRANCH = 'published-only'
CONTENTSTORE = None
DOC_STORE_CONFIG = {
    'host': 'localhost',
    'db': 'xmodule',
    'collection': 'modulestore',
}
MODULESTORE = {
    'default': {
        'ENGINE': 'xmodule.modulestore.mixed.MixedModuleStore',
        'OPTIONS': {
            'mappings': {},
            'stores': [
                {
                    'NAME': 'draft',
                    'ENGINE': 'xmodule.modulestore.mongo.DraftMongoModuleStore',
                    'DOC_STORE_CONFIG': DOC_STORE_CONFIG,
                    'OPTIONS': {
                        'default_class': 'xmodule.hidden_module.HiddenDescriptor',
                        'fs_root': DATA_DIR,
                        'render_template': 'edxmako.shortcuts.render_to_string',
                    }
                },
                {
                    'NAME': 'xml',
                    'ENGINE': 'xmodule.modulestore.xml.XMLModuleStore',
                    'OPTIONS': {
                        'data_dir': DATA_DIR,
                        'default_class': 'xmodule.hidden_module.HiddenDescriptor',
                    }
                },
                {
                    'NAME': 'split',
                    'ENGINE': 'xmodule.modulestore.split_mongo.split_draft.DraftVersioningModuleStore',
                    'DOC_STORE_CONFIG': DOC_STORE_CONFIG,
                    'OPTIONS': {
                        'default_class': 'xmodule.hidden_module.HiddenDescriptor',
                        'fs_root': DATA_DIR,
                        'render_template': 'edxmako.shortcuts.render_to_string',
                    }
                },
            ]
        }
    }
}

#################### Python sandbox ############################################

CODE_JAIL = {
    # Path to a sandboxed Python executable.  None means don't bother.
    'python_bin': None,
    # User to run as in the sandbox.
    'user': 'sandbox',

    # Configurable limits.
    'limits': {
        # How many CPU seconds can jailed code use?
        'CPU': 1,
    },
}

# Some courses are allowed to run unsafe code. This is a list of regexes, one
# of them must match the course id for that course to run unsafe code.
#
# For example:
#
#   COURSES_WITH_UNSAFE_CODE = [
#       r"Harvard/XY123.1/.*"
#   ]
COURSES_WITH_UNSAFE_CODE = []

############################### DJANGO BUILT-INS ###############################
# Change DEBUG/TEMPLATE_DEBUG in your environment settings files, not here
DEBUG = False
TEMPLATE_DEBUG = False
USE_TZ = True

# CMS base
CMS_BASE = 'localhost:8001'

# Site info
SITE_ID = 1
SITE_NAME = "upex.edu.ec"
HTTPS = 'on'
ROOT_URLCONF = 'lms.urls'
# NOTE: Please set ALLOWED_HOSTS to some sane value, as we do not allow the default '*'
#ALLOWED_HOSTS = [
#    'beta.cms.iaen.edu.ec',
#    'beta.evex.iaen.edu.ec',
#    'upex.iaen.edu.ec',
#    'cms.iaen.edu.ec'
#    ]

# Platform Email
EMAIL_BACKEND = 'django.core.mail.backends.console.EmailBackend'
DEFAULT_FROM_EMAIL = 'registration@example.com'
DEFAULT_FEEDBACK_EMAIL = 'feedback@example.com'
SERVER_EMAIL = 'devops@example.com'
TECH_SUPPORT_EMAIL = 'technical@example.com'
CONTACT_EMAIL = 'info@example.com'
BUGS_EMAIL = 'bugs@example.com'
UNIVERSITY_EMAIL = 'university@example.com'
PRESS_EMAIL = 'press@example.com'
ADMINS = ()
MANAGERS = ADMINS

# Static content
STATIC_URL = '/static/'
ADMIN_MEDIA_PREFIX = '/static/admin/'
STATIC_ROOT = ENV_ROOT / "staticfiles"

STATICFILES_DIRS = [
    COMMON_ROOT / "static",
    PROJECT_ROOT / "static",
]

FAVICON_PATH = 'images/favicon.ico'

# Locale/Internationalization
TIME_ZONE = 'America/Guayaquil'  # http://en.wikipedia.org/wiki/List_of_tz_zones_by_name
LANGUAGE_CODE = 'es-419'  # http://www.i18nguy.com/unicode/language-identifiers.html

# Sourced from http://www.localeplanet.com/icu/ and wikipedia
LANGUAGES = (
    ('en', u'English'),
    ('eo', u'Dummy Language (Esperanto)'),  # Dummy languaged used for testing
    ('fake2', u'Fake translations'),        # Another dummy language for testing (not pushed to prod)

    ('am', u'አማርኛ'),  # Amharic
    ('ar', u'العربية'),  # Arabic
    ('az', u'azərbaycanca'),  # Azerbaijani
    ('bg-bg', u'български (България)'),  # Bulgarian (Bulgaria)
    ('bn-bd', u'বাংলা (বাংলাদেশ)'),  # Bengali (Bangladesh)
    ('bn-in', u'বাংলা (ভারত)'),  # Bengali (India)
    ('bs', u'bosanski'),  # Bosnian
    ('ca', u'Català'),  # Catalan
    ('ca@valencia', u'Català (València)'),  # Catalan (Valencia)
    ('cs', u'Čeština'),  # Czech
    ('cy', u'Cymraeg'),  # Welsh
    ('da', u'dansk'),  # Danish
    ('de-de', u'Deutsch (Deutschland)'),  # German (Germany)
    ('el', u'Ελληνικά'),  # Greek
    ('en-uk', u'English (United Kingdom)'),  # English (United Kingdom)
    ('en@lolcat', u'LOLCAT English'),  # LOLCAT English
    ('en@pirate', u'Pirate English'),  # Pirate English
    ('es-419', u'Español (Latinoamérica)'),  # Spanish (Latin America)
    ('es-ar', u'Español (Argentina)'),  # Spanish (Argentina)
    ('es-ec', u'Español (Ecuador)'),  # Spanish (Ecuador)
    ('es-es', u'Español (España)'),  # Spanish (Spain)
    ('es-mx', u'Español (México)'),  # Spanish (Mexico)
    ('es-pe', u'Español (Perú)'),  # Spanish (Peru)
    ('et-ee', u'Eesti (Eesti)'),  # Estonian (Estonia)
    ('eu-es', u'euskara (Espainia)'),  # Basque (Spain)
    ('fa', u'فارسی'),  # Persian
    ('fa-ir', u'فارسی (ایران)'),  # Persian (Iran)
    ('fi-fi', u'Suomi (Suomi)'),  # Finnish (Finland)
    ('fil', u'Filipino'),  # Filipino
    ('fr', u'Français'),  # French
    ('gl', u'Galego'),  # Galician
    ('gu', u'ગુજરાતી'),  # Gujarati
    ('he', u'עברית'),  # Hebrew
    ('hi', u'हिन्दी'),  # Hindi
    ('hr', u'hrvatski'),  # Croatian
    ('hu', u'magyar'),  # Hungarian
    ('hy-am', u'Հայերեն (Հայաստան)'),  # Armenian (Armenia)
    ('id', u'Bahasa Indonesia'),  # Indonesian
    ('it-it', u'Italiano (Italia)'),  # Italian (Italy)
    ('ja-jp', u'日本語 (日本)'),  # Japanese (Japan)
    ('kk-kz', u'қазақ тілі (Қазақстан)'),  # Kazakh (Kazakhstan)
    ('km-kh', u'ភាសាខ្មែរ (កម្ពុជា)'),  # Khmer (Cambodia)
    ('kn', u'ಕನ್ನಡ'),  # Kannada
    ('ko-kr', u'한국어 (대한민국)'),  # Korean (Korea)
    ('lt-lt', u'Lietuvių (Lietuva)'),  # Lithuanian (Lithuania)
    ('ml', u'മലയാളം'),  # Malayalam
    ('mn', u'Монгол хэл'),  # Mongolian
    ('mr', u'मराठी'),  # Marathi
    ('ms', u'Bahasa Melayu'),  # Malay
    ('nb', u'Norsk bokmål'),  # Norwegian Bokmål
    ('ne', u'नेपाली'),  # Nepali
    ('nl-nl', u'Nederlands (Nederland)'),  # Dutch (Netherlands)
    ('or', u'ଓଡ଼ିଆ'),  # Oriya
    ('pl', u'Polski'),  # Polish
    ('pt-br', u'Português (Brasil)'),  # Portuguese (Brazil)
    ('pt-pt', u'Português (Portugal)'),  # Portuguese (Portugal)
    ('ro', u'română'),  # Romanian
    ('ru', u'Русский'),  # Russian
    ('si', u'සිංහල'),  # Sinhala
    ('sk', u'Slovenčina'),  # Slovak
    ('sl', u'Slovenščina'),  # Slovenian
    ('sq', u'shqip'),  # Albanian
    ('sr', u'Српски'),  # Serbian
    ('ta', u'தமிழ்'),  # Tamil
    ('te', u'తెలుగు'),  # Telugu
    ('th', u'ไทย'),  # Thai
    ('tr-tr', u'Türkçe (Türkiye)'),  # Turkish (Turkey)
    ('uk', u'Українська'),  # Ukranian
    ('ur', u'اردو'),  # Urdu
    ('vi', u'Tiếng Việt'),  # Vietnamese
    ('uz', u'Ўзбек'),  # Uzbek
    ('zh-cn', u'中文 (简体)'),  # Chinese (China)
    ('zh-hk', u'中文 (香港)'),  # Chinese (Hong Kong)
    ('zh-tw', u'中文 (台灣)'),  # Chinese (Taiwan)
)

LANGUAGE_DICT = dict(LANGUAGES)

USE_I18N = True
USE_L10N = True

# Localization strings (e.g. django.po) are under this directory
LOCALE_PATHS = (REPO_ROOT + '/conf/locale',)  # edx-platform/conf/locale/
# Messages
MESSAGE_STORAGE = 'django.contrib.messages.storage.session.SessionStorage'

#################################### GITHUB #######################################
# gitreload is used in LMS-workflow to pull content from github
# gitreload requests are only allowed from these IP addresses, which are
# the advertised public IPs of the github WebHook servers.
# These are listed, eg at https://github.com/edx/edx-platform/admin/hooks

ALLOWED_GITRELOAD_IPS = ['207.97.227.253', '50.57.128.197', '108.171.174.178']

#################################### AWS #######################################
# S3BotoStorage insists on a timeout for uploaded assets. We should make it
# permanent instead, but rather than trying to figure out exactly where that
# setting is, I'm just bumping the expiration time to something absurd (100
# years). This is only used if DEFAULT_FILE_STORAGE is overriden to use S3
# in the global settings.py
AWS_QUERYSTRING_EXPIRE = 10 * 365 * 24 * 60 * 60  # 10 years

################################# SIMPLEWIKI ###################################
SIMPLE_WIKI_REQUIRE_LOGIN_EDIT = True
SIMPLE_WIKI_REQUIRE_LOGIN_VIEW = False

################################# WIKI ###################################
from course_wiki import settings as course_wiki_settings

WIKI_ACCOUNT_HANDLING = False
WIKI_EDITOR = 'course_wiki.editors.CodeMirror'
WIKI_SHOW_MAX_CHILDREN = 0  # We don't use the little menu that shows children of an article in the breadcrumb
WIKI_ANONYMOUS = False  # Don't allow anonymous access until the styling is figured out

WIKI_CAN_DELETE = course_wiki_settings.CAN_DELETE
WIKI_CAN_MODERATE = course_wiki_settings.CAN_MODERATE
WIKI_CAN_CHANGE_PERMISSIONS = course_wiki_settings.CAN_CHANGE_PERMISSIONS
WIKI_CAN_ASSIGN = course_wiki_settings.CAN_ASSIGN

WIKI_USE_BOOTSTRAP_SELECT_WIDGET = False
WIKI_LINK_LIVE_LOOKUPS = False
WIKI_LINK_DEFAULT_LEVEL = 2

##### Feedback submission mechanism #####
FEEDBACK_SUBMISSION_EMAIL = None

##### Zendesk #####
ZENDESK_URL = None
ZENDESK_USER = None
ZENDESK_API_KEY = None

##### EMBARGO #####
EMBARGO_SITE_REDIRECT_URL = None

##### shoppingcart Payment #####
PAYMENT_SUPPORT_EMAIL = 'payment@example.com'

##### Using cybersource by default #####

CC_PROCESSOR_NAME = 'CyberSource'
CC_PROCESSOR = {
    'CyberSource': {
        'SHARED_SECRET': 'keysecret',
        'MERCHANT_ID': 'cybersource_csiu_id',
        'SERIAL_NUMBER': '0123456789012345678901',
        'ORDERPAGE_VERSION': '7',
<<<<<<< HEAD
        'PURCHASE_ENDPOINT': '',
    },
    'CyberSource2': {
        "PURCHASE_ENDPOINT": '',
        "SECRET_KEY": '',
        "ACCESS_KEY": '',
        "PROFILE_ID": '',
=======
        'PURCHASE_ENDPOINT': '/shoppingcart/payment_fake',
>>>>>>> 84403215
    }
}

# Setting for PAID_COURSE_REGISTRATION, DOES NOT AFFECT VERIFIED STUDENTS
PAID_COURSE_REGISTRATION_CURRENCY = ['usd', '$']

# Members of this group are allowed to generate payment reports
PAYMENT_REPORT_GENERATOR_GROUP = 'shoppingcart_report_access'

################################# open ended grading config  #####################

#By setting up the default settings with an incorrect user name and password,
# will get an error when attempting to connect
OPEN_ENDED_GRADING_INTERFACE = {
    'url': 'http://example.com/peer_grading',
    'username': 'incorrect_user',
    'password': 'incorrect_pass',
    'staff_grading': 'staff_grading',
    'peer_grading': 'peer_grading',
    'grading_controller': 'grading_controller'
}

# Used for testing, debugging peer grading
MOCK_PEER_GRADING = False

# Used for testing, debugging staff grading
MOCK_STAFF_GRADING = False

################################# Jasmine ##################################
JASMINE_TEST_DIRECTORY = PROJECT_ROOT + '/static/coffee'

################################# Deprecation warnings #####################

# Ignore deprecation warnings (so we don't clutter Jenkins builds/production)
simplefilter('ignore')

################################# Waffle ###################################

# Name prepended to cookies set by Waffle
WAFFLE_COOKIE = "waffle_flag_%s"

# Two weeks (in sec)
WAFFLE_MAX_AGE = 1209600

################################# Middleware ###################################
# List of finder classes that know how to find static files in
# various locations.
STATICFILES_FINDERS = (
    'staticfiles.finders.FileSystemFinder',
    'staticfiles.finders.AppDirectoriesFinder',
    'pipeline.finders.PipelineFinder',
)

# List of callables that know how to import templates from various sources.
TEMPLATE_LOADERS = (
    'edxmako.makoloader.MakoFilesystemLoader',
    'edxmako.makoloader.MakoAppDirectoriesLoader',

    # 'django.template.loaders.filesystem.Loader',
    # 'django.template.loaders.app_directories.Loader',

)

MIDDLEWARE_CLASSES = (
    'request_cache.middleware.RequestCache',
    'microsite_configuration.middleware.MicrositeMiddleware',
    'django_comment_client.middleware.AjaxExceptionMiddleware',
    'django.middleware.common.CommonMiddleware',
    'django.contrib.sessions.middleware.SessionMiddleware',

    # Instead of AuthenticationMiddleware, we use a cached backed version
    #'django.contrib.auth.middleware.AuthenticationMiddleware',
    'cache_toolbox.middleware.CacheBackedAuthenticationMiddleware',
    'student.middleware.UserStandingMiddleware',
    'contentserver.middleware.StaticContentServer',
    'crum.CurrentRequestUserMiddleware',

    # Adds user tags to tracking events
    # Must go before TrackMiddleware, to get the context set up
    'user_api.middleware.UserTagsEventContextMiddleware',

    'django.contrib.messages.middleware.MessageMiddleware',
    'track.middleware.TrackMiddleware',
    'django.middleware.csrf.CsrfViewMiddleware',
    'splash.middleware.SplashMiddleware',

    # Allows us to dark-launch particular languages
    'dark_lang.middleware.DarkLangMiddleware',
    'geoinfo.middleware.CountryMiddleware',
    'embargo.middleware.EmbargoMiddleware',

    # Allows us to set user preferences
    # should be after DarkLangMiddleware
    'lang_pref.middleware.LanguagePreferenceMiddleware',

    # Detects user-requested locale from 'accept-language' header in http request
    'django.middleware.locale.LocaleMiddleware',

    'django.middleware.transaction.TransactionMiddleware',
    # 'debug_toolbar.middleware.DebugToolbarMiddleware',

    'django_comment_client.utils.ViewNameMiddleware',
    'codejail.django_integration.ConfigureCodeJailMiddleware',

    # catches any uncaught RateLimitExceptions and returns a 403 instead of a 500
    'ratelimitbackend.middleware.RateLimitMiddleware',
    # needs to run after locale middleware (or anything that modifies the request context)
    'edxmako.middleware.MakoMiddleware',

    # For A/B testing
    'waffle.middleware.WaffleMiddleware',

    # for expiring inactive sessions
    'session_inactivity_timeout.middleware.SessionInactivityTimeout',

    # use Django built in clickjacking protection
    'django.middleware.clickjacking.XFrameOptionsMiddleware',

    'course_wiki.middleware.WikiAccessMiddleware',
)

# Clickjacking protection can be enabled by setting this to 'DENY'
X_FRAME_OPTIONS = 'ALLOW'

############################### Pipeline #######################################

STATICFILES_STORAGE = 'pipeline.storage.PipelineCachedStorage'

from rooted_paths import rooted_glob

courseware_js = (
    [
        'coffee/src/' + pth + '.js'
        for pth in ['courseware', 'histogram', 'navigation', 'time']
    ] +
    ['js/' + pth + '.js' for pth in ['ajax-error']] +
    sorted(rooted_glob(PROJECT_ROOT / 'static', 'coffee/src/modules/**/*.js'))
)

main_vendor_js = [
    'js/vendor/require.js',
    'js/RequireJS-namespace-undefine.js',
    'js/vendor/json2.js',
    'js/vendor/jquery.min.js',
    'js/vendor/jquery-ui.min.js',
    'js/vendor/jquery.cookie.js',
    'js/vendor/jquery.qtip.min.js',
    'js/vendor/swfobject/swfobject.js',
    'js/vendor/jquery.ba-bbq.min.js',
    'js/vendor/ova/annotator-full.js',
    'js/vendor/ova/annotator-full-firebase-auth.js',
    'js/vendor/ova/video.dev.js',
    'js/vendor/ova/vjs.youtube.js',
    'js/vendor/ova/rangeslider.js',
    'js/vendor/ova/share-annotator.js',
    'js/vendor/ova/richText-annotator.js',
    'js/vendor/ova/reply-annotator.js',
    'js/vendor/ova/tags-annotator.js',
    'js/vendor/ova/flagging-annotator.js',
    'js/vendor/ova/diacritic-annotator.js',
    'js/vendor/ova/grouping-annotator.js',
    'js/vendor/ova/jquery-Watch.js',
    'js/vendor/ova/openseadragon.js',
    'js/vendor/ova/OpenSeaDragonAnnotation.js',
    'js/vendor/ova/ova.js',
    'js/vendor/ova/catch/js/catch.js',
    'js/vendor/ova/catch/js/handlebars-1.1.2.js',
    'js/vendor/URI.min.js',
]

discussion_js = sorted(rooted_glob(COMMON_ROOT / 'static', 'coffee/src/discussion/**/*.js'))
staff_grading_js = sorted(rooted_glob(PROJECT_ROOT / 'static', 'coffee/src/staff_grading/**/*.js'))
open_ended_js = sorted(rooted_glob(PROJECT_ROOT / 'static', 'coffee/src/open_ended/**/*.js'))
notes_js = sorted(rooted_glob(PROJECT_ROOT / 'static', 'coffee/src/notes/**/*.js'))
instructor_dash_js = sorted(rooted_glob(PROJECT_ROOT / 'static', 'coffee/src/instructor_dashboard/**/*.js'))

PIPELINE_CSS = {
    'style-vendor': {
        'source_filenames': [
            'css/vendor/font-awesome.css',
            'css/vendor/jquery.qtip.min.css',
            'css/vendor/responsive-carousel/responsive-carousel.css',
            'css/vendor/responsive-carousel/responsive-carousel.slide.css',
        ],
        'output_filename': 'css/lms-style-vendor.css',
    },
    'style-vendor-tinymce-content': {
        'source_filenames': [
            'js/vendor/tinymce/js/tinymce/skins/studio-tmce4/content.min.css'
        ],
        'output_filename': 'css/lms-style-vendor-tinymce-content.css',
    },
    'style-vendor-tinymce-skin': {
        'source_filenames': [
            'js/vendor/tinymce/js/tinymce/skins/studio-tmce4/skin.min.css'
        ],
        'output_filename': 'css/lms-style-vendor-tinymce-skin.css',
    },
    'style-app': {
        'source_filenames': [
            'sass/application.css',
            'sass/ie.css'
        ],
        'output_filename': 'css/lms-style-app.css',
    },
    'style-app-extend1': {
        'source_filenames': [
            'sass/application-extend1.css',
        ],
        'output_filename': 'css/lms-style-app-extend1.css',
    },
    'style-app-extend2': {
        'source_filenames': [
            'sass/application-extend2.css',
        ],
        'output_filename': 'css/lms-style-app-extend2.css',
    },
    'style-course-vendor': {
        'source_filenames': [
            'js/vendor/CodeMirror/codemirror.css',
            'css/vendor/jquery.treeview.css',
            'css/vendor/ui-lightness/jquery-ui-1.8.22.custom.css',
        ],
        'output_filename': 'css/lms-style-course-vendor.css',
    },
    'style-course': {
        'source_filenames': [
            'sass/course.css',
            'xmodule/modules.css',
        ],
        'output_filename': 'css/lms-style-course.css',
    },
    'style-xmodule-annotations': {
        'source_filenames': [
            'css/vendor/ova/annotator.css',
            'css/vendor/ova/edx-annotator.css',
            'css/vendor/ova/video-js.min.css',
            'css/vendor/ova/rangeslider.css',
            'css/vendor/ova/share-annotator.css',
            'css/vendor/ova/richText-annotator.css',
            'css/vendor/ova/tags-annotator.css',
            'css/vendor/ova/flagging-annotator.css',
            'css/vendor/ova/diacritic-annotator.css',
            'css/vendor/ova/grouping-annotator.css',
            'css/vendor/ova/ova.css',
            'js/vendor/ova/catch/css/main.css'
        ],
        'output_filename': 'css/lms-style-xmodule-annotations.css',
    },
}


common_js = set(rooted_glob(COMMON_ROOT / 'static', 'coffee/src/**/*.js')) - set(courseware_js + discussion_js + staff_grading_js + open_ended_js + notes_js + instructor_dash_js)
project_js = set(rooted_glob(PROJECT_ROOT / 'static', 'coffee/src/**/*.js')) - set(courseware_js + discussion_js + staff_grading_js + open_ended_js + notes_js + instructor_dash_js)



# test_order: Determines the position of this chunk of javascript on
# the jasmine test page
PIPELINE_JS = {
    'application': {

        # Application will contain all paths not in courseware_only_js
        'source_filenames': sorted(common_js) + sorted(project_js) + [
            'js/form.ext.js',
            'js/my_courses_dropdown.js',
            'js/toggle_login_modal.js',
            'js/sticky_filter.js',
            'js/query-params.js',
            'js/src/utility.js',
            'js/src/accessibility_tools.js',
            'js/src/ie_shim.js',
        ],
        'output_filename': 'js/lms-application.js',

        'test_order': 1,
    },
    'courseware': {
        'source_filenames': courseware_js,
        'output_filename': 'js/lms-courseware.js',
        'test_order': 2,
    },
    'main_vendor': {
        'source_filenames': main_vendor_js,
        'output_filename': 'js/lms-main_vendor.js',
        'test_order': 0,
    },
    'module-descriptor-js': {
        'source_filenames': rooted_glob(COMMON_ROOT / 'static/', 'xmodule/descriptors/js/*.js'),
        'output_filename': 'js/lms-module-descriptors.js',
        'test_order': 8,
    },
    'module-js': {
        'source_filenames': rooted_glob(COMMON_ROOT / 'static', 'xmodule/modules/js/*.js'),
        'output_filename': 'js/lms-modules.js',
        'test_order': 3,
    },
    'discussion': {
        'source_filenames': discussion_js,
        'output_filename': 'js/discussion.js',
        'test_order': 4,
    },
    'staff_grading': {
        'source_filenames': staff_grading_js,
        'output_filename': 'js/staff_grading.js',
        'test_order': 5,
    },
    'open_ended': {
        'source_filenames': open_ended_js,
        'output_filename': 'js/open_ended.js',
        'test_order': 6,
    },
    'notes': {
        'source_filenames': notes_js,
        'output_filename': 'js/notes.js',
        'test_order': 7
    },
    'instructor_dash': {
        'source_filenames': instructor_dash_js,
        'output_filename': 'js/instructor_dash.js',
        'test_order': 9,
    },
}

PIPELINE_DISABLE_WRAPPER = True

# Compile all coffee files in course data directories if they are out of date.
# TODO: Remove this once we move data into Mongo. This is only temporary while
# course data directories are still in use.
if os.path.isdir(DATA_DIR):
    for course_dir in os.listdir(DATA_DIR):
        js_dir = DATA_DIR / course_dir / "js"
        if not os.path.isdir(js_dir):
            continue
        for filename in os.listdir(js_dir):
            if filename.endswith('coffee'):
                new_filename = os.path.splitext(filename)[0] + ".js"
                if os.path.exists(js_dir / new_filename):
                    coffee_timestamp = os.stat(js_dir / filename).st_mtime
                    js_timestamp = os.stat(js_dir / new_filename).st_mtime
                    if coffee_timestamp <= js_timestamp:
                        continue
                os.system("rm %s" % (js_dir / new_filename))
                os.system("coffee -c %s" % (js_dir / filename))


PIPELINE_CSS_COMPRESSOR = None
PIPELINE_JS_COMPRESSOR = None

STATICFILES_IGNORE_PATTERNS = (
    "sass/*",
    "coffee/*",

    # Symlinks used by js-test-tool
    "xmodule_js",
    "common_static",
)

PIPELINE_YUI_BINARY = 'yui-compressor'

# Setting that will only affect the edX version of django-pipeline until our changes are merged upstream
PIPELINE_COMPILE_INPLACE = True

################################# CELERY ######################################

# Message configuration

CELERY_TASK_SERIALIZER = 'json'
CELERY_RESULT_SERIALIZER = 'json'

CELERY_MESSAGE_COMPRESSION = 'gzip'

# Results configuration

CELERY_IGNORE_RESULT = False
CELERY_STORE_ERRORS_EVEN_IF_IGNORED = True

# Events configuration

CELERY_TRACK_STARTED = True

CELERY_SEND_EVENTS = True
CELERY_SEND_TASK_SENT_EVENT = True

# Exchange configuration

CELERY_DEFAULT_EXCHANGE = 'edx.core'
CELERY_DEFAULT_EXCHANGE_TYPE = 'direct'

# Queues configuration

HIGH_PRIORITY_QUEUE = 'edx.core.high'
DEFAULT_PRIORITY_QUEUE = 'edx.core.default'
LOW_PRIORITY_QUEUE = 'edx.core.low'
HIGH_MEM_QUEUE = 'edx.core.high_mem'

CELERY_QUEUE_HA_POLICY = 'all'

CELERY_CREATE_MISSING_QUEUES = True

CELERY_DEFAULT_QUEUE = DEFAULT_PRIORITY_QUEUE
CELERY_DEFAULT_ROUTING_KEY = DEFAULT_PRIORITY_QUEUE

CELERY_QUEUES = {
    HIGH_PRIORITY_QUEUE: {},
    LOW_PRIORITY_QUEUE: {},
    DEFAULT_PRIORITY_QUEUE: {},
    HIGH_MEM_QUEUE: {},
}

# let logging work as configured:
CELERYD_HIJACK_ROOT_LOGGER = False

################################ Bulk Email ###################################

# Suffix used to construct 'from' email address for bulk emails.
# A course-specific identifier is prepended.
BULK_EMAIL_DEFAULT_FROM_EMAIL = 'no-reply@example.com'

# Parameters for breaking down course enrollment into subtasks.
BULK_EMAIL_EMAILS_PER_TASK = 100

# Initial delay used for retrying tasks.  Additional retries use
# longer delays.  Value is in seconds.
BULK_EMAIL_DEFAULT_RETRY_DELAY = 30

# Maximum number of retries per task for errors that are not related
# to throttling.
BULK_EMAIL_MAX_RETRIES = 5

# Maximum number of retries per task for errors that are related to
# throttling.  If this is not set, then there is no cap on such retries.
BULK_EMAIL_INFINITE_RETRY_CAP = 1000

# We want Bulk Email running on the high-priority queue, so we define the
# routing key that points to it.  At the moment, the name is the same.
BULK_EMAIL_ROUTING_KEY = HIGH_PRIORITY_QUEUE

# Flag to indicate if individual email addresses should be logged as they are sent
# a bulk email message.
BULK_EMAIL_LOG_SENT_EMAILS = False

# Delay in seconds to sleep between individual mail messages being sent,
# when a bulk email task is retried for rate-related reasons.  Choose this
# value depending on the number of workers that might be sending email in
# parallel, and what the SES rate is.
BULK_EMAIL_RETRY_DELAY_BETWEEN_SENDS = 0.02


############################## Video ##########################################

YOUTUBE = {
    # YouTube JavaScript API
    'API': 'www.youtube.com/iframe_api',

    # URL to test YouTube availability
    'TEST_URL': 'gdata.youtube.com/feeds/api/videos/',

    # Current youtube api for requesting transcripts.
    # For example: http://video.google.com/timedtext?lang=en&v=j_jEn79vS3g.
    'TEXT_API': {
        'url': 'video.google.com/timedtext',
        'params': {
            'lang': 'en',
            'v': 'set_youtube_id_of_11_symbols_here',
        },
    },
}

################################### APPS ######################################
INSTALLED_APPS = (
    # Standard ones that are always installed...
    'django.contrib.auth',
    'django.contrib.contenttypes',
    'django.contrib.humanize',
    'django.contrib.messages',
    'django.contrib.sessions',
    'django.contrib.sites',
    'djcelery',
    'south',

    # Database-backed configuration
    'config_models',

    # Monitor the status of services
    'service_status',

    # For asset pipelining
    'edxmako',
    'pipeline',
    'staticfiles',
    'static_replace',

    # Our courseware
    'circuit',
    'courseware',
    'student',
    'static_template_view',
    'staticbook',
    'track',
    'eventtracking.django',
    'util',
    'certificates',
    'dashboard',
    'instructor',
    'instructor_task',
    'open_ended_grading',
    'psychometrics',
    'licenses',
    'course_groups',
    'bulk_email',

    # External auth (OpenID, shib)
    'external_auth',
    'django_openid_auth',

    # For the wiki
    'wiki',  # The new django-wiki from benjaoming
    'django_notify',
    'course_wiki',  # Our customizations
    'mptt',
    'sekizai',
    #'wiki.plugins.attachments',
    'wiki.plugins.links',
    'wiki.plugins.notifications',
    'course_wiki.plugins.markdownedx',

    # Foldit integration
    'foldit',

    # For A/B testing
    'waffle',

    # For testing
    'django.contrib.admin',  # only used in DEBUG mode
    'django_nose',
    'debug',

    # Discussion forums
    'django_comment_client',
    'django_comment_common',
    'notes',

    # Splash screen
    'splash',

    # Monitoring
    'datadog',

    # User API
    'rest_framework',
    'user_api',

    # Shopping cart
    'shoppingcart',

    # Notification preferences setting
    'notification_prefs',

    # Different Course Modes
    'course_modes',

    # Student Identity Verification
    'verify_student',

    # Dark-launching languages
    'dark_lang',

    # Microsite configuration
    'microsite_configuration',

    # Student Identity Reverification
    'reverification',

    'embargo',

    # Monitoring functionality
    'monitoring',

    #cities
    'cities',
    # Course action state
    'course_action_state',

    # Additional problem types
    'edx_jsme',    # Molecular Structure

    # Country list
    'django_countries'
)

######################### MARKETING SITE ###############################
EDXMKTG_COOKIE_NAME = 'edxloggedin'
MKTG_URLS = {}
MKTG_URL_LINK_MAP = {
    'ABOUT': 'about_edx',
    'CONTACT': 'contact',
    'FAQ': 'help_edx',
    'COURSES': 'courses',
    'ROOT': 'root',
    'TOS': 'tos',
    'HONOR': 'honor',
    'PRIVACY': 'privacy_edx',
    'JOBS': 'jobs',
    'NEWS': 'news',
    'PRESS': 'press',
    'BLOG': 'edx-blog',
    'DONATE': 'donate',

    # Verified Certificates
    'WHAT_IS_VERIFIED_CERT': 'verified-certificate',
}


################# Student Verification #################
VERIFY_STUDENT = {
    "DAYS_GOOD_FOR": 365,  # How many days is a verficiation good for?
}

### This enables the Metrics tab for the Instructor dashboard ###########
FEATURES['CLASS_DASHBOARD'] = False
if FEATURES.get('CLASS_DASHBOARD'):
    INSTALLED_APPS += ('class_dashboard',)

######################## CAS authentication ###########################

if FEATURES.get('AUTH_USE_CAS'):
    CAS_SERVER_URL = 'https://provide_your_cas_url_here'
    AUTHENTICATION_BACKENDS = (
        'django.contrib.auth.backends.ModelBackend',
        'django_cas.backends.CASBackend',
    )
    INSTALLED_APPS += ('django_cas',)
    MIDDLEWARE_CLASSES += ('django_cas.middleware.CASMiddleware',)

###################### Registration ##################################

# For each of the fields, give one of the following values:
# - 'required': to display the field, and make it mandatory
# - 'optional': to display the field, and make it non-mandatory
# - 'hidden': to not display the field

REGISTRATION_EXTRA_FIELDS = {
    'level_of_education': 'optional',
    'gender': 'optional',
    'year_of_birth': 'optional',
    'mailing_address': 'optional',
    'goals': 'optional',
    'honor_code': 'required',
    'city': 'hidden',
    'country': 'hidden',
}

########################## CERTIFICATE NAME ########################
CERT_NAME_SHORT = "Certificate"
CERT_NAME_LONG = "Certificate of Achievement"
# Years allowed range
DELTA_YEAR = 12
MAX_YEAR_ALLOWED = 70

########################## WS CONFIG ###########################

WS_CONFIG = {
    'ws_prod': "https://www.bsg.gob.ec/sw/SENESCYT/BSGSW01_Consultar_Titulos?wsdl",
    'ws_auth': "https://www.bsg.gob.ec/sw/STI/BSGSW08_Acceder_BSG?wsdl",
    'method_permission': "validarPermisoPeticion",
    'method_query_title': "consultaTitulo",
    'identity': '1803550274'
    }

###################### Grade Downloads ######################
GRADES_DOWNLOAD_ROUTING_KEY = HIGH_MEM_QUEUE

GRADES_DOWNLOAD = {
    'STORAGE_TYPE': 'localfs',
    'BUCKET': 'edx-grades',
    'ROOT_PATH': '/tmp/edx-s3/grades',
}

######################## PROGRESS SUCCESS BUTTON ##############################
# The following fields are available in the URL: {course_id} {student_id}
PROGRESS_SUCCESS_BUTTON_URL = 'http://<domain>/<path>/{course_id}'
PROGRESS_SUCCESS_BUTTON_TEXT_OVERRIDE = None

#### PASSWORD POLICY SETTINGS #####

PASSWORD_MIN_LENGTH = None
PASSWORD_MAX_LENGTH = None
PASSWORD_COMPLEXITY = {}
PASSWORD_DICTIONARY_EDIT_DISTANCE_THRESHOLD = None
PASSWORD_DICTIONARY = []

##################### LinkedIn #####################
INSTALLED_APPS += ('django_openid_auth',)


############################ LinkedIn Integration #############################
INSTALLED_APPS += ('linkedin',)
LINKEDIN_API = {
    'EMAIL_WHITELIST': [],
    'COMPANY_ID': '2746406',
}


############################ ORA 2 ############################################

# By default, don't use a file prefix
ORA2_FILE_PREFIX = None

# Default File Upload Storage bucket and prefix. Used by the FileUpload Service.
FILE_UPLOAD_STORAGE_BUCKET_NAME = 'edxuploads'
FILE_UPLOAD_STORAGE_PREFIX = 'submissions_attachments'

##### ACCOUNT LOCKOUT DEFAULT PARAMETERS #####
MAX_FAILED_LOGIN_ATTEMPTS_ALLOWED = 5
MAX_FAILED_LOGIN_ATTEMPTS_LOCKOUT_PERIOD_SECS = 15 * 60


##### LMS DEADLINE DISPLAY TIME_ZONE #######
TIME_ZONE_DISPLAYED_FOR_DEADLINES = 'UTC'


# Source:
# http://loc.gov/standards/iso639-2/ISO-639-2_utf-8.txt according to http://en.wikipedia.org/wiki/ISO_639-1
ALL_LANGUAGES = (
    [u"aa", u"Afar"],
    [u"ab", u"Abkhazian"],
    [u"af", u"Afrikaans"],
    [u"ak", u"Akan"],
    [u"sq", u"Albanian"],
    [u"am", u"Amharic"],
    [u"ar", u"Arabic"],
    [u"an", u"Aragonese"],
    [u"hy", u"Armenian"],
    [u"as", u"Assamese"],
    [u"av", u"Avaric"],
    [u"ae", u"Avestan"],
    [u"ay", u"Aymara"],
    [u"az", u"Azerbaijani"],
    [u"ba", u"Bashkir"],
    [u"bm", u"Bambara"],
    [u"eu", u"Basque"],
    [u"be", u"Belarusian"],
    [u"bn", u"Bengali"],
    [u"bh", u"Bihari languages"],
    [u"bi", u"Bislama"],
    [u"bs", u"Bosnian"],
    [u"br", u"Breton"],
    [u"bg", u"Bulgarian"],
    [u"my", u"Burmese"],
    [u"ca", u"Catalan"],
    [u"ch", u"Chamorro"],
    [u"ce", u"Chechen"],
    [u"zh", u"Chinese"],
    [u"cu", u"Church Slavic"],
    [u"cv", u"Chuvash"],
    [u"kw", u"Cornish"],
    [u"co", u"Corsican"],
    [u"cr", u"Cree"],
    [u"cs", u"Czech"],
    [u"da", u"Danish"],
    [u"dv", u"Divehi"],
    [u"nl", u"Dutch"],
    [u"dz", u"Dzongkha"],
    [u"en", u"English"],
    [u"eo", u"Esperanto"],
    [u"et", u"Estonian"],
    [u"ee", u"Ewe"],
    [u"fo", u"Faroese"],
    [u"fj", u"Fijian"],
    [u"fi", u"Finnish"],
    [u"fr", u"French"],
    [u"fy", u"Western Frisian"],
    [u"ff", u"Fulah"],
    [u"ka", u"Georgian"],
    [u"de", u"German"],
    [u"gd", u"Gaelic"],
    [u"ga", u"Irish"],
    [u"gl", u"Galician"],
    [u"gv", u"Manx"],
    [u"el", u"Greek"],
    [u"gn", u"Guarani"],
    [u"gu", u"Gujarati"],
    [u"ht", u"Haitian"],
    [u"ha", u"Hausa"],
    [u"he", u"Hebrew"],
    [u"hz", u"Herero"],
    [u"hi", u"Hindi"],
    [u"ho", u"Hiri Motu"],
    [u"hr", u"Croatian"],
    [u"hu", u"Hungarian"],
    [u"ig", u"Igbo"],
    [u"is", u"Icelandic"],
    [u"io", u"Ido"],
    [u"ii", u"Sichuan Yi"],
    [u"iu", u"Inuktitut"],
    [u"ie", u"Interlingue"],
    [u"ia", u"Interlingua"],
    [u"id", u"Indonesian"],
    [u"ik", u"Inupiaq"],
    [u"it", u"Italian"],
    [u"jv", u"Javanese"],
    [u"ja", u"Japanese"],
    [u"kl", u"Kalaallisut"],
    [u"kn", u"Kannada"],
    [u"ks", u"Kashmiri"],
    [u"kr", u"Kanuri"],
    [u"kk", u"Kazakh"],
    [u"km", u"Central Khmer"],
    [u"ki", u"Kikuyu"],
    [u"rw", u"Kinyarwanda"],
    [u"ky", u"Kirghiz"],
    [u"kv", u"Komi"],
    [u"kg", u"Kongo"],
    [u"ko", u"Korean"],
    [u"kj", u"Kuanyama"],
    [u"ku", u"Kurdish"],
    [u"lo", u"Lao"],
    [u"la", u"Latin"],
    [u"lv", u"Latvian"],
    [u"li", u"Limburgan"],
    [u"ln", u"Lingala"],
    [u"lt", u"Lithuanian"],
    [u"lb", u"Luxembourgish"],
    [u"lu", u"Luba-Katanga"],
    [u"lg", u"Ganda"],
    [u"mk", u"Macedonian"],
    [u"mh", u"Marshallese"],
    [u"ml", u"Malayalam"],
    [u"mi", u"Maori"],
    [u"mr", u"Marathi"],
    [u"ms", u"Malay"],
    [u"mg", u"Malagasy"],
    [u"mt", u"Maltese"],
    [u"mn", u"Mongolian"],
    [u"na", u"Nauru"],
    [u"nv", u"Navajo"],
    [u"nr", u"Ndebele, South"],
    [u"nd", u"Ndebele, North"],
    [u"ng", u"Ndonga"],
    [u"ne", u"Nepali"],
    [u"nn", u"Norwegian Nynorsk"],
    [u"nb", u"Bokmål, Norwegian"],
    [u"no", u"Norwegian"],
    [u"ny", u"Chichewa"],
    [u"oc", u"Occitan"],
    [u"oj", u"Ojibwa"],
    [u"or", u"Oriya"],
    [u"om", u"Oromo"],
    [u"os", u"Ossetian"],
    [u"pa", u"Panjabi"],
    [u"fa", u"Persian"],
    [u"pi", u"Pali"],
    [u"pl", u"Polish"],
    [u"pt", u"Portuguese"],
    [u"ps", u"Pushto"],
    [u"qu", u"Quechua"],
    [u"rm", u"Romansh"],
    [u"ro", u"Romanian"],
    [u"rn", u"Rundi"],
    [u"ru", u"Russian"],
    [u"sg", u"Sango"],
    [u"sa", u"Sanskrit"],
    [u"si", u"Sinhala"],
    [u"sk", u"Slovak"],
    [u"sl", u"Slovenian"],
    [u"se", u"Northern Sami"],
    [u"sm", u"Samoan"],
    [u"sn", u"Shona"],
    [u"sd", u"Sindhi"],
    [u"so", u"Somali"],
    [u"st", u"Sotho, Southern"],
    [u"es", u"Spanish"],
    [u"sc", u"Sardinian"],
    [u"sr", u"Serbian"],
    [u"ss", u"Swati"],
    [u"su", u"Sundanese"],
    [u"sw", u"Swahili"],
    [u"sv", u"Swedish"],
    [u"ty", u"Tahitian"],
    [u"ta", u"Tamil"],
    [u"tt", u"Tatar"],
    [u"te", u"Telugu"],
    [u"tg", u"Tajik"],
    [u"tl", u"Tagalog"],
    [u"th", u"Thai"],
    [u"bo", u"Tibetan"],
    [u"ti", u"Tigrinya"],
    [u"to", u"Tonga (Tonga Islands)"],
    [u"tn", u"Tswana"],
    [u"ts", u"Tsonga"],
    [u"tk", u"Turkmen"],
    [u"tr", u"Turkish"],
    [u"tw", u"Twi"],
    [u"ug", u"Uighur"],
    [u"uk", u"Ukrainian"],
    [u"ur", u"Urdu"],
    [u"uz", u"Uzbek"],
    [u"ve", u"Venda"],
    [u"vi", u"Vietnamese"],
    [u"vo", u"Volapük"],
    [u"cy", u"Welsh"],
    [u"wa", u"Walloon"],
    [u"wo", u"Wolof"],
    [u"xh", u"Xhosa"],
    [u"yi", u"Yiddish"],
    [u"yo", u"Yoruba"],
    [u"za", u"Zhuang"],
    [u"zu", u"Zulu"]
)


### Apps only installed in some instances
OPTIONAL_APPS = (
    'edx_jsdraw',
    'mentoring',

    # edx-ora2
    'submissions',
    'openassessment',
    'openassessment.assessment',
    'openassessment.fileupload',
    'openassessment.workflow',
    'openassessment.xblock'
)

for app_name in OPTIONAL_APPS:
    # First attempt to only find the module rather than actually importing it,
    # to avoid circular references - only try to import if it can't be found
    # by find_module, which doesn't work with import hooks
    try:
        imp.find_module(app_name)
    except ImportError:
        try:
            __import__(app_name)
        except ImportError:
            continue
    INSTALLED_APPS += (app_name,)

# Stub for third_party_auth options.
# See common/djangoapps/third_party_auth/settings.py for configuration details.
THIRD_PARTY_AUTH = {}

### ADVANCED_SECURITY_CONFIG
# Empty by default
ADVANCED_SECURITY_CONFIG = {}

### External auth usage -- prefixes for ENROLLMENT_DOMAIN
SHIBBOLETH_DOMAIN_PREFIX = 'shib:'
OPENID_DOMAIN_PREFIX = 'openid:'

### Analytics data api settings
ANALYTICS_DATA_URL = ""
ANALYTICS_DATA_TOKEN = ""
ANALYTICS_DASHBOARD_URL = ""

#####################IAEN CONF##################################
DELTA_YEAR = 12
MAX_YEAR_ALLOWED = 70

########################## WS CONFIG ###########################

WS_CONFIG = {
    'ws_prod': "https://www.bsg.gob.ec/sw/SENESCYT/BSGSW01_Consultar_Titulos?wsdl",
    'ws_auth': "https://www.bsg.gob.ec/sw/STI/BSGSW08_Acceder_BSG?wsdl",
    'method_permission': "validarPermisoPeticion",
    'method_query_title': "consultaTitulo",
    'identity': '0103893954'
    }
<|MERGE_RESOLUTION|>--- conflicted
+++ resolved
@@ -788,7 +788,6 @@
         'MERCHANT_ID': 'cybersource_csiu_id',
         'SERIAL_NUMBER': '0123456789012345678901',
         'ORDERPAGE_VERSION': '7',
-<<<<<<< HEAD
         'PURCHASE_ENDPOINT': '',
     },
     'CyberSource2': {
@@ -796,9 +795,6 @@
         "SECRET_KEY": '',
         "ACCESS_KEY": '',
         "PROFILE_ID": '',
-=======
-        'PURCHASE_ENDPOINT': '/shoppingcart/payment_fake',
->>>>>>> 84403215
     }
 }
 
