--- conflicted
+++ resolved
@@ -399,17 +399,15 @@
     # Whether to send an email for failed password reset attempts or not. This is mainly useful for notifying users
     # that they don't have an account associated with email addresses they believe they've registered with.
     'ENABLE_PASSWORD_RESET_FAILURE_EMAIL': False,
-<<<<<<< HEAD
-    # Whether filter and show courses that are the same as the user language
-    'ENABLE_FILTER_COURSES_BY_USER_LANG': False
-=======
 
     # Set this to true to make API docs available at /api-docs/.
     'ENABLE_API_DOCS': False,
 
     # Whether to display the account deletion section the account settings page
     'ENABLE_ACCOUNT_DELETION': True,
->>>>>>> 27a2b8f6
+    
+     # Whether filter and show courses that are the same as the user language
+    'ENABLE_FILTER_COURSES_BY_USER_LANG': False,
 }
 
 # Settings for the course reviews tool template and identification key, set either to None to disable course reviews
