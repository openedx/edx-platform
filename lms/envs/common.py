# -*- coding: utf-8 -*-
"""
This is the common settings file, intended to set sane defaults. If you have a
piece of configuration that's dependent on a set of feature flags being set,
then create a function that returns the calculated value based on the value of
FEATURES[...]. Modules that extend this one can change the feature
configuration in an environment specific config file and re-calculate those
values.

We should make a method that calls all these config methods so that you just
make one call at the end of your site-specific dev file to reset all the
dependent variables (like INSTALLED_APPS) for you.

Longer TODO:
1. Right now our treatment of static content in general and in particular
   course-specific static content is haphazard.
2. We should have a more disciplined approach to feature flagging, even if it
   just means that we stick them in a dict called FEATURES.
3. We need to handle configuration for multiple courses. This could be as
   multiple sites, but we do need a way to map their data assets.
"""

# We intentionally define lots of variables that aren't used, and
# want to import all variables from base settings files
# pylint: disable=W0401, W0611, W0614, C0103

import sys
import os
import imp
import json

from path import path
from warnings import simplefilter

from .discussionsettings import *
from xmodule.modulestore.modulestore_settings import update_module_store_settings

from lms.lib.xblock.mixin import LmsBlockMixin

################################### FEATURES ###################################
# The display name of the platform to be used in templates/emails/etc.
PLATFORM_NAME = "UPEx en Instituto de Altos Estudios Nacionales"
CC_MERCHANT_NAME = PLATFORM_NAME

PLATFORM_FACEBOOK_ACCOUNT = "http://www.facebook.com/YourPlatformFacebookAccount"
PLATFORM_TWITTER_ACCOUNT = "@YourPlatformTwitterAccount"
PLATFORM_TWITTER_URL = "https://twitter.com/YourPlatformTwitterAccount"
PLATFORM_MEETUP_URL = "http://www.meetup.com/YourMeetup"
PLATFORM_LINKEDIN_URL = "http://www.linkedin.com/company/YourPlatform"
PLATFORM_GOOGLE_PLUS_URL = "https://plus.google.com/YourGooglePlusAccount/"


COURSEWARE_ENABLED = True
ENABLE_JASMINE = False

DISCUSSION_SETTINGS = {
    'MAX_COMMENT_DEPTH': 2,
}


# Features
FEATURES = {
    'SAMPLE': False,
    'USE_DJANGO_PIPELINE': True,

    'DISPLAY_DEBUG_INFO_TO_STAFF': True,
    'DISPLAY_HISTOGRAMS_TO_STAFF': False,  # For large courses this slows down courseware access for staff.

    'REROUTE_ACTIVATION_EMAIL': False,  # nonempty string = address for all activation emails
    'DEBUG_LEVEL': 0,  # 0 = lowest level, least verbose, 255 = max level, most verbose

    ## DO NOT SET TO True IN THIS FILE
    ## Doing so will cause all courses to be released on production
    'DISABLE_START_DATES': False,  # When True, all courses will be active, regardless of start date

    # When True, will only publicly list courses by the subdomain. Expects you
    # to define COURSE_LISTINGS, a dictionary mapping subdomains to lists of
    # course_ids (see dev_int.py for an example)
    'SUBDOMAIN_COURSE_LISTINGS': False,

    # When True, will override certain branding with university specific values
    # Expects a SUBDOMAIN_BRANDING dictionary that maps the subdomain to the
    # university to use for branding purposes
    'SUBDOMAIN_BRANDING': False,

    'FORCE_UNIVERSITY_DOMAIN': False,  # set this to the university domain to use, as an override to HTTP_HOST
                                        # set to None to do no university selection

    # for consistency in user-experience, keep the value of the following 3 settings
    # in sync with the corresponding ones in cms/envs/common.py
    'ENABLE_DISCUSSION_SERVICE': True,
    'ENABLE_TEXTBOOK': True,
    'ENABLE_STUDENT_NOTES': True,  # enables the student notes API and UI.

    # discussion home panel, which includes a subscription on/off setting for discussion digest emails.
    # this should remain off in production until digest notifications are online.
    'ENABLE_DISCUSSION_HOME_PANEL': False,

    'ENABLE_PSYCHOMETRICS': False,  # real-time psychometrics (eg item response theory analysis in instructor dashboard)

    'ENABLE_DJANGO_ADMIN_SITE': True,  # set true to enable django's admin site, even on prod (e.g. for course ops)
    'ENABLE_SQL_TRACKING_LOGS': False,
    'ENABLE_LMS_MIGRATION': False,
    'ENABLE_MANUAL_GIT_RELOAD': False,

    'ENABLE_MASQUERADE': True,  # allow course staff to change to student view of courseware

    'ENABLE_SYSADMIN_DASHBOARD': False,  # sysadmin dashboard, to see what courses are loaded, to delete & load courses

    'DISABLE_LOGIN_BUTTON': False,  # used in systems where login is automatic, eg MIT SSL

    # extrernal access methods
    'ACCESS_REQUIRE_STAFF_FOR_COURSE': False,
    'AUTH_USE_OPENID': False,
    'AUTH_USE_CERTIFICATES': False,
    'AUTH_USE_OPENID_PROVIDER': False,
    # Even though external_auth is in common, shib assumes the LMS views / urls, so it should only be enabled
    # in LMS
    'AUTH_USE_SHIB': False,
    'AUTH_USE_CAS': False,

    # This flag disables the requirement of having to agree to the TOS for users registering
    # with Shib.  Feature was requested by Stanford's office of general counsel
    'SHIB_DISABLE_TOS': False,

    # Can be turned off if course lists need to be hidden. Effects views and templates.
    'COURSES_ARE_BROWSABLE': True,

    # Enables ability to restrict enrollment in specific courses by the user account login method
    'RESTRICT_ENROLL_BY_REG_METHOD': False,

    # Enables the LMS bulk email feature for course staff
    'ENABLE_INSTRUCTOR_EMAIL': True,
    # If True and ENABLE_INSTRUCTOR_EMAIL: Forces email to be explicitly turned on
    #   for each course via django-admin interface.
    # If False and ENABLE_INSTRUCTOR_EMAIL: Email will be turned on by default
    #   for all Mongo-backed courses.
    'REQUIRE_COURSE_EMAIL_AUTH': True,

    # Analytics experiments - shows instructor analytics tab in LMS instructor dashboard.
    # Enabling this feature depends on installation of a separate analytics server.
    'ENABLE_INSTRUCTOR_ANALYTICS': False,

    # enable analytics server.
    # WARNING: THIS SHOULD ALWAYS BE SET TO FALSE UNDER NORMAL
    # LMS OPERATION. See analytics.py for details about what
    # this does.
    'RUN_AS_ANALYTICS_SERVER_ENABLED': False,

    # Flip to True when the YouTube iframe API breaks (again)
    'USE_YOUTUBE_OBJECT_API': False,

    # Give a UI to show a student's submission history in a problem by the
    # Staff Debug tool.
    'ENABLE_STUDENT_HISTORY_VIEW': True,

    # Segment.io for LMS--need to explicitly turn it on for production.
    'SEGMENT_IO_LMS': False,

    # Provide a UI to allow users to submit feedback from the LMS (left-hand help modal)
    'ENABLE_FEEDBACK_SUBMISSION': False,

    # Turn on a page that lets staff enter Python code to be run in the
    # sandbox, for testing whether it's enabled properly.
    'ENABLE_DEBUG_RUN_PYTHON': False,

    # Enable URL that shows information about the status of variuous services
    'ENABLE_SERVICE_STATUS': False,

    # Toggle to indicate use of a custom theme
    'USE_CUSTOM_THEME': False,

    # Don't autoplay videos for students
    'AUTOPLAY_VIDEOS': False,

    # Enable instructor dash to submit background tasks
    'ENABLE_INSTRUCTOR_BACKGROUND_TASKS': True,

    # Enable instructor to assign individual due dates
    'INDIVIDUAL_DUE_DATES': False,

    # Enable legacy instructor dashboard
    'ENABLE_INSTRUCTOR_LEGACY_DASHBOARD': True,
    # Is this an edX-owned domain? (used on instructor dashboard)
    'IS_EDX_DOMAIN': False,

    # Toggle to enable certificates of courses on dashboard
    'ENABLE_VERIFIED_CERTIFICATES': False,

    # Allow use of the hint managment instructor view.
    'ENABLE_HINTER_INSTRUCTOR_VIEW': False,

    # for load testing
    'AUTOMATIC_AUTH_FOR_TESTING': False,

    # Toggle to enable chat availability (configured on a per-course
    # basis in Studio)
    'ENABLE_CHAT': False,

    # Allow users to enroll with methods other than just honor code certificates
    'MULTIPLE_ENROLLMENT_ROLES': False,

    # Toggle the availability of the shopping cart page
    'ENABLE_SHOPPING_CART': True,

    # Toggle storing detailed billing information
    'STORE_BILLING_INFO': False,

    # Enable flow for payments for course registration (DIFFERENT from verified student flow)
    'ENABLE_PAID_COURSE_REGISTRATION': True,

    # Automatically approve student identity verification attempts
    'AUTOMATIC_VERIFY_STUDENT_IDENTITY_FOR_TESTING': False,

    # Disable instructor dash buttons for downloading course data
    # when enrollment exceeds this number
    'MAX_ENROLLMENT_INSTR_BUTTONS': 200,

    # Grade calculation started from the new instructor dashboard will write
    # grades CSV files to S3 and give links for downloads.
    'ENABLE_S3_GRADE_DOWNLOADS': False,

    # whether to use password policy enforcement or not
    'ENFORCE_PASSWORD_POLICY': False,

    # Give course staff unrestricted access to grade downloads (if set to False,
    # only edX superusers can perform the downloads)
    'ALLOW_COURSE_STAFF_GRADE_DOWNLOADS': False,

    'ENABLED_PAYMENT_REPORTS': ["refund_report", "itemized_purchase_report", "university_revenue_share", "certificate_status"],

    # Turn off account locking if failed login attempts exceeds a limit
    'ENABLE_MAX_FAILED_LOGIN_ATTEMPTS': False,

    # Hide any Personally Identifiable Information from application logs
    'SQUELCH_PII_IN_LOGS': False,

    # Toggles the embargo functionality, which enable embargoing for particular courses
    'EMBARGO': False,

    # Toggles the embargo site functionality, which enable embargoing for the whole site
    'SITE_EMBARGOED': False,

    # Whether the Wiki subsystem should be accessible via the direct /wiki/ paths. Setting this to True means
    # that people can submit content and modify the Wiki in any arbitrary manner. We're leaving this as True in the
    # defaults, so that we maintain current behavior
    'ALLOW_WIKI_ROOT_ACCESS': True,

    # Turn on/off Microsites feature
    'USE_MICROSITES': False,

    # Turn on third-party auth. Disabled for now because full implementations are not yet available. Remember to syncdb
    # if you enable this; we don't create tables by default.
    'ENABLE_THIRD_PARTY_AUTH': False,

    # Toggle to enable alternate urls for marketing links
    'ENABLE_MKTG_SITE': False,

    # Prevent concurrent logins per user
    'PREVENT_CONCURRENT_LOGINS': False,

    # Turn off Advanced Security by default
    'ADVANCED_SECURITY': False,

    # Show a "Download your certificate" on the Progress page if the lowest
    # nonzero grade cutoff is met
    'SHOW_PROGRESS_SUCCESS_BUTTON': False,

    # Analytics Data API (for active student count)
    # Default to false here b/c dev environments won't have the api, will override in aws.py
    'ENABLE_ANALYTICS_ACTIVE_COUNT': False,

    # TODO: ECOM-136 remove this feature flag when new styles are available on main site.for
    # Enable the new edX footer to be rendered. Defaults to false.
    'ENABLE_NEW_EDX_FOOTER': False,

    # TODO: ECOM-136
    # Enables the new navigation template and styles. This should be enabled
    # when the styles appropriately match the edX.org website.
    'ENABLE_NEW_EDX_HEADER': False,

}

# Ignore static asset files on import which match this pattern
ASSET_IGNORE_REGEX = r"(^\._.*$)|(^\.DS_Store$)|(^.*~$)"

# Used for A/B testing
DEFAULT_GROUPS = []

# If this is true, random scores will be generated for the purpose of debugging the profile graphs
GENERATE_PROFILE_SCORES = False

# Used with XQueue
XQUEUE_WAITTIME_BETWEEN_REQUESTS = 5  # seconds


############################# SET PATH INFORMATION #############################
PROJECT_ROOT = path(__file__).abspath().dirname().dirname()  # /edx-platform/lms
REPO_ROOT = PROJECT_ROOT.dirname()
COMMON_ROOT = REPO_ROOT / "common"
ENV_ROOT = REPO_ROOT.dirname()  # virtualenv dir /edx-platform is in
COURSES_ROOT = ENV_ROOT / "data"

DATA_DIR = COURSES_ROOT

# TODO: Remove the rest of the sys.path modification here and in cms/envs/common.py
sys.path.append(REPO_ROOT)
sys.path.append(PROJECT_ROOT / 'djangoapps')
sys.path.append(COMMON_ROOT / 'djangoapps')
sys.path.append(COMMON_ROOT / 'lib')

# For Node.js

system_node_path = os.environ.get("NODE_PATH", REPO_ROOT / 'node_modules')

node_paths = [
    COMMON_ROOT / "static/js/vendor",
    COMMON_ROOT / "static/coffee/src",
    system_node_path,
]
NODE_PATH = ':'.join(node_paths)

# For geolocation ip database
GEOIP_PATH = REPO_ROOT / "common/static/data/geoip/GeoIP.dat"
GEOIPV6_PATH = REPO_ROOT / "common/static/data/geoip/GeoIPv6.dat"

# Where to look for a status message
STATUS_MESSAGE_PATH = ENV_ROOT / "status_message.json"

############################ OpenID Provider  ##################################
OPENID_PROVIDER_TRUSTED_ROOTS = ['cs50.net', '*.cs50.net']

################################## EDX WEB #####################################
# This is where we stick our compiled template files. Most of the app uses Mako
# templates
import tempfile
MAKO_MODULE_DIR = os.path.join(tempfile.gettempdir(), 'mako_lms')
MAKO_TEMPLATES = {}
MAKO_TEMPLATES['main'] = [PROJECT_ROOT / 'templates',
                          COMMON_ROOT / 'templates',
                          COMMON_ROOT / 'lib' / 'capa' / 'capa' / 'templates',
                          COMMON_ROOT / 'djangoapps' / 'pipeline_mako' / 'templates']

# This is where Django Template lookup is defined. There are a few of these
# still left lying around.
TEMPLATE_DIRS = [
    PROJECT_ROOT / "templates",
    COMMON_ROOT / 'templates',
    COMMON_ROOT / 'lib' / 'capa' / 'capa' / 'templates',
    COMMON_ROOT / 'djangoapps' / 'pipeline_mako' / 'templates',
]

TEMPLATE_CONTEXT_PROCESSORS = (
    'django.core.context_processors.request',
    'django.core.context_processors.static',
    'django.contrib.messages.context_processors.messages',
    'django.core.context_processors.i18n',
    'django.contrib.auth.context_processors.auth',  # this is required for admin
    'django.core.context_processors.csrf',

    # Added for django-wiki
    'django.core.context_processors.media',
    'django.core.context_processors.tz',
    'django.contrib.messages.context_processors.messages',
    'sekizai.context_processors.sekizai',

    # Hack to get required link URLs to password reset templates
    'edxmako.shortcuts.marketing_link_context_processor',

    # Allows the open edX footer to be leveraged in Django Templates.
    'edxmako.shortcuts.open_source_footer_context_processor',

    # TODO: Used for header and footer feature flags. Remove as part of ECOM-136
    'edxmako.shortcuts.header_footer_context_processor',

    # Shoppingcart processor (detects if request.user has a cart)
    'shoppingcart.context_processor.user_has_cart_context_processor',
)

# use the ratelimit backend to prevent brute force attacks
AUTHENTICATION_BACKENDS = (
    'ratelimitbackend.backends.RateLimitModelBackend',
)
STUDENT_FILEUPLOAD_MAX_SIZE = 4 * 1000 * 1000  # 4 MB
MAX_FILEUPLOADS_PER_INPUT = 20

# FIXME:
# We should have separate S3 staged URLs in case we need to make changes to
# these assets and test them.
LIB_URL = '/static/js/'

# Dev machines shouldn't need the book
# BOOK_URL = '/static/book/'
BOOK_URL = 'https://mitxstatic.s3.amazonaws.com/book_images/'  # For AWS deploys
RSS_TIMEOUT = 600

# Configuration option for when we want to grab server error pages
STATIC_GRAB = False
DEV_CONTENT = True

EDX_ROOT_URL = ''

LOGIN_REDIRECT_URL = EDX_ROOT_URL + '/accounts/login'
LOGIN_URL = EDX_ROOT_URL + '/accounts/login'

COURSE_NAME = "6.002_Spring_2012"
COURSE_NUMBER = "6.002x"
COURSE_TITLE = "Circuits and Electronics"

### Dark code. Should be enabled in local settings for devel.

ENABLE_MULTICOURSE = False  # set to False to disable multicourse display (see lib.util.views.edXhome)

WIKI_ENABLED = False

###

COURSE_DEFAULT = '6.002x_Fall_2012'
COURSE_SETTINGS = {
    '6.002x_Fall_2012': {
        'number': '6.002x',
        'title': 'Circuits and Electronics',
        'xmlpath': '6002x/',
        'location': 'i4x://edx/6002xs12/course/6.002x_Fall_2012',
    }
}

# IP addresses that are allowed to reload the course, etc.
# TODO (vshnayder): Will probably need to change as we get real access control in.
LMS_MIGRATION_ALLOWED_IPS = []

# These are standard regexes for pulling out info like course_ids, usage_ids, etc.
# They are used so that URLs with deprecated-format strings still work.
# Note: these intentionally greedily grab all chars up to the next slash including any pluses
# DHM: I really wanted to ensure the separators were the same (+ or /) but all patts I tried had
# too many inadvertent side effects :-(
COURSE_KEY_PATTERN = r'(?P<course_key_string>[^/+]+(/|\+)[^/+]+(/|\+)[^/]+)'
COURSE_ID_PATTERN = COURSE_KEY_PATTERN.replace('course_key_string', 'course_id')

USAGE_KEY_PATTERN = r'(?P<usage_key_string>(?:i4x://?[^/]+/[^/]+/[^/]+/[^@]+(?:@[^/]+)?)|(?:[^/]+))'
ASSET_KEY_PATTERN = r'(?P<asset_key_string>(?:/?c4x(:/)?/[^/]+/[^/]+/[^/]+/[^@]+(?:@[^/]+)?)|(?:[^/]+))'
USAGE_ID_PATTERN = r'(?P<usage_id>(?:i4x://?[^/]+/[^/]+/[^/]+/[^@]+(?:@[^/]+)?)|(?:[^/]+))'


############################## EVENT TRACKING #################################

# FIXME: Should we be doing this truncation?
TRACK_MAX_EVENT = 50000

DEBUG_TRACK_LOG = False

TRACKING_BACKENDS = {
    'logger': {
        'ENGINE': 'track.backends.logger.LoggerBackend',
        'OPTIONS': {
            'name': 'tracking'
        }
    }
}

# We're already logging events, and we don't want to capture user
# names/passwords.  Heartbeat events are likely not interesting.
TRACKING_IGNORE_URL_PATTERNS = [r'^/event', r'^/login', r'^/heartbeat']

EVENT_TRACKING_ENABLED = True
EVENT_TRACKING_BACKENDS = {
    'logger': {
        'ENGINE': 'eventtracking.backends.logger.LoggerBackend',
        'OPTIONS': {
            'name': 'tracking',
            'max_event_size': TRACK_MAX_EVENT,
        }
    }
}
EVENT_TRACKING_PROCESSORS = [
    {
        'ENGINE': 'track.shim.LegacyFieldMappingProcessor'
    }
]

# Backwards compatibility with ENABLE_SQL_TRACKING_LOGS feature flag.
# In the future, adding the backend to TRACKING_BACKENDS should be enough.
if FEATURES.get('ENABLE_SQL_TRACKING_LOGS'):
    TRACKING_BACKENDS.update({
        'sql': {
            'ENGINE': 'track.backends.django.DjangoBackend'
        }
    })
    EVENT_TRACKING_BACKENDS.update({
        'sql': {
            'ENGINE': 'track.backends.django.DjangoBackend'
        }
    })

######################## GOOGLE ANALYTICS ###########################
GOOGLE_ANALYTICS_ACCOUNT = None
GOOGLE_ANALYTICS_LINKEDIN = 'GOOGLE_ANALYTICS_LINKEDIN_DUMMY'

######################## OPTIMIZELY ###########################
OPTIMIZELY_PROJECT_ID = None

######################## subdomain specific settings ###########################
COURSE_LISTINGS = {}
SUBDOMAIN_BRANDING = {}
VIRTUAL_UNIVERSITIES = []

############# XBlock Configuration ##########

# Import after sys.path fixup
from xmodule.modulestore.inheritance import InheritanceMixin
from xmodule.modulestore import prefer_xmodules
from xmodule.x_module import XModuleMixin

# This should be moved into an XBlock Runtime/Application object
# once the responsibility of XBlock creation is moved out of modulestore - cpennington
XBLOCK_MIXINS = (LmsBlockMixin, InheritanceMixin, XModuleMixin)

# Allow any XBlock in the LMS
XBLOCK_SELECT_FUNCTION = prefer_xmodules

############# ModuleStore Configuration ##########

MODULESTORE_BRANCH = 'published-only'
CONTENTSTORE = None
DOC_STORE_CONFIG = {
    'host': 'localhost',
    'db': 'xmodule',
    'collection': 'modulestore',
}
MODULESTORE = {
    'default': {
        'ENGINE': 'xmodule.modulestore.mixed.MixedModuleStore',
        'OPTIONS': {
            'mappings': {},
            'stores': [
                {
                    'NAME': 'draft',
                    'ENGINE': 'xmodule.modulestore.mongo.DraftMongoModuleStore',
                    'DOC_STORE_CONFIG': DOC_STORE_CONFIG,
                    'OPTIONS': {
                        'default_class': 'xmodule.hidden_module.HiddenDescriptor',
                        'fs_root': DATA_DIR,
                        'render_template': 'edxmako.shortcuts.render_to_string',
                    }
                },
                {
                    'NAME': 'xml',
                    'ENGINE': 'xmodule.modulestore.xml.XMLModuleStore',
                    'OPTIONS': {
                        'data_dir': DATA_DIR,
                        'default_class': 'xmodule.hidden_module.HiddenDescriptor',
                    }
                },
                {
                    'NAME': 'split',
                    'ENGINE': 'xmodule.modulestore.split_mongo.split_draft.DraftVersioningModuleStore',
                    'DOC_STORE_CONFIG': DOC_STORE_CONFIG,
                    'OPTIONS': {
                        'default_class': 'xmodule.hidden_module.HiddenDescriptor',
                        'fs_root': DATA_DIR,
                        'render_template': 'edxmako.shortcuts.render_to_string',
                    }
                },
            ]
        }
    }
}

#################### Python sandbox ############################################

CODE_JAIL = {
    # Path to a sandboxed Python executable.  None means don't bother.
    'python_bin': None,
    # User to run as in the sandbox.
    'user': 'sandbox',

    # Configurable limits.
    'limits': {
        # How many CPU seconds can jailed code use?
        'CPU': 1,
    },
}

# Some courses are allowed to run unsafe code. This is a list of regexes, one
# of them must match the course id for that course to run unsafe code.
#
# For example:
#
#   COURSES_WITH_UNSAFE_CODE = [
#       r"Harvard/XY123.1/.*"
#   ]
COURSES_WITH_UNSAFE_CODE = []

############################### DJANGO BUILT-INS ###############################
# Change DEBUG/TEMPLATE_DEBUG in your environment settings files, not here
DEBUG = False
TEMPLATE_DEBUG = False
USE_TZ = True

# CMS base
CMS_BASE = 'localhost:8001'

# Site info
SITE_ID = 1
SITE_NAME = "upex.edu.ec"
HTTPS = 'on'
ROOT_URLCONF = 'lms.urls'
# NOTE: Please set ALLOWED_HOSTS to some sane value, as we do not allow the default '*'
#ALLOWED_HOSTS = [
#    'beta.cms.iaen.edu.ec',
#    'beta.evex.iaen.edu.ec',
#    'upex.iaen.edu.ec',
#    'cms.iaen.edu.ec'
#    ]

# Platform Email
EMAIL_BACKEND = 'django.core.mail.backends.console.EmailBackend'
DEFAULT_FROM_EMAIL = 'registration@example.com'
DEFAULT_FEEDBACK_EMAIL = 'feedback@example.com'
SERVER_EMAIL = 'devops@example.com'
TECH_SUPPORT_EMAIL = 'technical@example.com'
CONTACT_EMAIL = 'info@example.com'
BUGS_EMAIL = 'bugs@example.com'
UNIVERSITY_EMAIL = 'university@example.com'
PRESS_EMAIL = 'press@example.com'
ADMINS = ()
MANAGERS = ADMINS

# Static content
STATIC_URL = '/static/'
ADMIN_MEDIA_PREFIX = '/static/admin/'
STATIC_ROOT = ENV_ROOT / "staticfiles"

STATICFILES_DIRS = [
    COMMON_ROOT / "static",
    PROJECT_ROOT / "static",
]

FAVICON_PATH = 'images/favicon.ico'

# Locale/Internationalization
TIME_ZONE = 'America/Guayaquil'  # http://en.wikipedia.org/wiki/List_of_tz_zones_by_name
LANGUAGE_CODE = 'es-419'  # http://www.i18nguy.com/unicode/language-identifiers.html

# Sourced from http://www.localeplanet.com/icu/ and wikipedia
LANGUAGES = (
    ('en', u'English'),
    ('eo', u'Dummy Language (Esperanto)'),  # Dummy languaged used for testing
    ('fake2', u'Fake translations'),        # Another dummy language for testing (not pushed to prod)

    ('am', u'አማርኛ'),  # Amharic
    ('ar', u'العربية'),  # Arabic
    ('az', u'azərbaycanca'),  # Azerbaijani
    ('bg-bg', u'български (България)'),  # Bulgarian (Bulgaria)
    ('bn-bd', u'বাংলা (বাংলাদেশ)'),  # Bengali (Bangladesh)
    ('bn-in', u'বাংলা (ভারত)'),  # Bengali (India)
    ('bs', u'bosanski'),  # Bosnian
    ('ca', u'Català'),  # Catalan
    ('ca@valencia', u'Català (València)'),  # Catalan (Valencia)
    ('cs', u'Čeština'),  # Czech
    ('cy', u'Cymraeg'),  # Welsh
    ('da', u'dansk'),  # Danish
    ('de-de', u'Deutsch (Deutschland)'),  # German (Germany)
    ('el', u'Ελληνικά'),  # Greek
    ('en-uk', u'English (United Kingdom)'),  # English (United Kingdom)
    ('en@lolcat', u'LOLCAT English'),  # LOLCAT English
    ('en@pirate', u'Pirate English'),  # Pirate English
    ('es-419', u'Español (Latinoamérica)'),  # Spanish (Latin America)
    ('es-ar', u'Español (Argentina)'),  # Spanish (Argentina)
    ('es-ec', u'Español (Ecuador)'),  # Spanish (Ecuador)
    ('es-es', u'Español (España)'),  # Spanish (Spain)
    ('es-mx', u'Español (México)'),  # Spanish (Mexico)
    ('es-pe', u'Español (Perú)'),  # Spanish (Peru)
    ('et-ee', u'Eesti (Eesti)'),  # Estonian (Estonia)
    ('eu-es', u'euskara (Espainia)'),  # Basque (Spain)
    ('fa', u'فارسی'),  # Persian
    ('fa-ir', u'فارسی (ایران)'),  # Persian (Iran)
    ('fi-fi', u'Suomi (Suomi)'),  # Finnish (Finland)
    ('fil', u'Filipino'),  # Filipino
    ('fr', u'Français'),  # French
    ('gl', u'Galego'),  # Galician
    ('gu', u'ગુજરાતી'),  # Gujarati
    ('he', u'עברית'),  # Hebrew
    ('hi', u'हिन्दी'),  # Hindi
    ('hr', u'hrvatski'),  # Croatian
    ('hu', u'magyar'),  # Hungarian
    ('hy-am', u'Հայերեն (Հայաստան)'),  # Armenian (Armenia)
    ('id', u'Bahasa Indonesia'),  # Indonesian
    ('it-it', u'Italiano (Italia)'),  # Italian (Italy)
    ('ja-jp', u'日本語 (日本)'),  # Japanese (Japan)
    ('kk-kz', u'қазақ тілі (Қазақстан)'),  # Kazakh (Kazakhstan)
    ('km-kh', u'ភាសាខ្មែរ (កម្ពុជា)'),  # Khmer (Cambodia)
    ('kn', u'ಕನ್ನಡ'),  # Kannada
    ('ko-kr', u'한국어 (대한민국)'),  # Korean (Korea)
    ('lt-lt', u'Lietuvių (Lietuva)'),  # Lithuanian (Lithuania)
    ('ml', u'മലയാളം'),  # Malayalam
    ('mn', u'Монгол хэл'),  # Mongolian
    ('mr', u'मराठी'),  # Marathi
    ('ms', u'Bahasa Melayu'),  # Malay
    ('nb', u'Norsk bokmål'),  # Norwegian Bokmål
    ('ne', u'नेपाली'),  # Nepali
    ('nl-nl', u'Nederlands (Nederland)'),  # Dutch (Netherlands)
    ('or', u'ଓଡ଼ିଆ'),  # Oriya
    ('pl', u'Polski'),  # Polish
    ('pt-br', u'Português (Brasil)'),  # Portuguese (Brazil)
    ('pt-pt', u'Português (Portugal)'),  # Portuguese (Portugal)
    ('ro', u'română'),  # Romanian
    ('ru', u'Русский'),  # Russian
    ('si', u'සිංහල'),  # Sinhala
    ('sk', u'Slovenčina'),  # Slovak
    ('sl', u'Slovenščina'),  # Slovenian
    ('sq', u'shqip'),  # Albanian
    ('sr', u'Српски'),  # Serbian
    ('ta', u'தமிழ்'),  # Tamil
    ('te', u'తెలుగు'),  # Telugu
    ('th', u'ไทย'),  # Thai
    ('tr-tr', u'Türkçe (Türkiye)'),  # Turkish (Turkey)
    ('uk', u'Українська'),  # Ukranian
    ('ur', u'اردو'),  # Urdu
    ('vi', u'Tiếng Việt'),  # Vietnamese
    ('uz', u'Ўзбек'),  # Uzbek
    ('zh-cn', u'中文 (简体)'),  # Chinese (China)
    ('zh-hk', u'中文 (香港)'),  # Chinese (Hong Kong)
    ('zh-tw', u'中文 (台灣)'),  # Chinese (Taiwan)
)

LANGUAGE_DICT = dict(LANGUAGES)

USE_I18N = True
USE_L10N = True

# Localization strings (e.g. django.po) are under this directory
LOCALE_PATHS = (REPO_ROOT + '/conf/locale',)  # edx-platform/conf/locale/
# Messages
MESSAGE_STORAGE = 'django.contrib.messages.storage.session.SessionStorage'

#################################### GITHUB #######################################
# gitreload is used in LMS-workflow to pull content from github
# gitreload requests are only allowed from these IP addresses, which are
# the advertised public IPs of the github WebHook servers.
# These are listed, eg at https://github.com/edx/edx-platform/admin/hooks

ALLOWED_GITRELOAD_IPS = ['207.97.227.253', '50.57.128.197', '108.171.174.178']

#################################### AWS #######################################
# S3BotoStorage insists on a timeout for uploaded assets. We should make it
# permanent instead, but rather than trying to figure out exactly where that
# setting is, I'm just bumping the expiration time to something absurd (100
# years). This is only used if DEFAULT_FILE_STORAGE is overriden to use S3
# in the global settings.py
AWS_QUERYSTRING_EXPIRE = 10 * 365 * 24 * 60 * 60  # 10 years

################################# SIMPLEWIKI ###################################
SIMPLE_WIKI_REQUIRE_LOGIN_EDIT = True
SIMPLE_WIKI_REQUIRE_LOGIN_VIEW = False

################################# WIKI ###################################
from course_wiki import settings as course_wiki_settings

WIKI_ACCOUNT_HANDLING = False
WIKI_EDITOR = 'course_wiki.editors.CodeMirror'
WIKI_SHOW_MAX_CHILDREN = 0  # We don't use the little menu that shows children of an article in the breadcrumb
WIKI_ANONYMOUS = False  # Don't allow anonymous access until the styling is figured out

WIKI_CAN_DELETE = course_wiki_settings.CAN_DELETE
WIKI_CAN_MODERATE = course_wiki_settings.CAN_MODERATE
WIKI_CAN_CHANGE_PERMISSIONS = course_wiki_settings.CAN_CHANGE_PERMISSIONS
WIKI_CAN_ASSIGN = course_wiki_settings.CAN_ASSIGN

WIKI_USE_BOOTSTRAP_SELECT_WIDGET = False
WIKI_LINK_LIVE_LOOKUPS = False
WIKI_LINK_DEFAULT_LEVEL = 2

##### Feedback submission mechanism #####
FEEDBACK_SUBMISSION_EMAIL = None

##### Zendesk #####
ZENDESK_URL = None
ZENDESK_USER = None
ZENDESK_API_KEY = None

##### EMBARGO #####
EMBARGO_SITE_REDIRECT_URL = None

##### shoppingcart Payment #####
PAYMENT_SUPPORT_EMAIL = 'payment@example.com'

##### Using cybersource by default #####

CC_PROCESSOR_NAME = 'CyberSource'
CC_PROCESSOR = {
    'CyberSource': {
        'SHARED_SECRET': 'keysecret',
        'MERCHANT_ID': 'cybersource_csiu_id',
        'SERIAL_NUMBER': '0123456789012345678901',
        'ORDERPAGE_VERSION': '7',
        'PURCHASE_ENDPOINT': '',
    },
    'CyberSource2': {
        "PURCHASE_ENDPOINT": '',
        "SECRET_KEY": '',
        "ACCESS_KEY": '',
        "PROFILE_ID": '',
    }
}

# Setting for PAID_COURSE_REGISTRATION, DOES NOT AFFECT VERIFIED STUDENTS
PAID_COURSE_REGISTRATION_CURRENCY = ['usd', '$']

# Members of this group are allowed to generate payment reports
PAYMENT_REPORT_GENERATOR_GROUP = 'shoppingcart_report_access'

################################# open ended grading config  #####################

#By setting up the default settings with an incorrect user name and password,
# will get an error when attempting to connect
OPEN_ENDED_GRADING_INTERFACE = {
    'url': 'http://example.com/peer_grading',
    'username': 'incorrect_user',
    'password': 'incorrect_pass',
    'staff_grading': 'staff_grading',
    'peer_grading': 'peer_grading',
    'grading_controller': 'grading_controller'
}

# Used for testing, debugging peer grading
MOCK_PEER_GRADING = False

# Used for testing, debugging staff grading
MOCK_STAFF_GRADING = False

################################# Jasmine ##################################
JASMINE_TEST_DIRECTORY = PROJECT_ROOT + '/static/coffee'

################################# Deprecation warnings #####################

# Ignore deprecation warnings (so we don't clutter Jenkins builds/production)
simplefilter('ignore')

################################# Waffle ###################################

# Name prepended to cookies set by Waffle
WAFFLE_COOKIE = "waffle_flag_%s"

# Two weeks (in sec)
WAFFLE_MAX_AGE = 1209600

################################# Middleware ###################################
# List of finder classes that know how to find static files in
# various locations.
STATICFILES_FINDERS = (
    'staticfiles.finders.FileSystemFinder',
    'staticfiles.finders.AppDirectoriesFinder',
    'pipeline.finders.PipelineFinder',
)

# List of callables that know how to import templates from various sources.
TEMPLATE_LOADERS = (
    'edxmako.makoloader.MakoFilesystemLoader',
    'edxmako.makoloader.MakoAppDirectoriesLoader',

    # 'django.template.loaders.filesystem.Loader',
    # 'django.template.loaders.app_directories.Loader',

)

MIDDLEWARE_CLASSES = (
    'request_cache.middleware.RequestCache',
    'microsite_configuration.middleware.MicrositeMiddleware',
    'django_comment_client.middleware.AjaxExceptionMiddleware',
    'django.middleware.common.CommonMiddleware',
    'django.contrib.sessions.middleware.SessionMiddleware',

    # Instead of AuthenticationMiddleware, we use a cached backed version
    #'django.contrib.auth.middleware.AuthenticationMiddleware',
    'cache_toolbox.middleware.CacheBackedAuthenticationMiddleware',
    'student.middleware.UserStandingMiddleware',
    'contentserver.middleware.StaticContentServer',
    'crum.CurrentRequestUserMiddleware',

    # Adds user tags to tracking events
    # Must go before TrackMiddleware, to get the context set up
    'user_api.middleware.UserTagsEventContextMiddleware',

    'django.contrib.messages.middleware.MessageMiddleware',
    'track.middleware.TrackMiddleware',
    'django.middleware.csrf.CsrfViewMiddleware',
    'splash.middleware.SplashMiddleware',

    # Allows us to dark-launch particular languages
    'dark_lang.middleware.DarkLangMiddleware',
    'geoinfo.middleware.CountryMiddleware',
    'embargo.middleware.EmbargoMiddleware',

    # Allows us to set user preferences
    # should be after DarkLangMiddleware
    'lang_pref.middleware.LanguagePreferenceMiddleware',

    # Detects user-requested locale from 'accept-language' header in http request
    'django.middleware.locale.LocaleMiddleware',

    'django.middleware.transaction.TransactionMiddleware',
    # 'debug_toolbar.middleware.DebugToolbarMiddleware',

    'django_comment_client.utils.ViewNameMiddleware',
    'codejail.django_integration.ConfigureCodeJailMiddleware',

    # catches any uncaught RateLimitExceptions and returns a 403 instead of a 500
    'ratelimitbackend.middleware.RateLimitMiddleware',
    # needs to run after locale middleware (or anything that modifies the request context)
    'edxmako.middleware.MakoMiddleware',

    # For A/B testing
    'waffle.middleware.WaffleMiddleware',

    # for expiring inactive sessions
    'session_inactivity_timeout.middleware.SessionInactivityTimeout',

    # use Django built in clickjacking protection
    'django.middleware.clickjacking.XFrameOptionsMiddleware',

    'course_wiki.middleware.WikiAccessMiddleware',
)

# Clickjacking protection can be enabled by setting this to 'DENY'
X_FRAME_OPTIONS = 'ALLOW'

############################### Pipeline #######################################

STATICFILES_STORAGE = 'pipeline.storage.PipelineCachedStorage'

from rooted_paths import rooted_glob

courseware_js = (
    [
        'coffee/src/' + pth + '.js'
        for pth in ['courseware', 'histogram', 'navigation', 'time']
    ] +
    ['js/' + pth + '.js' for pth in ['ajax-error']] +
    sorted(rooted_glob(PROJECT_ROOT / 'static', 'coffee/src/modules/**/*.js'))
)

main_vendor_js = [
    'js/vendor/require.js',
    'js/RequireJS-namespace-undefine.js',
    'js/vendor/json2.js',
    'js/vendor/jquery.min.js',
    'js/vendor/jquery-ui.min.js',
    'js/vendor/jquery.cookie.js',
    'js/vendor/jquery.qtip.min.js',
    'js/vendor/swfobject/swfobject.js',
    'js/vendor/jquery.ba-bbq.min.js',
    'js/vendor/ova/annotator-full.js',
    'js/vendor/ova/annotator-full-firebase-auth.js',
    'js/vendor/ova/video.dev.js',
    'js/vendor/ova/vjs.youtube.js',
    'js/vendor/ova/rangeslider.js',
    'js/vendor/ova/share-annotator.js',
    'js/vendor/ova/richText-annotator.js',
    'js/vendor/ova/reply-annotator.js',
    'js/vendor/ova/tags-annotator.js',
    'js/vendor/ova/flagging-annotator.js',
    'js/vendor/ova/diacritic-annotator.js',
    'js/vendor/ova/grouping-annotator.js',
    'js/vendor/ova/jquery-Watch.js',
    'js/vendor/ova/openseadragon.js',
    'js/vendor/ova/OpenSeaDragonAnnotation.js',
    'js/vendor/ova/ova.js',
    'js/vendor/ova/catch/js/catch.js',
    'js/vendor/ova/catch/js/handlebars-1.1.2.js',
    'js/vendor/URI.min.js',
]

discussion_js = sorted(rooted_glob(COMMON_ROOT / 'static', 'coffee/src/discussion/**/*.js'))
staff_grading_js = sorted(rooted_glob(PROJECT_ROOT / 'static', 'coffee/src/staff_grading/**/*.js'))
open_ended_js = sorted(rooted_glob(PROJECT_ROOT / 'static', 'coffee/src/open_ended/**/*.js'))
notes_js = sorted(rooted_glob(PROJECT_ROOT / 'static', 'coffee/src/notes/**/*.js'))
instructor_dash_js = sorted(rooted_glob(PROJECT_ROOT / 'static', 'coffee/src/instructor_dashboard/**/*.js'))

PIPELINE_CSS = {
    'style-vendor': {
        'source_filenames': [
            'css/vendor/font-awesome.css',
            'css/vendor/jquery.qtip.min.css',
            'css/vendor/responsive-carousel/responsive-carousel.css',
            'css/vendor/responsive-carousel/responsive-carousel.slide.css',
        ],
        'output_filename': 'css/lms-style-vendor.css',
    },
    'style-vendor-tinymce-content': {
        'source_filenames': [
            'js/vendor/tinymce/js/tinymce/skins/studio-tmce4/content.min.css'
        ],
        'output_filename': 'css/lms-style-vendor-tinymce-content.css',
    },
    'style-vendor-tinymce-skin': {
        'source_filenames': [
            'js/vendor/tinymce/js/tinymce/skins/studio-tmce4/skin.min.css'
        ],
        'output_filename': 'css/lms-style-vendor-tinymce-skin.css',
    },
    'style-app': {
        'source_filenames': [
            'sass/application.css',
            'sass/ie.css'
        ],
        'output_filename': 'css/lms-style-app.css',
    },
    'style-app-extend1': {
        'source_filenames': [
            'sass/application-extend1.css',
        ],
        'output_filename': 'css/lms-style-app-extend1.css',
    },
    'style-app-extend2': {
        'source_filenames': [
            'sass/application-extend2.css',
        ],
        'output_filename': 'css/lms-style-app-extend2.css',
    },
    'style-course-vendor': {
        'source_filenames': [
            'js/vendor/CodeMirror/codemirror.css',
            'css/vendor/jquery.treeview.css',
            'css/vendor/ui-lightness/jquery-ui-1.8.22.custom.css',
        ],
        'output_filename': 'css/lms-style-course-vendor.css',
    },
    'style-course': {
        'source_filenames': [
            'sass/course.css',
            'xmodule/modules.css',
        ],
        'output_filename': 'css/lms-style-course.css',
    },
    'style-xmodule-annotations': {
        'source_filenames': [
            'css/vendor/ova/annotator.css',
            'css/vendor/ova/edx-annotator.css',
            'css/vendor/ova/video-js.min.css',
            'css/vendor/ova/rangeslider.css',
            'css/vendor/ova/share-annotator.css',
            'css/vendor/ova/richText-annotator.css',
            'css/vendor/ova/tags-annotator.css',
            'css/vendor/ova/flagging-annotator.css',
            'css/vendor/ova/diacritic-annotator.css',
            'css/vendor/ova/grouping-annotator.css',
            'css/vendor/ova/ova.css',
            'js/vendor/ova/catch/css/main.css'
        ],
        'output_filename': 'css/lms-style-xmodule-annotations.css',
    },
}


common_js = set(rooted_glob(COMMON_ROOT / 'static', 'coffee/src/**/*.js')) - set(courseware_js + discussion_js + staff_grading_js + open_ended_js + notes_js + instructor_dash_js)
project_js = set(rooted_glob(PROJECT_ROOT / 'static', 'coffee/src/**/*.js')) - set(courseware_js + discussion_js + staff_grading_js + open_ended_js + notes_js + instructor_dash_js)



# test_order: Determines the position of this chunk of javascript on
# the jasmine test page
PIPELINE_JS = {
    'application': {

        # Application will contain all paths not in courseware_only_js
        'source_filenames': sorted(common_js) + sorted(project_js) + [
            'js/form.ext.js',
            'js/my_courses_dropdown.js',
            'js/toggle_login_modal.js',
            'js/sticky_filter.js',
            'js/query-params.js',
            'js/src/utility.js',
            'js/src/accessibility_tools.js',
            'js/src/ie_shim.js',
        ],
        'output_filename': 'js/lms-application.js',

        'test_order': 1,
    },
    'courseware': {
        'source_filenames': courseware_js,
        'output_filename': 'js/lms-courseware.js',
        'test_order': 2,
    },
    'main_vendor': {
        'source_filenames': main_vendor_js,
        'output_filename': 'js/lms-main_vendor.js',
        'test_order': 0,
    },
    'module-descriptor-js': {
        'source_filenames': rooted_glob(COMMON_ROOT / 'static/', 'xmodule/descriptors/js/*.js'),
        'output_filename': 'js/lms-module-descriptors.js',
        'test_order': 8,
    },
    'module-js': {
        'source_filenames': rooted_glob(COMMON_ROOT / 'static', 'xmodule/modules/js/*.js'),
        'output_filename': 'js/lms-modules.js',
        'test_order': 3,
    },
    'discussion': {
        'source_filenames': discussion_js,
        'output_filename': 'js/discussion.js',
        'test_order': 4,
    },
    'staff_grading': {
        'source_filenames': staff_grading_js,
        'output_filename': 'js/staff_grading.js',
        'test_order': 5,
    },
    'open_ended': {
        'source_filenames': open_ended_js,
        'output_filename': 'js/open_ended.js',
        'test_order': 6,
    },
    'notes': {
        'source_filenames': notes_js,
        'output_filename': 'js/notes.js',
        'test_order': 7
    },
    'instructor_dash': {
        'source_filenames': instructor_dash_js,
        'output_filename': 'js/instructor_dash.js',
        'test_order': 9,
    },
}

PIPELINE_DISABLE_WRAPPER = True

# Compile all coffee files in course data directories if they are out of date.
# TODO: Remove this once we move data into Mongo. This is only temporary while
# course data directories are still in use.
if os.path.isdir(DATA_DIR):
    for course_dir in os.listdir(DATA_DIR):
        js_dir = DATA_DIR / course_dir / "js"
        if not os.path.isdir(js_dir):
            continue
        for filename in os.listdir(js_dir):
            if filename.endswith('coffee'):
                new_filename = os.path.splitext(filename)[0] + ".js"
                if os.path.exists(js_dir / new_filename):
                    coffee_timestamp = os.stat(js_dir / filename).st_mtime
                    js_timestamp = os.stat(js_dir / new_filename).st_mtime
                    if coffee_timestamp <= js_timestamp:
                        continue
                os.system("rm %s" % (js_dir / new_filename))
                os.system("coffee -c %s" % (js_dir / filename))


PIPELINE_CSS_COMPRESSOR = None
PIPELINE_JS_COMPRESSOR = None

STATICFILES_IGNORE_PATTERNS = (
    "sass/*",
    "coffee/*",

    # Symlinks used by js-test-tool
    "xmodule_js",
    "common_static",
)

PIPELINE_YUI_BINARY = 'yui-compressor'

# Setting that will only affect the edX version of django-pipeline until our changes are merged upstream
PIPELINE_COMPILE_INPLACE = True

################################# CELERY ######################################

# Message configuration

CELERY_TASK_SERIALIZER = 'json'
CELERY_RESULT_SERIALIZER = 'json'

CELERY_MESSAGE_COMPRESSION = 'gzip'

# Results configuration

CELERY_IGNORE_RESULT = False
CELERY_STORE_ERRORS_EVEN_IF_IGNORED = True

# Events configuration

CELERY_TRACK_STARTED = True

CELERY_SEND_EVENTS = True
CELERY_SEND_TASK_SENT_EVENT = True

# Exchange configuration

CELERY_DEFAULT_EXCHANGE = 'edx.core'
CELERY_DEFAULT_EXCHANGE_TYPE = 'direct'

# Queues configuration

HIGH_PRIORITY_QUEUE = 'edx.core.high'
DEFAULT_PRIORITY_QUEUE = 'edx.core.default'
LOW_PRIORITY_QUEUE = 'edx.core.low'
HIGH_MEM_QUEUE = 'edx.core.high_mem'

CELERY_QUEUE_HA_POLICY = 'all'

CELERY_CREATE_MISSING_QUEUES = True

CELERY_DEFAULT_QUEUE = DEFAULT_PRIORITY_QUEUE
CELERY_DEFAULT_ROUTING_KEY = DEFAULT_PRIORITY_QUEUE

CELERY_QUEUES = {
    HIGH_PRIORITY_QUEUE: {},
    LOW_PRIORITY_QUEUE: {},
    DEFAULT_PRIORITY_QUEUE: {},
    HIGH_MEM_QUEUE: {},
}

# let logging work as configured:
CELERYD_HIJACK_ROOT_LOGGER = False

################################ Bulk Email ###################################

# Suffix used to construct 'from' email address for bulk emails.
# A course-specific identifier is prepended.
BULK_EMAIL_DEFAULT_FROM_EMAIL = 'no-reply@example.com'

# Parameters for breaking down course enrollment into subtasks.
BULK_EMAIL_EMAILS_PER_TASK = 100

# Initial delay used for retrying tasks.  Additional retries use
# longer delays.  Value is in seconds.
BULK_EMAIL_DEFAULT_RETRY_DELAY = 30

# Maximum number of retries per task for errors that are not related
# to throttling.
BULK_EMAIL_MAX_RETRIES = 5

# Maximum number of retries per task for errors that are related to
# throttling.  If this is not set, then there is no cap on such retries.
BULK_EMAIL_INFINITE_RETRY_CAP = 1000

# We want Bulk Email running on the high-priority queue, so we define the
# routing key that points to it.  At the moment, the name is the same.
BULK_EMAIL_ROUTING_KEY = HIGH_PRIORITY_QUEUE

# Flag to indicate if individual email addresses should be logged as they are sent
# a bulk email message.
BULK_EMAIL_LOG_SENT_EMAILS = False

# Delay in seconds to sleep between individual mail messages being sent,
# when a bulk email task is retried for rate-related reasons.  Choose this
# value depending on the number of workers that might be sending email in
# parallel, and what the SES rate is.
BULK_EMAIL_RETRY_DELAY_BETWEEN_SENDS = 0.02


############################## Video ##########################################

YOUTUBE = {
    # YouTube JavaScript API
    'API': 'www.youtube.com/iframe_api',

    # URL to test YouTube availability
    'TEST_URL': 'gdata.youtube.com/feeds/api/videos/',

    # Current youtube api for requesting transcripts.
    # For example: http://video.google.com/timedtext?lang=en&v=j_jEn79vS3g.
    'TEXT_API': {
        'url': 'video.google.com/timedtext',
        'params': {
            'lang': 'en',
            'v': 'set_youtube_id_of_11_symbols_here',
        },
    },
}

################################### APPS ######################################
INSTALLED_APPS = (
    # Standard ones that are always installed...
    'django.contrib.auth',
    'django.contrib.contenttypes',
    'django.contrib.humanize',
    'django.contrib.messages',
    'django.contrib.sessions',
    'django.contrib.sites',
    'djcelery',
    'south',

    # Database-backed configuration
    'config_models',

    # Monitor the status of services
    'service_status',

    # For asset pipelining
    'edxmako',
    'pipeline',
    'staticfiles',
    'static_replace',

    # Our courseware
    'circuit',
    'courseware',
    'student',
    'static_template_view',
    'staticbook',
    'track',
    'eventtracking.django',
    'util',
    'certificates',
    'dashboard',
    'instructor',
    'instructor_task',
    'open_ended_grading',
    'psychometrics',
    'licenses',
    'course_groups',
    'bulk_email',

    # External auth (OpenID, shib)
    'external_auth',
    'django_openid_auth',

    # For the wiki
    'wiki',  # The new django-wiki from benjaoming
    'django_notify',
    'course_wiki',  # Our customizations
    'mptt',
    'sekizai',
    #'wiki.plugins.attachments',
    'wiki.plugins.links',
    'wiki.plugins.notifications',
    'course_wiki.plugins.markdownedx',

    # Foldit integration
    'foldit',

    # For A/B testing
    'waffle',

    # For testing
    'django.contrib.admin',  # only used in DEBUG mode
    'django_nose',
    'debug',

    # Discussion forums
    'django_comment_client',
    'django_comment_common',
    'notes',

    # Splash screen
    'splash',

    # Monitoring
    'datadog',

    # User API
    'rest_framework',
    'user_api',

    # Shopping cart
    'shoppingcart',

    # Notification preferences setting
    'notification_prefs',

    # Different Course Modes
    'course_modes',

    # Student Identity Verification
    'verify_student',

    # Dark-launching languages
    'dark_lang',

    # Microsite configuration
    'microsite_configuration',

    # Student Identity Reverification
    'reverification',

    'embargo',

    # Monitoring functionality
    'monitoring',

    #cities
    'cities',
    # Course action state
    'course_action_state',

    # Additional problem types
    'edx_jsme',    # Molecular Structure

    # Country list
    'django_countries'
)

######################### MARKETING SITE ###############################
EDXMKTG_COOKIE_NAME = 'edxloggedin'
MKTG_URLS = {}
MKTG_URL_LINK_MAP = {
    'ABOUT': 'about_edx',
    'CONTACT': 'contact',
    'FAQ': 'help_edx',
    'COURSES': 'courses',
    'ROOT': 'root',
    'TOS': 'tos',
    'HONOR': 'honor',
    'PRIVACY': 'privacy_edx',
    'JOBS': 'jobs',
    'NEWS': 'news',
    'PRESS': 'press',
    'BLOG': 'edx-blog',
    'DONATE': 'donate',

    # Verified Certificates
    'WHAT_IS_VERIFIED_CERT': 'verified-certificate',
}


################# Student Verification #################
VERIFY_STUDENT = {
    "DAYS_GOOD_FOR": 365,  # How many days is a verficiation good for?
}

### This enables the Metrics tab for the Instructor dashboard ###########
FEATURES['CLASS_DASHBOARD'] = False
if FEATURES.get('CLASS_DASHBOARD'):
    INSTALLED_APPS += ('class_dashboard',)

######################## CAS authentication ###########################

if FEATURES.get('AUTH_USE_CAS'):
    CAS_SERVER_URL = 'https://provide_your_cas_url_here'
    AUTHENTICATION_BACKENDS = (
        'django.contrib.auth.backends.ModelBackend',
        'django_cas.backends.CASBackend',
    )
    INSTALLED_APPS += ('django_cas',)
    MIDDLEWARE_CLASSES += ('django_cas.middleware.CASMiddleware',)

###################### Registration ##################################

# For each of the fields, give one of the following values:
# - 'required': to display the field, and make it mandatory
# - 'optional': to display the field, and make it non-mandatory
# - 'hidden': to not display the field

REGISTRATION_EXTRA_FIELDS = {
    'level_of_education': 'optional',
    'gender': 'optional',
    'year_of_birth': 'optional',
    'mailing_address': 'optional',
    'goals': 'optional',
    'honor_code': 'required',
    'city': 'hidden',
    'country': 'hidden',
}

########################## CERTIFICATE NAME ########################
CERT_NAME_SHORT = "Certificate"
CERT_NAME_LONG = "Certificate of Achievement"
# Years allowed range
DELTA_YEAR = 12
MAX_YEAR_ALLOWED = 70

########################## WS CONFIG ###########################

WS_CONFIG = {
    'ws_prod': "https://www.bsg.gob.ec/sw/SENESCYT/BSGSW01_Consultar_Titulos?wsdl",
    'ws_auth': "https://www.bsg.gob.ec/sw/STI/BSGSW08_Acceder_BSG?wsdl",
    'method_permission': "validarPermisoPeticion",
    'method_query_title': "consultaTitulo",
    'identity': '1803550274'
    }

###################### Grade Downloads ######################
GRADES_DOWNLOAD_ROUTING_KEY = HIGH_MEM_QUEUE

GRADES_DOWNLOAD = {
    'STORAGE_TYPE': 'localfs',
    'BUCKET': 'edx-grades',
    'ROOT_PATH': '/tmp/edx-s3/grades',
}

######################## PROGRESS SUCCESS BUTTON ##############################
# The following fields are available in the URL: {course_id} {student_id}
PROGRESS_SUCCESS_BUTTON_URL = 'http://<domain>/<path>/{course_id}'
PROGRESS_SUCCESS_BUTTON_TEXT_OVERRIDE = None

#### PASSWORD POLICY SETTINGS #####

PASSWORD_MIN_LENGTH = None
PASSWORD_MAX_LENGTH = None
PASSWORD_COMPLEXITY = {}
PASSWORD_DICTIONARY_EDIT_DISTANCE_THRESHOLD = None
PASSWORD_DICTIONARY = []

##################### LinkedIn #####################
INSTALLED_APPS += ('django_openid_auth',)


############################ LinkedIn Integration #############################
INSTALLED_APPS += ('linkedin',)
LINKEDIN_API = {
    'EMAIL_WHITELIST': [],
    'COMPANY_ID': '2746406',
}


############################ ORA 2 ############################################

# By default, don't use a file prefix
ORA2_FILE_PREFIX = None

# Default File Upload Storage bucket and prefix. Used by the FileUpload Service.
FILE_UPLOAD_STORAGE_BUCKET_NAME = 'edxuploads'
FILE_UPLOAD_STORAGE_PREFIX = 'submissions_attachments'

##### ACCOUNT LOCKOUT DEFAULT PARAMETERS #####
MAX_FAILED_LOGIN_ATTEMPTS_ALLOWED = 5
MAX_FAILED_LOGIN_ATTEMPTS_LOCKOUT_PERIOD_SECS = 15 * 60


##### LMS DEADLINE DISPLAY TIME_ZONE #######
TIME_ZONE_DISPLAYED_FOR_DEADLINES = 'UTC'


# Source:
# http://loc.gov/standards/iso639-2/ISO-639-2_utf-8.txt according to http://en.wikipedia.org/wiki/ISO_639-1
ALL_LANGUAGES = (
    [u"aa", u"Afar"],
    [u"ab", u"Abkhazian"],
    [u"af", u"Afrikaans"],
    [u"ak", u"Akan"],
    [u"sq", u"Albanian"],
    [u"am", u"Amharic"],
    [u"ar", u"Arabic"],
    [u"an", u"Aragonese"],
    [u"hy", u"Armenian"],
    [u"as", u"Assamese"],
    [u"av", u"Avaric"],
    [u"ae", u"Avestan"],
    [u"ay", u"Aymara"],
    [u"az", u"Azerbaijani"],
    [u"ba", u"Bashkir"],
    [u"bm", u"Bambara"],
    [u"eu", u"Basque"],
    [u"be", u"Belarusian"],
    [u"bn", u"Bengali"],
    [u"bh", u"Bihari languages"],
    [u"bi", u"Bislama"],
    [u"bs", u"Bosnian"],
    [u"br", u"Breton"],
    [u"bg", u"Bulgarian"],
    [u"my", u"Burmese"],
    [u"ca", u"Catalan"],
    [u"ch", u"Chamorro"],
    [u"ce", u"Chechen"],
    [u"zh", u"Chinese"],
    [u"cu", u"Church Slavic"],
    [u"cv", u"Chuvash"],
    [u"kw", u"Cornish"],
    [u"co", u"Corsican"],
    [u"cr", u"Cree"],
    [u"cs", u"Czech"],
    [u"da", u"Danish"],
    [u"dv", u"Divehi"],
    [u"nl", u"Dutch"],
    [u"dz", u"Dzongkha"],
    [u"en", u"English"],
    [u"eo", u"Esperanto"],
    [u"et", u"Estonian"],
    [u"ee", u"Ewe"],
    [u"fo", u"Faroese"],
    [u"fj", u"Fijian"],
    [u"fi", u"Finnish"],
    [u"fr", u"French"],
    [u"fy", u"Western Frisian"],
    [u"ff", u"Fulah"],
    [u"ka", u"Georgian"],
    [u"de", u"German"],
    [u"gd", u"Gaelic"],
    [u"ga", u"Irish"],
    [u"gl", u"Galician"],
    [u"gv", u"Manx"],
    [u"el", u"Greek"],
    [u"gn", u"Guarani"],
    [u"gu", u"Gujarati"],
    [u"ht", u"Haitian"],
    [u"ha", u"Hausa"],
    [u"he", u"Hebrew"],
    [u"hz", u"Herero"],
    [u"hi", u"Hindi"],
    [u"ho", u"Hiri Motu"],
    [u"hr", u"Croatian"],
    [u"hu", u"Hungarian"],
    [u"ig", u"Igbo"],
    [u"is", u"Icelandic"],
    [u"io", u"Ido"],
    [u"ii", u"Sichuan Yi"],
    [u"iu", u"Inuktitut"],
    [u"ie", u"Interlingue"],
    [u"ia", u"Interlingua"],
    [u"id", u"Indonesian"],
    [u"ik", u"Inupiaq"],
    [u"it", u"Italian"],
    [u"jv", u"Javanese"],
    [u"ja", u"Japanese"],
    [u"kl", u"Kalaallisut"],
    [u"kn", u"Kannada"],
    [u"ks", u"Kashmiri"],
    [u"kr", u"Kanuri"],
    [u"kk", u"Kazakh"],
    [u"km", u"Central Khmer"],
    [u"ki", u"Kikuyu"],
    [u"rw", u"Kinyarwanda"],
    [u"ky", u"Kirghiz"],
    [u"kv", u"Komi"],
    [u"kg", u"Kongo"],
    [u"ko", u"Korean"],
    [u"kj", u"Kuanyama"],
    [u"ku", u"Kurdish"],
    [u"lo", u"Lao"],
    [u"la", u"Latin"],
    [u"lv", u"Latvian"],
    [u"li", u"Limburgan"],
    [u"ln", u"Lingala"],
    [u"lt", u"Lithuanian"],
    [u"lb", u"Luxembourgish"],
    [u"lu", u"Luba-Katanga"],
    [u"lg", u"Ganda"],
    [u"mk", u"Macedonian"],
    [u"mh", u"Marshallese"],
    [u"ml", u"Malayalam"],
    [u"mi", u"Maori"],
    [u"mr", u"Marathi"],
    [u"ms", u"Malay"],
    [u"mg", u"Malagasy"],
    [u"mt", u"Maltese"],
    [u"mn", u"Mongolian"],
    [u"na", u"Nauru"],
    [u"nv", u"Navajo"],
    [u"nr", u"Ndebele, South"],
    [u"nd", u"Ndebele, North"],
    [u"ng", u"Ndonga"],
    [u"ne", u"Nepali"],
    [u"nn", u"Norwegian Nynorsk"],
    [u"nb", u"Bokmål, Norwegian"],
    [u"no", u"Norwegian"],
    [u"ny", u"Chichewa"],
    [u"oc", u"Occitan"],
    [u"oj", u"Ojibwa"],
    [u"or", u"Oriya"],
    [u"om", u"Oromo"],
    [u"os", u"Ossetian"],
    [u"pa", u"Panjabi"],
    [u"fa", u"Persian"],
    [u"pi", u"Pali"],
    [u"pl", u"Polish"],
    [u"pt", u"Portuguese"],
    [u"ps", u"Pushto"],
    [u"qu", u"Quechua"],
    [u"rm", u"Romansh"],
    [u"ro", u"Romanian"],
    [u"rn", u"Rundi"],
    [u"ru", u"Russian"],
    [u"sg", u"Sango"],
    [u"sa", u"Sanskrit"],
    [u"si", u"Sinhala"],
    [u"sk", u"Slovak"],
    [u"sl", u"Slovenian"],
    [u"se", u"Northern Sami"],
    [u"sm", u"Samoan"],
    [u"sn", u"Shona"],
    [u"sd", u"Sindhi"],
    [u"so", u"Somali"],
    [u"st", u"Sotho, Southern"],
    [u"es", u"Spanish"],
    [u"sc", u"Sardinian"],
    [u"sr", u"Serbian"],
    [u"ss", u"Swati"],
    [u"su", u"Sundanese"],
    [u"sw", u"Swahili"],
    [u"sv", u"Swedish"],
    [u"ty", u"Tahitian"],
    [u"ta", u"Tamil"],
    [u"tt", u"Tatar"],
    [u"te", u"Telugu"],
    [u"tg", u"Tajik"],
    [u"tl", u"Tagalog"],
    [u"th", u"Thai"],
    [u"bo", u"Tibetan"],
    [u"ti", u"Tigrinya"],
    [u"to", u"Tonga (Tonga Islands)"],
    [u"tn", u"Tswana"],
    [u"ts", u"Tsonga"],
    [u"tk", u"Turkmen"],
    [u"tr", u"Turkish"],
    [u"tw", u"Twi"],
    [u"ug", u"Uighur"],
    [u"uk", u"Ukrainian"],
    [u"ur", u"Urdu"],
    [u"uz", u"Uzbek"],
    [u"ve", u"Venda"],
    [u"vi", u"Vietnamese"],
    [u"vo", u"Volapük"],
    [u"cy", u"Welsh"],
    [u"wa", u"Walloon"],
    [u"wo", u"Wolof"],
    [u"xh", u"Xhosa"],
    [u"yi", u"Yiddish"],
    [u"yo", u"Yoruba"],
    [u"za", u"Zhuang"],
    [u"zu", u"Zulu"]
)


### Apps only installed in some instances
OPTIONAL_APPS = (
    'edx_jsdraw',
    'mentoring',

    # edx-ora2
    'submissions',
    'openassessment',
    'openassessment.assessment',
    'openassessment.fileupload',
    'openassessment.workflow',
    'openassessment.xblock'
)

for app_name in OPTIONAL_APPS:
    # First attempt to only find the module rather than actually importing it,
    # to avoid circular references - only try to import if it can't be found
    # by find_module, which doesn't work with import hooks
    try:
        imp.find_module(app_name)
    except ImportError:
        try:
            __import__(app_name)
        except ImportError:
            continue
    INSTALLED_APPS += (app_name,)

# Stub for third_party_auth options.
# See common/djangoapps/third_party_auth/settings.py for configuration details.
THIRD_PARTY_AUTH = {}

### ADVANCED_SECURITY_CONFIG
# Empty by default
ADVANCED_SECURITY_CONFIG = {}

### External auth usage -- prefixes for ENROLLMENT_DOMAIN
SHIBBOLETH_DOMAIN_PREFIX = 'shib:'
OPENID_DOMAIN_PREFIX = 'openid:'

### Analytics data api settings
ANALYTICS_DATA_URL = ""
ANALYTICS_DATA_TOKEN = ""
ANALYTICS_DASHBOARD_URL = ""

<<<<<<< HEAD
#####################IAEN CONF##################################
DELTA_YEAR = 12
MAX_YEAR_ALLOWED = 70

########################## WS CONFIG ###########################

WS_CONFIG = {
    'ws_prod': "https://www.bsg.gob.ec/sw/SENESCYT/BSGSW01_Consultar_Titulos?wsdl",
    'ws_auth': "https://www.bsg.gob.ec/sw/STI/BSGSW08_Acceder_BSG?wsdl",
    'method_permission': "validarPermisoPeticion",
    'method_query_title': "consultaTitulo",
    'identity': '0103893954'
    }
=======
# TODO (ECOM-16): Remove once the A/B test of auto-registration completes
AUTO_REGISTRATION_AB_TEST_EXCLUDE_COURSES = set([
    "HarvardX/SW12.2x/1T2014",
    "HarvardX/SW12.3x/1T2014",
    "HarvardX/SW12.4x/1T2014",
    "HarvardX/SW12.5x/2T2014",
    "HarvardX/SW12.6x/2T2014",
    "HarvardX/HUM2.1x/3T2014",
    "HarvardX/SW12x/2013_SOND",
    "LinuxFoundationX/LFS101x/2T2014",
    "HarvardX/CS50x/2014_T1",
    "HarvardX/AmPoX.1/2014_T3",
    "HarvardX/SW12.7x/3T2014",
    "HarvardX/SW12.10x/1T2015",
    "HarvardX/SW12.9x/3T2014",
    "HarvardX/SW12.8x/3T2014",
])
>>>>>>> a12c7959
<|MERGE_RESOLUTION|>--- conflicted
+++ resolved
@@ -1757,7 +1757,6 @@
 ANALYTICS_DATA_TOKEN = ""
 ANALYTICS_DASHBOARD_URL = ""
 
-<<<<<<< HEAD
 #####################IAEN CONF##################################
 DELTA_YEAR = 12
 MAX_YEAR_ALLOWED = 70
@@ -1771,7 +1770,7 @@
     'method_query_title': "consultaTitulo",
     'identity': '0103893954'
     }
-=======
+
 # TODO (ECOM-16): Remove once the A/B test of auto-registration completes
 AUTO_REGISTRATION_AB_TEST_EXCLUDE_COURSES = set([
     "HarvardX/SW12.2x/1T2014",
@@ -1789,4 +1788,3 @@
     "HarvardX/SW12.9x/3T2014",
     "HarvardX/SW12.8x/3T2014",
 ])
->>>>>>> a12c7959
