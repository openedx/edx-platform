# -*- coding: utf-8 -*-
"""
This is the common settings file, intended to set sane defaults. If you have a
piece of configuration that's dependent on a set of feature flags being set,
then create a function that returns the calculated value based on the value of
FEATURES[...]. Modules that extend this one can change the feature
configuration in an environment specific config file and re-calculate those
values.

We should make a method that calls all these config methods so that you just
make one call at the end of your site-specific dev file to reset all the
dependent variables (like INSTALLED_APPS) for you.

Longer TODO:
1. Right now our treatment of static content in general and in particular
   course-specific static content is haphazard.
2. We should have a more disciplined approach to feature flagging, even if it
   just means that we stick them in a dict called FEATURES.
3. We need to handle configuration for multiple courses. This could be as
   multiple sites, but we do need a way to map their data assets.
"""

# We intentionally define lots of variables that aren't used, and
# want to import all variables from base settings files
# pylint: disable=wildcard-import, unused-import, unused-wildcard-import, invalid-name

# Pylint gets confused by path.py instances, which report themselves as class
# objects. As a result, pylint applies the wrong regex in validating names,
# and throws spurious errors. Therefore, we disable invalid-name checking.
# pylint: disable=invalid-name

import sys
import os
import imp

from path import path
from warnings import simplefilter
from django.utils.translation import ugettext_lazy as _

from .discussionsettings import *
import dealer.git
from xmodule.modulestore.modulestore_settings import update_module_store_settings
from lms.djangoapps.lms_xblock.mixin import LmsBlockMixin

################################### FEATURES ###################################
# The display name of the platform to be used in templates/emails/etc.
PLATFORM_NAME = "Your Platform Name Here"
ACCOUNT_NAME = "Your Account Name Here"
CC_MERCHANT_NAME = PLATFORM_NAME
# Shows up in the platform footer, eg "(c) COPYRIGHT_YEAR"
COPYRIGHT_YEAR = "2015"

PLATFORM_FACEBOOK_ACCOUNT = "http://www.facebook.com/YourPlatformFacebookAccount"
PLATFORM_TWITTER_ACCOUNT = "@YourPlatformTwitterAccount"

COURSEWARE_ENABLED = True
ENABLE_JASMINE = False

DISCUSSION_SETTINGS = {
    'MAX_COMMENT_DEPTH': 2,
}


# Features
FEATURES = {
    'SAMPLE': False,
    'USE_DJANGO_PIPELINE': True,

    'DISPLAY_DEBUG_INFO_TO_STAFF': True,
    'DISPLAY_HISTOGRAMS_TO_STAFF': False,  # For large courses this slows down courseware access for staff.

    'REROUTE_ACTIVATION_EMAIL': False,  # nonempty string = address for all activation emails
    'DEBUG_LEVEL': 0,  # 0 = lowest level, least verbose, 255 = max level, most verbose

    ## DO NOT SET TO True IN THIS FILE
    ## Doing so will cause all courses to be released on production
    'DISABLE_START_DATES': False,  # When True, all courses will be active, regardless of start date

    # When True, will only publicly list courses by the subdomain.
    'SUBDOMAIN_COURSE_LISTINGS': False,
    # Expects you to define COURSE_LISTINGS, a dictionary mapping
    # subdomains to lists of course_ids
    # COURSE_LISTINGS = {
    #     'default': [
    #         'BerkeleyX/CS169.1x/2012_Fall',
    #         'HarvardX/CS50x/2012',
    #         'MITx/3.091x/2012_Fall',
    #     ],
    #     'openedx': [
    #         'BerkeleyX/CS169.1x/2012_Fall',
    #     ],
    # }
    # To see it in action, add the following to your /etc/hosts file:
    #     127.0.0.1 openedx.dev

    # When True, will override certain branding with university specific values
    # Expects a SUBDOMAIN_BRANDING dictionary that maps the subdomain to the
    # university to use for branding purposes
    'SUBDOMAIN_BRANDING': False,

    'FORCE_UNIVERSITY_DOMAIN': False,  # set this to the university domain to use, as an override to HTTP_HOST
                                       # set to None to do no university selection

    # for consistency in user-experience, keep the value of the following 3 settings
    # in sync with the corresponding ones in cms/envs/common.py
    'ENABLE_DISCUSSION_SERVICE': True,
    'ENABLE_TEXTBOOK': True,
    'ENABLE_STUDENT_NOTES': True,  # enables the student notes API and UI.

    # discussion home panel, which includes a subscription on/off setting for discussion digest emails.
    # this should remain off in production until digest notifications are online.
    'ENABLE_DISCUSSION_HOME_PANEL': False,

    # Set this to True if you want the discussion digest emails enabled automatically for new users.
    # This will be set on all new account registrations.
    # It is not recommended to enable this feature if ENABLE_DISCUSSION_HOME_PANEL is not enabled, since
    # subscribers who receive digests in that case will only be able to unsubscribe via links embedded
    # in their emails, and they will have no way to resubscribe.
    'ENABLE_DISCUSSION_EMAIL_DIGEST': False,

    'ENABLE_PSYCHOMETRICS': False,  # real-time psychometrics (eg item response theory analysis in instructor dashboard)

    'ENABLE_DJANGO_ADMIN_SITE': True,  # set true to enable django's admin site, even on prod (e.g. for course ops)
    'ENABLE_SQL_TRACKING_LOGS': False,
    'ENABLE_LMS_MIGRATION': False,
    'ENABLE_MANUAL_GIT_RELOAD': False,

    'ENABLE_MASQUERADE': True,  # allow course staff to change to student view of courseware

    'ENABLE_SYSADMIN_DASHBOARD': False,  # sysadmin dashboard, to see what courses are loaded, to delete & load courses

    'DISABLE_LOGIN_BUTTON': False,  # used in systems where login is automatic, eg MIT SSL

    # extrernal access methods
    'ACCESS_REQUIRE_STAFF_FOR_COURSE': False,
    'AUTH_USE_OPENID': False,
    'AUTH_USE_CERTIFICATES': False,
    'AUTH_USE_OPENID_PROVIDER': False,
    # Even though external_auth is in common, shib assumes the LMS views / urls, so it should only be enabled
    # in LMS
    'AUTH_USE_SHIB': False,
    'AUTH_USE_CAS': False,

    # This flag disables the requirement of having to agree to the TOS for users registering
    # with Shib.  Feature was requested by Stanford's office of general counsel
    'SHIB_DISABLE_TOS': False,

    # Toggles OAuth2 authentication provider
    'ENABLE_OAUTH2_PROVIDER': False,

    # Allows to enable an API endpoint to serve XBlock view, used for example by external applications.
    # See jquey-xblock: https://github.com/edx-solutions/jquery-xblock
    'ENABLE_XBLOCK_VIEW_ENDPOINT': False,

    # Allows to configure the LMS to provide CORS headers to serve requests from other domains
    'ENABLE_CORS_HEADERS': False,

    # Can be turned off if course lists need to be hidden. Effects views and templates.
    'COURSES_ARE_BROWSABLE': True,

    # Enables ability to restrict enrollment in specific courses by the user account login method
    'RESTRICT_ENROLL_BY_REG_METHOD': False,

    # Enables the LMS bulk email feature for course staff
    'ENABLE_INSTRUCTOR_EMAIL': True,
    # If True and ENABLE_INSTRUCTOR_EMAIL: Forces email to be explicitly turned on
    #   for each course via django-admin interface.
    # If False and ENABLE_INSTRUCTOR_EMAIL: Email will be turned on by default
    #   for all Mongo-backed courses.
    'REQUIRE_COURSE_EMAIL_AUTH': True,

    # Analytics experiments - shows instructor analytics tab in LMS instructor dashboard.
    # Enabling this feature depends on installation of a separate analytics server.
    'ENABLE_INSTRUCTOR_ANALYTICS': False,

    # enable analytics server.
    # WARNING: THIS SHOULD ALWAYS BE SET TO FALSE UNDER NORMAL
    # LMS OPERATION. See analytics.py for details about what
    # this does.
    'RUN_AS_ANALYTICS_SERVER_ENABLED': False,

    # Flip to True when the YouTube iframe API breaks (again)
    'USE_YOUTUBE_OBJECT_API': False,

    # Give a UI to show a student's submission history in a problem by the
    # Staff Debug tool.
    'ENABLE_STUDENT_HISTORY_VIEW': True,

    # Segment.io for LMS--need to explicitly turn it on for production.
    'SEGMENT_IO_LMS': False,

    # Provide a UI to allow users to submit feedback from the LMS (left-hand help modal)
    'ENABLE_FEEDBACK_SUBMISSION': False,

    # Provide a UI to allow users to report problems in LMS (left-hand modal)
    'ENABLE_PROBLEM_REPORTING': False,

    # Turn on a page that lets staff enter Python code to be run in the
    # sandbox, for testing whether it's enabled properly.
    'ENABLE_DEBUG_RUN_PYTHON': False,

    # Enable URL that shows information about the status of variuous services
    'ENABLE_SERVICE_STATUS': False,

    # Toggle to indicate use of a custom theme
    'USE_CUSTOM_THEME': False,

    # Don't autoplay videos for students
    'AUTOPLAY_VIDEOS': False,

    # Toggle to enable chat availability (configured on a per-course
    # basis in Studio)
    'ENABLE_CHAT': False,
    # Enable instructor dash to submit background tasks
    'ENABLE_INSTRUCTOR_BACKGROUND_TASKS': True,

    # Enable instructor to assign individual due dates
    # Note: In order for this feature to work, you must also add
    # 'courseware.student_field_overrides.IndividualStudentOverrideProvider' to
    # the setting FIELD_OVERRIDE_PROVIDERS, in addition to setting this flag to
    # True.
    'INDIVIDUAL_DUE_DATES': False,

    # Enable Custom Courses for EdX
    'CUSTOM_COURSES_EDX': False,

    # Enable legacy instructor dashboard
    'ENABLE_INSTRUCTOR_LEGACY_DASHBOARD': True,

    # Is this an edX-owned domain? (used for edX specific messaging and images)
    'IS_EDX_DOMAIN': False,

    # Toggle to enable certificates of courses on dashboard
    'ENABLE_VERIFIED_CERTIFICATES': False,

    # Allow use of the hint managment instructor view.
    'ENABLE_HINTER_INSTRUCTOR_VIEW': False,

    # for load testing
    'AUTOMATIC_AUTH_FOR_TESTING': False,

    # Toggle to enable chat availability (configured on a per-course
    # basis in Studio)
    'ENABLE_CHAT': False,

    # Allow users to enroll with methods other than just honor code certificates
    'MULTIPLE_ENROLLMENT_ROLES': False,

    # Toggle the availability of the shopping cart page
    'ENABLE_SHOPPING_CART': False,

    # Toggle storing detailed billing information
    'STORE_BILLING_INFO': False,

    #Toggle using CME registration instead of normal
    'USE_CME_REGISTRATION': False,

    # OP Superusers can log in as anyone
    'ENABLE_SUPERUSER_LOGIN_AS': False,

    # Sends the user's deanonymized email address to xqueue with code responses
    # DO NOT SET if you don't want the anonymous user id to be linked with user.email in xqueue (Stanford does)
    'SEND_USERS_EMAILADDR_WITH_CODERESPONSE': False,

    # Enable flow for payments for course registration (DIFFERENT from verified student flow)
    'ENABLE_PAID_COURSE_REGISTRATION': False,

    # Enable the display of cosmetic course price display (set in course advanced settings)
    'ENABLE_COSMETIC_DISPLAY_PRICE': False,

    # Automatically approve student identity verification attempts
    'AUTOMATIC_VERIFY_STUDENT_IDENTITY_FOR_TESTING': False,

    # Disable instructor dash buttons for downloading course data
    # when enrollment exceeds this number
    'MAX_ENROLLMENT_INSTR_BUTTONS': 200,

    # Grade calculation and response report requests started from the new instructor dashboard will write
    # CSV files to S3 and give links for downloads.
    'ENABLE_S3_GRADE_DOWNLOADS': False,

    # whether to use password policy enforcement or not
    'ENFORCE_PASSWORD_POLICY': True,

    # Give course staff unrestricted access to grade and student responses downloads (if set to False,
    # only edX superusers can perform the downloads)
    'ALLOW_COURSE_STAFF_GRADE_DOWNLOADS': False,

    'ENABLED_PAYMENT_REPORTS': [
        "refund_report",
        "itemized_purchase_report",
        "university_revenue_share",
        "certificate_status"
    ],

    # Turn off account locking if failed login attempts exceeds a limit
    'ENABLE_MAX_FAILED_LOGIN_ATTEMPTS': True,

    # Hide any Personally Identifiable Information from application logs
    'SQUELCH_PII_IN_LOGS': True,

    # Toggles the embargo functionality, which blocks users from
    # the site or courses based on their location.
    'EMBARGO': False,

    # Whether the Wiki subsystem should be accessible via the direct /wiki/ paths. Setting this to True means
    # that people can submit content and modify the Wiki in any arbitrary manner. We're leaving this as True in the
    # defaults, so that we maintain current behavior
    'ALLOW_WIKI_ROOT_ACCESS': True,

    # Turn on/off Microsites feature
    'USE_MICROSITES': False,

    # Turn on third-party auth. Disabled for now because full implementations are not yet available. Remember to syncdb
    # if you enable this; we don't create tables by default.
    'ENABLE_THIRD_PARTY_AUTH': False,

    # Toggle to enable alternate urls for marketing links
    'ENABLE_MKTG_SITE': False,

    # Prevent concurrent logins per user
    'PREVENT_CONCURRENT_LOGINS': True,

    # Turn on Advanced Security by default
    'ADVANCED_SECURITY': True,

    # When a logged in user goes to the homepage ('/') should the user be
    # redirected to the dashboard - this is default Open edX behavior. Set to
    # False to not redirect the user
    'ALWAYS_REDIRECT_HOMEPAGE_TO_DASHBOARD_FOR_AUTHENTICATED_USER': True,

    # When a user goes to the homepage ('/') the user see the
    # courses listed in the announcement dates order - this is default Open edX behavior.
    # Set to True to change the course sorting behavior by their start dates, latest first.
    'ENABLE_COURSE_SORTING_BY_START_DATE': True,

    # Expose Mobile REST API. Note that if you use this, you must also set
    # ENABLE_OAUTH2_PROVIDER to True
    'ENABLE_MOBILE_REST_API': False,
    'ENABLE_MOBILE_SOCIAL_FACEBOOK_FEATURES': False,

    # Enable the combined login/registration form
    'ENABLE_COMBINED_LOGIN_REGISTRATION': False,

    # Enable organizational email opt-in
    'ENABLE_MKTG_EMAIL_OPT_IN': False,

    # Show a section in the membership tab of the instructor dashboard
    # to allow an upload of a CSV file that contains a list of new accounts to create
    # and register for course.
    'ALLOW_AUTOMATED_SIGNUPS': False,

    # Display demographic data on the analytics tab in the instructor dashboard.
    'DISPLAY_ANALYTICS_DEMOGRAPHICS': True,

    # Enable display of enrollment counts in instructor and legacy analytics dashboard
    'DISPLAY_ANALYTICS_ENROLLMENTS': True,

    # Show the mobile app links in the footer
    'ENABLE_FOOTER_MOBILE_APP_LINKS': False,

    # Let students save and manage their annotations
    'ENABLE_EDXNOTES': False,

    # Milestones application flag
    'MILESTONES_APP': False,

    # Prerequisite courses feature flag
    'ENABLE_PREREQUISITE_COURSES': False,

    # For easily adding modes to courses during acceptance testing
    'MODE_CREATION_FOR_TESTING': False,

    # Courseware search feature
    'ENABLE_COURSEWARE_SEARCH': False,

    # log all information from cybersource callbacks
    'LOG_POSTPAY_CALLBACKS': True,

    # enable beacons for video timing statistics
    'ENABLE_VIDEO_BEACON': False,

    # enable beacons for lms onload event statistics
    'ENABLE_ONLOAD_BEACON': False,

    # Certificates Web/HTML Views
    'CERTIFICATES_HTML_VIEW': False,

    # Social Media Sharing on Student Dashboard
    'DASHBOARD_SHARE_SETTINGS': {
        # Note: Ensure 'CUSTOM_COURSE_URLS' has a matching value in cms/envs/common.py
        'CUSTOM_COURSE_URLS': False,
        'FACEBOOK_SHARING': False,
        'TWITTER_SHARING': False,
        'TWITTER_SHARING_TEXT': None
    },
}

# Ignore static asset files on import which match this pattern
ASSET_IGNORE_REGEX = r"(^\._.*$)|(^\.DS_Store$)|(^.*~$)"

# Used for A/B testing
DEFAULT_GROUPS = []

# If this is true, random scores will be generated for the purpose of debugging the profile graphs
GENERATE_PROFILE_SCORES = False

# Used with XQueue
XQUEUE_WAITTIME_BETWEEN_REQUESTS = 5  # seconds

# Email to give anonymous users.  Should be a black-hole email address, but not cause errors when email is sent there
# This is actually just a base email.  We'll make it 'noreply+<username>@example.com' to ensure uniqueness
ANONYMOUS_USER_EMAIL = 'noreply@example.com'

############################# SET PATH INFORMATION #############################
PROJECT_ROOT = path(__file__).abspath().dirname().dirname()  # /edx-platform/lms
REPO_ROOT = PROJECT_ROOT.dirname()
COMMON_ROOT = REPO_ROOT / "common"
ENV_ROOT = REPO_ROOT.dirname()  # virtualenv dir /edx-platform is in
COURSES_ROOT = ENV_ROOT / "data"

DATA_DIR = COURSES_ROOT

# TODO: Remove the rest of the sys.path modification here and in cms/envs/common.py
sys.path.append(REPO_ROOT)
sys.path.append(PROJECT_ROOT / 'djangoapps')
sys.path.append(COMMON_ROOT / 'djangoapps')

# For Node.js

system_node_path = os.environ.get("NODE_PATH", REPO_ROOT / 'node_modules')

node_paths = [
    COMMON_ROOT / "static/js/vendor",
    COMMON_ROOT / "static/coffee/src",
    system_node_path,
]
NODE_PATH = ':'.join(node_paths)

# For geolocation ip database
GEOIP_PATH = REPO_ROOT / "common/static/data/geoip/GeoIP.dat"
GEOIPV6_PATH = REPO_ROOT / "common/static/data/geoip/GeoIPv6.dat"

# Where to look for a status message
STATUS_MESSAGE_PATH = ENV_ROOT / "status_message.json"

############################ OpenID Provider  ##################################
OPENID_PROVIDER_TRUSTED_ROOTS = ['cs50.net', '*.cs50.net']

############################ OAUTH2 Provider ###################################

# OpenID Connect issuer ID. Normally the URL of the authentication endpoint.

OAUTH_OIDC_ISSUER = 'https:/example.com/oauth2'

# OpenID Connect claim handlers

OAUTH_OIDC_ID_TOKEN_HANDLERS = (
    'oauth2_provider.oidc.handlers.BasicIDTokenHandler',
    'oauth2_provider.oidc.handlers.ProfileHandler',
    'oauth2_provider.oidc.handlers.EmailHandler',
    'oauth2_handler.IDTokenHandler'
)

OAUTH_OIDC_USERINFO_HANDLERS = (
    'oauth2_provider.oidc.handlers.BasicUserInfoHandler',
    'oauth2_provider.oidc.handlers.ProfileHandler',
    'oauth2_provider.oidc.handlers.EmailHandler',
    'oauth2_handler.UserInfoHandler'
)

################################## EDX WEB #####################################
# This is where we stick our compiled template files. Most of the app uses Mako
# templates
import tempfile
MAKO_MODULE_DIR = os.path.join(tempfile.gettempdir(), 'mako_lms')
MAKO_TEMPLATES = {}
MAKO_TEMPLATES['main'] = [PROJECT_ROOT / 'templates',
                          COMMON_ROOT / 'templates',
                          COMMON_ROOT / 'lib' / 'capa' / 'capa' / 'templates',
                          COMMON_ROOT / 'djangoapps' / 'pipeline_mako' / 'templates']

# This is where Django Template lookup is defined. There are a few of these
# still left lying around.
TEMPLATE_DIRS = [
    PROJECT_ROOT / "templates",
    COMMON_ROOT / 'templates',
    COMMON_ROOT / 'lib' / 'capa' / 'capa' / 'templates',
    COMMON_ROOT / 'djangoapps' / 'pipeline_mako' / 'templates',
]

TEMPLATE_CONTEXT_PROCESSORS = (
    'django.core.context_processors.request',
    'django.core.context_processors.static',
    'django.contrib.messages.context_processors.messages',
    'django.core.context_processors.i18n',
    'django.contrib.auth.context_processors.auth',  # this is required for admin
    'django.core.context_processors.csrf',

    # Added for django-wiki
    'django.core.context_processors.media',
    'django.core.context_processors.tz',
    'django.contrib.messages.context_processors.messages',
    'sekizai.context_processors.sekizai',

    # Hack to get required link URLs to password reset templates
    'edxmako.shortcuts.marketing_link_context_processor',

    # Include TEMPLATE_VISIBLE_SETTINGS in templates
    'settings_context_processor.context_processors.settings',

    # Allows the open edX footer to be leveraged in Django Templates.
    'edxmako.shortcuts.open_source_footer_context_processor',

    # Shoppingcart processor (detects if request.user has a cart)
    'shoppingcart.context_processor.user_has_cart_context_processor',

    # Allows the open edX footer to be leveraged in Django Templates.
    'edxmako.shortcuts.microsite_footer_context_processor',
)

# use the ratelimit backend to prevent brute force attacks
AUTHENTICATION_BACKENDS = (
    'ratelimitbackend.backends.RateLimitModelBackend',
)
STUDENT_FILEUPLOAD_MAX_SIZE = 4 * 1000 * 1000  # 4 MB
MAX_FILEUPLOADS_PER_INPUT = 20

# FIXME:
# We should have separate S3 staged URLs in case we need to make changes to
# these assets and test them.
LIB_URL = '/static/js/'

# Dev machines shouldn't need the book
# BOOK_URL = '/static/book/'
BOOK_URL = 'https://mitxstatic.s3.amazonaws.com/book_images/'  # For AWS deploys
RSS_TIMEOUT = 600

# Configuration option for when we want to grab server error pages
STATIC_GRAB = False
DEV_CONTENT = True

EDX_ROOT_URL = ''

LOGIN_REDIRECT_URL = EDX_ROOT_URL + '/accounts/login'
LOGIN_URL = EDX_ROOT_URL + '/accounts/login'

COURSE_NAME = "6.002_Spring_2012"
COURSE_NUMBER = "6.002x"
COURSE_TITLE = "Circuits and Electronics"

### Dark code. Should be enabled in local settings for devel.

ENABLE_MULTICOURSE = False  # set to False to disable multicourse display (see lib.util.views.edXhome)

WIKI_ENABLED = False

###

COURSE_DEFAULT = '6.002x_Fall_2012'
COURSE_SETTINGS = {
    '6.002x_Fall_2012': {
        'number': '6.002x',
        'title': 'Circuits and Electronics',
        'xmlpath': '6002x/',
        'location': 'i4x://edx/6002xs12/course/6.002x_Fall_2012',
    }
}

# IP addresses that are allowed to reload the course, etc.
# TODO (vshnayder): Will probably need to change as we get real access control in.
LMS_MIGRATION_ALLOWED_IPS = []

# These are standard regexes for pulling out info like course_ids, usage_ids, etc.
# They are used so that URLs with deprecated-format strings still work.
# Note: these intentionally greedily grab all chars up to the next slash including any pluses
# DHM: I really wanted to ensure the separators were the same (+ or /) but all patts I tried had
# too many inadvertent side effects :-(
COURSE_KEY_PATTERN = r'(?P<course_key_string>[^/+]+(/|\+)[^/+]+(/|\+)[^/]+)'
COURSE_ID_PATTERN = COURSE_KEY_PATTERN.replace('course_key_string', 'course_id')
COURSE_KEY_REGEX = COURSE_KEY_PATTERN.replace('P<course_key_string>', ':')

USAGE_KEY_PATTERN = r'(?P<usage_key_string>(?:i4x://?[^/]+/[^/]+/[^/]+/[^@]+(?:@[^/]+)?)|(?:[^/]+))'
ASSET_KEY_PATTERN = r'(?P<asset_key_string>(?:/?c4x(:/)?/[^/]+/[^/]+/[^/]+/[^@]+(?:@[^/]+)?)|(?:[^/]+))'
USAGE_ID_PATTERN = r'(?P<usage_id>(?:i4x://?[^/]+/[^/]+/[^/]+/[^@]+(?:@[^/]+)?)|(?:[^/]+))'


############################## EVENT TRACKING #################################

# FIXME: Should we be doing this truncation?
TRACK_MAX_EVENT = 50000

DEBUG_TRACK_LOG = False

TRACKING_BACKENDS = {
    'logger': {
        'ENGINE': 'track.backends.logger.LoggerBackend',
        'OPTIONS': {
            'name': 'tracking'
        }
    }
}

# We're already logging events, and we don't want to capture user
# names/passwords.  Heartbeat events are likely not interesting.
TRACKING_IGNORE_URL_PATTERNS = [r'^/event', r'^/login', r'^/heartbeat', r'^/segmentio/event', r'^/performance']

EVENT_TRACKING_ENABLED = True
EVENT_TRACKING_BACKENDS = {
    'logger': {
        'ENGINE': 'eventtracking.backends.logger.LoggerBackend',
        'OPTIONS': {
            'name': 'tracking',
            'max_event_size': TRACK_MAX_EVENT,
        }
    }
}
EVENT_TRACKING_PROCESSORS = [
    {
        'ENGINE': 'track.shim.LegacyFieldMappingProcessor'
    },
    {
        'ENGINE': 'track.shim.VideoEventProcessor'
    }
]

# Backwards compatibility with ENABLE_SQL_TRACKING_LOGS feature flag.
# In the future, adding the backend to TRACKING_BACKENDS should be enough.
if FEATURES.get('ENABLE_SQL_TRACKING_LOGS'):
    TRACKING_BACKENDS.update({
        'sql': {
            'ENGINE': 'track.backends.django.DjangoBackend'
        }
    })
    EVENT_TRACKING_BACKENDS.update({
        'sql': {
            'ENGINE': 'track.backends.django.DjangoBackend'
        }
    })

TRACKING_SEGMENTIO_WEBHOOK_SECRET = None
TRACKING_SEGMENTIO_ALLOWED_TYPES = ['track']
TRACKING_SEGMENTIO_DISALLOWED_SUBSTRING_NAMES = ['.bi.']
TRACKING_SEGMENTIO_SOURCE_MAP = {
    'analytics-android': 'mobile',
    'analytics-ios': 'mobile',
}

######################## GOOGLE ANALYTICS ###########################
GOOGLE_ANALYTICS_ACCOUNT = None
GOOGLE_ANALYTICS_LINKEDIN = 'GOOGLE_ANALYTICS_LINKEDIN_DUMMY'

######################## OPTIMIZELY ###########################
OPTIMIZELY_PROJECT_ID = None

######################## subdomain specific settings ###########################
COURSE_LISTINGS = {}
SUBDOMAIN_BRANDING = {}
VIRTUAL_UNIVERSITIES = []

############# XBlock Configuration ##########

# Import after sys.path fixup
from xmodule.modulestore.inheritance import InheritanceMixin
from xmodule.modulestore import prefer_xmodules
from xmodule.x_module import XModuleMixin

# This should be moved into an XBlock Runtime/Application object
# once the responsibility of XBlock creation is moved out of modulestore - cpennington
XBLOCK_MIXINS = (LmsBlockMixin, InheritanceMixin, XModuleMixin)

# Allow any XBlock in the LMS
XBLOCK_SELECT_FUNCTION = prefer_xmodules

############# ModuleStore Configuration ##########

MODULESTORE_BRANCH = 'published-only'
CONTENTSTORE = None
DOC_STORE_CONFIG = {
    'host': 'localhost',
    'db': 'xmodule',
    'collection': 'modulestore',
    # If 'asset_collection' defined, it'll be used
    # as the collection name for asset metadata.
    # Otherwise, a default collection name will be used.
}
MODULESTORE = {
    'default': {
        'ENGINE': 'xmodule.modulestore.mixed.MixedModuleStore',
        'OPTIONS': {
            'mappings': {},
            'stores': [
                {
                    'NAME': 'split',
                    'ENGINE': 'xmodule.modulestore.split_mongo.split_draft.DraftVersioningModuleStore',
                    'DOC_STORE_CONFIG': DOC_STORE_CONFIG,
                    'OPTIONS': {
                        'default_class': 'xmodule.hidden_module.HiddenDescriptor',
                        'fs_root': DATA_DIR,
                        'render_template': 'edxmako.shortcuts.render_to_string',
                    }
                },
                {
                    'NAME': 'draft',
                    'ENGINE': 'xmodule.modulestore.mongo.DraftMongoModuleStore',
                    'DOC_STORE_CONFIG': DOC_STORE_CONFIG,
                    'OPTIONS': {
                        'default_class': 'xmodule.hidden_module.HiddenDescriptor',
                        'fs_root': DATA_DIR,
                        'render_template': 'edxmako.shortcuts.render_to_string',
                    }
                },
                {
                    'NAME': 'xml',
                    'ENGINE': 'xmodule.modulestore.xml.XMLModuleStore',
                    'OPTIONS': {
                        'data_dir': DATA_DIR,
                        'default_class': 'xmodule.hidden_module.HiddenDescriptor',
                    }
                }
            ]
        }
    }
}

#################### Python sandbox ############################################

CODE_JAIL = {
    # Path to a sandboxed Python executable.  None means don't bother.
    'python_bin': None,
    # User to run as in the sandbox.
    'user': 'sandbox',

    # Configurable limits.
    'limits': {
        # How many CPU seconds can jailed code use?
        'CPU': 1,
    },
}

# Some courses are allowed to run unsafe code. This is a list of regexes, one
# of them must match the course id for that course to run unsafe code.
#
# For example:
#
#   COURSES_WITH_UNSAFE_CODE = [
#       r"Harvard/XY123.1/.*"
#   ]
COURSES_WITH_UNSAFE_CODE = []

############################### DJANGO BUILT-INS ###############################
# Change DEBUG/TEMPLATE_DEBUG in your environment settings files, not here
DEBUG = False
TEMPLATE_DEBUG = False
USE_TZ = True
SESSION_COOKIE_SECURE = False

# CMS base
CMS_BASE = 'localhost:8001'

# Site info
SITE_ID = 1
SITE_NAME = "example.com"
HTTPS = 'on'
ROOT_URLCONF = 'lms.urls'
# NOTE: Please set ALLOWED_HOSTS to some sane value, as we do not allow the default '*'

# Platform Email
EMAIL_BACKEND = 'django.core.mail.backends.console.EmailBackend'
DEFAULT_FROM_EMAIL = 'registration@example.com'
DEFAULT_FEEDBACK_EMAIL = 'feedback@example.com'
SERVER_EMAIL = 'devops@example.com'
TECH_SUPPORT_EMAIL = 'technical@example.com'
CONTACT_EMAIL = 'info@example.com'
BUGS_EMAIL = 'bugs@example.com'
UNIVERSITY_EMAIL = 'university@example.com'
PRESS_EMAIL = 'press@example.com'
FINANCE_EMAIL = ''
ADMINS = ()
MANAGERS = ADMINS

EDX_PLATFORM_REVISION = os.environ.get('EDX_PLATFORM_REVISION')

if not EDX_PLATFORM_REVISION:
    try:
        # Get git revision of the current file
        EDX_PLATFORM_REVISION = dealer.git.Backend(path=REPO_ROOT).revision
    except TypeError:
        # Not a git repository
        EDX_PLATFORM_REVISION = 'unknown'

# Static content
STATIC_URL = '/static/'
STATIC_ROOT = ENV_ROOT / "staticfiles"

STATICFILES_DIRS = [
    COMMON_ROOT / "static",
    PROJECT_ROOT / "static",
]

FAVICON_PATH = 'images/favicon.ico'

# User-uploaded content
MEDIA_ROOT = '/edx/var/edxapp/media/'
MEDIA_URL = '/media/'

# Locale/Internationalization
TIME_ZONE = 'America/New_York'  # http://en.wikipedia.org/wiki/List_of_tz_zones_by_name
LANGUAGE_CODE = 'en'  # http://www.i18nguy.com/unicode/language-identifiers.html
# these languages display right to left
LANGUAGES_BIDI = ("en@rtl", "he", "ar", "fa", "ur", "fa-ir")

# Sourced from http://www.localeplanet.com/icu/ and wikipedia
LANGUAGES = (
    ('en', u'English'),
    ('en@rtl', u'English (right-to-left)'),
    ('eo', u'Dummy Language (Esperanto)'),  # Dummy languaged used for testing
    ('fake2', u'Fake translations'),        # Another dummy language for testing (not pushed to prod)

    ('am', u'አማርኛ'),  # Amharic
    ('ar', u'العربية'),  # Arabic
    ('az', u'azərbaycanca'),  # Azerbaijani
    ('bg-bg', u'български (България)'),  # Bulgarian (Bulgaria)
    ('bn-bd', u'বাংলা (বাংলাদেশ)'),  # Bengali (Bangladesh)
    ('bn-in', u'বাংলা (ভারত)'),  # Bengali (India)
    ('bs', u'bosanski'),  # Bosnian
    ('ca', u'Català'),  # Catalan
    ('ca@valencia', u'Català (València)'),  # Catalan (Valencia)
    ('cs', u'Čeština'),  # Czech
    ('cy', u'Cymraeg'),  # Welsh
    ('da', u'dansk'),  # Danish
    ('de-de', u'Deutsch (Deutschland)'),  # German (Germany)
    ('el', u'Ελληνικά'),  # Greek
    ('en-uk', u'English (United Kingdom)'),  # English (United Kingdom)
    ('en@lolcat', u'LOLCAT English'),  # LOLCAT English
    ('en@pirate', u'Pirate English'),  # Pirate English
    ('es-419', u'Español (Latinoamérica)'),  # Spanish (Latin America)
    ('es-ar', u'Español (Argentina)'),  # Spanish (Argentina)
    ('es-ec', u'Español (Ecuador)'),  # Spanish (Ecuador)
    ('es-es', u'Español (España)'),  # Spanish (Spain)
    ('es-mx', u'Español (México)'),  # Spanish (Mexico)
    ('es-pe', u'Español (Perú)'),  # Spanish (Peru)
    ('et-ee', u'Eesti (Eesti)'),  # Estonian (Estonia)
    ('eu-es', u'euskara (Espainia)'),  # Basque (Spain)
    ('fa', u'فارسی'),  # Persian
    ('fa-ir', u'فارسی (ایران)'),  # Persian (Iran)
    ('fi-fi', u'Suomi (Suomi)'),  # Finnish (Finland)
    ('fil', u'Filipino'),  # Filipino
    ('fr', u'Français'),  # French
    ('gl', u'Galego'),  # Galician
    ('gu', u'ગુજરાતી'),  # Gujarati
    ('he', u'עברית'),  # Hebrew
    ('hi', u'हिन्दी'),  # Hindi
    ('hr', u'hrvatski'),  # Croatian
    ('hu', u'magyar'),  # Hungarian
    ('hy-am', u'Հայերեն (Հայաստան)'),  # Armenian (Armenia)
    ('id', u'Bahasa Indonesia'),  # Indonesian
    ('it-it', u'Italiano (Italia)'),  # Italian (Italy)
    ('ja-jp', u'日本語 (日本)'),  # Japanese (Japan)
    ('kk-kz', u'қазақ тілі (Қазақстан)'),  # Kazakh (Kazakhstan)
    ('km-kh', u'ភាសាខ្មែរ (កម្ពុជា)'),  # Khmer (Cambodia)
    ('kn', u'ಕನ್ನಡ'),  # Kannada
    ('ko-kr', u'한국어 (대한민국)'),  # Korean (Korea)
    ('lt-lt', u'Lietuvių (Lietuva)'),  # Lithuanian (Lithuania)
    ('ml', u'മലയാളം'),  # Malayalam
    ('mn', u'Монгол хэл'),  # Mongolian
    ('mr', u'मराठी'),  # Marathi
    ('ms', u'Bahasa Melayu'),  # Malay
    ('nb', u'Norsk bokmål'),  # Norwegian Bokmål
    ('ne', u'नेपाली'),  # Nepali
    ('nl-nl', u'Nederlands (Nederland)'),  # Dutch (Netherlands)
    ('or', u'ଓଡ଼ିଆ'),  # Oriya
    ('pl', u'Polski'),  # Polish
    ('pt-br', u'Português (Brasil)'),  # Portuguese (Brazil)
    ('pt-pt', u'Português (Portugal)'),  # Portuguese (Portugal)
    ('ro', u'română'),  # Romanian
    ('ru', u'Русский'),  # Russian
    ('si', u'සිංහල'),  # Sinhala
    ('sk', u'Slovenčina'),  # Slovak
    ('sl', u'Slovenščina'),  # Slovenian
    ('sq', u'shqip'),  # Albanian
    ('sr', u'Српски'),  # Serbian
    ('sv', u'svenska'),  # Swedish
    ('sw', u'Kiswahili'),  # Swahili
    ('ta', u'தமிழ்'),  # Tamil
    ('te', u'తెలుగు'),  # Telugu
    ('th', u'ไทย'),  # Thai
    ('tr-tr', u'Türkçe (Türkiye)'),  # Turkish (Turkey)
    ('uk', u'Українська'),  # Ukranian
    ('ur', u'اردو'),  # Urdu
    ('vi', u'Tiếng Việt'),  # Vietnamese
    ('uz', u'Ўзбек'),  # Uzbek
    ('zh-cn', u'中文 (简体)'),  # Chinese (China)
    ('zh-hk', u'中文 (香港)'),  # Chinese (Hong Kong)
    ('zh-tw', u'中文 (台灣)'),  # Chinese (Taiwan)
)

LANGUAGE_DICT = dict(LANGUAGES)

USE_I18N = True
USE_L10N = True

# Localization strings (e.g. django.po) are under this directory
LOCALE_PATHS = (REPO_ROOT + '/conf/locale',)  # edx-platform/conf/locale/
# Messages
MESSAGE_STORAGE = 'django.contrib.messages.storage.session.SessionStorage'

# Guidelines for translators
TRANSLATORS_GUIDE = 'http://edx.readthedocs.org/projects/edx-developer-guide/en/latest/internationalization/i18n_translators_guide.html'  # pylint: disable=line-too-long

#################################### GITHUB #######################################
# gitreload is used in LMS-workflow to pull content from github
# gitreload requests are only allowed from these IP addresses, which are
# the advertised public IPs of the github WebHook servers.
# These are listed, eg at https://github.com/edx/edx-platform/admin/hooks

ALLOWED_GITRELOAD_IPS = ['207.97.227.253', '50.57.128.197', '108.171.174.178']

#################################### AWS #######################################
# S3BotoStorage insists on a timeout for uploaded assets. We should make it
# permanent instead, but rather than trying to figure out exactly where that
# setting is, I'm just bumping the expiration time to something absurd (100
# years). This is only used if DEFAULT_FILE_STORAGE is overriden to use S3
# in the global settings.py
AWS_QUERYSTRING_EXPIRE = 10 * 365 * 24 * 60 * 60  # 10 years

################################# SIMPLEWIKI ###################################
SIMPLE_WIKI_REQUIRE_LOGIN_EDIT = True
SIMPLE_WIKI_REQUIRE_LOGIN_VIEW = False

################################# WIKI ###################################
from course_wiki import settings as course_wiki_settings

WIKI_ACCOUNT_HANDLING = False
WIKI_EDITOR = 'course_wiki.editors.CodeMirror'
WIKI_SHOW_MAX_CHILDREN = 0  # We don't use the little menu that shows children of an article in the breadcrumb
WIKI_ANONYMOUS = False  # Don't allow anonymous access until the styling is figured out

WIKI_CAN_DELETE = course_wiki_settings.CAN_DELETE
WIKI_CAN_MODERATE = course_wiki_settings.CAN_MODERATE
WIKI_CAN_CHANGE_PERMISSIONS = course_wiki_settings.CAN_CHANGE_PERMISSIONS
WIKI_CAN_ASSIGN = course_wiki_settings.CAN_ASSIGN

WIKI_USE_BOOTSTRAP_SELECT_WIDGET = False
WIKI_LINK_LIVE_LOOKUPS = False
WIKI_LINK_DEFAULT_LEVEL = 2

##### Feedback submission mechanism #####
FEEDBACK_SUBMISSION_EMAIL = None

#### Help Modal Links ####
# List of dict objects representing links
# For example:
# HELP_MODAL_LINKS = [
#     {'url': 'https://help.com', 'text': 'How to register an account'}
# ]
HELP_MODAL_LINKS = []

##### Zendesk #####
ZENDESK_URL = None
ZENDESK_USER = None
ZENDESK_API_KEY = None

##### EMBARGO #####
EMBARGO_SITE_REDIRECT_URL = None

##### shoppingcart Payment #####
PAYMENT_SUPPORT_EMAIL = 'payment@example.com'

##### Using cybersource by default #####

CC_PROCESSOR_NAME = 'CyberSource'
CC_PROCESSOR = {
    'CyberSource': {
        'SHARED_SECRET': '',
        'MERCHANT_ID': '',
        'SERIAL_NUMBER': '',
        'ORDERPAGE_VERSION': '7',
        'PURCHASE_ENDPOINT': '',
    },
    'CyberSource2': {
        "PURCHASE_ENDPOINT": '',
        "SECRET_KEY": '',
        "ACCESS_KEY": '',
        "PROFILE_ID": '',
    }
}

# Setting for PAID_COURSE_REGISTRATION, DOES NOT AFFECT VERIFIED STUDENTS
PAID_COURSE_REGISTRATION_CURRENCY = ['usd', '$']

# Members of this group are allowed to generate payment reports
PAYMENT_REPORT_GENERATOR_GROUP = 'shoppingcart_report_access'

################################# open ended grading config  #####################

#By setting up the default settings with an incorrect user name and password,
# will get an error when attempting to connect
OPEN_ENDED_GRADING_INTERFACE = {
    'url': 'http://example.com/peer_grading',
    'username': 'incorrect_user',
    'password': 'incorrect_pass',
    'staff_grading': 'staff_grading',
    'peer_grading': 'peer_grading',
    'grading_controller': 'grading_controller'
}

# Used for testing, debugging peer grading
MOCK_PEER_GRADING = False

# Used for testing, debugging staff grading
MOCK_STAFF_GRADING = False


################################# EdxNotes config  #########################

# Configure the LMS to use our stub EdxNotes implementation
EDXNOTES_INTERFACE = {
    'url': 'http://localhost:8120/api/v1',
}

########################## Parental controls config  #######################

# The age at which a learner no longer requires parental consent, or None
# if parental consent is never required.
PARENTAL_CONSENT_AGE_LIMIT = 13

################################# Jasmine ##################################
JASMINE_TEST_DIRECTORY = PROJECT_ROOT + '/static/coffee'

################################# Deprecation warnings #####################

# Ignore deprecation warnings (so we don't clutter Jenkins builds/production)
simplefilter('ignore')

################################# Middleware ###################################
# List of finder classes that know how to find static files in
# various locations.
STATICFILES_FINDERS = (
    'staticfiles.finders.FileSystemFinder',
    'staticfiles.finders.AppDirectoriesFinder',
    'pipeline.finders.PipelineFinder',
)

# List of callables that know how to import templates from various sources.
TEMPLATE_LOADERS = (
    'edxmako.makoloader.MakoFilesystemLoader',
    'edxmako.makoloader.MakoAppDirectoriesLoader',

    # 'django.template.loaders.filesystem.Loader',
    # 'django.template.loaders.app_directories.Loader',

)

MIDDLEWARE_CLASSES = (
    'request_cache.middleware.RequestCache',
    'microsite_configuration.middleware.MicrositeMiddleware',
    'django_comment_client.middleware.AjaxExceptionMiddleware',
    'django.middleware.common.CommonMiddleware',
    'django.contrib.sessions.middleware.SessionMiddleware',

    # Instead of AuthenticationMiddleware, we use a cached backed version
    #'django.contrib.auth.middleware.AuthenticationMiddleware',
    'cache_toolbox.middleware.CacheBackedAuthenticationMiddleware',
    'student.middleware.UserStandingMiddleware',

    # sneakpeek deeplinks
    'sneakpeek_deeplink.middleware.SneakPeekDeepLinkMiddleware',
    'contentserver.middleware.StaticContentServer',
    'crum.CurrentRequestUserMiddleware',

    # Adds user tags to tracking events
    # Must go before TrackMiddleware, to get the context set up
    'openedx.core.djangoapps.user_api.middleware.UserTagsEventContextMiddleware',

    'django.contrib.messages.middleware.MessageMiddleware',
    'track.middleware.TrackMiddleware',

    # CORS and CSRF
    'corsheaders.middleware.CorsMiddleware',
    'cors_csrf.middleware.CorsCSRFMiddleware',
    'cors_csrf.middleware.CsrfCrossDomainCookieMiddleware',
    'django.middleware.csrf.CsrfViewMiddleware',

    'splash.middleware.SplashMiddleware',

    # Allows us to dark-launch particular languages
    'dark_lang.middleware.DarkLangMiddleware',
    'geoinfo.middleware.CountryMiddleware',
    'embargo.middleware.EmbargoMiddleware',

    # Allows us to set user preferences
    # should be after DarkLangMiddleware
    'lang_pref.middleware.LanguagePreferenceMiddleware',

    # Detects user-requested locale from 'accept-language' header in http request
    'django.middleware.locale.LocaleMiddleware',

    'django.middleware.transaction.TransactionMiddleware',
    # 'debug_toolbar.middleware.DebugToolbarMiddleware',

    'django_comment_client.utils.ViewNameMiddleware',
    'codejail.django_integration.ConfigureCodeJailMiddleware',

    # catches any uncaught RateLimitExceptions and returns a 403 instead of a 500
    'ratelimitbackend.middleware.RateLimitMiddleware',
    # needs to run after locale middleware (or anything that modifies the request context)
    'edxmako.middleware.MakoMiddleware',

    # for expiring inactive sessions
    'session_inactivity_timeout.middleware.SessionInactivityTimeout',

    # use Django built in clickjacking protection
    'django.middleware.clickjacking.XFrameOptionsMiddleware',

    # to redirected unenrolled students to the course info page
    'courseware.middleware.RedirectUnenrolledMiddleware',

    'course_wiki.middleware.WikiAccessMiddleware',

    # This must be last
    'microsite_configuration.middleware.MicrositeSessionCookieDomainMiddleware',
)

# Clickjacking protection can be enabled by setting this to 'DENY'
X_FRAME_OPTIONS = 'ALLOW'

############################### Pipeline #######################################

STATICFILES_STORAGE = 'pipeline.storage.PipelineCachedStorage'

from openedx.core.lib.rooted_paths import rooted_glob

courseware_js = (
    [
        'coffee/src/' + pth + '.js'
        for pth in ['courseware', 'histogram', 'navigation', 'time']
    ] +
    ['js/' + pth + '.js' for pth in ['ajax-error']] +
    ['js/search/main.js'] +
    sorted(rooted_glob(PROJECT_ROOT / 'static', 'coffee/src/modules/**/*.js'))
)


# Before a student accesses courseware, we do not
# need many of the JS dependencies.  This includes
# only the dependencies used everywhere in the LMS
# (including the dashboard/account/profile pages)
# Currently, this partially duplicates the "main vendor"
# JavaScript file, so only one of the two should be included
# on a page at any time.
# In the future, we will likely refactor this to use
# RequireJS and an optimizer.
base_vendor_js = [
    'js/vendor/jquery.min.js',
    'js/vendor/jquery.cookie.js',
    'js/vendor/url.min.js',
    'js/vendor/underscore-min.js',
    'js/vendor/require.js',
    'js/RequireJS-namespace-undefine.js',
]

main_vendor_js = base_vendor_js + [
    'js/vendor/json2.js',
    'js/vendor/jquery-ui.min.js',
    'js/vendor/jquery.qtip.min.js',
    'js/vendor/swfobject/swfobject.js',
    'js/vendor/jquery.ba-bbq.min.js',
    'js/vendor/URI.min.js',
]

dashboard_js = sorted(rooted_glob(PROJECT_ROOT / 'static', 'js/dashboard/**/*.js'))
discussion_js = sorted(rooted_glob(COMMON_ROOT / 'static', 'coffee/src/discussion/**/*.js'))
rwd_header_footer_js = sorted(rooted_glob(PROJECT_ROOT / 'static', 'js/common_helpers/rwd_header_footer.js'))
staff_grading_js = sorted(rooted_glob(PROJECT_ROOT / 'static', 'coffee/src/staff_grading/**/*.js'))
open_ended_js = sorted(rooted_glob(PROJECT_ROOT / 'static', 'coffee/src/open_ended/**/*.js'))
notes_js = sorted(rooted_glob(PROJECT_ROOT / 'static', 'coffee/src/notes/**/*.js'))
instructor_dash_js = (
    sorted(rooted_glob(PROJECT_ROOT / 'static', 'coffee/src/instructor_dashboard/**/*.js')) +
    sorted(rooted_glob(PROJECT_ROOT / 'static', 'js/instructor_dashboard/**/*.js'))
)

# JavaScript used by the student account and profile pages
# These are not courseware, so they do not need many of the courseware-specific
# JavaScript modules.
student_account_js = [
    'js/utils/rwd_header_footer.js',
    'js/utils/edx.utils.validate.js',
    'js/form.ext.js',
    'js/my_courses_dropdown.js',
    'js/toggle_login_modal.js',
    'js/sticky_filter.js',
    'js/query-params.js',
    'js/src/utility.js',
    'js/src/accessibility_tools.js',
    'js/src/ie_shim.js',
    'js/src/string_utils.js',
    'js/student_account/enrollment.js',
    'js/student_account/emailoptin.js',
    'js/student_account/shoppingcart.js',
    'js/student_account/models/LoginModel.js',
    'js/student_account/models/RegisterModel.js',
    'js/student_account/models/PasswordResetModel.js',
    'js/student_account/views/FormView.js',
    'js/student_account/views/LoginView.js',
    'js/student_account/views/RegisterView.js',
    'js/student_account/views/PasswordResetView.js',
    'js/student_account/views/AccessView.js',
    'js/student_account/accessApp.js',
]

student_profile_js = sorted(rooted_glob(PROJECT_ROOT / 'static', 'js/student_profile/**/*.js'))

verify_student_js = [
    'js/form.ext.js',
    'js/my_courses_dropdown.js',
    'js/toggle_login_modal.js',
    'js/sticky_filter.js',
    'js/query-params.js',
    'js/src/utility.js',
    'js/src/accessibility_tools.js',
    'js/src/ie_shim.js',
    'js/src/string_utils.js',
    'js/verify_student/models/verification_model.js',
    'js/verify_student/views/error_view.js',
    'js/verify_student/views/image_input_view.js',
    'js/verify_student/views/webcam_photo_view.js',
    'js/verify_student/views/step_view.js',
    'js/verify_student/views/intro_step_view.js',
    'js/verify_student/views/make_payment_step_view.js',
    'js/verify_student/views/payment_confirmation_step_view.js',
    'js/verify_student/views/face_photo_step_view.js',
    'js/verify_student/views/id_photo_step_view.js',
    'js/verify_student/views/review_photos_step_view.js',
    'js/verify_student/views/enrollment_confirmation_step_view.js',
    'js/verify_student/views/pay_and_verify_view.js',
    'js/verify_student/pay_and_verify.js',
]

reverify_js = [
    'js/verify_student/views/error_view.js',
    'js/verify_student/views/image_input_view.js',
    'js/verify_student/views/webcam_photo_view.js',
    'js/verify_student/models/reverification_model.js',
    'js/verify_student/views/incourse_reverify_view.js',
    'js/verify_student/incourse_reverify.js',
]

ccx_js = sorted(rooted_glob(PROJECT_ROOT / 'static', 'js/ccx/**/*.js'))


PIPELINE_CSS = {
    'style-vendor': {
        'source_filenames': [
            'css/vendor/font-awesome.css',
            'css/vendor/jquery.qtip.min.css',
            'css/vendor/responsive-carousel/responsive-carousel.css',
            'css/vendor/responsive-carousel/responsive-carousel.slide.css',
        ],
        'output_filename': 'css/lms-style-vendor.css',
    },
    'style-vendor-tinymce-content': {
        'source_filenames': [
            'js/vendor/tinymce/js/tinymce/skins/studio-tmce4/content.min.css'
        ],
        'output_filename': 'css/lms-style-vendor-tinymce-content.css',
    },
    'style-vendor-tinymce-skin': {
        'source_filenames': [
            'js/vendor/tinymce/js/tinymce/skins/studio-tmce4/skin.min.css'
        ],
        'output_filename': 'css/lms-style-vendor-tinymce-skin.css',
    },
    'style-app': {
        'source_filenames': [
            'sass/application.css',
            'sass/ie.css'
        ],
        'output_filename': 'css/lms-style-app.css',
    },
    'style-app-extend1': {
        'source_filenames': [
            'sass/application-extend1.css',
        ],
        'output_filename': 'css/lms-style-app-extend1.css',
    },
    'style-app-extend2': {
        'source_filenames': [
            'sass/application-extend2.css',
        ],
        'output_filename': 'css/lms-style-app-extend2.css',
    },
    'style-app-rtl': {
        'source_filenames': [
            'sass/application-rtl.css',
            'sass/ie-rtl.css'
        ],
        'output_filename': 'css/lms-style-app-rtl.css',
    },
    'style-app-extend1-rtl': {
        'source_filenames': [
            'sass/application-extend1-rtl.css',
        ],
        'output_filename': 'css/lms-style-app-extend1-rtl.css',
    },
    'style-app-extend2-rtl': {
        'source_filenames': [
            'sass/application-extend2-rtl.css',
        ],
        'output_filename': 'css/lms-style-app-extend2-rtl.css',
    },
    'style-course-vendor': {
        'source_filenames': [
            'js/vendor/CodeMirror/codemirror.css',
            'css/vendor/jquery.treeview.css',
            'css/vendor/ui-lightness/jquery-ui-1.8.22.custom.css',
        ],
        'output_filename': 'css/lms-style-course-vendor.css',
    },
    'style-student-notes': {
        'source_filenames': [
            'css/vendor/edxnotes/annotator.min.css',
        ],
        'output_filename': 'css/lms-style-student-notes.css',
    },
    'style-course': {
        'source_filenames': [
            'sass/course.css',
            'xmodule/modules.css',
        ],
        'output_filename': 'css/lms-style-course.css',
    },
    'style-course-rtl': {
        'source_filenames': [
            'sass/course-rtl.css',
            'xmodule/modules.css',
        ],
        'output_filename': 'css/lms-style-course-rtl.css',
    },
    'style-xmodule-annotations': {
        'source_filenames': [
            'css/vendor/ova/annotator.css',
            'css/vendor/ova/edx-annotator.css',
            'css/vendor/ova/video-js.min.css',
            'css/vendor/ova/rangeslider.css',
            'css/vendor/ova/share-annotator.css',
            'css/vendor/ova/richText-annotator.css',
            'css/vendor/ova/tags-annotator.css',
            'css/vendor/ova/flagging-annotator.css',
            'css/vendor/ova/diacritic-annotator.css',
            'css/vendor/ova/grouping-annotator.css',
            'css/vendor/ova/ova.css',
            'js/vendor/ova/catch/css/main.css'
        ],
        'output_filename': 'css/lms-style-xmodule-annotations.css',
    },
}


common_js = set(rooted_glob(COMMON_ROOT / 'static', 'coffee/src/**/*.js')) - set(courseware_js + discussion_js + staff_grading_js + open_ended_js + notes_js + instructor_dash_js)    # pylint: disable=line-too-long
project_js = set(rooted_glob(PROJECT_ROOT / 'static', 'coffee/src/**/*.js')) - set(courseware_js + discussion_js + staff_grading_js + open_ended_js + notes_js + instructor_dash_js)  # pylint: disable=line-too-long


PIPELINE_JS = {
    'application': {

        # Application will contain all paths not in courseware_only_js
        'source_filenames': ['js/xblock/core.js'] + sorted(common_js) + sorted(project_js) + [
            'js/form.ext.js',
            'js/my_courses_dropdown.js',
            'js/toggle_login_modal.js',
            'js/sticky_filter.js',
            'js/query-params.js',
            'js/src/utility.js',
            'js/src/accessibility_tools.js',
            'js/src/ie_shim.js',
            'js/src/string_utils.js',
            'js/src/logger.js',
        ],
        'output_filename': 'js/lms-application.js',
    },
    'courseware': {
        'source_filenames': courseware_js,
        'output_filename': 'js/lms-courseware.js',
    },
    'base_vendor': {
        'source_filenames': base_vendor_js,
        'output_filename': 'js/lms-base-vendor.js',
    },
    'main_vendor': {
        'source_filenames': main_vendor_js,
        'output_filename': 'js/lms-main_vendor.js',
    },
    'module-descriptor-js': {
        'source_filenames': rooted_glob(COMMON_ROOT / 'static/', 'xmodule/descriptors/js/*.js'),
        'output_filename': 'js/lms-module-descriptors.js',
    },
    'module-js': {
        'source_filenames': rooted_glob(COMMON_ROOT / 'static', 'xmodule/modules/js/*.js'),
        'output_filename': 'js/lms-modules.js',
    },
    'discussion': {
        'source_filenames': discussion_js,
        'output_filename': 'js/discussion.js',
    },
    'staff_grading': {
        'source_filenames': staff_grading_js,
        'output_filename': 'js/staff_grading.js',
    },
    'open_ended': {
        'source_filenames': open_ended_js,
        'output_filename': 'js/open_ended.js',
    },
    'notes': {
        'source_filenames': notes_js,
        'output_filename': 'js/notes.js',
    },
    'instructor_dash': {
        'source_filenames': instructor_dash_js,
        'output_filename': 'js/instructor_dash.js',
    },
    'dashboard': {
        'source_filenames': dashboard_js,
        'output_filename': 'js/dashboard.js'
    },
    'rwd_header_footer': {
        'source_filenames': rwd_header_footer_js,
        'output_filename': 'js/rwd_header_footer.js'
    },
    'student_account': {
        'source_filenames': student_account_js,
        'output_filename': 'js/student_account.js'
    },
    'student_profile': {
        'source_filenames': student_profile_js,
        'output_filename': 'js/student_profile.js'
    },
    'verify_student': {
        'source_filenames': verify_student_js,
        'output_filename': 'js/verify_student.js'
    },
    'reverify': {
        'source_filenames': reverify_js,
        'output_filename': 'js/reverify.js'
    },
    'ccx': {
        'source_filenames': ccx_js,
        'output_filename': 'js/ccx.js'
    }
}

PIPELINE_DISABLE_WRAPPER = True

# Compile all coffee files in course data directories if they are out of date.
# TODO: Remove this once we move data into Mongo. This is only temporary while
# course data directories are still in use.
if os.path.isdir(DATA_DIR):
    for course_dir in os.listdir(DATA_DIR):
        js_dir = DATA_DIR / course_dir / "js"
        if not os.path.isdir(js_dir):
            continue
        for filename in os.listdir(js_dir):
            if filename.endswith('coffee'):
                new_filename = os.path.splitext(filename)[0] + ".js"
                if os.path.exists(js_dir / new_filename):
                    coffee_timestamp = os.stat(js_dir / filename).st_mtime
                    js_timestamp = os.stat(js_dir / new_filename).st_mtime
                    if coffee_timestamp <= js_timestamp:
                        continue
                os.system("rm %s" % (js_dir / new_filename))
                os.system("coffee -c %s" % (js_dir / filename))


PIPELINE_CSS_COMPRESSOR = None
PIPELINE_JS_COMPRESSOR = "pipeline.compressors.uglifyjs.UglifyJSCompressor"

STATICFILES_IGNORE_PATTERNS = (
    "sass/*",
    "coffee/*",

    # Symlinks used by js-test-tool
    "xmodule_js",
    "common_static",
)

PIPELINE_UGLIFYJS_BINARY = 'node_modules/.bin/uglifyjs'

# Setting that will only affect the edX version of django-pipeline until our changes are merged upstream
PIPELINE_COMPILE_INPLACE = True

################################# CELERY ######################################

# Message configuration

CELERY_TASK_SERIALIZER = 'json'
CELERY_RESULT_SERIALIZER = 'json'

CELERY_MESSAGE_COMPRESSION = 'gzip'

# Results configuration

CELERY_IGNORE_RESULT = False
CELERY_STORE_ERRORS_EVEN_IF_IGNORED = True

# Events configuration

CELERY_TRACK_STARTED = True

CELERY_SEND_EVENTS = True
CELERY_SEND_TASK_SENT_EVENT = True

# Exchange configuration

CELERY_DEFAULT_EXCHANGE = 'edx.core'
CELERY_DEFAULT_EXCHANGE_TYPE = 'direct'

# Queues configuration

HIGH_PRIORITY_QUEUE = 'edx.core.high'
DEFAULT_PRIORITY_QUEUE = 'edx.core.default'
LOW_PRIORITY_QUEUE = 'edx.core.low'
HIGH_MEM_QUEUE = 'edx.core.high_mem'

CELERY_QUEUE_HA_POLICY = 'all'

CELERY_CREATE_MISSING_QUEUES = True

CELERY_DEFAULT_QUEUE = DEFAULT_PRIORITY_QUEUE
CELERY_DEFAULT_ROUTING_KEY = DEFAULT_PRIORITY_QUEUE

CELERY_QUEUES = {
    HIGH_PRIORITY_QUEUE: {},
    LOW_PRIORITY_QUEUE: {},
    DEFAULT_PRIORITY_QUEUE: {},
    HIGH_MEM_QUEUE: {},
}

# let logging work as configured:
CELERYD_HIJACK_ROOT_LOGGER = False

################################ Bulk Email ###################################

# Suffix used to construct 'from' email address for bulk emails.
# A course-specific identifier is prepended.
BULK_EMAIL_DEFAULT_FROM_EMAIL = 'no-reply@example.com'

# Parameters for breaking down course enrollment into subtasks.
BULK_EMAIL_EMAILS_PER_TASK = 100

# Initial delay used for retrying tasks.  Additional retries use
# longer delays.  Value is in seconds.
BULK_EMAIL_DEFAULT_RETRY_DELAY = 30

# Maximum number of retries per task for errors that are not related
# to throttling.
BULK_EMAIL_MAX_RETRIES = 5

# Maximum number of retries per task for errors that are related to
# throttling.  If this is not set, then there is no cap on such retries.
BULK_EMAIL_INFINITE_RETRY_CAP = 1000

# We want Bulk Email running on the high-priority queue, so we define the
# routing key that points to it.  At the moment, the name is the same.
BULK_EMAIL_ROUTING_KEY = HIGH_PRIORITY_QUEUE

# We also define a queue for smaller jobs so that large courses don't block
# smaller emails (see BULK_EMAIL_JOB_SIZE_THRESHOLD setting)
BULK_EMAIL_ROUTING_KEY_SMALL_JOBS = LOW_PRIORITY_QUEUE

# For emails with fewer than these number of recipients, send them through
# a different queue to avoid large courses blocking emails that are meant to be
# sent to self and staff
BULK_EMAIL_JOB_SIZE_THRESHOLD = 100

# Flag to indicate if individual email addresses should be logged as they are sent
# a bulk email message.
BULK_EMAIL_LOG_SENT_EMAILS = False

# Delay in seconds to sleep between individual mail messages being sent,
# when a bulk email task is retried for rate-related reasons.  Choose this
# value depending on the number of workers that might be sending email in
# parallel, and what the SES rate is.
BULK_EMAIL_RETRY_DELAY_BETWEEN_SENDS = 0.02

############################# Email Opt In ####################################

# Minimum age for organization-wide email opt in
EMAIL_OPTIN_MINIMUM_AGE = PARENTAL_CONSENT_AGE_LIMIT

############################## Video ##########################################

YOUTUBE = {
    # YouTube JavaScript API
    'API': 'www.youtube.com/iframe_api',

    # URL to test YouTube availability
    'TEST_URL': 'gdata.youtube.com/feeds/api/videos/',

    # Current youtube api for requesting transcripts.
    # For example: http://video.google.com/timedtext?lang=en&v=j_jEn79vS3g.
    'TEXT_API': {
        'url': 'video.google.com/timedtext',
        'params': {
            'lang': 'en',
            'v': 'set_youtube_id_of_11_symbols_here',
        },
    },
}

################################### APPS ######################################
INSTALLED_APPS = (
    # Standard ones that are always installed...
    'django.contrib.auth',
    'django.contrib.contenttypes',
    'django.contrib.humanize',
    'django.contrib.messages',
    'django.contrib.sessions',
    'django.contrib.sites',
    'djcelery',
    'settings_context_processor',
    'south',

    # Database-backed configuration
    'config_models',

    # Monitor the status of services
    'service_status',

    # For asset pipelining
    'edxmako',
    'pipeline',
    'staticfiles',
    'static_replace',

    # Our courseware
    'circuit',
    'courseware',
    'student',

    'static_template_view',
    'staticbook',
    'track',
    'eventtracking.django',
    'util',
    'certificates',
    'dashboard',
    'instructor',
    'instructor_task',
    'open_ended_grading',
    'psychometrics',
    'licenses',
    'openedx.core.djangoapps.course_groups',
    'bulk_email',
    'branding',

    # External auth (OpenID, shib)
    'external_auth',
    'django_openid_auth',

    # OAuth2 Provider
    'provider',
    'provider.oauth2',
    'oauth2_provider',

    'oauth_exchange',

    # For the wiki
    'wiki',  # The new django-wiki from benjaoming
    'django_notify',
    'course_wiki',  # Our customizations
    'mptt',
    'sekizai',
    #'wiki.plugins.attachments',
    'wiki.plugins.links',
    'wiki.plugins.notifications',
    'course_wiki.plugins.markdownedx',

    # Foldit integration
    'foldit',

    # For testing
    'django.contrib.admin',  # only used in DEBUG mode
    'django_nose',
    'debug',

    # Discussion forums
    'django_comment_client',
    'django_comment_common',
    'notes',

    'edxnotes',

    # Splash screen
    'splash',

    # Monitoring
    'datadog',

    # User API
    'rest_framework',
    'openedx.core.djangoapps.user_api',

    # Shopping cart
    'shoppingcart',

    # Notification preferences setting
    'notification_prefs',

    'notifier_api',

    # Different Course Modes
    'course_modes',

    # Enrollment API
    'enrollment',

    # Student Identity Verification
    'verify_student',

    # CME Registration
    'cme_registration',

    # Dark-launching languages
    'dark_lang',

    # Microsite configuration
    'microsite_configuration',

    # Student Identity Reverification
    'reverification',

    'embargo',

    # Monitoring functionality
    'monitoring',

    'sneakpeek_deeplink',

    # Course action state
    'course_action_state',

    # Additional problem types
    'edx_jsme',    # Molecular Structure

    # Country list
    'django_countries',

    # edX Mobile API
    'mobile_api',

    # Surveys
    'survey',

<<<<<<< HEAD
    # Instructor email widget
    'instructor_email_widget',

=======
    'lms.djangoapps.lms_xblock',

    'openedx.core.djangoapps.content.course_structures',
    'course_structure_api',

    # CORS and cross-domain CSRF
    'corsheaders',
    'cors_csrf',

    'commerce',
>>>>>>> 00b75f01
)

######################### CSRF #########################################

# Forwards-compatibility with Django 1.7
CSRF_COOKIE_AGE = 60 * 60 * 24 * 7 * 52


######################### MARKETING SITE ###############################
EDXMKTG_COOKIE_NAME = 'edxloggedin'
MKTG_URLS = {}
MKTG_URL_LINK_MAP = {
    'ABOUT': 'about',
    'CONTACT': 'contact',
    'FAQ': 'help',
    'COURSES': 'courses',
    'ROOT': 'root',
    'TOS': 'tos',
    'HONOR': 'honor',  # If your site does not have an honor code, simply delete this line.
    'PRIVACY': 'privacy',
    'PRESS': 'press',
    'BLOG': 'blog',
    'DONATE': 'donate',

    # Verified Certificates
    'WHAT_IS_VERIFIED_CERT': 'verified-certificate',
}

<<<<<<< HEAD
######################### VISIBLE SETTINGS ###########################
# These settings' values will be exposed to all templates
TEMPLATE_VISIBLE_SETTINGS = [
    'FEATURES',
]

############################### CHAT ################################
JABBER = {}
DATABASE_ROUTERS = []
=======
################# Social Media Footer Links #######################
# The names list controls the order of social media
# links in the footer.
SOCIAL_MEDIA_FOOTER_NAMES = [
    "facebook",
    "twitter",
    "linkedin",
    "google_plus",
    "tumblr",
    "meetup",
    "reddit",
    "youtube",
]

# The footer URLs dictionary maps social footer names
# to URLs defined in configuration.
SOCIAL_MEDIA_FOOTER_URLS = {}

# The display dictionary defines the title
# and icon class for each social media link.
SOCIAL_MEDIA_FOOTER_DISPLAY = {
    "facebook": {
        # Translators: This is the website name of www.facebook.com.  Please
        # translate this the way that Facebook advertises in your language.
        "title": _("Facebook"),
        "icon": "fa-facebook-square"
    },
    "twitter": {
        # Translators: This is the website name of www.twitter.com.  Please
        # translate this the way that Twitter advertises in your language.
        "title": _("Twitter"),
        "icon": "fa-twitter"
    },
    "linkedin": {
        # Translators: This is the website name of www.linkedin.com.  Please
        # translate this the way that LinkedIn advertises in your language.
        "title": _("LinkedIn"),
        "icon": "fa-linkedin-square"
    },
    "google_plus": {
        # Translators: This is the website name of plus.google.com.  Please
        # translate this the way that Google+ advertises in your language.
        "title": _("Google+"),
        "icon": "fa-google-plus-square"
    },
    "tumblr": {
        # Translators: This is the website name of www.tumblr.com.  Please
        # translate this the way that Tumblr advertises in your language.
        "title": _("Tumblr"),
        "icon": "fa-tumblr-square"
    },
    "meetup": {
        # Translators: This is the website name of www.meetup.com.  Please
        # translate this the way that MeetUp advertises in your language.
        "title": _("Meetup"),
        "icon": "fa-calendar"
    },
    "reddit": {
        # Translators: This is the website name of www.reddit.com.  Please
        # translate this the way that Reddit advertises in your language.
        "title": _("Reddit"),
        "icon": "fa-reddit-square"
    },
    "youtube": {
        # Translators: This is the website name of www.youtube.com.  Please
        # translate this the way that YouTube advertises in your language.
        "title": _("Youtube"),
        "icon": "fa-youtube-square"
    }
}

################# Mobile URLS ##########################

# These are URLs to the app store for mobile.
MOBILE_STORE_URLS = {
    'apple': '#',
    'google': '#'
}
>>>>>>> 00b75f01

################# Student Verification #################
VERIFY_STUDENT = {
    "DAYS_GOOD_FOR": 365,  # How many days is a verficiation good for?
}

### This enables the Metrics tab for the Instructor dashboard ###########
FEATURES['CLASS_DASHBOARD'] = False
if FEATURES.get('CLASS_DASHBOARD'):
    INSTALLED_APPS += ('class_dashboard',)

######################## CAS authentication ###########################

if FEATURES.get('AUTH_USE_CAS'):
    CAS_SERVER_URL = 'https://provide_your_cas_url_here'
    AUTHENTICATION_BACKENDS = (
        'django.contrib.auth.backends.ModelBackend',
        'django_cas.backends.CASBackend',
    )
    INSTALLED_APPS += ('django_cas',)
    MIDDLEWARE_CLASSES += ('django_cas.middleware.CASMiddleware',)

############# Cross-domain requests #################

if FEATURES.get('ENABLE_CORS_HEADERS'):
    CORS_ALLOW_CREDENTIALS = True
    CORS_ORIGIN_WHITELIST = ()
    CORS_ORIGIN_ALLOW_ALL = False

# Default cache expiration for the cross-domain proxy HTML page.
# This is a static page that can be iframed into an external page
# to simulate cross-domain requests.
XDOMAIN_PROXY_CACHE_TIMEOUT = 60 * 15

###################### Registration ##################################

# For each of the fields, give one of the following values:
# - 'required': to display the field, and make it mandatory
# - 'optional': to display the field, and make it non-mandatory
# - 'hidden': to not display the field

REGISTRATION_EXTRA_FIELDS = {
    'level_of_education': 'optional',
    'gender': 'optional',
    'year_of_birth': 'optional',
    'mailing_address': 'optional',
    'goals': 'optional',
    'honor_code': 'required',
    'terms_of_service': 'hidden',
    'city': 'hidden',
    'country': 'hidden',
}

########################## CERTIFICATE NAME ########################
CERT_NAME_SHORT = "Certificate"
CERT_NAME_LONG = "Certificate of Achievement"

###################### Grade Downloads ######################
GRADES_DOWNLOAD_ROUTING_KEY = HIGH_MEM_QUEUE

GRADES_DOWNLOAD = {
    'STORAGE_TYPE': 'localfs',
    'BUCKET': 'edx-grades',
    'ROOT_PATH': '/tmp/edx-s3/grades',
}

<<<<<<< HEAD
#################### Student Responses Reports Downloads #################
STUDENT_RESPONSES_DOWNLOAD_ROUTING_KEY = HIGH_MEM_QUEUE

STUDENT_RESPONSES_DOWNLOAD = {
    'STORAGE_TYPE': 'localfs',
    'BUCKET': 'edx-student-responses',
    'ROOT_PATH': '/tmp/edx-s3/student-responses',
}

##################### ORA2 Responses Download #######################
ORA2_RESPONSES_DOWNLOAD_ROUTING_KEY = HIGH_MEM_QUEUE

ORA2_RESPONSES_DOWNLOAD = {
    'STORAGE_TYPE': 'localfs',
    'BUCKET': 'edx-grades',
    'ROOT_PATH': '/tmp/edx-s3/ora2-responses',
}

######################## PROGRESS SUCCESS BUTTON ##############################
# The following fields are available in the URL: {course_id} {student_id}
PROGRESS_SUCCESS_BUTTON_URL = 'http://<domain>/<path>/{course_id}'
PROGRESS_SUCCESS_BUTTON_TEXT_OVERRIDE = None
=======
>>>>>>> 00b75f01

#### PASSWORD POLICY SETTINGS #####
PASSWORD_MIN_LENGTH = 8
PASSWORD_MAX_LENGTH = None
PASSWORD_COMPLEXITY = {"UPPER": 1, "LOWER": 1, "DIGITS": 1}
PASSWORD_DICTIONARY_EDIT_DISTANCE_THRESHOLD = None
PASSWORD_DICTIONARY = []

##################### LinkedIn #####################
INSTALLED_APPS += ('django_openid_auth',)


############################ ORA 2 ############################################

# By default, don't use a file prefix
ORA2_FILE_PREFIX = None

# Default File Upload Storage bucket and prefix. Used by the FileUpload Service.
FILE_UPLOAD_STORAGE_BUCKET_NAME = 'edxuploads'
FILE_UPLOAD_STORAGE_PREFIX = 'submissions_attachments'

##### ACCOUNT LOCKOUT DEFAULT PARAMETERS #####
MAX_FAILED_LOGIN_ATTEMPTS_ALLOWED = 5
MAX_FAILED_LOGIN_ATTEMPTS_LOCKOUT_PERIOD_SECS = 15 * 60


##### LMS DEADLINE DISPLAY TIME_ZONE #######
TIME_ZONE_DISPLAYED_FOR_DEADLINES = 'UTC'

# Course Forums Download
COURSE_FORUMS_DOWNLOAD_ROUTING_KEY = HIGH_MEM_QUEUE

# Student Forums Download
STUDENT_FORUMS_DOWNLOAD_ROUTING_KEY = HIGH_MEM_QUEUE

# Source:
# http://loc.gov/standards/iso639-2/ISO-639-2_utf-8.txt according to http://en.wikipedia.org/wiki/ISO_639-1
# Note that this is used as the set of choices to the `code` field of the
# `LanguageProficiency` model.
ALL_LANGUAGES = (
    [u"aa", u"Afar"],
    [u"ab", u"Abkhazian"],
    [u"af", u"Afrikaans"],
    [u"ak", u"Akan"],
    [u"sq", u"Albanian"],
    [u"am", u"Amharic"],
    [u"ar", u"Arabic"],
    [u"an", u"Aragonese"],
    [u"hy", u"Armenian"],
    [u"as", u"Assamese"],
    [u"av", u"Avaric"],
    [u"ae", u"Avestan"],
    [u"ay", u"Aymara"],
    [u"az", u"Azerbaijani"],
    [u"ba", u"Bashkir"],
    [u"bm", u"Bambara"],
    [u"eu", u"Basque"],
    [u"be", u"Belarusian"],
    [u"bn", u"Bengali"],
    [u"bh", u"Bihari languages"],
    [u"bi", u"Bislama"],
    [u"bs", u"Bosnian"],
    [u"br", u"Breton"],
    [u"bg", u"Bulgarian"],
    [u"my", u"Burmese"],
    [u"ca", u"Catalan"],
    [u"ch", u"Chamorro"],
    [u"ce", u"Chechen"],
    [u"zh", u"Chinese"],
    [u"zh_HANS", u"Simplified Chinese"],
    [u"zh_HANT", u"Traditional Chinese"],
    [u"cu", u"Church Slavic"],
    [u"cv", u"Chuvash"],
    [u"kw", u"Cornish"],
    [u"co", u"Corsican"],
    [u"cr", u"Cree"],
    [u"cs", u"Czech"],
    [u"da", u"Danish"],
    [u"dv", u"Divehi"],
    [u"nl", u"Dutch"],
    [u"dz", u"Dzongkha"],
    [u"en", u"English"],
    [u"eo", u"Esperanto"],
    [u"et", u"Estonian"],
    [u"ee", u"Ewe"],
    [u"fo", u"Faroese"],
    [u"fj", u"Fijian"],
    [u"fi", u"Finnish"],
    [u"fr", u"French"],
    [u"fy", u"Western Frisian"],
    [u"ff", u"Fulah"],
    [u"ka", u"Georgian"],
    [u"de", u"German"],
    [u"gd", u"Gaelic"],
    [u"ga", u"Irish"],
    [u"gl", u"Galician"],
    [u"gv", u"Manx"],
    [u"el", u"Greek"],
    [u"gn", u"Guarani"],
    [u"gu", u"Gujarati"],
    [u"ht", u"Haitian"],
    [u"ha", u"Hausa"],
    [u"he", u"Hebrew"],
    [u"hz", u"Herero"],
    [u"hi", u"Hindi"],
    [u"ho", u"Hiri Motu"],
    [u"hr", u"Croatian"],
    [u"hu", u"Hungarian"],
    [u"ig", u"Igbo"],
    [u"is", u"Icelandic"],
    [u"io", u"Ido"],
    [u"ii", u"Sichuan Yi"],
    [u"iu", u"Inuktitut"],
    [u"ie", u"Interlingue"],
    [u"ia", u"Interlingua"],
    [u"id", u"Indonesian"],
    [u"ik", u"Inupiaq"],
    [u"it", u"Italian"],
    [u"jv", u"Javanese"],
    [u"ja", u"Japanese"],
    [u"kl", u"Kalaallisut"],
    [u"kn", u"Kannada"],
    [u"ks", u"Kashmiri"],
    [u"kr", u"Kanuri"],
    [u"kk", u"Kazakh"],
    [u"km", u"Central Khmer"],
    [u"ki", u"Kikuyu"],
    [u"rw", u"Kinyarwanda"],
    [u"ky", u"Kirghiz"],
    [u"kv", u"Komi"],
    [u"kg", u"Kongo"],
    [u"ko", u"Korean"],
    [u"kj", u"Kuanyama"],
    [u"ku", u"Kurdish"],
    [u"lo", u"Lao"],
    [u"la", u"Latin"],
    [u"lv", u"Latvian"],
    [u"li", u"Limburgan"],
    [u"ln", u"Lingala"],
    [u"lt", u"Lithuanian"],
    [u"lb", u"Luxembourgish"],
    [u"lu", u"Luba-Katanga"],
    [u"lg", u"Ganda"],
    [u"mk", u"Macedonian"],
    [u"mh", u"Marshallese"],
    [u"ml", u"Malayalam"],
    [u"mi", u"Maori"],
    [u"mr", u"Marathi"],
    [u"ms", u"Malay"],
    [u"mg", u"Malagasy"],
    [u"mt", u"Maltese"],
    [u"mn", u"Mongolian"],
    [u"na", u"Nauru"],
    [u"nv", u"Navajo"],
    [u"nr", u"Ndebele, South"],
    [u"nd", u"Ndebele, North"],
    [u"ng", u"Ndonga"],
    [u"ne", u"Nepali"],
    [u"nn", u"Norwegian Nynorsk"],
    [u"nb", u"Bokmål, Norwegian"],
    [u"no", u"Norwegian"],
    [u"ny", u"Chichewa"],
    [u"oc", u"Occitan"],
    [u"oj", u"Ojibwa"],
    [u"or", u"Oriya"],
    [u"om", u"Oromo"],
    [u"os", u"Ossetian"],
    [u"pa", u"Panjabi"],
    [u"fa", u"Persian"],
    [u"pi", u"Pali"],
    [u"pl", u"Polish"],
    [u"pt", u"Portuguese"],
    [u"ps", u"Pushto"],
    [u"qu", u"Quechua"],
    [u"rm", u"Romansh"],
    [u"ro", u"Romanian"],
    [u"rn", u"Rundi"],
    [u"ru", u"Russian"],
    [u"sg", u"Sango"],
    [u"sa", u"Sanskrit"],
    [u"si", u"Sinhala"],
    [u"sk", u"Slovak"],
    [u"sl", u"Slovenian"],
    [u"se", u"Northern Sami"],
    [u"sm", u"Samoan"],
    [u"sn", u"Shona"],
    [u"sd", u"Sindhi"],
    [u"so", u"Somali"],
    [u"st", u"Sotho, Southern"],
    [u"es", u"Spanish"],
    [u"sc", u"Sardinian"],
    [u"sr", u"Serbian"],
    [u"ss", u"Swati"],
    [u"su", u"Sundanese"],
    [u"sw", u"Swahili"],
    [u"sv", u"Swedish"],
    [u"ty", u"Tahitian"],
    [u"ta", u"Tamil"],
    [u"tt", u"Tatar"],
    [u"te", u"Telugu"],
    [u"tg", u"Tajik"],
    [u"tl", u"Tagalog"],
    [u"th", u"Thai"],
    [u"bo", u"Tibetan"],
    [u"ti", u"Tigrinya"],
    [u"to", u"Tonga (Tonga Islands)"],
    [u"tn", u"Tswana"],
    [u"ts", u"Tsonga"],
    [u"tk", u"Turkmen"],
    [u"tr", u"Turkish"],
    [u"tw", u"Twi"],
    [u"ug", u"Uighur"],
    [u"uk", u"Ukrainian"],
    [u"ur", u"Urdu"],
    [u"uz", u"Uzbek"],
    [u"ve", u"Venda"],
    [u"vi", u"Vietnamese"],
    [u"vo", u"Volapük"],
    [u"cy", u"Welsh"],
    [u"wa", u"Walloon"],
    [u"wo", u"Wolof"],
    [u"xh", u"Xhosa"],
    [u"yi", u"Yiddish"],
    [u"yo", u"Yoruba"],
    [u"za", u"Zhuang"],
    [u"zu", u"Zulu"]
)


### Apps only installed in some instances
OPTIONAL_APPS = (
    'mentoring',
    'problem_builder',
    'edx_sga',

    # edx-ora2
    'submissions',
    'openassessment',
    'openassessment.assessment',
    'openassessment.fileupload',
    'openassessment.workflow',
    'openassessment.xblock',

    # edxval
    'edxval',

    # milestones
    'milestones',
)

for app_name in OPTIONAL_APPS:
    # First attempt to only find the module rather than actually importing it,
    # to avoid circular references - only try to import if it can't be found
    # by find_module, which doesn't work with import hooks
    try:
        imp.find_module(app_name)
    except ImportError:
        try:
            __import__(app_name)
        except ImportError:
            continue
    INSTALLED_APPS += (app_name,)

# Stub for third_party_auth options.
# See common/djangoapps/third_party_auth/settings.py for configuration details.
THIRD_PARTY_AUTH = {}

### ADVANCED_SECURITY_CONFIG
# Empty by default
ADVANCED_SECURITY_CONFIG = {}

### External auth usage -- prefixes for ENROLLMENT_DOMAIN
SHIBBOLETH_DOMAIN_PREFIX = 'shib:'
OPENID_DOMAIN_PREFIX = 'openid:'

### SHIB
# For SHIB backup register and login URLs
SHIB_ONLY_SITE = False
# Mapping of hosts to a list of safe redirect domains from that host (not including itself)
# For example:
# SHIB_REDIRECT_DOMAIN_WHITELIST = {
#    'suclass.stanford.edu': ['studio.suclass.stanford.edu']
# }
SHIB_REDIRECT_DOMAIN_WHITELIST = {}

### Analytics Data API + Dashboard (Insights) settings
ANALYTICS_DATA_URL = ""
ANALYTICS_DATA_TOKEN = ""
ANALYTICS_DASHBOARD_URL = ""
ANALYTICS_DASHBOARD_NAME = PLATFORM_NAME + " Insights"

# REGISTRATION CODES DISPLAY INFORMATION SUBTITUTIONS IN THE INVOICE ATTACHMENT
INVOICE_CORP_ADDRESS = "Please place your corporate address\nin this configuration"
INVOICE_PAYMENT_INSTRUCTIONS = "This is where you can\nput directions on how people\nbuying registration codes"

####################### In-line Analytics ######################
ANALYTICS_ANSWER_DIST_URL = None
INLINE_ANALYTICS_SUPPORTED_TYPES = {
    'MultipleChoiceResponse': 'radio',
    'ChoiceResponse': 'checkbox',
    'OptionResponse': 'option',
    'NumericalResponse': 'numerical',
    'StringResponse': 'string',
    'FormulaResponse': 'formula',
}
# Country code overrides
# Used by django-countries
COUNTRIES_OVERRIDE = {
    "TW": _("Taiwan"),
}

# which access.py permission name to check in order to determine if a course is visible in
# the course catalog. We default this to the legacy permission 'see_exists'.
COURSE_CATALOG_VISIBILITY_PERMISSION = 'see_exists'

# which access.py permission name to check in order to determine if a course about page is
# visible. We default this to the legacy permission 'see_exists'.
COURSE_ABOUT_VISIBILITY_PERMISSION = 'see_exists'

<<<<<<< HEAD
# Metrics tab data source setting
MAX_ENROLLEES_FOR_METRICS_USING_DB = 100

# MONGO Connection parameters for the forum servers.  Bypassing cs_comment_client
FORUM_MONGO_PARAMS = {
    'host': 'localhost',
    'port': 27017,
    'password': '',
    'user': '',
    'database': 'forum',
}

################### branding - for database driven tiles ##################
INSTALLED_APPS += ('branding_stanford',)
DISPLAY_COURSE_TILES = True

 # Set to True for systems where students are auto-registered on login
DISABLE_REGISTER_BUTTON = False
=======
#date format the api will be formatting the datetime values
API_DATE_FORMAT = '%Y-%m-%d'

# Enrollment API Cache Timeout
ENROLLMENT_COURSE_DETAILS_CACHE_TIMEOUT = 60

# for Student Notes we would like to avoid too frequent token refreshes (default is 30 seconds)
if FEATURES['ENABLE_EDXNOTES']:
    OAUTH_ID_TOKEN_EXPIRATION = 60 * 60

# Configuration used for generating PDF Receipts/Invoices
PDF_RECEIPT_TAX_ID = 'add here'
PDF_RECEIPT_FOOTER_TEXT = 'add your own specific footer text here'
PDF_RECEIPT_DISCLAIMER_TEXT = 'add your own specific disclaimer text here'
PDF_RECEIPT_BILLING_ADDRESS = 'add your own billing address here with appropriate line feed characters'
PDF_RECEIPT_TERMS_AND_CONDITIONS = 'add your own terms and conditions'
PDF_RECEIPT_TAX_ID_LABEL = 'Tax ID'
PDF_RECEIPT_LOGO_PATH = PROJECT_ROOT + '/static/images/openedx-logo-tag.png'
# Height of the Logo in mm
PDF_RECEIPT_LOGO_HEIGHT_MM = 12
PDF_RECEIPT_COBRAND_LOGO_PATH = PROJECT_ROOT + '/static/images/default-theme/logo.png'
# Height of the Co-brand Logo in mm
PDF_RECEIPT_COBRAND_LOGO_HEIGHT_MM = 12

# Use None for the default search engine
SEARCH_ENGINE = None
# Use the LMS specific result processor
SEARCH_RESULT_PROCESSOR = "lms.lib.courseware_search.lms_result_processor.LmsSearchResultProcessor"

### PERFORMANCE EXPERIMENT SETTINGS ###
# CDN experiment/monitoring flags
CDN_VIDEO_URLS = {}

# Page onload event sampling rate (min 0.0, max 1.0)
ONLOAD_BEACON_SAMPLE_RATE = 0.0

# The configuration visibility of account fields.
ACCOUNT_VISIBILITY_CONFIGURATION = {
    # Default visibility level for accounts without a specified value
    # The value is one of: 'all_users', 'private'
    "default_visibility": "all_users",

    # The list of all fields that can be shared with other users
    "shareable_fields": [
        'username',
        'profile_image',
        'country',
        'time_zone',
        'language_proficiencies',
        'bio',
    ],

    # The list of account fields that are always public
    "public_fields": [
        'username',
        'profile_image',
    ],
}

# E-Commerce API Configuration
ECOMMERCE_API_URL = None
ECOMMERCE_API_SIGNING_KEY = None
ECOMMERCE_API_TIMEOUT = 5

# Reverification checkpoint name pattern
CHECKPOINT_PATTERN = r'(?P<checkpoint_name>\w+)'

# For the fields override feature
# If using FEATURES['INDIVIDUAL_DUE_DATES'], you should add
# 'courseware.student_field_overrides.IndividualStudentOverrideProvider' to
# this setting.
FIELD_OVERRIDE_PROVIDERS = ()

# PROFILE IMAGE CONFIG
# WARNING: Certain django storage backends do not support atomic
# file overwrites (including the default, OverwriteStorage) - instead
# there are separate calls to delete and then write a new file in the
# storage backend.  This introduces the risk of a race condition
# occurring when a user uploads a new profile image to replace an
# earlier one (the file will temporarily be deleted).
PROFILE_IMAGE_BACKEND = {
    'class': 'storages.backends.overwrite.OverwriteStorage',
    'options': {
        'location': os.path.join(MEDIA_ROOT, 'profile-images/'),
        'base_url': os.path.join(MEDIA_URL, 'profile-images/'),
    },
}
PROFILE_IMAGE_DEFAULT_FILENAME = 'images/default-theme/default-profile'
PROFILE_IMAGE_DEFAULT_FILE_EXTENSION = 'png'
# This secret key is used in generating unguessable URLs to users'
# profile images.  Once it has been set, changing it will make the
# platform unaware of current image URLs, resulting in reverting all
# users' profile images to the default placeholder image.
PROFILE_IMAGE_SECRET_KEY = 'placeholder secret key'
PROFILE_IMAGE_MAX_BYTES = 1024 * 1024
PROFILE_IMAGE_MIN_BYTES = 100
>>>>>>> 00b75f01
<|MERGE_RESOLUTION|>--- conflicted
+++ resolved
@@ -1751,11 +1751,9 @@
     # Surveys
     'survey',
 
-<<<<<<< HEAD
     # Instructor email widget
     'instructor_email_widget',
 
-=======
     'lms.djangoapps.lms_xblock',
 
     'openedx.core.djangoapps.content.course_structures',
@@ -1766,7 +1764,6 @@
     'cors_csrf',
 
     'commerce',
->>>>>>> 00b75f01
 )
 
 ######################### CSRF #########################################
@@ -1795,7 +1792,6 @@
     'WHAT_IS_VERIFIED_CERT': 'verified-certificate',
 }
 
-<<<<<<< HEAD
 ######################### VISIBLE SETTINGS ###########################
 # These settings' values will be exposed to all templates
 TEMPLATE_VISIBLE_SETTINGS = [
@@ -1805,7 +1801,6 @@
 ############################### CHAT ################################
 JABBER = {}
 DATABASE_ROUTERS = []
-=======
 ################# Social Media Footer Links #######################
 # The names list controls the order of social media
 # links in the footer.
@@ -1884,7 +1879,6 @@
     'apple': '#',
     'google': '#'
 }
->>>>>>> 00b75f01
 
 ################# Student Verification #################
 VERIFY_STUDENT = {
@@ -1951,7 +1945,6 @@
     'ROOT_PATH': '/tmp/edx-s3/grades',
 }
 
-<<<<<<< HEAD
 #################### Student Responses Reports Downloads #################
 STUDENT_RESPONSES_DOWNLOAD_ROUTING_KEY = HIGH_MEM_QUEUE
 
@@ -1974,8 +1967,6 @@
 # The following fields are available in the URL: {course_id} {student_id}
 PROGRESS_SUCCESS_BUTTON_URL = 'http://<domain>/<path>/{course_id}'
 PROGRESS_SUCCESS_BUTTON_TEXT_OVERRIDE = None
-=======
->>>>>>> 00b75f01
 
 #### PASSWORD POLICY SETTINGS #####
 PASSWORD_MIN_LENGTH = 8
@@ -2295,7 +2286,6 @@
 # visible. We default this to the legacy permission 'see_exists'.
 COURSE_ABOUT_VISIBILITY_PERMISSION = 'see_exists'
 
-<<<<<<< HEAD
 # Metrics tab data source setting
 MAX_ENROLLEES_FOR_METRICS_USING_DB = 100
 
@@ -2314,7 +2304,6 @@
 
  # Set to True for systems where students are auto-registered on login
 DISABLE_REGISTER_BUTTON = False
-=======
 #date format the api will be formatting the datetime values
 API_DATE_FORMAT = '%Y-%m-%d'
 
@@ -2410,5 +2399,4 @@
 # users' profile images to the default placeholder image.
 PROFILE_IMAGE_SECRET_KEY = 'placeholder secret key'
 PROFILE_IMAGE_MAX_BYTES = 1024 * 1024
-PROFILE_IMAGE_MIN_BYTES = 100
->>>>>>> 00b75f01
+PROFILE_IMAGE_MIN_BYTES = 100