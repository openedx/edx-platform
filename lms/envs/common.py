# -*- coding: utf-8 -*-
"""
This is the common settings file, intended to set sane defaults. If you have a
piece of configuration that's dependent on a set of feature flags being set,
then create a function that returns the calculated value based on the value of
FEATURES[...]. Modules that extend this one can change the feature
configuration in an environment specific config file and re-calculate those
values.

We should make a method that calls all these config methods so that you just
make one call at the end of your site-specific dev file to reset all the
dependent variables (like INSTALLED_APPS) for you.

Longer TODO:
1. Right now our treatment of static content in general and in particular
   course-specific static content is haphazard.
2. We should have a more disciplined approach to feature flagging, even if it
   just means that we stick them in a dict called FEATURES.
3. We need to handle configuration for multiple courses. This could be as
   multiple sites, but we do need a way to map their data assets.
"""

# We intentionally define lots of variables that aren't used, and
# want to import all variables from base settings files
# pylint: disable=W0401, W0611, W0614, C0103

import sys
import os
import imp
import json

from path import path
from warnings import simplefilter

from .discussionsettings import *
from xmodule.modulestore.modulestore_settings import update_module_store_settings

from lms.lib.xblock.mixin import LmsBlockMixin

################################### FEATURES ###################################
# The display name of the platform to be used in templates/emails/etc.
PLATFORM_NAME = "UPEx en Instituto de Altos Estudios Nacionales"
CC_MERCHANT_NAME = PLATFORM_NAME

PLATFORM_FACEBOOK_ACCOUNT = "http://www.facebook.com/YourPlatformFacebookAccount"
PLATFORM_TWITTER_ACCOUNT = "@YourPlatformTwitterAccount"
PLATFORM_TWITTER_URL = "https://twitter.com/YourPlatformTwitterAccount"
PLATFORM_MEETUP_URL = "http://www.meetup.com/YourMeetup"
PLATFORM_LINKEDIN_URL = "http://www.linkedin.com/company/YourPlatform"
PLATFORM_GOOGLE_PLUS_URL = "https://plus.google.com/YourGooglePlusAccount/"


COURSEWARE_ENABLED = True
ENABLE_JASMINE = False

DISCUSSION_SETTINGS = {
    'MAX_COMMENT_DEPTH': 2,
}


# Features
FEATURES = {
    'SAMPLE': False,
    'USE_DJANGO_PIPELINE': True,

    'DISPLAY_DEBUG_INFO_TO_STAFF': True,
    'DISPLAY_HISTOGRAMS_TO_STAFF': False,  # For large courses this slows down courseware access for staff.

    'REROUTE_ACTIVATION_EMAIL': False,  # nonempty string = address for all activation emails
    'DEBUG_LEVEL': 0,  # 0 = lowest level, least verbose, 255 = max level, most verbose

    ## DO NOT SET TO True IN THIS FILE
    ## Doing so will cause all courses to be released on production
    'DISABLE_START_DATES': False,  # When True, all courses will be active, regardless of start date

    # When True, will only publicly list courses by the subdomain. Expects you
    # to define COURSE_LISTINGS, a dictionary mapping subdomains to lists of
    # course_ids (see dev_int.py for an example)
    'SUBDOMAIN_COURSE_LISTINGS': False,

    # When True, will override certain branding with university specific values
    # Expects a SUBDOMAIN_BRANDING dictionary that maps the subdomain to the
    # university to use for branding purposes
    'SUBDOMAIN_BRANDING': False,

    'FORCE_UNIVERSITY_DOMAIN': False,  # set this to the university domain to use, as an override to HTTP_HOST
                                        # set to None to do no university selection

    # for consistency in user-experience, keep the value of the following 3 settings
    # in sync with the corresponding ones in cms/envs/common.py
    'ENABLE_DISCUSSION_SERVICE': True,
    'ENABLE_TEXTBOOK': True,
    'ENABLE_STUDENT_NOTES': True,  # enables the student notes API and UI.

    # discussion home panel, which includes a subscription on/off setting for discussion digest emails.
    # this should remain off in production until digest notifications are online.
    'ENABLE_DISCUSSION_HOME_PANEL': False,

    'ENABLE_PSYCHOMETRICS': False,  # real-time psychometrics (eg item response theory analysis in instructor dashboard)

    'ENABLE_DJANGO_ADMIN_SITE': True,  # set true to enable django's admin site, even on prod (e.g. for course ops)
    'ENABLE_SQL_TRACKING_LOGS': False,
    'ENABLE_LMS_MIGRATION': False,
    'ENABLE_MANUAL_GIT_RELOAD': False,

    'ENABLE_MASQUERADE': True,  # allow course staff to change to student view of courseware

    'ENABLE_SYSADMIN_DASHBOARD': False,  # sysadmin dashboard, to see what courses are loaded, to delete & load courses

    'DISABLE_LOGIN_BUTTON': False,  # used in systems where login is automatic, eg MIT SSL

    # extrernal access methods
    'ACCESS_REQUIRE_STAFF_FOR_COURSE': False,
    'AUTH_USE_OPENID': False,
    'AUTH_USE_CERTIFICATES': False,
    'AUTH_USE_OPENID_PROVIDER': False,
    # Even though external_auth is in common, shib assumes the LMS views / urls, so it should only be enabled
    # in LMS
    'AUTH_USE_SHIB': False,
    'AUTH_USE_CAS': False,

    # This flag disables the requirement of having to agree to the TOS for users registering
    # with Shib.  Feature was requested by Stanford's office of general counsel
    'SHIB_DISABLE_TOS': False,

    # Toggles OAuth2 authentication provider
    'ENABLE_OAUTH2_PROVIDER': False,

    # Can be turned off if course lists need to be hidden. Effects views and templates.
    'COURSES_ARE_BROWSABLE': True,

    # Enables ability to restrict enrollment in specific courses by the user account login method
    'RESTRICT_ENROLL_BY_REG_METHOD': False,

    # Enables the LMS bulk email feature for course staff
    'ENABLE_INSTRUCTOR_EMAIL': True,
    # If True and ENABLE_INSTRUCTOR_EMAIL: Forces email to be explicitly turned on
    #   for each course via django-admin interface.
    # If False and ENABLE_INSTRUCTOR_EMAIL: Email will be turned on by default
    #   for all Mongo-backed courses.
    'REQUIRE_COURSE_EMAIL_AUTH': True,

    # Analytics experiments - shows instructor analytics tab in LMS instructor dashboard.
    # Enabling this feature depends on installation of a separate analytics server.
    'ENABLE_INSTRUCTOR_ANALYTICS': False,

    # enable analytics server.
    # WARNING: THIS SHOULD ALWAYS BE SET TO FALSE UNDER NORMAL
    # LMS OPERATION. See analytics.py for details about what
    # this does.
    'RUN_AS_ANALYTICS_SERVER_ENABLED': False,

    # Flip to True when the YouTube iframe API breaks (again)
    'USE_YOUTUBE_OBJECT_API': False,

    # Give a UI to show a student's submission history in a problem by the
    # Staff Debug tool.
    'ENABLE_STUDENT_HISTORY_VIEW': True,

    # Segment.io for LMS--need to explicitly turn it on for production.
    'SEGMENT_IO_LMS': False,

    # Provide a UI to allow users to submit feedback from the LMS (left-hand help modal)
    'ENABLE_FEEDBACK_SUBMISSION': False,

    # Turn on a page that lets staff enter Python code to be run in the
    # sandbox, for testing whether it's enabled properly.
    'ENABLE_DEBUG_RUN_PYTHON': False,

    # Enable URL that shows information about the status of variuous services
    'ENABLE_SERVICE_STATUS': False,

    # Toggle to indicate use of a custom theme
    'USE_CUSTOM_THEME': False,

    # Don't autoplay videos for students
    'AUTOPLAY_VIDEOS': False,

    # Enable instructor dash to submit background tasks
    'ENABLE_INSTRUCTOR_BACKGROUND_TASKS': True,

    # Enable instructor to assign individual due dates
    'INDIVIDUAL_DUE_DATES': False,

    # Enable legacy instructor dashboard
    'ENABLE_INSTRUCTOR_LEGACY_DASHBOARD': True,
    # Is this an edX-owned domain? (used on instructor dashboard)
    'IS_EDX_DOMAIN': False,

    # Toggle to enable certificates of courses on dashboard
    'ENABLE_VERIFIED_CERTIFICATES': False,

    # Allow use of the hint managment instructor view.
    'ENABLE_HINTER_INSTRUCTOR_VIEW': False,

    # for load testing
    'AUTOMATIC_AUTH_FOR_TESTING': False,

    # Toggle to enable chat availability (configured on a per-course
    # basis in Studio)
    'ENABLE_CHAT': False,

    # Allow users to enroll with methods other than just honor code certificates
    'MULTIPLE_ENROLLMENT_ROLES': False,

    # Toggle the availability of the shopping cart page
    'ENABLE_SHOPPING_CART': True,

    # Toggle storing detailed billing information
    'STORE_BILLING_INFO': False,

    # Enable flow for payments for course registration (DIFFERENT from verified student flow)
    'ENABLE_PAID_COURSE_REGISTRATION': True,

    # Automatically approve student identity verification attempts
    'AUTOMATIC_VERIFY_STUDENT_IDENTITY_FOR_TESTING': False,

    # Disable instructor dash buttons for downloading course data
    # when enrollment exceeds this number
    'MAX_ENROLLMENT_INSTR_BUTTONS': 200,

    # Grade calculation started from the new instructor dashboard will write
    # grades CSV files to S3 and give links for downloads.
    'ENABLE_S3_GRADE_DOWNLOADS': False,

    # whether to use password policy enforcement or not
    'ENFORCE_PASSWORD_POLICY': False,

    # Give course staff unrestricted access to grade downloads (if set to False,
    # only edX superusers can perform the downloads)
    'ALLOW_COURSE_STAFF_GRADE_DOWNLOADS': False,

    'ENABLED_PAYMENT_REPORTS': ["refund_report", "itemized_purchase_report", "university_revenue_share", "certificate_status"],

    # Turn off account locking if failed login attempts exceeds a limit
    'ENABLE_MAX_FAILED_LOGIN_ATTEMPTS': False,

    # Hide any Personally Identifiable Information from application logs
    'SQUELCH_PII_IN_LOGS': False,

    # Toggles the embargo functionality, which enable embargoing for particular courses
    'EMBARGO': False,

    # Toggles the embargo site functionality, which enable embargoing for the whole site
    'SITE_EMBARGOED': False,

    # Whether the Wiki subsystem should be accessible via the direct /wiki/ paths. Setting this to True means
    # that people can submit content and modify the Wiki in any arbitrary manner. We're leaving this as True in the
    # defaults, so that we maintain current behavior
    'ALLOW_WIKI_ROOT_ACCESS': True,

    # Turn on/off Microsites feature
    'USE_MICROSITES': False,

    # Turn on third-party auth. Disabled for now because full implementations are not yet available. Remember to syncdb
    # if you enable this; we don't create tables by default.
    'ENABLE_THIRD_PARTY_AUTH': False,

    # Toggle to enable alternate urls for marketing links
    'ENABLE_MKTG_SITE': False,

    # Prevent concurrent logins per user
    'PREVENT_CONCURRENT_LOGINS': False,

    # Turn off Advanced Security by default
    'ADVANCED_SECURITY': False,

    # Show a "Download your certificate" on the Progress page if the lowest
    # nonzero grade cutoff is met
    'SHOW_PROGRESS_SUCCESS_BUTTON': False,

    # Analytics Data API (for active student count)
    # Default to false here b/c dev environments won't have the api, will override in aws.py
    'ENABLE_ANALYTICS_ACTIVE_COUNT': False,

    # TODO: ECOM-136 remove this feature flag when new styles are available on main site.for
    # Enable the new edX footer to be rendered. Defaults to false.
    'ENABLE_NEW_EDX_FOOTER': False,

    # TODO: ECOM-136
    # Enables the new navigation template and styles. This should be enabled
    # when the styles appropriately match the edX.org website.
    'ENABLE_NEW_EDX_HEADER': False,

    # When a logged in user goes to the homepage ('/') should the user be
    # redirected to the dashboard - this is default Open edX behavior. Set to
    # False to not redirect the user
    'ALWAYS_REDIRECT_HOMEPAGE_TO_DASHBOARD_FOR_AUTHENTICATED_USER': True,

    # Expose Mobile REST API. Note that if you use this, you must also set
    # ENABLE_OAUTH2_PROVIDER to True
    'ENABLE_MOBILE_REST_API': False,

    # Video Abstraction Layer used to allow video teams to manage video assets
    # independently of courseware. https://github.com/edx/edx-val
    'ENABLE_VIDEO_ABSTRACTION_LAYER_API': False,

    # Enable the new dashboard, account, and profile pages
    'ENABLE_NEW_DASHBOARD': False,
}

# Ignore static asset files on import which match this pattern
ASSET_IGNORE_REGEX = r"(^\._.*$)|(^\.DS_Store$)|(^.*~$)"

# Used for A/B testing
DEFAULT_GROUPS = []

# If this is true, random scores will be generated for the purpose of debugging the profile graphs
GENERATE_PROFILE_SCORES = False

# Used with XQueue
XQUEUE_WAITTIME_BETWEEN_REQUESTS = 5  # seconds


############################# SET PATH INFORMATION #############################
PROJECT_ROOT = path(__file__).abspath().dirname().dirname()  # /edx-platform/lms
REPO_ROOT = PROJECT_ROOT.dirname()
COMMON_ROOT = REPO_ROOT / "common"
ENV_ROOT = REPO_ROOT.dirname()  # virtualenv dir /edx-platform is in
COURSES_ROOT = ENV_ROOT / "data"

DATA_DIR = COURSES_ROOT

# TODO: Remove the rest of the sys.path modification here and in cms/envs/common.py
sys.path.append(REPO_ROOT)
sys.path.append(PROJECT_ROOT / 'djangoapps')
sys.path.append(COMMON_ROOT / 'djangoapps')
sys.path.append(COMMON_ROOT / 'lib')

# For Node.js

system_node_path = os.environ.get("NODE_PATH", REPO_ROOT / 'node_modules')

node_paths = [
    COMMON_ROOT / "static/js/vendor",
    COMMON_ROOT / "static/coffee/src",
    system_node_path,
]
NODE_PATH = ':'.join(node_paths)

# For geolocation ip database
GEOIP_PATH = REPO_ROOT / "common/static/data/geoip/GeoIP.dat"
GEOIPV6_PATH = REPO_ROOT / "common/static/data/geoip/GeoIPv6.dat"

# Where to look for a status message
STATUS_MESSAGE_PATH = ENV_ROOT / "status_message.json"

############################ OpenID Provider  ##################################
OPENID_PROVIDER_TRUSTED_ROOTS = ['cs50.net', '*.cs50.net']

############################ OAUTH2 Provider ###################################

# OpenID Connect issuer ID. Normally the URL of the authentication endpoint.

OAUTH_OIDC_ISSUER = 'https:/example.com/oauth2'

# OpenID Connect claim handlers

OAUTH_OIDC_ID_TOKEN_HANDLERS = (
    'oauth2_provider.oidc.handlers.BasicIDTokenHandler',
    'oauth2_provider.oidc.handlers.ProfileHandler',
    'oauth2_provider.oidc.handlers.EmailHandler',
    'oauth2_handler.IDTokenHandler'
)

OAUTH_OIDC_USERINFO_HANDLERS = (
    'oauth2_provider.oidc.handlers.BasicUserInfoHandler',
    'oauth2_provider.oidc.handlers.ProfileHandler',
    'oauth2_provider.oidc.handlers.EmailHandler',
    'oauth2_handler.UserInfoHandler'
)

################################## EDX WEB #####################################
# This is where we stick our compiled template files. Most of the app uses Mako
# templates
import tempfile
MAKO_MODULE_DIR = os.path.join(tempfile.gettempdir(), 'mako_lms')
MAKO_TEMPLATES = {}
MAKO_TEMPLATES['main'] = [PROJECT_ROOT / 'templates',
                          COMMON_ROOT / 'templates',
                          COMMON_ROOT / 'lib' / 'capa' / 'capa' / 'templates',
                          COMMON_ROOT / 'djangoapps' / 'pipeline_mako' / 'templates']

# This is where Django Template lookup is defined. There are a few of these
# still left lying around.
TEMPLATE_DIRS = [
    PROJECT_ROOT / "templates",
    COMMON_ROOT / 'templates',
    COMMON_ROOT / 'lib' / 'capa' / 'capa' / 'templates',
    COMMON_ROOT / 'djangoapps' / 'pipeline_mako' / 'templates',
]

TEMPLATE_CONTEXT_PROCESSORS = (
    'django.core.context_processors.request',
    'django.core.context_processors.static',
    'django.contrib.messages.context_processors.messages',
    'django.core.context_processors.i18n',
    'django.contrib.auth.context_processors.auth',  # this is required for admin
    'django.core.context_processors.csrf',

    # Added for django-wiki
    'django.core.context_processors.media',
    'django.core.context_processors.tz',
    'django.contrib.messages.context_processors.messages',
    'sekizai.context_processors.sekizai',

    # Hack to get required link URLs to password reset templates
    'edxmako.shortcuts.marketing_link_context_processor',

    # Allows the open edX footer to be leveraged in Django Templates.
    'edxmako.shortcuts.open_source_footer_context_processor',

    # TODO: Used for header and footer feature flags. Remove as part of ECOM-136
    'edxmako.shortcuts.header_footer_context_processor',

    # Shoppingcart processor (detects if request.user has a cart)
    'shoppingcart.context_processor.user_has_cart_context_processor',

    # Allows the open edX footer to be leveraged in Django Templates.
    'edxmako.shortcuts.microsite_footer_context_processor',
)

# use the ratelimit backend to prevent brute force attacks
AUTHENTICATION_BACKENDS = (
    'ratelimitbackend.backends.RateLimitModelBackend',
)
STUDENT_FILEUPLOAD_MAX_SIZE = 4 * 1000 * 1000  # 4 MB
MAX_FILEUPLOADS_PER_INPUT = 20

# FIXME:
# We should have separate S3 staged URLs in case we need to make changes to
# these assets and test them.
LIB_URL = '/static/js/'

# Dev machines shouldn't need the book
# BOOK_URL = '/static/book/'
BOOK_URL = 'https://mitxstatic.s3.amazonaws.com/book_images/'  # For AWS deploys
RSS_TIMEOUT = 600

# Configuration option for when we want to grab server error pages
STATIC_GRAB = False
DEV_CONTENT = True

EDX_ROOT_URL = ''

LOGIN_REDIRECT_URL = EDX_ROOT_URL + '/accounts/login'
LOGIN_URL = EDX_ROOT_URL + '/accounts/login'

COURSE_NAME = "6.002_Spring_2012"
COURSE_NUMBER = "6.002x"
COURSE_TITLE = "Circuits and Electronics"

### Dark code. Should be enabled in local settings for devel.

ENABLE_MULTICOURSE = False  # set to False to disable multicourse display (see lib.util.views.edXhome)

WIKI_ENABLED = False

###

COURSE_DEFAULT = '6.002x_Fall_2012'
COURSE_SETTINGS = {
    '6.002x_Fall_2012': {
        'number': '6.002x',
        'title': 'Circuits and Electronics',
        'xmlpath': '6002x/',
        'location': 'i4x://edx/6002xs12/course/6.002x_Fall_2012',
    }
}

# IP addresses that are allowed to reload the course, etc.
# TODO (vshnayder): Will probably need to change as we get real access control in.
LMS_MIGRATION_ALLOWED_IPS = []

# These are standard regexes for pulling out info like course_ids, usage_ids, etc.
# They are used so that URLs with deprecated-format strings still work.
# Note: these intentionally greedily grab all chars up to the next slash including any pluses
# DHM: I really wanted to ensure the separators were the same (+ or /) but all patts I tried had
# too many inadvertent side effects :-(
COURSE_KEY_PATTERN = r'(?P<course_key_string>[^/+]+(/|\+)[^/+]+(/|\+)[^/]+)'
COURSE_ID_PATTERN = COURSE_KEY_PATTERN.replace('course_key_string', 'course_id')
COURSE_KEY_REGEX = COURSE_KEY_PATTERN.replace('P<course_key_string>', ':')

USAGE_KEY_PATTERN = r'(?P<usage_key_string>(?:i4x://?[^/]+/[^/]+/[^/]+/[^@]+(?:@[^/]+)?)|(?:[^/]+))'
ASSET_KEY_PATTERN = r'(?P<asset_key_string>(?:/?c4x(:/)?/[^/]+/[^/]+/[^/]+/[^@]+(?:@[^/]+)?)|(?:[^/]+))'
USAGE_ID_PATTERN = r'(?P<usage_id>(?:i4x://?[^/]+/[^/]+/[^/]+/[^@]+(?:@[^/]+)?)|(?:[^/]+))'


############################## EVENT TRACKING #################################

# FIXME: Should we be doing this truncation?
TRACK_MAX_EVENT = 50000

DEBUG_TRACK_LOG = False

TRACKING_BACKENDS = {
    'logger': {
        'ENGINE': 'track.backends.logger.LoggerBackend',
        'OPTIONS': {
            'name': 'tracking'
        }
    }
}

# We're already logging events, and we don't want to capture user
# names/passwords.  Heartbeat events are likely not interesting.
TRACKING_IGNORE_URL_PATTERNS = [r'^/event', r'^/login', r'^/heartbeat', r'^/segmentio/event']

EVENT_TRACKING_ENABLED = True
EVENT_TRACKING_BACKENDS = {
    'logger': {
        'ENGINE': 'eventtracking.backends.logger.LoggerBackend',
        'OPTIONS': {
            'name': 'tracking',
            'max_event_size': TRACK_MAX_EVENT,
        }
    }
}
EVENT_TRACKING_PROCESSORS = [
    {
        'ENGINE': 'track.shim.LegacyFieldMappingProcessor'
    }
]

# Backwards compatibility with ENABLE_SQL_TRACKING_LOGS feature flag.
# In the future, adding the backend to TRACKING_BACKENDS should be enough.
if FEATURES.get('ENABLE_SQL_TRACKING_LOGS'):
    TRACKING_BACKENDS.update({
        'sql': {
            'ENGINE': 'track.backends.django.DjangoBackend'
        }
    })
    EVENT_TRACKING_BACKENDS.update({
        'sql': {
            'ENGINE': 'track.backends.django.DjangoBackend'
        }
    })

TRACKING_SEGMENTIO_WEBHOOK_SECRET = None
TRACKING_SEGMENTIO_ALLOWED_ACTIONS = ['Track', 'Screen']
TRACKING_SEGMENTIO_ALLOWED_CHANNELS = ['mobile']

######################## GOOGLE ANALYTICS ###########################
GOOGLE_ANALYTICS_ACCOUNT = None
GOOGLE_ANALYTICS_LINKEDIN = 'GOOGLE_ANALYTICS_LINKEDIN_DUMMY'

######################## OPTIMIZELY ###########################
OPTIMIZELY_PROJECT_ID = None

######################## subdomain specific settings ###########################
COURSE_LISTINGS = {}
SUBDOMAIN_BRANDING = {}
VIRTUAL_UNIVERSITIES = []

############# XBlock Configuration ##########

# Import after sys.path fixup
from xmodule.modulestore.inheritance import InheritanceMixin
from xmodule.modulestore import prefer_xmodules
from xmodule.x_module import XModuleMixin

# This should be moved into an XBlock Runtime/Application object
# once the responsibility of XBlock creation is moved out of modulestore - cpennington
XBLOCK_MIXINS = (LmsBlockMixin, InheritanceMixin, XModuleMixin)

# Allow any XBlock in the LMS
XBLOCK_SELECT_FUNCTION = prefer_xmodules

############# ModuleStore Configuration ##########

MODULESTORE_BRANCH = 'published-only'
CONTENTSTORE = None
DOC_STORE_CONFIG = {
    'host': 'localhost',
    'db': 'xmodule',
    'collection': 'modulestore',
}
MODULESTORE = {
    'default': {
        'ENGINE': 'xmodule.modulestore.mixed.MixedModuleStore',
        'OPTIONS': {
            'mappings': {},
            'stores': [
                {
                    'NAME': 'draft',
                    'ENGINE': 'xmodule.modulestore.mongo.DraftMongoModuleStore',
                    'DOC_STORE_CONFIG': DOC_STORE_CONFIG,
                    'OPTIONS': {
                        'default_class': 'xmodule.hidden_module.HiddenDescriptor',
                        'fs_root': DATA_DIR,
                        'render_template': 'edxmako.shortcuts.render_to_string',
                    }
                },
                {
                    'NAME': 'xml',
                    'ENGINE': 'xmodule.modulestore.xml.XMLModuleStore',
                    'OPTIONS': {
                        'data_dir': DATA_DIR,
                        'default_class': 'xmodule.hidden_module.HiddenDescriptor',
                    }
                },
                {
                    'NAME': 'split',
                    'ENGINE': 'xmodule.modulestore.split_mongo.split_draft.DraftVersioningModuleStore',
                    'DOC_STORE_CONFIG': DOC_STORE_CONFIG,
                    'OPTIONS': {
                        'default_class': 'xmodule.hidden_module.HiddenDescriptor',
                        'fs_root': DATA_DIR,
                        'render_template': 'edxmako.shortcuts.render_to_string',
                    }
                },
            ]
        }
    }
}

#################### Python sandbox ############################################

CODE_JAIL = {
    # Path to a sandboxed Python executable.  None means don't bother.
    'python_bin': None,
    # User to run as in the sandbox.
    'user': 'sandbox',

    # Configurable limits.
    'limits': {
        # How many CPU seconds can jailed code use?
        'CPU': 1,
    },
}

# Some courses are allowed to run unsafe code. This is a list of regexes, one
# of them must match the course id for that course to run unsafe code.
#
# For example:
#
#   COURSES_WITH_UNSAFE_CODE = [
#       r"Harvard/XY123.1/.*"
#   ]
COURSES_WITH_UNSAFE_CODE = []

############################### DJANGO BUILT-INS ###############################
# Change DEBUG/TEMPLATE_DEBUG in your environment settings files, not here
DEBUG = False
TEMPLATE_DEBUG = False
USE_TZ = True

# CMS base
CMS_BASE = 'localhost:8001'

# Site info
SITE_ID = 1
SITE_NAME = "upex.edu.ec"
HTTPS = 'on'
ROOT_URLCONF = 'lms.urls'
# NOTE: Please set ALLOWED_HOSTS to some sane value, as we do not allow the default '*'
#ALLOWED_HOSTS = [
#    'beta.cms.iaen.edu.ec',
#    'beta.evex.iaen.edu.ec',
#    'upex.iaen.edu.ec',
#    'cms.iaen.edu.ec'
#    ]

# Platform Email
EMAIL_BACKEND = 'django.core.mail.backends.console.EmailBackend'
DEFAULT_FROM_EMAIL = 'registration@example.com'
DEFAULT_FEEDBACK_EMAIL = 'feedback@example.com'
SERVER_EMAIL = 'devops@example.com'
TECH_SUPPORT_EMAIL = 'technical@example.com'
CONTACT_EMAIL = 'info@example.com'
BUGS_EMAIL = 'bugs@example.com'
UNIVERSITY_EMAIL = 'university@example.com'
PRESS_EMAIL = 'press@example.com'
ADMINS = ()
MANAGERS = ADMINS

# Static content
STATIC_URL = '/static/'
ADMIN_MEDIA_PREFIX = '/static/admin/'
STATIC_ROOT = ENV_ROOT / "staticfiles"

STATICFILES_DIRS = [
    COMMON_ROOT / "static",
    PROJECT_ROOT / "static",
]

FAVICON_PATH = 'images/favicon.ico'

# Locale/Internationalization
TIME_ZONE = 'America/Guayaquil'  # http://en.wikipedia.org/wiki/List_of_tz_zones_by_name
LANGUAGE_CODE = 'es-419'  # http://www.i18nguy.com/unicode/language-identifiers.html

# Sourced from http://www.localeplanet.com/icu/ and wikipedia
LANGUAGES = (
    ('en', u'English'),
    ('eo', u'Dummy Language (Esperanto)'),  # Dummy language used for testing
    ('fake2', u'Fake translations'),        # Another dummy language for testing (not pushed to prod)

    ('am', u'አማርኛ'),  # Amharic
    ('ar', u'العربية'),  # Arabic
    ('az', u'azərbaycanca'),  # Azerbaijani
    ('bg-bg', u'български (България)'),  # Bulgarian (Bulgaria)
    ('bn-bd', u'বাংলা (বাংলাদেশ)'),  # Bengali (Bangladesh)
    ('bn-in', u'বাংলা (ভারত)'),  # Bengali (India)
    ('bs', u'bosanski'),  # Bosnian
    ('ca', u'Català'),  # Catalan
    ('ca@valencia', u'Català (València)'),  # Catalan (Valencia)
    ('cs', u'Čeština'),  # Czech
    ('cy', u'Cymraeg'),  # Welsh
    ('da', u'dansk'),  # Danish
    ('de-de', u'Deutsch (Deutschland)'),  # German (Germany)
    ('el', u'Ελληνικά'),  # Greek
    ('en-uk', u'English (United Kingdom)'),  # English (United Kingdom)
    ('en@lolcat', u'LOLCAT English'),  # LOLCAT English
    ('en@pirate', u'Pirate English'),  # Pirate English
    ('es-419', u'Español (Latinoamérica)'),  # Spanish (Latin America)
    ('es-ar', u'Español (Argentina)'),  # Spanish (Argentina)
    ('es-ec', u'Español (Ecuador)'),  # Spanish (Ecuador)
    ('es-es', u'Español (España)'),  # Spanish (Spain)
    ('es-mx', u'Español (México)'),  # Spanish (Mexico)
    ('es-pe', u'Español (Perú)'),  # Spanish (Peru)
    ('et-ee', u'Eesti (Eesti)'),  # Estonian (Estonia)
    ('eu-es', u'euskara (Espainia)'),  # Basque (Spain)
    ('fa', u'فارسی'),  # Persian
    ('fa-ir', u'فارسی (ایران)'),  # Persian (Iran)
    ('fi-fi', u'Suomi (Suomi)'),  # Finnish (Finland)
    ('fil', u'Filipino'),  # Filipino
    ('fr', u'Français'),  # French
    ('gl', u'Galego'),  # Galician
    ('gu', u'ગુજરાતી'),  # Gujarati
    ('he', u'עברית'),  # Hebrew
    ('hi', u'हिन्दी'),  # Hindi
    ('hr', u'hrvatski'),  # Croatian
    ('hu', u'magyar'),  # Hungarian
    ('hy-am', u'Հայերեն (Հայաստան)'),  # Armenian (Armenia)
    ('id', u'Bahasa Indonesia'),  # Indonesian
    ('it-it', u'Italiano (Italia)'),  # Italian (Italy)
    ('ja-jp', u'日本語 (日本)'),  # Japanese (Japan)
    ('kk-kz', u'қазақ тілі (Қазақстан)'),  # Kazakh (Kazakhstan)
    ('km-kh', u'ភាសាខ្មែរ (កម្ពុជា)'),  # Khmer (Cambodia)
    ('kn', u'ಕನ್ನಡ'),  # Kannada
    ('ko-kr', u'한국어 (대한민국)'),  # Korean (Korea)
    ('lt-lt', u'Lietuvių (Lietuva)'),  # Lithuanian (Lithuania)
    ('ml', u'മലയാളം'),  # Malayalam
    ('mn', u'Монгол хэл'),  # Mongolian
    ('mr', u'मराठी'),  # Marathi
    ('ms', u'Bahasa Melayu'),  # Malay
    ('nb', u'Norsk bokmål'),  # Norwegian Bokmål
    ('ne', u'नेपाली'),  # Nepali
    ('nl-nl', u'Nederlands (Nederland)'),  # Dutch (Netherlands)
    ('or', u'ଓଡ଼ିଆ'),  # Oriya
    ('pl', u'Polski'),  # Polish
    ('pt-br', u'Português (Brasil)'),  # Portuguese (Brazil)
    ('pt-pt', u'Português (Portugal)'),  # Portuguese (Portugal)
    ('ro', u'română'),  # Romanian
    ('ru', u'Русский'),  # Russian
    ('si', u'සිංහල'),  # Sinhala
    ('sk', u'Slovenčina'),  # Slovak
    ('sl', u'Slovenščina'),  # Slovenian
    ('sq', u'shqip'),  # Albanian
    ('sr', u'Српски'),  # Serbian
    ('sv', u'svenska'),  # Swedish
    ('sw', u'Kiswahili'),  # Swahili
    ('ta', u'தமிழ்'),  # Tamil
    ('te', u'తెలుగు'),  # Telugu
    ('th', u'ไทย'),  # Thai
    ('tr-tr', u'Türkçe (Türkiye)'),  # Turkish (Turkey)
    ('uk', u'Українська'),  # Ukranian
    ('ur', u'اردو'),  # Urdu
    ('vi', u'Tiếng Việt'),  # Vietnamese
    ('uz', u'Ўзбек'),  # Uzbek
    ('zh-cn', u'中文 (简体)'),  # Chinese (China)
    ('zh-hk', u'中文 (香港)'),  # Chinese (Hong Kong)
    ('zh-tw', u'中文 (台灣)'),  # Chinese (Taiwan)
)

LANGUAGE_DICT = dict(LANGUAGES)

USE_I18N = True
USE_L10N = True

# Localization strings (e.g. django.po) are under this directory
LOCALE_PATHS = (REPO_ROOT + '/conf/locale',)  # edx-platform/conf/locale/
# Messages
MESSAGE_STORAGE = 'django.contrib.messages.storage.session.SessionStorage'

# Guidelines for translators
TRANSLATORS_GUIDE = 'https://github.com/edx/edx-platform/blob/master/docs/en_us/developers/source/i18n_translators_guide.rst'

#################################### GITHUB #######################################
# gitreload is used in LMS-workflow to pull content from github
# gitreload requests are only allowed from these IP addresses, which are
# the advertised public IPs of the github WebHook servers.
# These are listed, eg at https://github.com/edx/edx-platform/admin/hooks

ALLOWED_GITRELOAD_IPS = ['207.97.227.253', '50.57.128.197', '108.171.174.178']

#################################### AWS #######################################
# S3BotoStorage insists on a timeout for uploaded assets. We should make it
# permanent instead, but rather than trying to figure out exactly where that
# setting is, I'm just bumping the expiration time to something absurd (100
# years). This is only used if DEFAULT_FILE_STORAGE is overriden to use S3
# in the global settings.py
AWS_QUERYSTRING_EXPIRE = 10 * 365 * 24 * 60 * 60  # 10 years

################################# SIMPLEWIKI ###################################
SIMPLE_WIKI_REQUIRE_LOGIN_EDIT = True
SIMPLE_WIKI_REQUIRE_LOGIN_VIEW = False

################################# WIKI ###################################
from course_wiki import settings as course_wiki_settings

WIKI_ACCOUNT_HANDLING = False
WIKI_EDITOR = 'course_wiki.editors.CodeMirror'
WIKI_SHOW_MAX_CHILDREN = 0  # We don't use the little menu that shows children of an article in the breadcrumb
WIKI_ANONYMOUS = False  # Don't allow anonymous access until the styling is figured out

WIKI_CAN_DELETE = course_wiki_settings.CAN_DELETE
WIKI_CAN_MODERATE = course_wiki_settings.CAN_MODERATE
WIKI_CAN_CHANGE_PERMISSIONS = course_wiki_settings.CAN_CHANGE_PERMISSIONS
WIKI_CAN_ASSIGN = course_wiki_settings.CAN_ASSIGN

WIKI_USE_BOOTSTRAP_SELECT_WIDGET = False
WIKI_LINK_LIVE_LOOKUPS = False
WIKI_LINK_DEFAULT_LEVEL = 2

##### Feedback submission mechanism #####
FEEDBACK_SUBMISSION_EMAIL = None

##### Zendesk #####
ZENDESK_URL = None
ZENDESK_USER = None
ZENDESK_API_KEY = None

##### EMBARGO #####
EMBARGO_SITE_REDIRECT_URL = None

##### shoppingcart Payment #####
PAYMENT_SUPPORT_EMAIL = 'payment@example.com'

##### Using cybersource by default #####

CC_PROCESSOR_NAME = 'CyberSource'
CC_PROCESSOR = {
    'CyberSource': {
        'SHARED_SECRET': 'keysecret',
        'MERCHANT_ID': 'cybersource_csiu_id',
        'SERIAL_NUMBER': '0123456789012345678901',
        'ORDERPAGE_VERSION': '7',
        'PURCHASE_ENDPOINT': '',
    },
    'CyberSource2': {
        "PURCHASE_ENDPOINT": '',
        "SECRET_KEY": '',
        "ACCESS_KEY": '',
        "PROFILE_ID": '',
    }
}

# Setting for PAID_COURSE_REGISTRATION, DOES NOT AFFECT VERIFIED STUDENTS
PAID_COURSE_REGISTRATION_CURRENCY = ['usd', '$']

# Members of this group are allowed to generate payment reports
PAYMENT_REPORT_GENERATOR_GROUP = 'shoppingcart_report_access'

################################# open ended grading config  #####################

#By setting up the default settings with an incorrect user name and password,
# will get an error when attempting to connect
OPEN_ENDED_GRADING_INTERFACE = {
    'url': 'http://example.com/peer_grading',
    'username': 'incorrect_user',
    'password': 'incorrect_pass',
    'staff_grading': 'staff_grading',
    'peer_grading': 'peer_grading',
    'grading_controller': 'grading_controller'
}

# Used for testing, debugging peer grading
MOCK_PEER_GRADING = False

# Used for testing, debugging staff grading
MOCK_STAFF_GRADING = False

################################# Jasmine ##################################
JASMINE_TEST_DIRECTORY = PROJECT_ROOT + '/static/coffee'

################################# Deprecation warnings #####################

# Ignore deprecation warnings (so we don't clutter Jenkins builds/production)
simplefilter('ignore')

################################# Middleware ###################################
# List of finder classes that know how to find static files in
# various locations.
STATICFILES_FINDERS = (
    'staticfiles.finders.FileSystemFinder',
    'staticfiles.finders.AppDirectoriesFinder',
    'pipeline.finders.PipelineFinder',
)

# List of callables that know how to import templates from various sources.
TEMPLATE_LOADERS = (
    'edxmako.makoloader.MakoFilesystemLoader',
    'edxmako.makoloader.MakoAppDirectoriesLoader',

    # 'django.template.loaders.filesystem.Loader',
    # 'django.template.loaders.app_directories.Loader',

)

MIDDLEWARE_CLASSES = (
    'request_cache.middleware.RequestCache',
    'microsite_configuration.middleware.MicrositeMiddleware',
    'django_comment_client.middleware.AjaxExceptionMiddleware',
    'django.middleware.common.CommonMiddleware',
    'django.contrib.sessions.middleware.SessionMiddleware',

    # Instead of AuthenticationMiddleware, we use a cached backed version
    #'django.contrib.auth.middleware.AuthenticationMiddleware',
    'cache_toolbox.middleware.CacheBackedAuthenticationMiddleware',
    'student.middleware.UserStandingMiddleware',
    'contentserver.middleware.StaticContentServer',
    'crum.CurrentRequestUserMiddleware',

    # Adds user tags to tracking events
    # Must go before TrackMiddleware, to get the context set up
    'user_api.middleware.UserTagsEventContextMiddleware',

    'django.contrib.messages.middleware.MessageMiddleware',
    'track.middleware.TrackMiddleware',
    'django.middleware.csrf.CsrfViewMiddleware',
    'splash.middleware.SplashMiddleware',

    # Allows us to dark-launch particular languages
    'dark_lang.middleware.DarkLangMiddleware',
    'geoinfo.middleware.CountryMiddleware',
    'embargo.middleware.EmbargoMiddleware',

    # Allows us to set user preferences
    # should be after DarkLangMiddleware
    'lang_pref.middleware.LanguagePreferenceMiddleware',

    # Detects user-requested locale from 'accept-language' header in http request
    'django.middleware.locale.LocaleMiddleware',

    'django.middleware.transaction.TransactionMiddleware',
    # 'debug_toolbar.middleware.DebugToolbarMiddleware',

    'django_comment_client.utils.ViewNameMiddleware',
    'codejail.django_integration.ConfigureCodeJailMiddleware',

    # catches any uncaught RateLimitExceptions and returns a 403 instead of a 500
    'ratelimitbackend.middleware.RateLimitMiddleware',
    # needs to run after locale middleware (or anything that modifies the request context)
    'edxmako.middleware.MakoMiddleware',

    # for expiring inactive sessions
    'session_inactivity_timeout.middleware.SessionInactivityTimeout',

    # use Django built in clickjacking protection
    'django.middleware.clickjacking.XFrameOptionsMiddleware',

    # to redirected unenrolled students to the course info page
    'courseware.middleware.RedirectUnenrolledMiddleware',

    'course_wiki.middleware.WikiAccessMiddleware',
)

# Clickjacking protection can be enabled by setting this to 'DENY'
X_FRAME_OPTIONS = 'ALLOW'

############################### Pipeline #######################################

STATICFILES_STORAGE = 'pipeline.storage.PipelineCachedStorage'

from rooted_paths import rooted_glob

courseware_js = (
    [
        'coffee/src/' + pth + '.js'
        for pth in ['courseware', 'histogram', 'navigation', 'time']
    ] +
    ['js/' + pth + '.js' for pth in ['ajax-error']] +
    sorted(rooted_glob(PROJECT_ROOT / 'static', 'coffee/src/modules/**/*.js'))
)


# Before a student accesses courseware, we do not
# need many of the JS dependencies.  This includes
# only the dependencies used everywhere in the LMS
# (including the dashboard/account/profile pages)
# Currently, this partially duplicates the "main vendor"
# JavaScript file, so only one of the two should be included
# on a page at any time.
# In the future, we will likely refactor this to use
# RequireJS and an optimizer.
base_vendor_js = [
    'js/vendor/jquery.min.js',
    'js/vendor/jquery.cookie.js',
    'js/vendor/underscore-min.js'
]

main_vendor_js = base_vendor_js + [
    'js/vendor/require.js',
    'js/RequireJS-namespace-undefine.js',
    'js/vendor/json2.js',
    'js/vendor/jquery-ui.min.js',
    'js/vendor/jquery.qtip.min.js',
    'js/vendor/swfobject/swfobject.js',
    'js/vendor/jquery.ba-bbq.min.js',
    'js/vendor/ova/annotator-full.js',
    'js/vendor/ova/annotator-full-firebase-auth.js',
    'js/vendor/ova/video.dev.js',
    'js/vendor/ova/vjs.youtube.js',
    'js/vendor/ova/rangeslider.js',
    'js/vendor/ova/share-annotator.js',
    'js/vendor/ova/richText-annotator.js',
    'js/vendor/ova/reply-annotator.js',
    'js/vendor/ova/tags-annotator.js',
    'js/vendor/ova/flagging-annotator.js',
    'js/vendor/ova/diacritic-annotator.js',
    'js/vendor/ova/grouping-annotator.js',
    'js/vendor/ova/jquery-Watch.js',
    'js/vendor/ova/openseadragon.js',
    'js/vendor/ova/OpenSeaDragonAnnotation.js',
    'js/vendor/ova/ova.js',
    'js/vendor/ova/catch/js/catch.js',
    'js/vendor/ova/catch/js/handlebars-1.1.2.js',
    'js/vendor/URI.min.js',
]

discussion_js = sorted(rooted_glob(COMMON_ROOT / 'static', 'coffee/src/discussion/**/*.js'))
staff_grading_js = sorted(rooted_glob(PROJECT_ROOT / 'static', 'coffee/src/staff_grading/**/*.js'))
open_ended_js = sorted(rooted_glob(PROJECT_ROOT / 'static', 'coffee/src/open_ended/**/*.js'))
notes_js = sorted(rooted_glob(PROJECT_ROOT / 'static', 'coffee/src/notes/**/*.js'))
instructor_dash_js = sorted(rooted_glob(PROJECT_ROOT / 'static', 'coffee/src/instructor_dashboard/**/*.js'))

# JavaScript used by the student account and profile pages
# These are not courseware, so they do not need many of the courseware-specific
# JavaScript modules.
student_account_js = sorted(rooted_glob(PROJECT_ROOT / 'static', 'js/student_account/**/*.js'))
student_profile_js = sorted(rooted_glob(PROJECT_ROOT / 'static', 'js/student_profile/**/*.js'))

PIPELINE_CSS = {
    'style-vendor': {
        'source_filenames': [
            'css/vendor/font-awesome.css',
            'css/vendor/jquery.qtip.min.css',
            'css/vendor/responsive-carousel/responsive-carousel.css',
            'css/vendor/responsive-carousel/responsive-carousel.slide.css',
        ],
        'output_filename': 'css/lms-style-vendor.css',
    },
    'style-vendor-tinymce-content': {
        'source_filenames': [
            'js/vendor/tinymce/js/tinymce/skins/studio-tmce4/content.min.css'
        ],
        'output_filename': 'css/lms-style-vendor-tinymce-content.css',
    },
    'style-vendor-tinymce-skin': {
        'source_filenames': [
            'js/vendor/tinymce/js/tinymce/skins/studio-tmce4/skin.min.css'
        ],
        'output_filename': 'css/lms-style-vendor-tinymce-skin.css',
    },
    'style-app': {
        'source_filenames': [
            'sass/application.css',
            'sass/ie.css'
        ],
        'output_filename': 'css/lms-style-app.css',
    },
    'style-app-extend1': {
        'source_filenames': [
            'sass/application-extend1.css',
        ],
        'output_filename': 'css/lms-style-app-extend1.css',
    },
    'style-app-extend2': {
        'source_filenames': [
            'sass/application-extend2.css',
        ],
        'output_filename': 'css/lms-style-app-extend2.css',
    },
    'style-course-vendor': {
        'source_filenames': [
            'js/vendor/CodeMirror/codemirror.css',
            'css/vendor/jquery.treeview.css',
            'css/vendor/ui-lightness/jquery-ui-1.8.22.custom.css',
        ],
        'output_filename': 'css/lms-style-course-vendor.css',
    },
    'style-course': {
        'source_filenames': [
            'sass/course.css',
            'xmodule/modules.css',
        ],
        'output_filename': 'css/lms-style-course.css',
    },
    'style-xmodule-annotations': {
        'source_filenames': [
            'css/vendor/ova/annotator.css',
            'css/vendor/ova/edx-annotator.css',
            'css/vendor/ova/video-js.min.css',
            'css/vendor/ova/rangeslider.css',
            'css/vendor/ova/share-annotator.css',
            'css/vendor/ova/richText-annotator.css',
            'css/vendor/ova/tags-annotator.css',
            'css/vendor/ova/flagging-annotator.css',
            'css/vendor/ova/diacritic-annotator.css',
            'css/vendor/ova/grouping-annotator.css',
            'css/vendor/ova/ova.css',
            'js/vendor/ova/catch/css/main.css'
        ],
        'output_filename': 'css/lms-style-xmodule-annotations.css',
    },
}


common_js = set(rooted_glob(COMMON_ROOT / 'static', 'coffee/src/**/*.js')) - set(courseware_js + discussion_js + staff_grading_js + open_ended_js + notes_js + instructor_dash_js)
project_js = set(rooted_glob(PROJECT_ROOT / 'static', 'coffee/src/**/*.js')) - set(courseware_js + discussion_js + staff_grading_js + open_ended_js + notes_js + instructor_dash_js)


PIPELINE_JS = {
    'application': {

        # Application will contain all paths not in courseware_only_js
        'source_filenames': sorted(common_js) + sorted(project_js) + [
            'js/form.ext.js',
            'js/my_courses_dropdown.js',
            'js/toggle_login_modal.js',
            'js/sticky_filter.js',
            'js/query-params.js',
            'js/src/utility.js',
            'js/src/accessibility_tools.js',
            'js/src/ie_shim.js',
            'js/src/string_utils.js',
        ],
        'output_filename': 'js/lms-application.js',
    },
    'courseware': {
        'source_filenames': courseware_js,
        'output_filename': 'js/lms-courseware.js',
    },
    'base_vendor': {
        'source_filenames': base_vendor_js,
        'output_filename': 'js/lms-base-vendor.js',
    },
    'main_vendor': {
        'source_filenames': main_vendor_js,
        'output_filename': 'js/lms-main_vendor.js',
    },
    'module-descriptor-js': {
        'source_filenames': rooted_glob(COMMON_ROOT / 'static/', 'xmodule/descriptors/js/*.js'),
        'output_filename': 'js/lms-module-descriptors.js',
    },
    'module-js': {
        'source_filenames': rooted_glob(COMMON_ROOT / 'static', 'xmodule/modules/js/*.js'),
        'output_filename': 'js/lms-modules.js',
    },
    'discussion': {
        'source_filenames': discussion_js,
        'output_filename': 'js/discussion.js',
    },
    'staff_grading': {
        'source_filenames': staff_grading_js,
        'output_filename': 'js/staff_grading.js',
    },
    'open_ended': {
        'source_filenames': open_ended_js,
        'output_filename': 'js/open_ended.js',
    },
    'notes': {
        'source_filenames': notes_js,
        'output_filename': 'js/notes.js',
    },
    'instructor_dash': {
        'source_filenames': instructor_dash_js,
        'output_filename': 'js/instructor_dash.js',
    },
    'student_account': {
        'source_filenames': student_account_js,
        'output_filename': 'js/student_account.js'
    },
    'student_profile': {
        'source_filenames': student_profile_js,
        'output_filename': 'js/student_profile.js'
    },
}

PIPELINE_DISABLE_WRAPPER = True

# Compile all coffee files in course data directories if they are out of date.
# TODO: Remove this once we move data into Mongo. This is only temporary while
# course data directories are still in use.
if os.path.isdir(DATA_DIR):
    for course_dir in os.listdir(DATA_DIR):
        js_dir = DATA_DIR / course_dir / "js"
        if not os.path.isdir(js_dir):
            continue
        for filename in os.listdir(js_dir):
            if filename.endswith('coffee'):
                new_filename = os.path.splitext(filename)[0] + ".js"
                if os.path.exists(js_dir / new_filename):
                    coffee_timestamp = os.stat(js_dir / filename).st_mtime
                    js_timestamp = os.stat(js_dir / new_filename).st_mtime
                    if coffee_timestamp <= js_timestamp:
                        continue
                os.system("rm %s" % (js_dir / new_filename))
                os.system("coffee -c %s" % (js_dir / filename))


PIPELINE_CSS_COMPRESSOR = None
PIPELINE_JS_COMPRESSOR = None

STATICFILES_IGNORE_PATTERNS = (
    "sass/*",
    "coffee/*",

    # Symlinks used by js-test-tool
    "xmodule_js",
    "common_static",
)

PIPELINE_YUI_BINARY = 'yui-compressor'

# Setting that will only affect the edX version of django-pipeline until our changes are merged upstream
PIPELINE_COMPILE_INPLACE = True

################################# CELERY ######################################

# Message configuration

CELERY_TASK_SERIALIZER = 'json'
CELERY_RESULT_SERIALIZER = 'json'

CELERY_MESSAGE_COMPRESSION = 'gzip'

# Results configuration

CELERY_IGNORE_RESULT = False
CELERY_STORE_ERRORS_EVEN_IF_IGNORED = True

# Events configuration

CELERY_TRACK_STARTED = True

CELERY_SEND_EVENTS = True
CELERY_SEND_TASK_SENT_EVENT = True

# Exchange configuration

CELERY_DEFAULT_EXCHANGE = 'edx.core'
CELERY_DEFAULT_EXCHANGE_TYPE = 'direct'

# Queues configuration

HIGH_PRIORITY_QUEUE = 'edx.core.high'
DEFAULT_PRIORITY_QUEUE = 'edx.core.default'
LOW_PRIORITY_QUEUE = 'edx.core.low'
HIGH_MEM_QUEUE = 'edx.core.high_mem'

CELERY_QUEUE_HA_POLICY = 'all'

CELERY_CREATE_MISSING_QUEUES = True

CELERY_DEFAULT_QUEUE = DEFAULT_PRIORITY_QUEUE
CELERY_DEFAULT_ROUTING_KEY = DEFAULT_PRIORITY_QUEUE

CELERY_QUEUES = {
    HIGH_PRIORITY_QUEUE: {},
    LOW_PRIORITY_QUEUE: {},
    DEFAULT_PRIORITY_QUEUE: {},
    HIGH_MEM_QUEUE: {},
}

# let logging work as configured:
CELERYD_HIJACK_ROOT_LOGGER = False

################################ Bulk Email ###################################

# Suffix used to construct 'from' email address for bulk emails.
# A course-specific identifier is prepended.
BULK_EMAIL_DEFAULT_FROM_EMAIL = 'no-reply@example.com'

# Parameters for breaking down course enrollment into subtasks.
BULK_EMAIL_EMAILS_PER_TASK = 100

# Initial delay used for retrying tasks.  Additional retries use
# longer delays.  Value is in seconds.
BULK_EMAIL_DEFAULT_RETRY_DELAY = 30

# Maximum number of retries per task for errors that are not related
# to throttling.
BULK_EMAIL_MAX_RETRIES = 5

# Maximum number of retries per task for errors that are related to
# throttling.  If this is not set, then there is no cap on such retries.
BULK_EMAIL_INFINITE_RETRY_CAP = 1000

# We want Bulk Email running on the high-priority queue, so we define the
# routing key that points to it.  At the moment, the name is the same.
BULK_EMAIL_ROUTING_KEY = HIGH_PRIORITY_QUEUE

# Flag to indicate if individual email addresses should be logged as they are sent
# a bulk email message.
BULK_EMAIL_LOG_SENT_EMAILS = False

# Delay in seconds to sleep between individual mail messages being sent,
# when a bulk email task is retried for rate-related reasons.  Choose this
# value depending on the number of workers that might be sending email in
# parallel, and what the SES rate is.
BULK_EMAIL_RETRY_DELAY_BETWEEN_SENDS = 0.02


############################## Video ##########################################

YOUTUBE = {
    # YouTube JavaScript API
    'API': 'www.youtube.com/iframe_api',

    # URL to test YouTube availability
    'TEST_URL': 'gdata.youtube.com/feeds/api/videos/',

    # Current youtube api for requesting transcripts.
    # For example: http://video.google.com/timedtext?lang=en&v=j_jEn79vS3g.
    'TEXT_API': {
        'url': 'video.google.com/timedtext',
        'params': {
            'lang': 'en',
            'v': 'set_youtube_id_of_11_symbols_here',
        },
    },
}

################################### APPS ######################################
INSTALLED_APPS = (
    # Standard ones that are always installed...
    'django.contrib.auth',
    'django.contrib.contenttypes',
    'django.contrib.humanize',
    'django.contrib.messages',
    'django.contrib.sessions',
    'django.contrib.sites',
    'djcelery',
    'south',

    # Database-backed configuration
    'config_models',

    # Monitor the status of services
    'service_status',

    # For asset pipelining
    'edxmako',
    'pipeline',
    'staticfiles',
    'static_replace',

    # Our courseware
    'circuit',
    'courseware',
    'student',

    'static_template_view',
    'staticbook',
    'track',
    'eventtracking.django',
    'util',
    'certificates',
    'dashboard',
    'instructor',
    'instructor_task',
    'open_ended_grading',
    'psychometrics',
    'licenses',
    'course_groups',
    'bulk_email',

    # External auth (OpenID, shib)
    'external_auth',
    'django_openid_auth',

    # OAuth2 Provider
    'provider',
    'provider.oauth2',
    'oauth2_provider',

    # For the wiki
    'wiki',  # The new django-wiki from benjaoming
    'django_notify',
    'course_wiki',  # Our customizations
    'mptt',
    'sekizai',
    #'wiki.plugins.attachments',
    'wiki.plugins.links',
    'wiki.plugins.notifications',
    'course_wiki.plugins.markdownedx',

    # Foldit integration
    'foldit',

    # For testing
    'django.contrib.admin',  # only used in DEBUG mode
    'django_nose',
    'debug',

    # Discussion forums
    'django_comment_client',
    'django_comment_common',
    'notes',

    # Splash screen
    'splash',

    # Monitoring
    'datadog',

    # User API
    'rest_framework',
    'user_api',

    # Shopping cart
    'shoppingcart',

    # Notification preferences setting
    'notification_prefs',

    'notifier_api',

    # Different Course Modes
    'course_modes',

    # Student Identity Verification
    'verify_student',

    # Dark-launching languages
    'dark_lang',

    # Microsite configuration
    'microsite_configuration',

    # Student Identity Reverification
    'reverification',

    'embargo',

    # Monitoring functionality
    'monitoring',

    #cities
    'cities',
    # Course action state
    'course_action_state',

    # Additional problem types
    'edx_jsme',    # Molecular Structure

    # Country list
    'django_countries',

    # edX Mobile API
    'mobile_api',
)

######################### MARKETING SITE ###############################
EDXMKTG_COOKIE_NAME = 'edxloggedin'
MKTG_URLS = {}
MKTG_URL_LINK_MAP = {
    'ABOUT': 'about_edx',
    'CONTACT': 'contact',
    'FAQ': 'help_edx',
    'COURSES': 'courses',
    'ROOT': 'root',
    'TOS': 'tos',
    'HONOR': 'honor',
    'PRIVACY': 'privacy_edx',
    'JOBS': 'jobs',
    'NEWS': 'news',
    'PRESS': 'press',
    'BLOG': 'edx-blog',
    'DONATE': 'donate',

    # Verified Certificates
    'WHAT_IS_VERIFIED_CERT': 'verified-certificate',
}


################# Student Verification #################
VERIFY_STUDENT = {
    "DAYS_GOOD_FOR": 365,  # How many days is a verficiation good for?
}

### This enables the Metrics tab for the Instructor dashboard ###########
FEATURES['CLASS_DASHBOARD'] = False
if FEATURES.get('CLASS_DASHBOARD'):
    INSTALLED_APPS += ('class_dashboard',)

######################## CAS authentication ###########################

if FEATURES.get('AUTH_USE_CAS'):
    CAS_SERVER_URL = 'https://provide_your_cas_url_here'
    AUTHENTICATION_BACKENDS = (
        'django.contrib.auth.backends.ModelBackend',
        'django_cas.backends.CASBackend',
    )
    INSTALLED_APPS += ('django_cas',)
    MIDDLEWARE_CLASSES += ('django_cas.middleware.CASMiddleware',)

###################### Registration ##################################

# For each of the fields, give one of the following values:
# - 'required': to display the field, and make it mandatory
# - 'optional': to display the field, and make it non-mandatory
# - 'hidden': to not display the field

REGISTRATION_EXTRA_FIELDS = {
    'level_of_education': 'optional',
    'gender': 'optional',
    'year_of_birth': 'optional',
    'mailing_address': 'optional',
    'goals': 'optional',
    'honor_code': 'required',
    'city': 'hidden',
    'country': 'hidden',
}

########################## CERTIFICATE NAME ########################
CERT_NAME_SHORT = "Certificate"
CERT_NAME_LONG = "Certificate of Achievement"
# Years allowed range
DELTA_YEAR = 12
MAX_YEAR_ALLOWED = 70

########################## WS CONFIG ###########################

WS_CONFIG = {
    'ws_prod': "https://www.bsg.gob.ec/sw/SENESCYT/BSGSW01_Consultar_Titulos?wsdl",
    'ws_auth': "https://www.bsg.gob.ec/sw/STI/BSGSW08_Acceder_BSG?wsdl",
    'method_permission': "validarPermisoPeticion",
    'method_query_title': "consultaTitulo",
    'identity': '1803550274'
    }

###################### Grade Downloads ######################
GRADES_DOWNLOAD_ROUTING_KEY = HIGH_MEM_QUEUE

GRADES_DOWNLOAD = {
    'STORAGE_TYPE': 'localfs',
    'BUCKET': 'edx-grades',
    'ROOT_PATH': '/tmp/edx-s3/grades',
}

######################## PROGRESS SUCCESS BUTTON ##############################
# The following fields are available in the URL: {course_id} {student_id}
PROGRESS_SUCCESS_BUTTON_URL = 'http://<domain>/<path>/{course_id}'
PROGRESS_SUCCESS_BUTTON_TEXT_OVERRIDE = None

#### PASSWORD POLICY SETTINGS #####

PASSWORD_MIN_LENGTH = None
PASSWORD_MAX_LENGTH = None
PASSWORD_COMPLEXITY = {}
PASSWORD_DICTIONARY_EDIT_DISTANCE_THRESHOLD = None
PASSWORD_DICTIONARY = []

##################### LinkedIn #####################
INSTALLED_APPS += ('django_openid_auth',)


############################ LinkedIn Integration #############################
INSTALLED_APPS += ('linkedin',)
LINKEDIN_API = {
    'EMAIL_WHITELIST': [],
    'COMPANY_ID': '2746406',
}


############################ ORA 2 ############################################

# By default, don't use a file prefix
ORA2_FILE_PREFIX = None

# Default File Upload Storage bucket and prefix. Used by the FileUpload Service.
FILE_UPLOAD_STORAGE_BUCKET_NAME = 'edxuploads'
FILE_UPLOAD_STORAGE_PREFIX = 'submissions_attachments'

##### ACCOUNT LOCKOUT DEFAULT PARAMETERS #####
MAX_FAILED_LOGIN_ATTEMPTS_ALLOWED = 5
MAX_FAILED_LOGIN_ATTEMPTS_LOCKOUT_PERIOD_SECS = 15 * 60


##### LMS DEADLINE DISPLAY TIME_ZONE #######
TIME_ZONE_DISPLAYED_FOR_DEADLINES = 'UTC'


# Source:
# http://loc.gov/standards/iso639-2/ISO-639-2_utf-8.txt according to http://en.wikipedia.org/wiki/ISO_639-1
ALL_LANGUAGES = (
    [u"aa", u"Afar"],
    [u"ab", u"Abkhazian"],
    [u"af", u"Afrikaans"],
    [u"ak", u"Akan"],
    [u"sq", u"Albanian"],
    [u"am", u"Amharic"],
    [u"ar", u"Arabic"],
    [u"an", u"Aragonese"],
    [u"hy", u"Armenian"],
    [u"as", u"Assamese"],
    [u"av", u"Avaric"],
    [u"ae", u"Avestan"],
    [u"ay", u"Aymara"],
    [u"az", u"Azerbaijani"],
    [u"ba", u"Bashkir"],
    [u"bm", u"Bambara"],
    [u"eu", u"Basque"],
    [u"be", u"Belarusian"],
    [u"bn", u"Bengali"],
    [u"bh", u"Bihari languages"],
    [u"bi", u"Bislama"],
    [u"bs", u"Bosnian"],
    [u"br", u"Breton"],
    [u"bg", u"Bulgarian"],
    [u"my", u"Burmese"],
    [u"ca", u"Catalan"],
    [u"ch", u"Chamorro"],
    [u"ce", u"Chechen"],
    [u"zh", u"Chinese"],
    [u"cu", u"Church Slavic"],
    [u"cv", u"Chuvash"],
    [u"kw", u"Cornish"],
    [u"co", u"Corsican"],
    [u"cr", u"Cree"],
    [u"cs", u"Czech"],
    [u"da", u"Danish"],
    [u"dv", u"Divehi"],
    [u"nl", u"Dutch"],
    [u"dz", u"Dzongkha"],
    [u"en", u"English"],
    [u"eo", u"Esperanto"],
    [u"et", u"Estonian"],
    [u"ee", u"Ewe"],
    [u"fo", u"Faroese"],
    [u"fj", u"Fijian"],
    [u"fi", u"Finnish"],
    [u"fr", u"French"],
    [u"fy", u"Western Frisian"],
    [u"ff", u"Fulah"],
    [u"ka", u"Georgian"],
    [u"de", u"German"],
    [u"gd", u"Gaelic"],
    [u"ga", u"Irish"],
    [u"gl", u"Galician"],
    [u"gv", u"Manx"],
    [u"el", u"Greek"],
    [u"gn", u"Guarani"],
    [u"gu", u"Gujarati"],
    [u"ht", u"Haitian"],
    [u"ha", u"Hausa"],
    [u"he", u"Hebrew"],
    [u"hz", u"Herero"],
    [u"hi", u"Hindi"],
    [u"ho", u"Hiri Motu"],
    [u"hr", u"Croatian"],
    [u"hu", u"Hungarian"],
    [u"ig", u"Igbo"],
    [u"is", u"Icelandic"],
    [u"io", u"Ido"],
    [u"ii", u"Sichuan Yi"],
    [u"iu", u"Inuktitut"],
    [u"ie", u"Interlingue"],
    [u"ia", u"Interlingua"],
    [u"id", u"Indonesian"],
    [u"ik", u"Inupiaq"],
    [u"it", u"Italian"],
    [u"jv", u"Javanese"],
    [u"ja", u"Japanese"],
    [u"kl", u"Kalaallisut"],
    [u"kn", u"Kannada"],
    [u"ks", u"Kashmiri"],
    [u"kr", u"Kanuri"],
    [u"kk", u"Kazakh"],
    [u"km", u"Central Khmer"],
    [u"ki", u"Kikuyu"],
    [u"rw", u"Kinyarwanda"],
    [u"ky", u"Kirghiz"],
    [u"kv", u"Komi"],
    [u"kg", u"Kongo"],
    [u"ko", u"Korean"],
    [u"kj", u"Kuanyama"],
    [u"ku", u"Kurdish"],
    [u"lo", u"Lao"],
    [u"la", u"Latin"],
    [u"lv", u"Latvian"],
    [u"li", u"Limburgan"],
    [u"ln", u"Lingala"],
    [u"lt", u"Lithuanian"],
    [u"lb", u"Luxembourgish"],
    [u"lu", u"Luba-Katanga"],
    [u"lg", u"Ganda"],
    [u"mk", u"Macedonian"],
    [u"mh", u"Marshallese"],
    [u"ml", u"Malayalam"],
    [u"mi", u"Maori"],
    [u"mr", u"Marathi"],
    [u"ms", u"Malay"],
    [u"mg", u"Malagasy"],
    [u"mt", u"Maltese"],
    [u"mn", u"Mongolian"],
    [u"na", u"Nauru"],
    [u"nv", u"Navajo"],
    [u"nr", u"Ndebele, South"],
    [u"nd", u"Ndebele, North"],
    [u"ng", u"Ndonga"],
    [u"ne", u"Nepali"],
    [u"nn", u"Norwegian Nynorsk"],
    [u"nb", u"Bokmål, Norwegian"],
    [u"no", u"Norwegian"],
    [u"ny", u"Chichewa"],
    [u"oc", u"Occitan"],
    [u"oj", u"Ojibwa"],
    [u"or", u"Oriya"],
    [u"om", u"Oromo"],
    [u"os", u"Ossetian"],
    [u"pa", u"Panjabi"],
    [u"fa", u"Persian"],
    [u"pi", u"Pali"],
    [u"pl", u"Polish"],
    [u"pt", u"Portuguese"],
    [u"ps", u"Pushto"],
    [u"qu", u"Quechua"],
    [u"rm", u"Romansh"],
    [u"ro", u"Romanian"],
    [u"rn", u"Rundi"],
    [u"ru", u"Russian"],
    [u"sg", u"Sango"],
    [u"sa", u"Sanskrit"],
    [u"si", u"Sinhala"],
    [u"sk", u"Slovak"],
    [u"sl", u"Slovenian"],
    [u"se", u"Northern Sami"],
    [u"sm", u"Samoan"],
    [u"sn", u"Shona"],
    [u"sd", u"Sindhi"],
    [u"so", u"Somali"],
    [u"st", u"Sotho, Southern"],
    [u"es", u"Spanish"],
    [u"sc", u"Sardinian"],
    [u"sr", u"Serbian"],
    [u"ss", u"Swati"],
    [u"su", u"Sundanese"],
    [u"sw", u"Swahili"],
    [u"sv", u"Swedish"],
    [u"ty", u"Tahitian"],
    [u"ta", u"Tamil"],
    [u"tt", u"Tatar"],
    [u"te", u"Telugu"],
    [u"tg", u"Tajik"],
    [u"tl", u"Tagalog"],
    [u"th", u"Thai"],
    [u"bo", u"Tibetan"],
    [u"ti", u"Tigrinya"],
    [u"to", u"Tonga (Tonga Islands)"],
    [u"tn", u"Tswana"],
    [u"ts", u"Tsonga"],
    [u"tk", u"Turkmen"],
    [u"tr", u"Turkish"],
    [u"tw", u"Twi"],
    [u"ug", u"Uighur"],
    [u"uk", u"Ukrainian"],
    [u"ur", u"Urdu"],
    [u"uz", u"Uzbek"],
    [u"ve", u"Venda"],
    [u"vi", u"Vietnamese"],
    [u"vo", u"Volapük"],
    [u"cy", u"Welsh"],
    [u"wa", u"Walloon"],
    [u"wo", u"Wolof"],
    [u"xh", u"Xhosa"],
    [u"yi", u"Yiddish"],
    [u"yo", u"Yoruba"],
    [u"za", u"Zhuang"],
    [u"zu", u"Zulu"]
)


### Apps only installed in some instances
OPTIONAL_APPS = (
    'mentoring',

    # edx-ora2
    'submissions',
    'openassessment',
    'openassessment.assessment',
    'openassessment.fileupload',
    'openassessment.workflow',
    'openassessment.xblock',

    # edxval
    'edxval'
)

for app_name in OPTIONAL_APPS:
    # First attempt to only find the module rather than actually importing it,
    # to avoid circular references - only try to import if it can't be found
    # by find_module, which doesn't work with import hooks
    try:
        imp.find_module(app_name)
    except ImportError:
        try:
            __import__(app_name)
        except ImportError:
            continue
    INSTALLED_APPS += (app_name,)

# Stub for third_party_auth options.
# See common/djangoapps/third_party_auth/settings.py for configuration details.
THIRD_PARTY_AUTH = {}

### ADVANCED_SECURITY_CONFIG
# Empty by default
ADVANCED_SECURITY_CONFIG = {}

### External auth usage -- prefixes for ENROLLMENT_DOMAIN
SHIBBOLETH_DOMAIN_PREFIX = 'shib:'
OPENID_DOMAIN_PREFIX = 'openid:'

### Analytics data api settings
ANALYTICS_DATA_URL = ""
ANALYTICS_DATA_TOKEN = ""
ANALYTICS_DASHBOARD_URL = ""
<<<<<<< HEAD

#####################IAEN CONF##################################
DELTA_YEAR = 12
MAX_YEAR_ALLOWED = 70

########################## WS CONFIG ###########################

WS_CONFIG = {
    'ws_prod': "https://www.bsg.gob.ec/sw/SENESCYT/BSGSW01_Consultar_Titulos?wsdl",
    'ws_auth': "https://www.bsg.gob.ec/sw/STI/BSGSW08_Acceder_BSG?wsdl",
    'method_permission': "validarPermisoPeticion",
    'method_query_title': "consultaTitulo",
    'identity': '0103893954'
    }
=======
ANALYTICS_DASHBOARD_NAME = PLATFORM_NAME + " Insights"

# TODO (ECOM-16): Remove once the A/B test of auto-registration completes
AUTO_REGISTRATION_AB_TEST_EXCLUDE_COURSES = set([
    "HarvardX/SW12.2x/1T2014",
    "HarvardX/SW12.3x/1T2014",
    "HarvardX/SW12.4x/1T2014",
    "HarvardX/SW12.5x/2T2014",
    "HarvardX/SW12.6x/2T2014",
    "HarvardX/HUM2.1x/3T2014",
    "HarvardX/SW12x/2013_SOND",
    "LinuxFoundationX/LFS101x/2T2014",
    "HarvardX/CS50x/2014_T1",
    "HarvardX/AmPoX.1/2014_T3",
    "HarvardX/SW12.7x/3T2014",
    "HarvardX/SW12.10x/1T2015",
    "HarvardX/SW12.9x/3T2014",
    "HarvardX/SW12.8x/3T2014",
])

# REGISTRATION CODES DISPLAY INFORMATION SUBTITUTIONS IN THE INVOICE ATTACHMENT
INVOICE_CORP_ADDRESS = "Please place your corporate address\nin this configuration"
INVOICE_PAYMENT_INSTRUCTIONS = "This is where you can\nput directions on how people\nbuying registration codes"
>>>>>>> 76a52acf
<|MERGE_RESOLUTION|>--- conflicted
+++ resolved
@@ -1830,7 +1830,6 @@
 ANALYTICS_DATA_URL = ""
 ANALYTICS_DATA_TOKEN = ""
 ANALYTICS_DASHBOARD_URL = ""
-<<<<<<< HEAD
 
 #####################IAEN CONF##################################
 DELTA_YEAR = 12
@@ -1845,7 +1844,7 @@
     'method_query_title': "consultaTitulo",
     'identity': '0103893954'
     }
-=======
+
 ANALYTICS_DASHBOARD_NAME = PLATFORM_NAME + " Insights"
 
 # TODO (ECOM-16): Remove once the A/B test of auto-registration completes
@@ -1868,5 +1867,4 @@
 
 # REGISTRATION CODES DISPLAY INFORMATION SUBTITUTIONS IN THE INVOICE ATTACHMENT
 INVOICE_CORP_ADDRESS = "Please place your corporate address\nin this configuration"
-INVOICE_PAYMENT_INSTRUCTIONS = "This is where you can\nput directions on how people\nbuying registration codes"
->>>>>>> 76a52acf
+INVOICE_PAYMENT_INSTRUCTIONS = "This is where you can\nput directions on how people\nbuying registration codes"