--- conflicted
+++ resolved
@@ -580,7 +580,7 @@
     ('pl', u'Polski'),  # Polish
     ('pt-br', u'Português (Brasil)'),  # Portuguese (Brazil)
 #    ('pt-pt', u'Português (Portugal)'),  # Portuguese (Portugal)
-#    ('ru', u'Русский'),  # Russian
+    ('ru', u'Русский'),  # Russian
 #    ('si', u'සිංහල'),  # Sinhala
 #    ('sk', u'Slovenčina'),  # Slovak
     ('sl', u'Slovenščina'),  # Slovenian
@@ -1218,12 +1218,9 @@
 
     'embargo',
 
-<<<<<<< HEAD
-    'announcements',
-=======
     # Monitoring functionality
     'monitoring',
->>>>>>> 5c94a3d1
+    'announcements',
 )
 
 ######################### MARKETING SITE ###############################
