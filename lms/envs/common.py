--- conflicted
+++ resolved
@@ -581,13 +581,8 @@
     # .. toggle_creation_date: 2015-01-29
     # .. toggle_warning: In order to get this working, your courses data should be indexed in Elasticsearch. You will
     #   see the search widget on the courseware page only if the DISABLE_COURSE_OUTLINE_PAGE_FLAG is set.
-<<<<<<< HEAD
-    # .. toggle_tickets: https://github.com/openedx/edx-platform/pull/6506
-    'ENABLE_COURSEWARE_SEARCH': False,
-=======
     # .. toggle_tickets: https://github.com/edx/edx-platform/pull/6506
     'ENABLE_COURSEWARE_SEARCH': True,
->>>>>>> 3abe30ba
 
     # .. toggle_name: FEATURES['ENABLE_COURSEWARE_SEARCH_FOR_COURSE_STAFF']
     # .. toggle_implementation: DjangoSetting
@@ -610,15 +605,9 @@
     #   courseware data.
     # .. toggle_use_cases: open_edx
     # .. toggle_creation_date: 2015-01-29
-<<<<<<< HEAD
-    # .. toggle_warning: In order to get this working, your courses data should be indexed in Elasticsearch.
-    # .. toggle_tickets: https://github.com/openedx/edx-platform/pull/6506
-    'ENABLE_DASHBOARD_SEARCH': False,
-=======
     # .. toggle_warnings: In order to get this working, your courses data should be indexed in Elasticsearch.
     # .. toggle_tickets: https://github.com/edx/edx-platform/pull/6506
-    'ENABLE_DASHBOARD_SEARCH': True,
->>>>>>> 3abe30ba
+    'ENABLE_DASHBOARD_SEARCH': False,
 
     # log all information from cybersource callbacks
     'LOG_POSTPAY_CALLBACKS': True,
@@ -3206,10 +3195,7 @@
     'openedx.features.discounts',
     'openedx.features.effort_estimation',
     'openedx.features.funix_relative_date',
-<<<<<<< HEAD
-=======
     'openedx.features.funix_goal',
->>>>>>> 3abe30ba
     'openedx.features.name_affirmation_api.apps.NameAffirmationApiConfig',
 
     'lms.djangoapps.experiments',
