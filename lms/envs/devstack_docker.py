--- conflicted
+++ resolved
@@ -33,17 +33,11 @@
 
 FEATURES.update({
     'AUTOMATIC_AUTH_FOR_TESTING': True,
-<<<<<<< HEAD
     # Appsembler: Hack to allow overriding those values from lms.env.json
     # 'ENABLE_COURSEWARE_SEARCH': True,
+    # 'ENABLE_COURSEWARE_SEARCH_FOR_COURSE_STAFF': True,
     # 'ENABLE_COURSE_DISCOVERY': True,
     # 'ENABLE_DASHBOARD_SEARCH': True,
-=======
-    'ENABLE_COURSEWARE_SEARCH': False,
-    'ENABLE_COURSEWARE_SEARCH_FOR_COURSE_STAFF': True,
-    'ENABLE_COURSE_DISCOVERY': False,
-    'ENABLE_DASHBOARD_SEARCH': False,
->>>>>>> f0aa3daa
     'ENABLE_DISCUSSION_SERVICE': True,
     'SHOW_HEADER_LANGUAGE_SELECTOR': True,
     'ENABLE_ENTERPRISE_INTEGRATION': False,
