# -*- coding: utf-8 -*-

"""
This is the default template for our main set of AWS servers.

Common traits:
* Use memcached, and cache-backed sessions
* Use a MySQL 5.1 database
"""

# We intentionally define lots of variables that aren't used, and
# want to import all variables from base settings files
# pylint: disable=wildcard-import, unused-wildcard-import

# Pylint gets confused by path.py instances, which report themselves as class
# objects. As a result, pylint applies the wrong regex in validating names,
# and throws spurious errors. Therefore, we disable invalid-name checking.
# pylint: disable=invalid-name


import codecs
import copy
import datetime
import os

import dateutil
import yaml
from corsheaders.defaults import default_headers as corsheaders_default_headers
from django.core.exceptions import ImproperlyConfigured
from edx_django_utils.plugins import add_plugins
from path import Path as path

from openedx.core.djangoapps.plugins.constants import ProjectType, SettingsType
from openedx.core.lib.derived import derive_settings
from openedx.core.lib.logsettings import get_logger_config
from xmodule.modulestore.modulestore_settings import convert_module_store_setting_if_needed

from .common import *


def get_env_setting(setting):
    """ Get the environment setting or return exception """
    try:
        return os.environ[setting]
    except KeyError:
        error_msg = u"Set the %s env variable" % setting
        raise ImproperlyConfigured(error_msg)


################################ ALWAYS THE SAME ##############################

DEBUG = False
DEFAULT_TEMPLATE_ENGINE['OPTIONS']['debug'] = False

SESSION_ENGINE = 'django.contrib.sessions.backends.cache'

# IMPORTANT: With this enabled, the server must always be behind a proxy that
# strips the header HTTP_X_FORWARDED_PROTO from client requests. Otherwise,
# a user can fool our server into thinking it was an https connection.
# See
# https://docs.djangoproject.com/en/dev/ref/settings/#secure-proxy-ssl-header
# for other warnings.
SECURE_PROXY_SSL_HEADER = ('HTTP_X_FORWARDED_PROTO', 'https')
################################ END ALWAYS THE SAME ##############################

# A file path to a YAML file from which to load all the configuration for the edx platform
CONFIG_FILE = get_env_setting('LMS_CFG')

with codecs.open(CONFIG_FILE, encoding='utf-8') as f:
    __config__ = yaml.safe_load(f)

    # ENV_TOKENS and AUTH_TOKENS are included for reverse compatibility.
    # Removing them may break plugins that rely on them.
    ENV_TOKENS = __config__
    AUTH_TOKENS = __config__

    # Add the key/values from config into the global namespace of this module.
    # But don't override the FEATURES dict because we do that in an additive way.
    __config_copy__ = copy.deepcopy(__config__)

    KEYS_WITH_MERGED_VALUES = [
        'FEATURES',
        'TRACKING_BACKENDS',
        'EVENT_TRACKING_BACKENDS',
        'JWT_AUTH',
        'CELERY_QUEUES',
        'MKTG_URL_LINK_MAP',
        'MKTG_URL_OVERRIDES',
    ]
    for key in KEYS_WITH_MERGED_VALUES:
        if key in __config_copy__:
            del __config_copy__[key]

    vars().update(__config_copy__)

<<<<<<< HEAD
# A file path to a YAML file from which to load all the code revisions currently deployed
REVISION_CONFIG_FILE = get_env_setting('REVISION_CFG')
=======
>>>>>>> fa8d3933

try:
    # A file path to a YAML file from which to load all the code revisions currently deployed
    REVISION_CONFIG_FILE = get_env_setting('REVISION_CFG')

    with codecs.open(REVISION_CONFIG_FILE, encoding='utf-8') as f:
        REVISION_CONFIG = yaml.safe_load(f)
except Exception:  # pylint: disable=broad-except
    REVISION_CONFIG = {}

# Do NOT calculate this dynamically at startup with git because it's *slow*.
EDX_PLATFORM_REVISION = REVISION_CONFIG.get('EDX_PLATFORM_REVISION', EDX_PLATFORM_REVISION)

# SERVICE_VARIANT specifies name of the variant used, which decides what JSON
# configuration files are read during startup.
SERVICE_VARIANT = os.environ.get('SERVICE_VARIANT', None)

# CONFIG_PREFIX specifies the prefix of the JSON configuration files,
# based on the service variant. If no variant is use, don't use a
# prefix.
CONFIG_PREFIX = SERVICE_VARIANT + "." if SERVICE_VARIANT else ""

###################################### CELERY  ################################

# Don't use a connection pool, since connections are dropped by ELB.
BROKER_POOL_LIMIT = 0
BROKER_CONNECTION_TIMEOUT = 1

# For the Result Store, use the django cache named 'celery'
CELERY_RESULT_BACKEND = 'django-cache'

# When the broker is behind an ELB, use a heartbeat to refresh the
# connection and to detect if it has been dropped.
BROKER_HEARTBEAT = ENV_TOKENS.get('BROKER_HEARTBEAT', 60.0)
BROKER_HEARTBEAT_CHECKRATE = ENV_TOKENS.get('BROKER_HEARTBEAT_CHECKRATE', 2)

# Each worker should only fetch one message at a time
CELERYD_PREFETCH_MULTIPLIER = 1

# Rename the exchange and queues for each variant

QUEUE_VARIANT = CONFIG_PREFIX.lower()

CELERY_DEFAULT_EXCHANGE = 'edx.{0}core'.format(QUEUE_VARIANT)

HIGH_PRIORITY_QUEUE = 'edx.{0}core.high'.format(QUEUE_VARIANT)
DEFAULT_PRIORITY_QUEUE = 'edx.{0}core.default'.format(QUEUE_VARIANT)
HIGH_MEM_QUEUE = 'edx.{0}core.high_mem'.format(QUEUE_VARIANT)

CELERY_DEFAULT_QUEUE = DEFAULT_PRIORITY_QUEUE
CELERY_DEFAULT_ROUTING_KEY = DEFAULT_PRIORITY_QUEUE

CELERY_QUEUES = {
    HIGH_PRIORITY_QUEUE: {},
    DEFAULT_PRIORITY_QUEUE: {},
    HIGH_MEM_QUEUE: {},
}

CELERY_ROUTES = "{}celery.Router".format(QUEUE_VARIANT)
CELERYBEAT_SCHEDULE = {}  # For scheduling tasks, entries can be added to this dict

# STATIC_ROOT specifies the directory where static files are
# collected
STATIC_ROOT_BASE = ENV_TOKENS.get('STATIC_ROOT_BASE', None)
if STATIC_ROOT_BASE:
    STATIC_ROOT = path(STATIC_ROOT_BASE)
    WEBPACK_LOADER['DEFAULT']['STATS_FILE'] = STATIC_ROOT / "webpack-stats.json"
    WEBPACK_LOADER['WORKERS']['STATS_FILE'] = STATIC_ROOT / "webpack-worker-stats.json"

# STATIC_URL_BASE specifies the base url to use for static files
STATIC_URL_BASE = ENV_TOKENS.get('STATIC_URL_BASE', None)
if STATIC_URL_BASE:
    STATIC_URL = STATIC_URL_BASE
    if not STATIC_URL.endswith("/"):
        STATIC_URL += "/"

<<<<<<< HEAD
=======
# Allow overriding build profile used by RequireJS with one
# contained on a custom theme
REQUIRE_BUILD_PROFILE = ENV_TOKENS.get('REQUIRE_BUILD_PROFILE', REQUIRE_BUILD_PROFILE)

>>>>>>> fa8d3933
# The following variables use (or) instead of the default value inside (get). This is to enforce using the Lazy Text
# values when the varibale is an empty string. Therefore, setting these variable as empty text in related
# json files will make the system reads thier values from django translation files
PLATFORM_NAME = ENV_TOKENS.get('PLATFORM_NAME') or PLATFORM_NAME
PLATFORM_DESCRIPTION = ENV_TOKENS.get('PLATFORM_DESCRIPTION') or PLATFORM_DESCRIPTION

CC_MERCHANT_NAME = ENV_TOKENS.get('CC_MERCHANT_NAME', PLATFORM_NAME)
EMAIL_FILE_PATH = ENV_TOKENS.get('EMAIL_FILE_PATH', None)
EMAIL_HOST = ENV_TOKENS.get('EMAIL_HOST', 'localhost')  # django default is localhost
EMAIL_PORT = ENV_TOKENS.get('EMAIL_PORT', 25)  # django default is 25
EMAIL_USE_TLS = ENV_TOKENS.get('EMAIL_USE_TLS', False)  # django default is False
SITE_NAME = ENV_TOKENS['SITE_NAME']
SESSION_COOKIE_DOMAIN = ENV_TOKENS.get('SESSION_COOKIE_DOMAIN')
SESSION_COOKIE_HTTPONLY = ENV_TOKENS.get('SESSION_COOKIE_HTTPONLY', True)

DCS_SESSION_COOKIE_SAMESITE = ENV_TOKENS.get('DCS_SESSION_COOKIE_SAMESITE', DCS_SESSION_COOKIE_SAMESITE)
DCS_SESSION_COOKIE_SAMESITE_FORCE_ALL = ENV_TOKENS.get('DCS_SESSION_COOKIE_SAMESITE_FORCE_ALL',
                                                       DCS_SESSION_COOKIE_SAMESITE_FORCE_ALL)

AWS_SES_REGION_NAME = ENV_TOKENS.get('AWS_SES_REGION_NAME', 'us-east-1')
AWS_SES_REGION_ENDPOINT = ENV_TOKENS.get('AWS_SES_REGION_ENDPOINT', 'email.us-east-1.amazonaws.com')

REGISTRATION_EMAIL_PATTERNS_ALLOWED = ENV_TOKENS.get('REGISTRATION_EMAIL_PATTERNS_ALLOWED')

LMS_ROOT_URL = ENV_TOKENS.get('LMS_ROOT_URL')
LMS_INTERNAL_ROOT_URL = ENV_TOKENS.get('LMS_INTERNAL_ROOT_URL', LMS_ROOT_URL)

# List of logout URIs for each IDA that the learner should be logged out of when they logout of the LMS. Only applies to
# IDA for which the social auth flow uses DOT (Django OAuth Toolkit).
IDA_LOGOUT_URI_LIST = ENV_TOKENS.get('IDA_LOGOUT_URI_LIST', [])

ENV_FEATURES = ENV_TOKENS.get('FEATURES', {})
for feature, value in ENV_FEATURES.items():
    FEATURES[feature] = value

CMS_BASE = ENV_TOKENS.get('CMS_BASE', 'studio.edx.org')

ALLOWED_HOSTS = [
    # TODO: bbeggs remove this before prod, temp fix to get load testing running
    "*",
    ENV_TOKENS.get('LMS_BASE'),
    FEATURES['PREVIEW_LMS_BASE'],
]

# allow for environments to specify what cookie name our login subsystem should use
# this is to fix a bug regarding simultaneous logins between edx.org and edge.edx.org which can
# happen with some browsers (e.g. Firefox)
if ENV_TOKENS.get('SESSION_COOKIE_NAME', None):
    # NOTE, there's a bug in Django (http://bugs.python.org/issue18012) which necessitates this being a str()
    SESSION_COOKIE_NAME = str(ENV_TOKENS.get('SESSION_COOKIE_NAME'))

CACHES = ENV_TOKENS['CACHES']
# Cache used for location mapping -- called many times with the same key/value
# in a given request.
if 'loc_cache' not in CACHES:
    CACHES['loc_cache'] = {
        'BACKEND': 'django.core.cache.backends.locmem.LocMemCache',
        'LOCATION': 'edx_location_mem_cache',
    }

if 'staticfiles' in CACHES:
    CACHES['staticfiles']['KEY_PREFIX'] = EDX_PLATFORM_REVISION

# In order to transition from local disk asset storage to S3 backed asset storage,
# we need to run asset collection twice, once for local disk and once for S3.
# Once we have migrated to service assets off S3, then we can convert this back to
# managed by the yaml file contents
STATICFILES_STORAGE = os.environ.get('STATICFILES_STORAGE', ENV_TOKENS.get('STATICFILES_STORAGE', STATICFILES_STORAGE))

# Load all AWS_ prefixed variables to allow an S3Boto3Storage to be configured
_locals = locals()
for key, value in ENV_TOKENS.items():
    if key.startswith('AWS_'):
        _locals[key] = value

# Currency
PAID_COURSE_REGISTRATION_CURRENCY = ENV_TOKENS.get('PAID_COURSE_REGISTRATION_CURRENCY',
                                                   PAID_COURSE_REGISTRATION_CURRENCY)

# We want Bulk Email running on the high-priority queue, so we define the
# routing key that points to it. At the moment, the name is the same.
# We have to reset the value here, since we have changed the value of the queue name.
BULK_EMAIL_ROUTING_KEY = ENV_TOKENS.get('BULK_EMAIL_ROUTING_KEY', HIGH_PRIORITY_QUEUE)

# We can run smaller jobs on the low priority queue. See note above for why
# we have to reset the value here.
BULK_EMAIL_ROUTING_KEY_SMALL_JOBS = ENV_TOKENS.get('BULK_EMAIL_ROUTING_KEY_SMALL_JOBS', DEFAULT_PRIORITY_QUEUE)

# Queue to use for expiring old entitlements
ENTITLEMENTS_EXPIRATION_ROUTING_KEY = ENV_TOKENS.get('ENTITLEMENTS_EXPIRATION_ROUTING_KEY', DEFAULT_PRIORITY_QUEUE)

# Message expiry time in seconds
CELERY_EVENT_QUEUE_TTL = ENV_TOKENS.get('CELERY_EVENT_QUEUE_TTL', None)

# Allow CELERY_QUEUES to be overwritten by ENV_TOKENS,
ENV_CELERY_QUEUES = ENV_TOKENS.get('CELERY_QUEUES', None)
if ENV_CELERY_QUEUES:
    CELERY_QUEUES = {queue: {} for queue in ENV_CELERY_QUEUES}

# Then add alternate environment queues
ALTERNATE_QUEUE_ENVS = ENV_TOKENS.get('ALTERNATE_WORKER_QUEUES', '').split()
ALTERNATE_QUEUES = [
    DEFAULT_PRIORITY_QUEUE.replace(QUEUE_VARIANT, alternate + '.')
    for alternate in ALTERNATE_QUEUE_ENVS
]
CELERY_QUEUES.update(
    {
        alternate: {}
        for alternate in ALTERNATE_QUEUES
        if alternate not in list(CELERY_QUEUES.keys())
    }
)

# following setting is for backward compatibility
if ENV_TOKENS.get('COMPREHENSIVE_THEME_DIR', None):
    COMPREHENSIVE_THEME_DIR = ENV_TOKENS.get('COMPREHENSIVE_THEME_DIR')

# COMPREHENSIVE_THEME_LOCALE_PATHS contain the paths to themes locale directories e.g.
# "COMPREHENSIVE_THEME_LOCALE_PATHS" : [
#        "/edx/src/edx-themes/conf/locale"
#    ],
COMPREHENSIVE_THEME_LOCALE_PATHS = ENV_TOKENS.get('COMPREHENSIVE_THEME_LOCALE_PATHS', [])

MKTG_URL_LINK_MAP.update(ENV_TOKENS.get('MKTG_URL_LINK_MAP', {}))
ENTERPRISE_MARKETING_FOOTER_QUERY_PARAMS = ENV_TOKENS.get(
    'ENTERPRISE_MARKETING_FOOTER_QUERY_PARAMS',
    ENTERPRISE_MARKETING_FOOTER_QUERY_PARAMS
)
# Marketing link overrides
MKTG_URL_OVERRIDES.update(ENV_TOKENS.get('MKTG_URL_OVERRIDES', MKTG_URL_OVERRIDES))

# Intentional defaults.
ID_VERIFICATION_SUPPORT_LINK = ENV_TOKENS.get('ID_VERIFICATION_SUPPORT_LINK', SUPPORT_SITE_LINK)
PASSWORD_RESET_SUPPORT_LINK = ENV_TOKENS.get('PASSWORD_RESET_SUPPORT_LINK', SUPPORT_SITE_LINK)
ACTIVATION_EMAIL_SUPPORT_LINK = ENV_TOKENS.get('ACTIVATION_EMAIL_SUPPORT_LINK', SUPPORT_SITE_LINK)
LOGIN_ISSUE_SUPPORT_LINK = ENV_TOKENS.get('LOGIN_ISSUE_SUPPORT_LINK', SUPPORT_SITE_LINK)

# Timezone overrides
TIME_ZONE = ENV_TOKENS.get('CELERY_TIMEZONE', CELERY_TIMEZONE)

# Translation overrides
LANGUAGE_DICT = dict(LANGUAGES)

# Additional installed apps
for app in ENV_TOKENS.get('ADDL_INSTALLED_APPS', []):
    INSTALLED_APPS.append(app)

local_loglevel = ENV_TOKENS.get('LOCAL_LOGLEVEL', 'INFO')
LOG_DIR = ENV_TOKENS['LOG_DIR']
DATA_DIR = path(ENV_TOKENS.get('DATA_DIR', DATA_DIR))

LOGGING = get_logger_config(LOG_DIR,
                            logging_env=ENV_TOKENS['LOGGING_ENV'],
                            local_loglevel=local_loglevel,
                            service_variant=SERVICE_VARIANT)

COURSE_LISTINGS = ENV_TOKENS.get('COURSE_LISTINGS', {})
COMMENTS_SERVICE_URL = ENV_TOKENS.get("COMMENTS_SERVICE_URL", '')
COMMENTS_SERVICE_KEY = ENV_TOKENS.get("COMMENTS_SERVICE_KEY", '')
CERT_QUEUE = ENV_TOKENS.get("CERT_QUEUE", 'test-pull')

# git repo loading  environment
GIT_REPO_DIR = ENV_TOKENS.get('GIT_REPO_DIR', '/edx/var/edxapp/course_repos')
GIT_IMPORT_STATIC = ENV_TOKENS.get('GIT_IMPORT_STATIC', True)
GIT_IMPORT_PYTHON_LIB = ENV_TOKENS.get('GIT_IMPORT_PYTHON_LIB', True)
PYTHON_LIB_FILENAME = ENV_TOKENS.get('PYTHON_LIB_FILENAME', 'python_lib.zip')

for name, value in ENV_TOKENS.get("CODE_JAIL", {}).items():
    oldvalue = CODE_JAIL.get(name)
    if isinstance(oldvalue, dict):
        for subname, subvalue in value.items():
            oldvalue[subname] = subvalue
    else:
        CODE_JAIL[name] = value

COURSES_WITH_UNSAFE_CODE = ENV_TOKENS.get("COURSES_WITH_UNSAFE_CODE", [])

# Event Tracking
if "TRACKING_IGNORE_URL_PATTERNS" in ENV_TOKENS:
    TRACKING_IGNORE_URL_PATTERNS = ENV_TOKENS.get("TRACKING_IGNORE_URL_PATTERNS")

# SSL external authentication settings
SSL_AUTH_EMAIL_DOMAIN = ENV_TOKENS.get("SSL_AUTH_EMAIL_DOMAIN", "MIT.EDU")
SSL_AUTH_DN_FORMAT_STRING = ENV_TOKENS.get(
    "SSL_AUTH_DN_FORMAT_STRING",
    u"/C=US/ST=Massachusetts/O=Massachusetts Institute of Technology/OU=Client CA v1/CN={0}/emailAddress={1}"
)

# Video Caching. Pairing country codes with CDN URLs.
# Example: {'CN': 'http://api.xuetangx.com/edx/video?s3_url='}
VIDEO_CDN_URL = ENV_TOKENS.get('VIDEO_CDN_URL', {})

# Determines whether the CSRF token can be transported on
# unencrypted channels. It is set to False here for backward compatibility,
# but it is highly recommended that this is True for enviroments accessed
# by end users.
CSRF_COOKIE_SECURE = ENV_TOKENS.get('CSRF_COOKIE_SECURE', False)

# Determines which origins are trusted for unsafe requests eg. POST requests.
CSRF_TRUSTED_ORIGINS = ENV_TOKENS.get('CSRF_TRUSTED_ORIGINS', [])

############# CORS headers for cross-domain requests #################

if FEATURES.get('ENABLE_CORS_HEADERS') or FEATURES.get('ENABLE_CROSS_DOMAIN_CSRF_COOKIE'):
    CORS_ALLOW_CREDENTIALS = True
    CORS_ORIGIN_WHITELIST = ENV_TOKENS.get('CORS_ORIGIN_WHITELIST', ())
    CORS_ORIGIN_ALLOW_ALL = ENV_TOKENS.get('CORS_ORIGIN_ALLOW_ALL', False)
    CORS_ALLOW_INSECURE = ENV_TOKENS.get('CORS_ALLOW_INSECURE', False)
    CORS_ALLOW_HEADERS = corsheaders_default_headers + (
        'use-jwt-cookie',
    )

    # If setting a cross-domain cookie, it's really important to choose
    # a name for the cookie that is DIFFERENT than the cookies used
    # by each subdomain.  For example, suppose the applications
    # at these subdomains are configured to use the following cookie names:
    #
    # 1) foo.example.com --> "csrftoken"
    # 2) baz.example.com --> "csrftoken"
    # 3) bar.example.com --> "csrftoken"
    #
    # For the cross-domain version of the CSRF cookie, you need to choose
    # a name DIFFERENT than "csrftoken"; otherwise, the new token configured
    # for ".example.com" could conflict with the other cookies,
    # non-deterministically causing 403 responses.
    #
    # Because of the way Django stores cookies, the cookie name MUST
    # be a `str`, not unicode.  Otherwise there will `TypeError`s will be raised
    # when Django tries to call the unicode `translate()` method with the wrong
    # number of parameters.
    CROSS_DOMAIN_CSRF_COOKIE_NAME = str(ENV_TOKENS.get('CROSS_DOMAIN_CSRF_COOKIE_NAME'))

    # When setting the domain for the "cross-domain" version of the CSRF
    # cookie, you should choose something like: ".example.com"
    # (note the leading dot), where both the referer and the host
    # are subdomains of "example.com".
    #
    # Browser security rules require that
    # the cookie domain matches the domain of the server; otherwise
    # the cookie won't get set.  And once the cookie gets set, the client
    # needs to be on a domain that matches the cookie domain, otherwise
    # the client won't be able to read the cookie.
    CROSS_DOMAIN_CSRF_COOKIE_DOMAIN = ENV_TOKENS.get('CROSS_DOMAIN_CSRF_COOKIE_DOMAIN')

# Field overrides. To use the IDDE feature, add
# 'courseware.student_field_overrides.IndividualStudentOverrideProvider'.
FIELD_OVERRIDE_PROVIDERS = tuple(ENV_TOKENS.get('FIELD_OVERRIDE_PROVIDERS', []))

############### XBlock filesystem field config ##########
if 'DJFS' in AUTH_TOKENS and AUTH_TOKENS['DJFS'] is not None:
    DJFS = AUTH_TOKENS['DJFS']

############### Module Store Items ##########
HOSTNAME_MODULESTORE_DEFAULT_MAPPINGS = ENV_TOKENS.get('HOSTNAME_MODULESTORE_DEFAULT_MAPPINGS', {})
# PREVIEW DOMAIN must be present in HOSTNAME_MODULESTORE_DEFAULT_MAPPINGS for the preview to show draft changes
if 'PREVIEW_LMS_BASE' in FEATURES and FEATURES['PREVIEW_LMS_BASE'] != '':
    PREVIEW_DOMAIN = FEATURES['PREVIEW_LMS_BASE'].split(':')[0]
    # update dictionary with preview domain regex
    HOSTNAME_MODULESTORE_DEFAULT_MAPPINGS.update({
        PREVIEW_DOMAIN: 'draft-preferred'
    })

MODULESTORE_FIELD_OVERRIDE_PROVIDERS = ENV_TOKENS.get(
    'MODULESTORE_FIELD_OVERRIDE_PROVIDERS',
    MODULESTORE_FIELD_OVERRIDE_PROVIDERS
)

XBLOCK_FIELD_DATA_WRAPPERS = ENV_TOKENS.get(
    'XBLOCK_FIELD_DATA_WRAPPERS',
    XBLOCK_FIELD_DATA_WRAPPERS
)

############### Mixed Related(Secure/Not-Secure) Items ##########
LMS_SEGMENT_KEY = AUTH_TOKENS.get('SEGMENT_KEY')

SECRET_KEY = AUTH_TOKENS['SECRET_KEY']

AWS_ACCESS_KEY_ID = AUTH_TOKENS["AWS_ACCESS_KEY_ID"]
if AWS_ACCESS_KEY_ID == "":
    AWS_ACCESS_KEY_ID = None

AWS_SECRET_ACCESS_KEY = AUTH_TOKENS["AWS_SECRET_ACCESS_KEY"]
if AWS_SECRET_ACCESS_KEY == "":
    AWS_SECRET_ACCESS_KEY = None

AWS_STORAGE_BUCKET_NAME = AUTH_TOKENS.get('AWS_STORAGE_BUCKET_NAME', 'edxuploads')

# Disabling querystring auth instructs Boto to exclude the querystring parameters (e.g. signature, access key) it
# normally appends to every returned URL.
AWS_QUERYSTRING_AUTH = AUTH_TOKENS.get('AWS_QUERYSTRING_AUTH', True)
AWS_S3_CUSTOM_DOMAIN = AUTH_TOKENS.get('AWS_S3_CUSTOM_DOMAIN', 'edxuploads.s3.amazonaws.com')

if AUTH_TOKENS.get('DEFAULT_FILE_STORAGE'):
    DEFAULT_FILE_STORAGE = AUTH_TOKENS.get('DEFAULT_FILE_STORAGE')
elif AWS_ACCESS_KEY_ID and AWS_SECRET_ACCESS_KEY:
    DEFAULT_FILE_STORAGE = 'storages.backends.s3boto.S3BotoStorage'
else:
    DEFAULT_FILE_STORAGE = 'django.core.files.storage.FileSystemStorage'

# If there is a database called 'read_replica', you can use the use_read_replica_if_available
# function in util/query.py, which is useful for very large database reads
DATABASES = AUTH_TOKENS['DATABASES']

# The normal database user does not have enough permissions to run migrations.
# Migrations are run with separate credentials, given as DB_MIGRATION_*
# environment variables
for name, database in DATABASES.items():
    if name != 'read_replica':
        database.update({
            'ENGINE': os.environ.get('DB_MIGRATION_ENGINE', database['ENGINE']),
            'USER': os.environ.get('DB_MIGRATION_USER', database['USER']),
            'PASSWORD': os.environ.get('DB_MIGRATION_PASS', database['PASSWORD']),
            'NAME': os.environ.get('DB_MIGRATION_NAME', database['NAME']),
            'HOST': os.environ.get('DB_MIGRATION_HOST', database['HOST']),
            'PORT': os.environ.get('DB_MIGRATION_PORT', database['PORT']),
        })

XQUEUE_INTERFACE = AUTH_TOKENS['XQUEUE_INTERFACE']

# Get the MODULESTORE from auth.json, but if it doesn't exist,
# use the one from common.py
MODULESTORE = convert_module_store_setting_if_needed(AUTH_TOKENS.get('MODULESTORE', MODULESTORE))
MONGODB_LOG = AUTH_TOKENS.get('MONGODB_LOG', {})

EMAIL_HOST_USER = AUTH_TOKENS.get('EMAIL_HOST_USER', '')  # django default is ''
EMAIL_HOST_PASSWORD = AUTH_TOKENS.get('EMAIL_HOST_PASSWORD', '')  # django default is ''

############################### BLOCKSTORE #####################################
BLOCKSTORE_API_URL = ENV_TOKENS.get('BLOCKSTORE_API_URL', None)  # e.g. "https://blockstore.example.com/api/v1/"
# Configure an API auth token at (blockstore URL)/admin/authtoken/token/
BLOCKSTORE_API_AUTH_TOKEN = AUTH_TOKENS.get('BLOCKSTORE_API_AUTH_TOKEN', None)

# Datadog for events!
DATADOG = AUTH_TOKENS.get("DATADOG", {})
DATADOG.update(ENV_TOKENS.get("DATADOG", {}))

# TODO: deprecated (compatibility with previous settings)
if 'DATADOG_API' in AUTH_TOKENS:
    DATADOG['api_key'] = AUTH_TOKENS['DATADOG_API']

# Analytics API
ANALYTICS_API_KEY = AUTH_TOKENS.get("ANALYTICS_API_KEY", ANALYTICS_API_KEY)
ANALYTICS_API_URL = ENV_TOKENS.get("ANALYTICS_API_URL", ANALYTICS_API_URL)

# Zendesk
ZENDESK_USER = AUTH_TOKENS.get("ZENDESK_USER")
ZENDESK_API_KEY = AUTH_TOKENS.get("ZENDESK_API_KEY")

# API Key for inbound requests from Notifier service
EDX_API_KEY = AUTH_TOKENS.get("EDX_API_KEY")

# Celery Broker
CELERY_BROKER_TRANSPORT = ENV_TOKENS.get("CELERY_BROKER_TRANSPORT", "")
CELERY_BROKER_HOSTNAME = ENV_TOKENS.get("CELERY_BROKER_HOSTNAME", "")
CELERY_BROKER_VHOST = ENV_TOKENS.get("CELERY_BROKER_VHOST", "")
CELERY_BROKER_USER = AUTH_TOKENS.get("CELERY_BROKER_USER", "")
CELERY_BROKER_PASSWORD = AUTH_TOKENS.get("CELERY_BROKER_PASSWORD", "")

BROKER_URL = "{0}://{1}:{2}@{3}/{4}".format(CELERY_BROKER_TRANSPORT,
                                            CELERY_BROKER_USER,
                                            CELERY_BROKER_PASSWORD,
                                            CELERY_BROKER_HOSTNAME,
                                            CELERY_BROKER_VHOST)
BROKER_USE_SSL = ENV_TOKENS.get('CELERY_BROKER_USE_SSL', False)

BROKER_TRANSPORT_OPTIONS = {
    'fanout_patterns': True,
    'fanout_prefix': True,
}

# Block Structures

# upload limits
STUDENT_FILEUPLOAD_MAX_SIZE = ENV_TOKENS.get("STUDENT_FILEUPLOAD_MAX_SIZE", STUDENT_FILEUPLOAD_MAX_SIZE)

# Event tracking
TRACKING_BACKENDS.update(AUTH_TOKENS.get("TRACKING_BACKENDS", {}))
EVENT_TRACKING_BACKENDS['tracking_logs']['OPTIONS']['backends'].update(AUTH_TOKENS.get("EVENT_TRACKING_BACKENDS", {}))
EVENT_TRACKING_BACKENDS['segmentio']['OPTIONS']['processors'][0]['OPTIONS']['whitelist'].extend(
    AUTH_TOKENS.get("EVENT_TRACKING_SEGMENTIO_EMIT_WHITELIST", []))
TRACKING_SEGMENTIO_WEBHOOK_SECRET = AUTH_TOKENS.get(
    "TRACKING_SEGMENTIO_WEBHOOK_SECRET",
    TRACKING_SEGMENTIO_WEBHOOK_SECRET
)
TRACKING_SEGMENTIO_ALLOWED_TYPES = ENV_TOKENS.get("TRACKING_SEGMENTIO_ALLOWED_TYPES", TRACKING_SEGMENTIO_ALLOWED_TYPES)
TRACKING_SEGMENTIO_DISALLOWED_SUBSTRING_NAMES = ENV_TOKENS.get(
    "TRACKING_SEGMENTIO_DISALLOWED_SUBSTRING_NAMES",
    TRACKING_SEGMENTIO_DISALLOWED_SUBSTRING_NAMES
)
TRACKING_SEGMENTIO_SOURCE_MAP = ENV_TOKENS.get("TRACKING_SEGMENTIO_SOURCE_MAP", TRACKING_SEGMENTIO_SOURCE_MAP)

# Heartbeat
HEARTBEAT_CELERY_ROUTING_KEY = ENV_TOKENS.get('HEARTBEAT_CELERY_ROUTING_KEY', HEARTBEAT_CELERY_ROUTING_KEY)

# Student identity verification settings
VERIFY_STUDENT = AUTH_TOKENS.get("VERIFY_STUDENT", VERIFY_STUDENT)
DISABLE_ACCOUNT_ACTIVATION_REQUIREMENT_SWITCH = ENV_TOKENS.get(
    "DISABLE_ACCOUNT_ACTIVATION_REQUIREMENT_SWITCH",
    DISABLE_ACCOUNT_ACTIVATION_REQUIREMENT_SWITCH
)

# Grades download
GRADES_DOWNLOAD_ROUTING_KEY = ENV_TOKENS.get('GRADES_DOWNLOAD_ROUTING_KEY', HIGH_MEM_QUEUE)

GRADES_DOWNLOAD = ENV_TOKENS.get("GRADES_DOWNLOAD", GRADES_DOWNLOAD)

# Rate limit for regrading tasks that a grading policy change can kick off

# financial reports
FINANCIAL_REPORTS = ENV_TOKENS.get("FINANCIAL_REPORTS", FINANCIAL_REPORTS)

##### ORA2 ######
# Prefix for uploads of example-based assessment AI classifiers
# This can be used to separate uploads for different environments
# within the same S3 bucket.
ORA2_FILE_PREFIX = ENV_TOKENS.get("ORA2_FILE_PREFIX", ORA2_FILE_PREFIX)

##### ACCOUNT LOCKOUT DEFAULT PARAMETERS #####
MAX_FAILED_LOGIN_ATTEMPTS_ALLOWED = ENV_TOKENS.get(
    "MAX_FAILED_LOGIN_ATTEMPTS_ALLOWED", MAX_FAILED_LOGIN_ATTEMPTS_ALLOWED
)

MAX_FAILED_LOGIN_ATTEMPTS_LOCKOUT_PERIOD_SECS = ENV_TOKENS.get(
    "MAX_FAILED_LOGIN_ATTEMPTS_LOCKOUT_PERIOD_SECS", MAX_FAILED_LOGIN_ATTEMPTS_LOCKOUT_PERIOD_SECS
)

##### LOGISTRATION RATE LIMIT SETTINGS #####
LOGISTRATION_RATELIMIT_RATE = ENV_TOKENS.get('LOGISTRATION_RATELIMIT_RATE', LOGISTRATION_RATELIMIT_RATE)
LOGISTRATION_API_RATELIMIT = ENV_TOKENS.get('LOGISTRATION_API_RATELIMIT', LOGISTRATION_API_RATELIMIT)

##### REGISTRATION RATE LIMIT SETTINGS #####
REGISTRATION_VALIDATION_RATELIMIT = ENV_TOKENS.get(
    'REGISTRATION_VALIDATION_RATELIMIT', REGISTRATION_VALIDATION_RATELIMIT
)

#### PASSWORD POLICY SETTINGS #####
AUTH_PASSWORD_VALIDATORS = ENV_TOKENS.get("AUTH_PASSWORD_VALIDATORS", AUTH_PASSWORD_VALIDATORS)

### INACTIVITY SETTINGS ####
SESSION_INACTIVITY_TIMEOUT_IN_SECONDS = AUTH_TOKENS.get("SESSION_INACTIVITY_TIMEOUT_IN_SECONDS")

##### LMS DEADLINE DISPLAY TIME_ZONE #######
TIME_ZONE_DISPLAYED_FOR_DEADLINES = ENV_TOKENS.get("TIME_ZONE_DISPLAYED_FOR_DEADLINES",
                                                   TIME_ZONE_DISPLAYED_FOR_DEADLINES)

##### Third-party auth options ################################################
if FEATURES.get('ENABLE_THIRD_PARTY_AUTH'):
    tmp_backends = ENV_TOKENS.get('THIRD_PARTY_AUTH_BACKENDS', [
        'social_core.backends.google.GoogleOAuth2',
        'social_core.backends.linkedin.LinkedinOAuth2',
        'social_core.backends.facebook.FacebookOAuth2',
        'social_core.backends.azuread.AzureADOAuth2',
        'common.djangoapps.third_party_auth.appleid.AppleIdAuth',  # vendored 'social_core.backends.apple.AppleIdAuth'
        'common.djangoapps.third_party_auth.identityserver3.IdentityServer3',
        'common.djangoapps.third_party_auth.saml.SAMLAuthBackend',
        'common.djangoapps.third_party_auth.lti.LTIAuthBackend',
    ])

    AUTHENTICATION_BACKENDS = list(tmp_backends) + list(AUTHENTICATION_BACKENDS)
    del tmp_backends

    # The reduced session expiry time during the third party login pipeline. (Value in seconds)
    SOCIAL_AUTH_PIPELINE_TIMEOUT = ENV_TOKENS.get('SOCIAL_AUTH_PIPELINE_TIMEOUT', 600)

    # Most provider configuration is done via ConfigurationModels but for a few sensitive values
    # we allow configuration via AUTH_TOKENS instead (optionally).
    # The SAML private/public key values do not need the delimiter lines (such as
    # "-----BEGIN PRIVATE KEY-----", "-----END PRIVATE KEY-----" etc.) but they may be included
    # if you want (though it's easier to format the key values as JSON without the delimiters).
    SOCIAL_AUTH_SAML_SP_PRIVATE_KEY = AUTH_TOKENS.get('SOCIAL_AUTH_SAML_SP_PRIVATE_KEY', '')
    SOCIAL_AUTH_SAML_SP_PUBLIC_CERT = AUTH_TOKENS.get('SOCIAL_AUTH_SAML_SP_PUBLIC_CERT', '')
    SOCIAL_AUTH_SAML_SP_PRIVATE_KEY_DICT = AUTH_TOKENS.get('SOCIAL_AUTH_SAML_SP_PRIVATE_KEY_DICT', {})
    SOCIAL_AUTH_SAML_SP_PUBLIC_CERT_DICT = AUTH_TOKENS.get('SOCIAL_AUTH_SAML_SP_PUBLIC_CERT_DICT', {})
    SOCIAL_AUTH_OAUTH_SECRETS = AUTH_TOKENS.get('SOCIAL_AUTH_OAUTH_SECRETS', {})
    SOCIAL_AUTH_LTI_CONSUMER_SECRETS = AUTH_TOKENS.get('SOCIAL_AUTH_LTI_CONSUMER_SECRETS', {})

    # third_party_auth config moved to ConfigurationModels. This is for data migration only:
    THIRD_PARTY_AUTH_OLD_CONFIG = AUTH_TOKENS.get('THIRD_PARTY_AUTH', None)

    if ENV_TOKENS.get('THIRD_PARTY_AUTH_SAML_FETCH_PERIOD_HOURS', 24) is not None:
        CELERYBEAT_SCHEDULE['refresh-saml-metadata'] = {
            'task': 'common.djangoapps.third_party_auth.fetch_saml_metadata',
            'schedule': datetime.timedelta(hours=ENV_TOKENS.get('THIRD_PARTY_AUTH_SAML_FETCH_PERIOD_HOURS', 24)),
        }

    # The following can be used to integrate a custom login form with third_party_auth.
    # It should be a dict where the key is a word passed via ?auth_entry=, and the value is a
    # dict with an arbitrary 'secret_key' and a 'url'.
    THIRD_PARTY_AUTH_CUSTOM_AUTH_FORMS = AUTH_TOKENS.get('THIRD_PARTY_AUTH_CUSTOM_AUTH_FORMS', {})

##### OAUTH2 Provider ##############
if FEATURES.get('ENABLE_OAUTH2_PROVIDER'):
    OAUTH_ENFORCE_SECURE = ENV_TOKENS.get('OAUTH_ENFORCE_SECURE', True)
    OAUTH_ENFORCE_CLIENT_SECURE = ENV_TOKENS.get('OAUTH_ENFORCE_CLIENT_SECURE', True)
    # Defaults for the following are defined in lms.envs.common
    OAUTH_EXPIRE_DELTA = datetime.timedelta(
        days=ENV_TOKENS.get('OAUTH_EXPIRE_CONFIDENTIAL_CLIENT_DAYS', OAUTH_EXPIRE_CONFIDENTIAL_CLIENT_DAYS)
    )
    OAUTH_EXPIRE_DELTA_PUBLIC = datetime.timedelta(
        days=ENV_TOKENS.get('OAUTH_EXPIRE_PUBLIC_CLIENT_DAYS', OAUTH_EXPIRE_PUBLIC_CLIENT_DAYS)
    )

##### GOOGLE ANALYTICS IDS #####
GOOGLE_ANALYTICS_ACCOUNT = AUTH_TOKENS.get('GOOGLE_ANALYTICS_ACCOUNT')
GOOGLE_ANALYTICS_TRACKING_ID = AUTH_TOKENS.get('GOOGLE_ANALYTICS_TRACKING_ID')
GOOGLE_ANALYTICS_LINKEDIN = AUTH_TOKENS.get('GOOGLE_ANALYTICS_LINKEDIN')
GOOGLE_SITE_VERIFICATION_ID = ENV_TOKENS.get('GOOGLE_SITE_VERIFICATION_ID')

##### BRANCH.IO KEY #####
BRANCH_IO_KEY = AUTH_TOKENS.get('BRANCH_IO_KEY')

#### Course Registration Code length ####
REGISTRATION_CODE_LENGTH = ENV_TOKENS.get('REGISTRATION_CODE_LENGTH', 8)

# Which access.py permission names to check;
# We default this to the legacy permission 'see_exists'.
COURSE_CATALOG_VISIBILITY_PERMISSION = ENV_TOKENS.get(
    'COURSE_CATALOG_VISIBILITY_PERMISSION',
    COURSE_CATALOG_VISIBILITY_PERMISSION
)
COURSE_ABOUT_VISIBILITY_PERMISSION = ENV_TOKENS.get(
    'COURSE_ABOUT_VISIBILITY_PERMISSION',
    COURSE_ABOUT_VISIBILITY_PERMISSION
)

DEFAULT_COURSE_VISIBILITY_IN_CATALOG = ENV_TOKENS.get(
    'DEFAULT_COURSE_VISIBILITY_IN_CATALOG',
    DEFAULT_COURSE_VISIBILITY_IN_CATALOG
)

DEFAULT_MOBILE_AVAILABLE = ENV_TOKENS.get(
    'DEFAULT_MOBILE_AVAILABLE',
    DEFAULT_MOBILE_AVAILABLE
)

# Enrollment API Cache Timeout
ENROLLMENT_COURSE_DETAILS_CACHE_TIMEOUT = ENV_TOKENS.get('ENROLLMENT_COURSE_DETAILS_CACHE_TIMEOUT', 60)

if FEATURES.get('ENABLE_COURSEWARE_SEARCH') or \
    FEATURES.get('ENABLE_DASHBOARD_SEARCH') or \
    FEATURES.get('ENABLE_COURSE_DISCOVERY') or \
    FEATURES.get('ENABLE_TEAMS'):
    # Use ElasticSearch as the search engine herein
    SEARCH_ENGINE = "search.elastic.ElasticSearchEngine"
    SEARCH_FILTER_GENERATOR = ENV_TOKENS.get('SEARCH_FILTER_GENERATOR', SEARCH_FILTER_GENERATOR)

ELASTIC_SEARCH_CONFIG = ENV_TOKENS.get('ELASTIC_SEARCH_CONFIG', [{}])

# Facebook app
FACEBOOK_API_VERSION = AUTH_TOKENS.get("FACEBOOK_API_VERSION")
FACEBOOK_APP_SECRET = AUTH_TOKENS.get("FACEBOOK_APP_SECRET")
FACEBOOK_APP_ID = AUTH_TOKENS.get("FACEBOOK_APP_ID")

XBLOCK_SETTINGS = ENV_TOKENS.get('XBLOCK_SETTINGS', {})
XBLOCK_SETTINGS.setdefault("VideoBlock", {})["licensing_enabled"] = FEATURES.get("LICENSING", False)
XBLOCK_SETTINGS.setdefault("VideoBlock", {})['YOUTUBE_API_KEY'] = AUTH_TOKENS.get('YOUTUBE_API_KEY', YOUTUBE_API_KEY)

##### Custom Courses for EdX #####
if FEATURES.get('CUSTOM_COURSES_EDX'):
    INSTALLED_APPS += ['lms.djangoapps.ccx', 'openedx.core.djangoapps.ccxcon.apps.CCXConnectorConfig']
    MODULESTORE_FIELD_OVERRIDE_PROVIDERS += (
        'lms.djangoapps.ccx.overrides.CustomCoursesForEdxOverrideProvider',
    )

##### Individual Due Date Extensions #####
if FEATURES.get('INDIVIDUAL_DUE_DATES'):
    FIELD_OVERRIDE_PROVIDERS += (
        'courseware.student_field_overrides.IndividualStudentOverrideProvider',
    )

##### Show Answer Override for Self-Paced Courses #####
FIELD_OVERRIDE_PROVIDERS += (
    'openedx.features.personalized_learner_schedules.show_answer.show_answer_field_override.ShowAnswerFieldOverride',
)

##### Self-Paced Course Due Dates #####
XBLOCK_FIELD_DATA_WRAPPERS += (
    'lms.djangoapps.courseware.field_overrides:OverrideModulestoreFieldData.wrap',
)

MODULESTORE_FIELD_OVERRIDE_PROVIDERS += (
    'lms.djangoapps.courseware.self_paced_overrides.SelfPacedDateOverrideProvider',
)

# PROFILE IMAGE CONFIG
PROFILE_IMAGE_DEFAULT_FILENAME = 'images/profiles/default'
PROFILE_IMAGE_SIZES_MAP = ENV_TOKENS.get(
    'PROFILE_IMAGE_SIZES_MAP',
    PROFILE_IMAGE_SIZES_MAP
)

##### Credit Provider Integration #####

CREDIT_PROVIDER_SECRET_KEYS = AUTH_TOKENS.get("CREDIT_PROVIDER_SECRET_KEYS", {})

##################### LTI Provider #####################
if FEATURES.get('ENABLE_LTI_PROVIDER'):
    INSTALLED_APPS.append('lms.djangoapps.lti_provider.apps.LtiProviderConfig')
    AUTHENTICATION_BACKENDS.append('lms.djangoapps.lti_provider.users.LtiBackend')

LTI_USER_EMAIL_DOMAIN = ENV_TOKENS.get('LTI_USER_EMAIL_DOMAIN', 'lti.example.com')

# For more info on this, see the notes in common.py
LTI_AGGREGATE_SCORE_PASSBACK_DELAY = ENV_TOKENS.get(
    'LTI_AGGREGATE_SCORE_PASSBACK_DELAY', LTI_AGGREGATE_SCORE_PASSBACK_DELAY
)

##################### Credit Provider help link ####################

#### JWT configuration ####
JWT_AUTH.update(ENV_TOKENS.get('JWT_AUTH', {}))
JWT_AUTH.update(AUTH_TOKENS.get('JWT_AUTH', {}))

# Offset for pk of courseware.StudentModuleHistoryExtended
STUDENTMODULEHISTORYEXTENDED_OFFSET = ENV_TOKENS.get(
    'STUDENTMODULEHISTORYEXTENDED_OFFSET', STUDENTMODULEHISTORYEXTENDED_OFFSET
)

# Cutoff date for granting audit certificates
if ENV_TOKENS.get('AUDIT_CERT_CUTOFF_DATE', None):
    AUDIT_CERT_CUTOFF_DATE = dateutil.parser.parse(ENV_TOKENS.get('AUDIT_CERT_CUTOFF_DATE'))

################################ Settings for Credentials Service ################################

CREDENTIALS_GENERATION_ROUTING_KEY = ENV_TOKENS.get('CREDENTIALS_GENERATION_ROUTING_KEY', DEFAULT_PRIORITY_QUEUE)

# Queue to use for award program certificates
PROGRAM_CERTIFICATES_ROUTING_KEY = ENV_TOKENS.get('PROGRAM_CERTIFICATES_ROUTING_KEY', DEFAULT_PRIORITY_QUEUE)
SOFTWARE_SECURE_VERIFICATION_ROUTING_KEY = ENV_TOKENS.get(
    'SOFTWARE_SECURE_VERIFICATION_ROUTING_KEY',
    HIGH_PRIORITY_QUEUE
)

API_ACCESS_MANAGER_EMAIL = ENV_TOKENS.get('API_ACCESS_MANAGER_EMAIL')
API_ACCESS_FROM_EMAIL = ENV_TOKENS.get('API_ACCESS_FROM_EMAIL')

############## OPEN EDX ENTERPRISE SERVICE CONFIGURATION ######################
# The Open edX Enterprise service is currently hosted via the LMS container/process.
# However, for all intents and purposes this service is treated as a standalone IDA.
# These configuration settings are specific to the Enterprise service and you should
# not find references to them within the edx-platform project.

# Publicly-accessible enrollment URL, for use on the client side.
ENTERPRISE_PUBLIC_ENROLLMENT_API_URL = ENV_TOKENS.get(
    'ENTERPRISE_PUBLIC_ENROLLMENT_API_URL',
    (LMS_ROOT_URL or '') + LMS_ENROLLMENT_API_PATH
)

# Enrollment URL used on the server-side.
ENTERPRISE_ENROLLMENT_API_URL = ENV_TOKENS.get(
    'ENTERPRISE_ENROLLMENT_API_URL',
    (LMS_INTERNAL_ROOT_URL or '') + LMS_ENROLLMENT_API_PATH
)

# Enterprise logo image size limit in KB's
ENTERPRISE_CUSTOMER_LOGO_IMAGE_SIZE = ENV_TOKENS.get(
    'ENTERPRISE_CUSTOMER_LOGO_IMAGE_SIZE',
    ENTERPRISE_CUSTOMER_LOGO_IMAGE_SIZE
)

# Course enrollment modes to be hidden in the Enterprise enrollment page
# if the "Hide audit track" flag is enabled for an EnterpriseCustomer
ENTERPRISE_COURSE_ENROLLMENT_AUDIT_MODES = ENV_TOKENS.get(
    'ENTERPRISE_COURSE_ENROLLMENT_AUDIT_MODES',
    ENTERPRISE_COURSE_ENROLLMENT_AUDIT_MODES
)

# A support URL used on Enterprise landing pages for when a warning
# message goes off.
ENTERPRISE_SUPPORT_URL = ENV_TOKENS.get(
    'ENTERPRISE_SUPPORT_URL',
    ENTERPRISE_SUPPORT_URL
)

# A default dictionary to be used for filtering out enterprise customer catalog.
ENTERPRISE_CUSTOMER_CATALOG_DEFAULT_CONTENT_FILTER = ENV_TOKENS.get(
    'ENTERPRISE_CUSTOMER_CATALOG_DEFAULT_CONTENT_FILTER',
    ENTERPRISE_CUSTOMER_CATALOG_DEFAULT_CONTENT_FILTER
)
INTEGRATED_CHANNELS_API_CHUNK_TRANSMISSION_LIMIT = ENV_TOKENS.get(
    'INTEGRATED_CHANNELS_API_CHUNK_TRANSMISSION_LIMIT',
    INTEGRATED_CHANNELS_API_CHUNK_TRANSMISSION_LIMIT
)

############## ENTERPRISE SERVICE API CLIENT CONFIGURATION ######################
# The LMS communicates with the Enterprise service via the EdxRestApiClient class
# The below environmental settings are utilized by the LMS when interacting with
# the service, and override the default parameters which are defined in common.py

DEFAULT_ENTERPRISE_API_URL = None
if LMS_INTERNAL_ROOT_URL is not None:
    DEFAULT_ENTERPRISE_API_URL = LMS_INTERNAL_ROOT_URL + '/enterprise/api/v1/'
ENTERPRISE_API_URL = ENV_TOKENS.get('ENTERPRISE_API_URL', DEFAULT_ENTERPRISE_API_URL)

DEFAULT_ENTERPRISE_CONSENT_API_URL = None
if LMS_INTERNAL_ROOT_URL is not None:
    DEFAULT_ENTERPRISE_CONSENT_API_URL = LMS_INTERNAL_ROOT_URL + '/consent/api/v1/'
ENTERPRISE_CONSENT_API_URL = ENV_TOKENS.get('ENTERPRISE_CONSENT_API_URL', DEFAULT_ENTERPRISE_CONSENT_API_URL)

ENTERPRISE_SERVICE_WORKER_USERNAME = ENV_TOKENS.get(
    'ENTERPRISE_SERVICE_WORKER_USERNAME',
    ENTERPRISE_SERVICE_WORKER_USERNAME
)
ENTERPRISE_API_CACHE_TIMEOUT = ENV_TOKENS.get(
    'ENTERPRISE_API_CACHE_TIMEOUT',
    ENTERPRISE_API_CACHE_TIMEOUT
)
ENTERPRISE_CATALOG_INTERNAL_ROOT_URL = ENV_TOKENS.get(
    'ENTERPRISE_CATALOG_INTERNAL_ROOT_URL',
    ENTERPRISE_CATALOG_INTERNAL_ROOT_URL
)

############## ENTERPRISE SERVICE LMS CONFIGURATION ##################################
# The LMS has some features embedded that are related to the Enterprise service, but
# which are not provided by the Enterprise service. These settings override the
# base values for the parameters as defined in common.py

ENTERPRISE_PLATFORM_WELCOME_TEMPLATE = ENV_TOKENS.get(
    'ENTERPRISE_PLATFORM_WELCOME_TEMPLATE',
    ENTERPRISE_PLATFORM_WELCOME_TEMPLATE
)
ENTERPRISE_SPECIFIC_BRANDED_WELCOME_TEMPLATE = ENV_TOKENS.get(
    'ENTERPRISE_SPECIFIC_BRANDED_WELCOME_TEMPLATE',
    ENTERPRISE_SPECIFIC_BRANDED_WELCOME_TEMPLATE
)
ENTERPRISE_TAGLINE = ENV_TOKENS.get(
    'ENTERPRISE_TAGLINE',
    ENTERPRISE_TAGLINE
)
ENTERPRISE_EXCLUDED_REGISTRATION_FIELDS = set(
    ENV_TOKENS.get(
        'ENTERPRISE_EXCLUDED_REGISTRATION_FIELDS',
        ENTERPRISE_EXCLUDED_REGISTRATION_FIELDS
    )
)
BASE_COOKIE_DOMAIN = ENV_TOKENS.get(
    'BASE_COOKIE_DOMAIN',
    BASE_COOKIE_DOMAIN
)
SYSTEM_TO_FEATURE_ROLE_MAPPING = ENV_TOKENS.get(
    'SYSTEM_TO_FEATURE_ROLE_MAPPING',
    SYSTEM_TO_FEATURE_ROLE_MAPPING
)

# Add an ICP license for serving content in China if your organization is registered to do so
ICP_LICENSE = ENV_TOKENS.get('ICP_LICENSE', None)
ICP_LICENSE_INFO = ENV_TOKENS.get('ICP_LICENSE_INFO', {})

############## Settings for CourseGraph ############################
COURSEGRAPH_JOB_QUEUE = ENV_TOKENS.get('COURSEGRAPH_JOB_QUEUE', DEFAULT_PRIORITY_QUEUE)

# How long to cache OpenAPI schemas and UI, in seconds.
OPENAPI_CACHE_TIMEOUT = ENV_TOKENS.get('OPENAPI_CACHE_TIMEOUT', 60 * 60)

########################## Parental controls config  #######################

# The age at which a learner no longer requires parental consent, or None
# if parental consent is never required.
PARENTAL_CONSENT_AGE_LIMIT = ENV_TOKENS.get(
    'PARENTAL_CONSENT_AGE_LIMIT',
    PARENTAL_CONSENT_AGE_LIMIT
)

########################## Extra middleware classes  #######################

# Allow extra middleware classes to be added to the app through configuration.
MIDDLEWARE.extend(ENV_TOKENS.get('EXTRA_MIDDLEWARE_CLASSES', []))

################# Settings for the maintenance banner #################
MAINTENANCE_BANNER_TEXT = ENV_TOKENS.get('MAINTENANCE_BANNER_TEXT', None)

########################## limiting dashboard courses ######################
DASHBOARD_COURSE_LIMIT = ENV_TOKENS.get('DASHBOARD_COURSE_LIMIT', None)

######################## Setting for content libraries ########################
MAX_BLOCKS_PER_CONTENT_LIBRARY = ENV_TOKENS.get('MAX_BLOCKS_PER_CONTENT_LIBRARY', MAX_BLOCKS_PER_CONTENT_LIBRARY)

############################### Plugin Settings ###############################

# This is at the bottom because it is going to load more settings after base settings are loaded

# Load production.py in plugins
add_plugins(__name__, ProjectType.LMS, SettingsType.PRODUCTION)

############## ADG Specific Settings  #########################

MANDRILL_API_KEY = ENV_TOKENS.get('MANDRILL_API_KEY', None)
MAILCHIMP_API_KEY = AUTH_TOKENS.get('MAILCHIMP_API_KEY', None)
MAILCHIMP_LIST_ID = AUTH_TOKENS.get('MAILCHIMP_LIST_ID', None)

########################## Derive Any Derived Settings  #######################

derive_settings(__name__)

############## Settings for Completion API #########################

# Once a user has watched this percentage of a video, mark it as complete:
# (0.0 = 0%, 1.0 = 100%)
COMPLETION_VIDEO_COMPLETE_PERCENTAGE = ENV_TOKENS.get('COMPLETION_VIDEO_COMPLETE_PERCENTAGE',
                                                      COMPLETION_VIDEO_COMPLETE_PERCENTAGE)
COMPLETION_VIDEO_COMPLETE_PERCENTAGE = ENV_TOKENS.get('COMPLETION_BY_VIEWING_DELAY_MS',
                                                      COMPLETION_BY_VIEWING_DELAY_MS)<|MERGE_RESOLUTION|>--- conflicted
+++ resolved
@@ -93,12 +93,6 @@
 
     vars().update(__config_copy__)
 
-<<<<<<< HEAD
-# A file path to a YAML file from which to load all the code revisions currently deployed
-REVISION_CONFIG_FILE = get_env_setting('REVISION_CFG')
-=======
->>>>>>> fa8d3933
-
 try:
     # A file path to a YAML file from which to load all the code revisions currently deployed
     REVISION_CONFIG_FILE = get_env_setting('REVISION_CFG')
@@ -174,13 +168,10 @@
     if not STATIC_URL.endswith("/"):
         STATIC_URL += "/"
 
-<<<<<<< HEAD
-=======
 # Allow overriding build profile used by RequireJS with one
 # contained on a custom theme
 REQUIRE_BUILD_PROFILE = ENV_TOKENS.get('REQUIRE_BUILD_PROFILE', REQUIRE_BUILD_PROFILE)
 
->>>>>>> fa8d3933
 # The following variables use (or) instead of the default value inside (get). This is to enforce using the Lazy Text
 # values when the varibale is an empty string. Therefore, setting these variable as empty text in related
 # json files will make the system reads thier values from django translation files
