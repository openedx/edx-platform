--- conflicted
+++ resolved
@@ -966,49 +966,6 @@
 
 derive_settings(__name__)
 
-<<<<<<< HEAD
-ACTIVE_DJANGO_DEBUG_TOOLBAR = ENV_TOKENS.get('ACTIVE_DJANGO_DEBUG_TOOLBAR', False)
-
-if ACTIVE_DJANGO_DEBUG_TOOLBAR:
-    INSTALLED_APPS += ['debug_toolbar']  # NOQA
-    INTERNAL_IPS = ('127.0.0.1',)
-    DDT_WHITELIST_PATHS = ('/render_player',)
-
-    MIDDLEWARE += [  # NOQA
-        'lms.djangoapps.discussion.django_comment_client.utils.QueryCountDebugMiddleware',
-        'debug_toolbar.middleware.DebugToolbarMiddleware',
-    ]
-
-    DEBUG_TOOLBAR_PANELS = (
-        'debug_toolbar.panels.versions.VersionsPanel',
-        'debug_toolbar.panels.timer.TimerPanel',
-        'debug_toolbar.panels.settings.SettingsPanel',
-        'debug_toolbar.panels.headers.HeadersPanel',
-        'debug_toolbar.panels.request.RequestPanel',
-        'debug_toolbar.panels.sql.SQLPanel',
-        'debug_toolbar.panels.signals.SignalsPanel',
-        'debug_toolbar.panels.logging.LoggingPanel',
-        'debug_toolbar.panels.profiling.ProfilingPanel',
-    )
-
-    DEBUG_TOOLBAR_CONFIG = {
-        # Profile panel is incompatible with wrapped views
-        # See https://github.com/jazzband/django-debug-toolbar/issues/792
-        'DISABLE_PANELS': (
-            'debug_toolbar.panels.profiling.ProfilingPanel',
-        ),
-        'SHOW_TOOLBAR_CALLBACK': 'lms.envs.production.should_show_debug_toolbar',
-    }
-
-    def should_show_debug_toolbar(request):
-        if request.path.endswith(DDT_WHITELIST_PATHS):
-            return False
-        return True
-
-# BADGR SETTINGS - set badgr configurations from lms yaml file (/edx/etc/lms.yml)
-BADGR_TOKENS_CACHE_KEY = ENV_TOKENS.get('BADGR_TOKENS_CACHE_KEY', 'edly-badgr-cache')
-BADGR_BASE_URL = ENV_TOKENS.get('BADGR_BASE_URL', 'https://api.badgr.io')
-=======
 ############## Settings for Completion API #########################
 
 # Once a user has watched this percentage of a video, mark it as complete:
@@ -1082,4 +1039,45 @@
     'openedx.core.djangoapps.coursegraph.dump_course_to_neo4j': {
         'queue': COURSEGRAPH_JOB_QUEUE},
 }
->>>>>>> f773f671
+
+ACTIVE_DJANGO_DEBUG_TOOLBAR = ENV_TOKENS.get('ACTIVE_DJANGO_DEBUG_TOOLBAR', False)
+
+if ACTIVE_DJANGO_DEBUG_TOOLBAR:
+    INSTALLED_APPS += ['debug_toolbar']  # NOQA
+    INTERNAL_IPS = ('127.0.0.1',)
+    DDT_WHITELIST_PATHS = ('/render_player',)
+
+    MIDDLEWARE += [  # NOQA
+        'lms.djangoapps.discussion.django_comment_client.utils.QueryCountDebugMiddleware',
+        'debug_toolbar.middleware.DebugToolbarMiddleware',
+    ]
+
+    DEBUG_TOOLBAR_PANELS = (
+        'debug_toolbar.panels.versions.VersionsPanel',
+        'debug_toolbar.panels.timer.TimerPanel',
+        'debug_toolbar.panels.settings.SettingsPanel',
+        'debug_toolbar.panels.headers.HeadersPanel',
+        'debug_toolbar.panels.request.RequestPanel',
+        'debug_toolbar.panels.sql.SQLPanel',
+        'debug_toolbar.panels.signals.SignalsPanel',
+        'debug_toolbar.panels.logging.LoggingPanel',
+        'debug_toolbar.panels.profiling.ProfilingPanel',
+    )
+
+    DEBUG_TOOLBAR_CONFIG = {
+        # Profile panel is incompatible with wrapped views
+        # See https://github.com/jazzband/django-debug-toolbar/issues/792
+        'DISABLE_PANELS': (
+            'debug_toolbar.panels.profiling.ProfilingPanel',
+        ),
+        'SHOW_TOOLBAR_CALLBACK': 'lms.envs.production.should_show_debug_toolbar',
+    }
+
+    def should_show_debug_toolbar(request):
+        if request.path.endswith(DDT_WHITELIST_PATHS):
+            return False
+        return True
+
+# BADGR SETTINGS - set badgr configurations from lms yaml file (/edx/etc/lms.yml)
+BADGR_TOKENS_CACHE_KEY = ENV_TOKENS.get('BADGR_TOKENS_CACHE_KEY', 'edly-badgr-cache')
+BADGR_BASE_URL = ENV_TOKENS.get('BADGR_BASE_URL', 'https://api.badgr.io')