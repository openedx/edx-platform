--- conflicted
+++ resolved
@@ -1,141 +1,78 @@
-<<<<<<< HEAD
-<%! from django.utils.translation import ugettext as _ %>
-
-<%! from django.core.urlresolvers import reverse %>
-<section id="forgot-password-modal" class="modal forgot-password-modal" role="dialog" aria-label="${_('Password Reset')}">
-  <div class="inner-wrapper">
-    <div id="password-reset">
-      <header>
-        <h2>${_("Password Reset")}</h2>
-      </header>
-
-      <div class="instructions">
-        <p>${_("Please enter your e-mail address below, and we will e-mail instructions for setting a new password.")}</p>
-      </div>
-
-      <form id="pwd_reset_form" action="${reverse('password_reset')}" method="post" data-remote="true">
-        <fieldset class="group group-form group-form-requiredinformation">
-          <legend class="is-hidden">${_("Required Information")}</legend>
-
-          <ol class="list-input">
-            <li class="field required text" id="forgot-password-modal-field-email">
-              <label for="pwd_reset_email">${_("Your E-mail Address")}</label>
-              <input class="" id="pwd_reset_email" type="email" name="email" value="" placeholder="example: username@domain.com" aria-describedby="pwd_reset_email-tip" />
-            </li>
-          </ol>
-        </fieldset>
-
-        <div class="form-actions">
-          <button name="submit" type="submit" id="pwd_reset_button" class="action action-primary action-update">${_("Reset My Password")}</button>
-        </div>
-      </form>
-    </div>
-
-    <a href="#" role="button" class="close-modal" title="${_('Close Modal')}">
-      <div class="inner">
-        <p>&#10005;</p>
-      </div>
-    </a>
-  </div>
-</section>
-
-<script type="text/javascript">
-  (function() {
-   $(document).delegate('#pwd_reset_form', 'ajax:success', function(data, json, xhr) {
-     if(json.success) {
-       $("#password-reset").html(json.value);
-     } else {
-       if($('#pwd_error').length == 0) {
-         $('#pwd_reset_form').prepend('<div id="pwd_error" class="modal-form-error">${_("Email is incorrect.")}</div>');
-       }
-       $('#pwd_error').stop().css("display", "block");
-     }
-   });
-
-   // removing close link's default behavior
-   $('#login-modal .close-modal').click(function(e) {
-    e.preventDefault();
-   });
-  })(this)
-</script>
-=======
-<%! from django.utils.translation import ugettext as _ %>
-
-<%! from django.core.urlresolvers import reverse %>
-<section id="forgot-password-modal" class="modal" role="dialog" aria-label="${_('Password Reset')}">
-  <div class="inner-wrapper">
-    <div id="password-reset">
-      <header>
-        <h2>${_("Password Reset")}</h2>
-      </header>
-
-      <div class="instructions">
-        <p>${_("Please enter your e-mail address below, and we will e-mail instructions for setting a new password.")}</p>
-      </div>
-
-      <form id="pwd_reset_form" action="${reverse('password_reset')}" method="post" data-remote="true">
-        <fieldset class="group group-form group-form-requiredinformation">
-          <legend class="is-hidden">${_("Required Information")}</legend>
-
-          <ol class="list-input">
-            <li class="field required text" id="forgot-password-modal-field-email">
-              <label for="pwd_reset_email">${_("Your E-mail Address")}</label>
-              <input class="" id="pwd_reset_email" type="email" name="email" value="" placeholder="example: username@domain.com" aria-describedby="pwd_reset_email-tip" />
-              <span class="tip tip-input" id="pwd_reset_email-tip">${_("This is the e-mail address you used to register with {platform}").format(platform=settings.PLATFORM_NAME)}</span>
-            </li>
-          </ol>
-        </fieldset>
-
-        <div class="form-actions">
-          <button name="submit" type="submit" id="pwd_reset_button" class="action action-primary action-update">${_("Reset My Password")}</button>
-        </div>
-      </form>
-    </div>
-
-    <a href="#" role="button" class="close-modal" title="${_('Close Modal')}">
-      &#10005;
-    </a>
-  </div>
-</section>
-
-<script type="text/javascript">
-  (function() {
-   $(document).delegate('#pwd_reset_form', 'ajax:success', function(data, json, xhr) {
-     if(json.success) {
-       $("#password-reset").html(json.value);
-     } else {
-       if($('#pwd_error').length == 0) {
-         $('#pwd_reset_form').prepend('<div id="pwd_error" class="modal-form-error">${_("Email is incorrect.")}</div>');
-       }
-       $('#pwd_error').stop().css("display", "block");
-     }
-   });
-
-   // removing close link's default behavior
-   $('#login-modal .close-modal').click(function(e) {
-    e.preventDefault();
-   });
-
-   var onModalClose = function() {
-        $("#forgot-password-modal").attr("aria-hidden", "true");
-        $("#forgot-password-link").focus();
-    };
-    var cycle_modal_tab = function(from_element_name, to_element_name) {
-      $(from_element_name).on('keydown', function(e) {
-          var keyCode = e.keyCode || e.which;
-          var TAB_KEY = 9;  // 9 corresponds to the tab key
-          if (keyCode === TAB_KEY) {
-              e.preventDefault();
-              $(to_element_name).focus();
-          }
-      });
-    };
-    $("#forgot-password-modal .close-modal").click(onModalClose);
-    $("#forgot-password-modal").focus()
-    cycle_modal_tab("#forgot-password-modal .close-modal", "#pwd_reset_email")
-    cycle_modal_tab("#pwd_reset_email", "#pwd_reset_button")
-    cycle_modal_tab("#pwd_reset_button", "#forgot-password-modal .close-modal")
-
-  })(this)
-</script>
->>>>>>> 908371ea
+<%! from django.utils.translation import ugettext as _ %>
+
+<%! from django.core.urlresolvers import reverse %>
+<section id="forgot-password-modal" class="modal" role="dialog" aria-label="${_('Password Reset')}">
+  <div class="inner-wrapper">
+    <div id="password-reset">
+      <header>
+        <h2>${_("Password Reset")}</h2>
+      </header>
+
+      <div class="instructions">
+        <p>${_("Please enter your e-mail address below, and we will e-mail instructions for setting a new password.")}</p>
+      </div>
+
+      <form id="pwd_reset_form" action="${reverse('password_reset')}" method="post" data-remote="true">
+        <fieldset class="group group-form group-form-requiredinformation">
+          <legend class="is-hidden">${_("Required Information")}</legend>
+
+          <ol class="list-input">
+            <li class="field required text" id="forgot-password-modal-field-email">
+              <label for="pwd_reset_email">${_("Your E-mail Address")}</label>
+              <input class="" id="pwd_reset_email" type="email" name="email" value="" placeholder="example: username@domain.com" aria-describedby="pwd_reset_email-tip" />
+            </li>
+          </ol>
+        </fieldset>
+
+        <div class="form-actions">
+          <button name="submit" type="submit" id="pwd_reset_button" class="action action-primary action-update">${_("Reset My Password")}</button>
+        </div>
+      </form>
+    </div>
+
+    <a href="#" role="button" class="close-modal" title="${_('Close Modal')}">
+      &#10005;
+    </a>
+  </div>
+</section>
+
+<script type="text/javascript">
+  (function() {
+   $(document).delegate('#pwd_reset_form', 'ajax:success', function(data, json, xhr) {
+     if(json.success) {
+       $("#password-reset").html(json.value);
+     } else {
+       if($('#pwd_error').length == 0) {
+         $('#pwd_reset_form').prepend('<div id="pwd_error" class="modal-form-error">${_("Email is incorrect.")}</div>');
+       }
+       $('#pwd_error').stop().css("display", "block");
+     }
+   });
+
+   // removing close link's default behavior
+   $('#login-modal .close-modal').click(function(e) {
+    e.preventDefault();
+   });
+
+   var onModalClose = function() {
+        $("#forgot-password-modal").attr("aria-hidden", "true");
+        $("#forgot-password-link").focus();
+    };
+    var cycle_modal_tab = function(from_element_name, to_element_name) {
+      $(from_element_name).on('keydown', function(e) {
+          var keyCode = e.keyCode || e.which;
+          var TAB_KEY = 9;  // 9 corresponds to the tab key
+          if (keyCode === TAB_KEY) {
+              e.preventDefault();
+              $(to_element_name).focus();
+          }
+      });
+    };
+    $("#forgot-password-modal .close-modal").click(onModalClose);
+    $("#forgot-password-modal").focus()
+    cycle_modal_tab("#forgot-password-modal .close-modal", "#pwd_reset_email")
+    cycle_modal_tab("#pwd_reset_email", "#pwd_reset_button")
+    cycle_modal_tab("#pwd_reset_button", "#forgot-password-modal .close-modal")
+
+  })(this)
+</script>