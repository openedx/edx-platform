<%namespace name='static' file='static_content.html'/>

<%!
from django.utils.translation import ugettext as _
from django.core.urlresolvers import reverse
%>

<section id="forgot-password-modal" class="modal" role="dialog" tabindex="-1" aria-label="${_('Password Reset')}">
  <div class="inner-wrapper">
    <button class="close-modal">
      <i class="icon fa fa-remove"></i>
      <span class="sr">
        ## Translators: this is a control to allow users to exit out of this modal interface (a menu or piece of UI that takes the full focus of the screen)
        ${_('Close')}
      </span>
    </button>

    <div id="password-reset">
      <header>
        <h2>${_("Password Reset")}</h2>
      </header>

      <div class="instructions">
        <p>${_("Please enter your e-mail address below, and we will e-mail instructions for setting a new password.")}</p>
      </div>

      <form id="pwd_reset_form" action="${reverse('password_reset')}" method="post" data-remote="true">
        <fieldset class="group group-form group-form-requiredinformation">
          <legend class="sr">${_("Required Information")}</legend>

          <ol class="list-input">
            <li class="field required text" id="forgot-password-modal-field-email">
              <label for="pwd_reset_email">${_("Your E-mail Address")}</label>
              <input class="" id="pwd_reset_email" type="email" name="email" value="" placeholder="example: username@domain.com" aria-describedby="pwd_reset_email-tip" aria-required="true" />
<<<<<<< HEAD
              <span class="tip tip-input" id="pwd_reset_email-tip">${_("This is the email address you used to register with {platform}").format(platform=microsite.get_value('platform_name', settings.PLATFORM_NAME))}</span>
=======
              <span class="tip tip-input" id="pwd_reset_email-tip">${_("This is the e-mail address you used to register with {platform}").format(platform=static.get_platform_name())}</span>
>>>>>>> a27c7025
            </li>
          </ol>
        </fieldset>

        <div class="form-actions">
          <button name="submit" type="submit" id="pwd_reset_button" class="action action-primary action-update">${_("Reset My Password")}</button>
        </div>
      </form>
    </div>
  </div>
</section>

<script type="text/javascript">
  (function() {
    $(document).delegate('#pwd_reset_form', 'ajax:success', function(data, json, xhr) {
      if(json.success) {
        $("#password-reset").html(json.value);
      } else {
        if($('#pwd_error').length == 0) {
          $('#pwd_reset_form').prepend('<div id="pwd_error" class="modal-form-error">${_("Email is incorrect.")}</div>');
        }
        $('#pwd_error').stop().css("display", "block");
      }
    });

    // removing close link's default behavior
    $('#login-modal .close-modal').click(function(e) {
     e.preventDefault();
    });

    var onModalClose = function() {
      $("#forgot-password-modal").attr("aria-hidden", "true");
      $("#forgot-password-link").focus();
    };

    var cycle_modal_tab = function(from_element_name, to_element_name) {
      $(from_element_name).on('keydown', function(e) {
          var keyCode = e.keyCode || e.which;
          var TAB_KEY = 9;  // 9 corresponds to the tab key
          if (keyCode === TAB_KEY) {
              e.preventDefault();
              $(to_element_name).focus();
          }
      });
    };
    $("#forgot-password-modal .close-modal").click(onModalClose);
    cycle_modal_tab("#forgot-password-modal .close-modal", "#pwd_reset_email");
    cycle_modal_tab("#pwd_reset_email", "#pwd_reset_button");
    cycle_modal_tab("#pwd_reset_button", "#forgot-password-modal .close-modal");

    // Hitting the ESC key will exit the modal
    $("#forgot-password-modal").on("keydown", function(e) {
        var keyCode = e.keyCode || e.which;
        // 27 is the ESC key
        if (keyCode === 27) {
            e.preventDefault();
            $("#forgot-password-modal .close-modal").click();
        }
    });

  })(this)
</script><|MERGE_RESOLUTION|>--- conflicted
+++ resolved
@@ -32,11 +32,7 @@
             <li class="field required text" id="forgot-password-modal-field-email">
               <label for="pwd_reset_email">${_("Your E-mail Address")}</label>
               <input class="" id="pwd_reset_email" type="email" name="email" value="" placeholder="example: username@domain.com" aria-describedby="pwd_reset_email-tip" aria-required="true" />
-<<<<<<< HEAD
-              <span class="tip tip-input" id="pwd_reset_email-tip">${_("This is the email address you used to register with {platform}").format(platform=microsite.get_value('platform_name', settings.PLATFORM_NAME))}</span>
-=======
               <span class="tip tip-input" id="pwd_reset_email-tip">${_("This is the e-mail address you used to register with {platform}").format(platform=static.get_platform_name())}</span>
->>>>>>> a27c7025
             </li>
           </ol>
         </fieldset>
