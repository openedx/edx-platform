--- conflicted
+++ resolved
@@ -184,17 +184,13 @@
   </script>
 </%block>
 
-<<<<<<< HEAD
-<section class="container dashboard" id="dashboard-main" aria-hidden="false" style="padding-top: 10px">
-=======
 % if reverifications["must_reverify"] or reverifications["denied"]:
   <section class="dashboard-banner">
     <%include file='dashboard/_dashboard_prompt_midcourse_reverify.html' />
   </section>
 % endif
 
-<section class="container dashboard" id="dashboard-main" aria-hidden="false">
->>>>>>> 14d03784
+<section class="container dashboard" id="dashboard-main" aria-hidden="false" style="padding-top: 10px">
 
   %if message:
     <section class="dashboard-banner">
