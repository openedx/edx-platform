<%page expression_filter="h"/>
<%inherit file="main.html" />
<%def name="online_help_token()"><% return "learnerdashboard" %></%def>
<%namespace name='static' file='static_content.html'/>
<%!
import pytz
from datetime import datetime, timedelta
from django.urls import reverse
from django.utils.translation import ugettext as _
from django.template import RequestContext
from entitlements.models import CourseEntitlement
from third_party_auth import pipeline
from util.date_utils import strftime_localized
from opaque_keys.edx.keys import CourseKey
from openedx.core.djangoapps.content.course_overviews.models import CourseOverview
from openedx.core.djangoapps.site_configuration import helpers as configuration_helpers
from openedx.core.djangolib.js_utils import dump_js_escaped_json, js_escaped_string
from openedx.core.djangolib.markup import HTML, Text

from student.models import CourseEnrollment
%>

<%
  cert_name_short = settings.CERT_NAME_SHORT
  cert_name_long = settings.CERT_NAME_LONG
%>


<%block name="pagetitle">${_("Dashboard")}</%block>
<%block name="bodyclass">view-dashboard is-authenticated</%block>

<%block name="header_extras">
% for template_name in ["donation"]:
<script type="text/template" id="${template_name}-tpl">
  <%static:include path="dashboard/${template_name}.underscore" />
</script>
% endfor
</%block>

<%block name="js_extra">
  <script src="${static.url('js/commerce/credit.js')}"></script>
  <%static:js group='dashboard'/>
  <script type="text/javascript">
    $(document).ready(function() {
      edx.dashboard.legacy.init({
        dashboard: "${reverse('dashboard') | n, js_escaped_string}",
        signInUser: "${reverse('signin_user') | n, js_escaped_string}",
        changeEmailSettings: "${reverse('change_email_settings') | n, js_escaped_string}"
      });
    });
  </script>
  <%static:webpack entry="UnenrollmentFactory">
    UnenrollmentFactory({
      urls: {
        dashboard: "${reverse('dashboard') | n, js_escaped_string}",
        signInUser: "${reverse('signin_user') | n, js_escaped_string}",
        changeEmailSettings: "${reverse('change_email_settings') | n, js_escaped_string}",
        browseCourses: "${marketing_link('COURSES') | n, js_escaped_string}"
      },
      isEdx: false
    });
  </%static:webpack>
  <%static:webpack entry="EntitlementUnenrollmentFactory">
    ## Wait until the document is fully loaded before initializing the EntitlementUnenrollmentView
    ## to ensure events are setup correctly.
    $(document).ready(function() {
      EntitlementUnenrollmentFactory({
        dashboardPath: "${reverse('dashboard') | n, js_escaped_string}",
        signInPath: "${reverse('signin_user') | n, js_escaped_string}",
        browseCourses: "${marketing_link('COURSES') | n, js_escaped_string}",
        isEdx: false
      });
    });
  </%static:webpack>
  % if settings.FEATURES.get('ENABLE_DASHBOARD_SEARCH'):
    <%static:require_module module_name="course_search/js/dashboard_search_factory" class_name="DashboardSearchFactory">
        DashboardSearchFactory();
    </%static:require_module>
  % endif
  % if redirect_message:
    <%static:require_module module_name="js/views/message_banner" class_name="MessageBannerView">
        var banner = new MessageBannerView({urgency: 'low', type: 'warning'});
        $('#content').prepend(banner.$el);
        banner.showMessage(${redirect_message | n, dump_js_escaped_json})
    </%static:require_module>
  % endif
</%block>

<div class="dashboard-notifications" tabindex="-1">

    %if banner_account_activation_message:
        <div class="dashboard-banner">
            ${banner_account_activation_message | n, decode.utf8}
        </div>
    %endif

    %if enrollment_message:
        <div class="dashboard-banner">
            ${enrollment_message | n,  decode.utf8}
        </div>
    %endif

    %if enterprise_message:
        <div class="dashboard-banner">
            ${ enterprise_message | n, decode.utf8 }
        </div>
    %endif

    %if account_activation_messages:
      <div class="activation-message-container">
        % for account_activation_message in account_activation_messages:
          <div class="account-activation ${account_activation_message.tags}" role="alert" aria-label="Account Activation Message" tabindex="-1">
            <div class="message-copy" >
              ${ account_activation_message | n, decode.utf8 }
            </div>
          </div>
        % endfor
      </div>
    %endif

</div>

<main id="main" aria-label="Content" tabindex="-1">
    <div class="dashboard" id="dashboard-main">
      <div class="main-container">
        <div class="my-courses" id="my-courses">
          % if display_dashboard_courses:
          <%include file="learner_dashboard/_dashboard_navigation_courses.html"/>
          % endif

          % if len(course_entitlements + course_enrollments) > 0:
            <ul class="listing-courses">
            <%
                share_settings = configuration_helpers.get_value(
                    'SOCIAL_SHARING_SETTINGS',
                    getattr(settings, 'SOCIAL_SHARING_SETTINGS', {})
                )
            %>
              % for dashboard_index, enrollment in enumerate(set(course_entitlements + course_enrollments)):
              <%
                # Check if the course run is an entitlement and if it has an associated session
                entitlement = enrollment if isinstance(enrollment, CourseEntitlement) else None
                entitlement_session = entitlement.enrollment_course_run if entitlement else None
                entitlement_days_until_expiration = entitlement.get_days_until_expiration() if entitlement else None
                entitlement_expiration = datetime.now(tz=pytz.UTC) + timedelta(days=entitlement_days_until_expiration) if (entitlement and entitlement_days_until_expiration < settings.ENTITLEMENT_EXPIRED_ALERT_PERIOD) else None
                entitlement_expiration_date = strftime_localized(entitlement_expiration, 'SHORT_DATE') if entitlement and entitlement_expiration else None
                entitlement_expired_at = strftime_localized(entitlement.expired_at_datetime, 'SHORT_DATE') if entitlement and entitlement.expired_at_datetime else None

                is_fulfilled_entitlement = True if entitlement and entitlement_session else False
                is_unfulfilled_entitlement = True if entitlement and not entitlement_session else False

                entitlement_available_sessions = []
                if entitlement:
                  # Grab the available, enrollable sessions for a given entitlement and scrape them for relevant attributes
                  entitlement_available_sessions = [{
                    'session_id': course['key'],
                    'enrollment_end': course['enrollment_end'],
                    'pacing_type': course['pacing_type'],
                    'advertised_start': CourseOverview.get_from_id(CourseKey.from_string(course['key'])).advertised_start,
                    'start': CourseOverview.get_from_id(CourseKey.from_string(course['key'])).start,
                    'end': CourseOverview.get_from_id(CourseKey.from_string(course['key'])).end,
                    } for course in course_entitlement_available_sessions[str(entitlement.uuid)]]
                  if is_fulfilled_entitlement:
                    # If the user has a fulfilled entitlement, pass through the entitlements CourseEnrollment object
                    enrollment = entitlement_session
                  else:
                    # If the user has an unfulfilled entitlement, pass through a bare CourseEnrollment object to populate card with metadata
                    pseudo_session = unfulfilled_entitlement_pseudo_sessions[str(entitlement.uuid)]
                    if not pseudo_session:
                        continue
                    enrollment = CourseEnrollment(user=user, course_id=pseudo_session['key'], mode=pseudo_session['type'])
                  # We only show email settings for entitlement cards if the entitlement has an associated enrollment
                  show_email_settings = is_fulfilled_entitlement and (entitlement_session.course_id in show_email_settings_for)
                else:
                  show_email_settings = (enrollment.course_id in show_email_settings_for)

                session_id = enrollment.course_id
                show_courseware_link = show_courseware_links_for.get(session_id, False)
                cert_status = cert_statuses.get(session_id)
                can_refund_entitlement = entitlement and entitlement.is_entitlement_refundable()
                can_unenroll = (not cert_status) or cert_status.get('can_unenroll') if not unfulfilled_entitlement else False
                credit_status = credit_statuses.get(session_id)
                course_mode_info = all_course_modes.get(session_id)
                is_paid_course = True if entitlement else (session_id in enrolled_courses_either_paid)
                is_course_blocked = (session_id in block_courses)
                course_verification_status = verification_status_by_course.get(session_id, {})
                course_requirements = courses_requirements_not_met.get(session_id)
                related_programs = inverted_programs.get(unicode(entitlement.course_uuid if is_unfulfilled_entitlement else session_id))
                show_consent_link = (session_id in consent_required_courses)
                course_overview = enrollment.course_overview
                resume_button_url = resume_button_urls[dashboard_index]
              %>
              <%include file='dashboard/_dashboard_course_listing.html'
                args='is_vip=is_vip,
                vip_course_enrollment_ids=vip_course_enrollment_ids,
                can_refund_entitlement=can_refund_entitlement,
                can_unenroll=can_unenroll,
                credit_status=credit_status,
                cert_status=cert_status,
                course_overview=course_overview,
                course_card_index=dashboard_index,
                course_mode_info=course_mode_info,
                course_requirements=course_requirements,

                enrollment=enrollment,

                is_unfulfilled_entitlement=is_unfulfilled_entitlement,
                is_fulfilled_entitlement=is_fulfilled_entitlement,
                entitlement=entitlement,
                entitlement_session=entitlement_session,
                entitlement_available_sessions=entitlement_available_sessions,
                entitlement_expiration_date=entitlement_expiration_date,
                entitlement_expired_at=entitlement_expired_at,

                enterprise_customer_name=enterprise_customer_name,

                show_courseware_link=show_courseware_link,
                show_consent_link=show_consent_link,
                show_email_settings=show_email_settings,

                is_paid_course=is_paid_course,
                is_course_blocked=is_course_blocked,

                dashboard_index=dashboard_index,
                display_course_modes_on_dashboard=display_course_modes_on_dashboard,
                share_settings=share_settings,
                user=user,
                verification_status=course_verification_status,
                related_programs=related_programs,
                resume_button_url=resume_button_url'
              />
            % endfor

            </ul>
          % else:
            <div class="empty-dashboard-message">
              % if display_dashboard_courses:
                <p>${_("You are not enrolled in any courses yet.")}</p>
                % if empty_dashboard_message:
                  <p class="custom-message">${empty_dashboard_message | n, decode.utf8}</p>
                %endif
                % if settings.FEATURES.get('COURSES_ARE_BROWSABLE'):
                  <a class="btn btn-primary" href="${marketing_link('COURSES')}">
                    ${_("Explore courses")}
                  </a>
                %endif
              % else:
              <p>${_("Activate your account!")}</p>
              <p class="custom-message">${ activate_account_message | n, decode.utf8 }</p>
              % endif
          </div>
          % endif

          % if staff_access and len(errored_courses) > 0:
            <div id="course-errors">
              <h2>${_("Course-loading errors")}</h2>

            % for course_dir, errors in errored_courses.items():
               <h3>${course_dir}</h3>
                   <ul>
                 % for (msg, err) in errors:
                     <li>${msg}
                       <ul><li><pre>${err}</pre></li></ul>
                     </li>
                 % endfor
                   </ul>
            % endfor
            </div>
          % endif
        </div>
      </div>
      <div class="side-container">
        %if display_sidebar_account_activation_message:
          <div class="sidebar-notification">
            <%include file="${static.get_template_path('registration/account_activation_sidebar_notice.html')}" />
          </div>
        %endif

        % if settings.FEATURES.get('ENABLE_DASHBOARD_SEARCH'):
          <div id="dashboard-search-bar" class="search-bar dashboard-search-bar" role="search" aria-label="Dashboard">
            <form class="search-form">
              <label for="dashboard-search-input">${_('Search Your Courses')}</label>
              <div class="search-field-wrapper">
                <input id="dashboard-search-input" type="text" class="search-field"/>
                <button type="submit" class="search-button" title="${_('Search')}">
                  <span class="icon fa fa-search" aria-hidden="true"></span>
                </button>
                <button type="button" class="cancel-button" title="${_('Clear search')}">
                  <span class="icon fa fa-remove" aria-hidden="true"></span>
                </button>
              </div>
            </form>
          </div>
          <div id="dashboard-search-results" class="search-results dashboard-search-results"></div>
        % endif

        % if display_sidebar_on_dashboard:
          <div class="profile-sidebar" id="profile-sidebar" role="region" aria-label="Account Status Info">
            <header class="profile">
              <h2 class="account-status-title sr">${_("Account Status Info")}: </h2>
            </header>
            <div class="user-info">
              <ul>

                % if len(order_history_list):
                <li class="order-history">
                  <span class="title">${_("Order History")}</span>
                  % for order_history_item in order_history_list:
                    <span><a href="${order_history_item['receipt_url']}" target="_blank" class="edit-name">${order_history_item['order_date']}</a></span>
                  % endfor
                </li>
                % endif

                <%include file="${static.get_template_path('dashboard/_dashboard_status_verification.html')}" />

              </ul>
            </div>
            % if vip_expired_at is not None:
              % if is_vip:
                <div class="user-info">
                  <ul>
                    <li class="status status-verification status-is-vip">
<<<<<<< HEAD
                          <p class="status-note">${_(u"VIP Expiry Date")}<br/>
                            <span style="font-size:16px;line-height: 1.8;">${vip_expired_at.strftime('%Y-%m-%d %H:%M')}</span>
                        </p>
=======
                      <p class="status-note">${_("会员有效期")}<br/>
                        <span style="font-size:16px;line-height: 1.8;">
                          % if user_timezone:
                            ${vip_expired_at.astimezone(pytz.timezone(user_timezone)).strftime('%Y-%m-%d %H:%M')}
                          % else:
                            ${vip_expired_at.astimezone(pytz.timezone(settings.TIME_ZONE)).strftime('%Y-%m-%d %H:%M')}
                          % endif
                        </span>
                      </p>
>>>>>>> 1d9db397
                    </li>
                  </ul>
                </div>
              % else:
                <div class="user-info">
                  <ul>
                    <li class="status status-verification">
                      <span class="title status-title">${_(u"Subscription will soon be overdue. Please recharge in time.")}</span>
                      <p class="status-note">${_(u"Sorry, your EliteMBA VIP has expired. In order not to disrupt your learning schedule, please recharge in time.")}</p>
                        <a href="${vip_purchase_url}">
                          <span>${_(u"Renew VIP")}</span>
                        </a>
                    </li>
                  </ul>
                </div>
              % endif
            % endif
          </div>
        % endif
      </div>
    </div>
</main>

<div id="email-settings-modal" class="modal" aria-hidden="true">
  <div class="inner-wrapper" role="dialog" aria-labelledby="email-settings-title">
    <button class="close-modal">
      <span class="icon fa fa-remove" aria-hidden="true"></span>
      <span class="sr">
        ## Translators: this is a control to allow users to exit out of this modal interface (a menu or piece of UI that takes the full focus of the screen)
        ${_("Close")}
      </span>
    </button>

    <header>
      <h2 id="email-settings-title">
        ${Text(_("Email Settings for {course_number}")).format(course_number=HTML('<span id="email_settings_course_number"></span>'))}
        <span class="sr">,
          ## Translators: this text gives status on if the modal interface (a menu or piece of UI that takes the full focus of the screen) is open or not
          ${_("window open")}
        </span>
      </h2>
      <hr/>
    </header>

    <form id="email_settings_form" method="post">
      <input name="course_id" id="email_settings_course_id" type="hidden" />
      <label><input type="checkbox" id="receive_emails" name="receive_emails" />${_("Receive course emails")} </label>
      <div class="submit">
        <input type="submit" id="submit" value="${_("Save Settings")}" />
      </div>
    </form>
  </div>
</div>

<div id="unenroll-modal" class="modal unenroll-modal" aria-hidden="true">
  <div class="inner-wrapper" role="dialog" aria-labelledby="unenrollment-modal-title" aria-live="polite">
    <button class="close-modal">
      <span class="icon fa fa-remove" aria-hidden="true"></span>
      <span class="sr">
        ## Translators: this is a control to allow users to exit out of this modal interface (a menu or piece of UI that takes the full focus of the screen)
        ${_("Close")}
      </span>
    </button>

    <header class="unenroll-header">
      <h2 id="unenrollment-modal-title">
        <span id='track-info'></span>
        <span id='refund-info'></span>
        <span class="sr">,
          ## Translators: this text gives status on if the modal interface (a menu or piece of UI that takes the full focus of the screen) is open or not
          ${_("window open")}
        </span>
      </h2>
      <hr/>
    </header>
    <div id="unenroll_error" class="modal-form-error"></div>
    <form id="unenroll_form" method="post" data-remote="true" action="${reverse('change_enrollment')}">
      <input name="course_id" id="unenroll_course_id" type="hidden" />
      <input name="enrollment_action" type="hidden" value="unenroll" />
      <div class="submit">
        <input class="submit-button" name="submit" type="submit" value="${_("Unenroll")}" />
      </div>
    </form>
  </div>
</div>

<%include file="dashboard/_dashboard_entitlement_unenrollment_modal.html"/><|MERGE_RESOLUTION|>--- conflicted
+++ resolved
@@ -320,12 +320,7 @@
                 <div class="user-info">
                   <ul>
                     <li class="status status-verification status-is-vip">
-<<<<<<< HEAD
-                          <p class="status-note">${_(u"VIP Expiry Date")}<br/>
-                            <span style="font-size:16px;line-height: 1.8;">${vip_expired_at.strftime('%Y-%m-%d %H:%M')}</span>
-                        </p>
-=======
-                      <p class="status-note">${_("会员有效期")}<br/>
+                      <p class="status-note">${_("VIP Expiry Date")}<br/>
                         <span style="font-size:16px;line-height: 1.8;">
                           % if user_timezone:
                             ${vip_expired_at.astimezone(pytz.timezone(user_timezone)).strftime('%Y-%m-%d %H:%M')}
@@ -334,7 +329,6 @@
                           % endif
                         </span>
                       </p>
->>>>>>> 1d9db397
                     </li>
                   </ul>
                 </div>
