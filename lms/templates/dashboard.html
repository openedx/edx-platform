--- conflicted
+++ resolved
@@ -320,8 +320,7 @@
                 <div class="user-info">
                   <ul>
                     <li class="status status-verification status-is-vip">
-<<<<<<< HEAD
-                      <p class="status-note">会员有效期到 <br/>
+                      <p class="status-note">${_("会员有效期")}<br/>
                         <span style="font-size:16px;line-height: 1.8;">
                           % if user_timezone:
                             ${vip_expired_at.astimezone(pytz.timezone(user_timezone)).strftime('%Y-%m-%d %H:%M')}
@@ -330,11 +329,6 @@
                           % endif
                         </span>
                       </p>
-=======
-                          <p class="status-note">${_("会员有效期")}<br/>
-                            <span style="font-size:16px;line-height: 1.8;">${vip_expired_at.strftime('%Y-%m-%d %H:%M')}</span>
-                        </p>
->>>>>>> 328ba0bc
                     </li>
                   </ul>
                 </div>
