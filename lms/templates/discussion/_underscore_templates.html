--- conflicted
+++ resolved
@@ -26,10 +26,6 @@
 
 <script type="text/template" id="thread-show-template">
   <div class="discussion-post">
-<<<<<<< HEAD
-      <div><a href="javascript:void(0)" class="dogear action-follow" data-tooltip="${_('follow')}"></a></div>
-=======
->>>>>>> 4815181a
       <header>
       ${"<% if (obj.group_id) { %>"}
       <div class="group-visibility-label">${"<%- obj.group_string%>"}</div>
@@ -48,7 +44,7 @@
                 ${_("&bull; This thread is closed.")}
               </span>
           </p>
-          <a href="javascript:void(0)" class="dogear action-follow" data-tooltip="follow" role="checkbox" aria-checked="false">
+          <a href="javascript:void(0)" class="dogear action-follow" data-tooltip="${_('follow')}" role="checkbox" aria-checked="false">
             <span class="sr">${_("Follow this post")}</span>
           </a>
       </header>
