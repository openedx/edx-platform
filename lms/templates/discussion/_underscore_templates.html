--- conflicted
+++ resolved
@@ -146,11 +146,7 @@
     <div class="form-row">
       <div class="edit-post-body" name="body">${"<%- body %>"}</div>
     </div>
-<<<<<<< HEAD
-    <input type="submit" class="post-update" value="${_('Update response')}">
-=======
-    <input type="submit" id="edit-response-submit"class="post-update" value="${_("Update response")}">
->>>>>>> ec674a86
+    <input type="submit" id="edit-response-submit" class="post-update" value="${_("Update response")}">
     <a href="#" class="post-cancel">${_("Cancel")}</a>
   </div>
 </script>
