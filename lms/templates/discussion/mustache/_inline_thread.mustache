--- conflicted
+++ resolved
@@ -12,30 +12,17 @@
         <li class="loading"><div class="loading-animation"><span class="sr">${_("Loading content")}</span></div></li>
     </ol>
     <form class="local discussion-reply-new post-extended-content"  data-id="{{id}}">
-<<<<<<< HEAD
-        <h4>Написать ответ:</h4>
-        <ul class="discussion-errors"></ul>
-        <div class="reply-body" data-id="{{id}}"></div>
-        <div class="reply-post-control">
-            <a class="discussion-submit-post control-button" href="#">Добавить запись</a>
-=======
         <h4>${_("Post a response:")}</h4>
         <ul class="discussion-errors"></ul>
         <div class="reply-body" data-id="{{id}}"></div>
         <div class="reply-post-control">
             <a class="discussion-submit-post control-button" href="#">${_("Submit")}</a>
->>>>>>> 14d03784
         </div>
     </form>
 
     <div class="local post-tools">
-<<<<<<< HEAD
-        <a href="javascript:void(0)" class="expand-post">Показать дискуссии</a>
-        <a href="javascript:void(0)" class="collapse-post">Скрыть дискуссии</a>
-=======
         <a href="javascript:void(0)" class="expand-post">${_("View discussion")}</a>
         <a href="javascript:void(0)" class="collapse-post">${_("Hide discussion")}</a>
->>>>>>> 14d03784
     </div>
 
 </article>