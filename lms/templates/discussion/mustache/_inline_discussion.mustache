--- conflicted
+++ resolved
@@ -8,31 +8,11 @@
             </div>
             <form class="new-post-form">
                 <div class="form-row">
-<<<<<<< HEAD
-                    <input type="text" class="new-post-title" name="title" placeholder="Заголовок">
-=======
                     <input type="text" class="new-post-title" name="title" placeholder="${_("Title")}">
->>>>>>> 14d03784
                 </div>
                 <div class="form-row">
                     <div class="new-post-body" name="body" placeholder="${_(u"Enter your question or comment…")}"></div>
                 </div>
-<<<<<<< HEAD
-                {{! TODO tags: Getting rid of tags for now. }}
-                {{!<div class="form-row">}}
-                {{!    <input type="text" class="new-post-tags" name="tags" placeholder="Tags">}}
-                {{!</div>}}
-                <input type="submit" class="submit" value="Добавить запись">
-                <a href="#" class="new-post-cancel">Отменить</a>
-                <div class="options">
-                    <input type="checkbox" name="follow" class="discussion-follow" class="discussion-follow" id="new-post-follow" checked><label for="new-post-follow">получать уведомления</label>
-                    <br>
-                    {{#allow_anonymous}}
-                        <input type="checkbox" name="anonymous" class="discussion-anonymous" id="new-post-anonymous"><label for="new-post-anonymous">отправить анонимно</label>
-                    {{/allow_anonymous}}
-                    {{#allow_anonymous_to_peers}}
-                        <input type="checkbox" name="anonymous" class="discussion-anonymous-to-peers" id="new-post-anonymous-to-peers"><label for="new-post-anonymous-to-peers">анонимно для одноклассников</label>
-=======
                 <input type="submit" class="submit" value="${_("Add post")}">
                 <a href="#" class="new-post-cancel">${_("Cancel")}</a>
                 <div class="options">
@@ -43,7 +23,6 @@
                     {{/allow_anonymous}}
                     {{#allow_anonymous_to_peers}}
                         <input type="checkbox" name="anonymous" class="discussion-anonymous-to-peers" id="new-post-anonymous-to-peers"><label for="new-post-anonymous-to-peers">${_("post anonymously to classmates")}</label>
->>>>>>> 14d03784
                     {{/allow_anonymous_to_peers}}
                 </div>
             </form>
