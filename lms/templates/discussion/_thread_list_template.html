--- conflicted
+++ resolved
@@ -21,13 +21,8 @@
         <%include file="_filter_dropdown.html" />
         <div class="search">
             <form class="post-search">
-<<<<<<< HEAD
-                <label class="sr" for="search-discussions">Search</label>
-                <input type="text" id="search-discussions" placeholder="${_('Search all discussions')}" class="post-search-field">
-=======
                 <label class="sr" for="search-discussions">${_("Search")}</label>
                 <input type="text" id="search-discussions" placeholder="${_("Search all discussions")}" class="post-search-field">
->>>>>>> 14d03784
             </form>
         </div>
     </div>
