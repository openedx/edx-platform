--- conflicted
+++ resolved
@@ -37,11 +37,7 @@
             <div class="right-column">
                 <div class="form-row">
                     <label class="sr" for="new-inline-post-title">${_("new post title")}</label>
-<<<<<<< HEAD
-                    <input type="text" id="new-inline-post-title" class="new-post-title" name="title" placeholder='${_("Title")}'>
-=======
                     <input type="text" id="new-inline-post-title" class="new-post-title" name="title" placeholder="${_('Title')}">
->>>>>>> 14d03784
                 </div>
                 <div class="form-row">
                     <div class="new-post-body" name="body" placeholder="${_(u'Enter your question or comment…')}"></div>
