--- conflicted
+++ resolved
@@ -4,33 +4,14 @@
 ## Again, ugly hack that needs to be changed
 ## TODO: this probably needs better formatting to look nice in an
 ##       email client (Mako leaves awkward whitespace)
-<<<<<<< HEAD
 Это письмо является подтверждением того, что вы сменили почтовый адрес для учетной записи на курсах повышения квалификации учителей с ${old_email} на ${new_email}. 
 
 Если вы этого не делали, то обратитесь в техническую поддержку edu.olimpiada@yandex.ru.
-=======
-% if stanford_theme_enabled():
-  ${_("This is to confirm that you changed the e-mail associated with "
-      "{platform_name} from {old_email} to {new_email}. If you "
-      "did not make this request, please contact us at").format(platform_name=settings.PLATFORM_NAME, old_email=old_email, new_email=new_email)}
-
-  ${settings.CONTACT_EMAIL}
-% else:
-  ${_("This is to confirm that you changed the e-mail associated with "
-      "{platform_name} from {old_email} to {new_email}. If you "
-      "did not make this request, please contact us immediately. Contact "
-      "information is listed at:").format(platform_name=settings.PLATFORM_NAME, old_email=old_email, new_email=new_email)}
->>>>>>> 5c94a3d1
 
 
-<<<<<<< HEAD
 Техническая поддержка курсов повышения квалификации ГБОУ ЦПМ
 
 Внимание!
 Это письмо было сформировано и отправлено автоматической системой информирования.
 Пожалуйста, не отвечайте на него, так как ваш ответ не будет доставлен.
-В случае необходимости связаться со службой технической поддержки напишите на адрес edu.olimpiada@yandex.ru
-=======
-${_("We keep a log of old e-mails, so if this request was unintentional, we "
-    "can investigate.")}
->>>>>>> 5c94a3d1
+В случае необходимости связаться со службой технической поддержки напишите на адрес edu.olimpiada@yandex.ru