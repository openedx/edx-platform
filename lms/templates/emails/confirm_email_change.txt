## mako
<%! from django.urls import reverse %>
<%! from django.utils.translation import ugettext as _ %>
<%! from openedx.core.djangoapps.site_configuration import helpers as configuration_helpers %>
<%! from edxmako.shortcuts import render_to_string, marketing_link %>
${_("This is to confirm that you changed the e-mail associated with "
  "{platform_name} from {old_email} to {new_email}. If you "
  "did not make this request, please contact us immediately. Contact "
  "information is listed at:").format(
      platform_name=configuration_helpers.get_value('PLATFORM_NAME', settings.PLATFORM_NAME),
      old_email=old_email,
      new_email=new_email
  )
}

% if settings.FEATURES['ENABLE_MKTG_SITE']:
    ${marketing_link('CONTACT')}
% else:
    % if is_secure:
        https://${ site }${reverse('contact')}
    % else:
        http://${ site }${reverse('contact')}
    % endif
% endif

<<<<<<< HEAD
${_('(If the link is not clickable, try copying and pasting it into the address bar of your web browser, and press "Enter" key to open the page), try copying and pasting it into the address bar of your web browser, and press "Enter" key to open the page')}
=======
${_('(If the link is not clickable, try copying and pasting it into the address bar of your web browser, and press "Enter" key to open the page)')}
>>>>>>> 74059443

${_("We keep a log of old e-mails, so if this request was unintentional, we can investigate.")}<|MERGE_RESOLUTION|>--- conflicted
+++ resolved
@@ -23,10 +23,6 @@
     % endif
 % endif
 
-<<<<<<< HEAD
-${_('(If the link is not clickable, try copying and pasting it into the address bar of your web browser, and press "Enter" key to open the page), try copying and pasting it into the address bar of your web browser, and press "Enter" key to open the page')}
-=======
 ${_('(If the link is not clickable, try copying and pasting it into the address bar of your web browser, and press "Enter" key to open the page)')}
->>>>>>> 74059443
 
 ${_("We keep a log of old e-mails, so if this request was unintentional, we can investigate.")}