--- conflicted
+++ resolved
@@ -5,11 +5,7 @@
 
 review_url: ${review_url}
 
-<<<<<<< HEAD
-${_('(If the link is not clickable, try copying and pasting it into the address bar of your web browser, and press "Enter" key to open the page), try copying and pasting it into the address bar of your web browser, and press "Enter" key to open the page')}
-=======
 ${_('(If the link is not clickable, try copying and pasting it into the address bar of your web browser, and press "Enter" key to open the page)')}
->>>>>>> 74059443
 
 ${_("Thank you,")}
 ${_("The {platform_name} team").format(platform_name=platform_name)}