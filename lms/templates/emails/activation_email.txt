## mako
<%! from django.utils.translation import ugettext as _ %>
${_("Hi {name},").format(name=name)}
${_("You're almost there! Use the link to activate your account to access engaging, high-quality "
"{platform_name} courses. Note that you will not be able to log back into your account until "
"you have activated it.").format(platform_name=platform_name)}

% if is_secure:
https://${ site }/activate/${ key }
% else:
http://${ site }/activate/${ key }
% endif

<<<<<<< HEAD
${_('(If the link is not clickable, try copying and pasting it into the address bar of your web browser, and press "Enter" key to open the page), try copying and pasting it into the address bar of your web browser, and press "Enter" key to open the page')}
=======
${_('(If the link is not clickable, try copying and pasting it into the address bar of your web browser, and press "Enter" key to open the page)')}
>>>>>>> 74059443

${_("Enjoy learning with {platform_name}.").format(platform_name=platform_name)}

${_("The {platform_name} Team").format(platform_name=platform_name)}

${_("If you need help, please use our web form at {support_url} or email {support_email}.").format(
  support_url=support_url, support_email=support_email
)}

${_("This email message was automatically sent by {lms_url} because someone attempted to create an "
"account on {platform_name} using this email address.").format(
  lms_url=lms_url, platform_name=platform_name
)}<|MERGE_RESOLUTION|>--- conflicted
+++ resolved
@@ -11,11 +11,7 @@
 http://${ site }/activate/${ key }
 % endif
 
-<<<<<<< HEAD
-${_('(If the link is not clickable, try copying and pasting it into the address bar of your web browser, and press "Enter" key to open the page), try copying and pasting it into the address bar of your web browser, and press "Enter" key to open the page')}
-=======
 ${_('(If the link is not clickable, try copying and pasting it into the address bar of your web browser, and press "Enter" key to open the page)')}
->>>>>>> 74059443
 
 ${_("Enjoy learning with {platform_name}.").format(platform_name=platform_name)}
 
