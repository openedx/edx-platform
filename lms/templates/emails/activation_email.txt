<%namespace file="../main.html" import="stanford_theme_enabled" />
<%! from django.utils.translation import ugettext as _ %>
${_("Thank you for signing up for {platform_name}.").format(platform_name=settings.PLATFORM_NAME)}

${_("Start learning today by activating your "
    "{platform_name} account. Click on the link below or copy and "
    "paste it into your browser's address bar.").format(
      platform_name=settings.PLATFORM_NAME
    )}

% if is_secure:
  https://${ site }/activate/${ key }
% else:
  http://${ site }/activate/${ key }
% endif

<<<<<<< HEAD
% if settings.FEATURES.get('IS_EDX_DOMAIN'):
${_("After you activate your account, you can sign up for "
    "and take any of the hundreds of courses {platform_name} offers."
  ).format(platform_name=settings.PLATFORM_NAME)}

${_("If you need help, please use our web form at "
    "{contact_us_url} or email {info_email_address}."
  ).format(
    contact_us_url="https://www.edx.org/contact-us",
    info_email_address=settings.CONTACT_EMAIL
  )}

${_("We hope you enjoy learning with {platform_name}!").format(
    platform_name=settings.PLATFORM_NAME
)}

${_("The {platform_name} Team").format(platform_name=settings.PLATFORM_NAME)}

${_("This email was automatically sent by {site_name} because someone "
      "attempted to create an {platform_name} account using this email address."
    ).format(
      site_name=settings.SITE_NAME,
      platform_name=settings.PLATFORM_NAME
    )}

% elif stanford_theme_enabled():
=======
% if stanford_theme_enabled():  ## Temporary hack until we develop a better way to adjust language
>>>>>>> a27c7025
${_("If you didn't request this, you don't need to do anything; you won't "
    "receive any more email from us. Please do not reply to this email. "
    "For more information, check our Help Center here: ")}

  ${settings.ZENDESK_URL}
% else:
${_("If you didn't request this, you don't need to do anything; you won't "
    "receive any more email from us. Please do not reply to this email. "
    "For more information, check our Help Center here: ")}

  ${settings.ZENDESK_URL}
% endif<|MERGE_RESOLUTION|>--- conflicted
+++ resolved
@@ -14,36 +14,7 @@
   http://${ site }/activate/${ key }
 % endif
 
-<<<<<<< HEAD
-% if settings.FEATURES.get('IS_EDX_DOMAIN'):
-${_("After you activate your account, you can sign up for "
-    "and take any of the hundreds of courses {platform_name} offers."
-  ).format(platform_name=settings.PLATFORM_NAME)}
-
-${_("If you need help, please use our web form at "
-    "{contact_us_url} or email {info_email_address}."
-  ).format(
-    contact_us_url="https://www.edx.org/contact-us",
-    info_email_address=settings.CONTACT_EMAIL
-  )}
-
-${_("We hope you enjoy learning with {platform_name}!").format(
-    platform_name=settings.PLATFORM_NAME
-)}
-
-${_("The {platform_name} Team").format(platform_name=settings.PLATFORM_NAME)}
-
-${_("This email was automatically sent by {site_name} because someone "
-      "attempted to create an {platform_name} account using this email address."
-    ).format(
-      site_name=settings.SITE_NAME,
-      platform_name=settings.PLATFORM_NAME
-    )}
-
-% elif stanford_theme_enabled():
-=======
 % if stanford_theme_enabled():  ## Temporary hack until we develop a better way to adjust language
->>>>>>> a27c7025
 ${_("If you didn't request this, you don't need to do anything; you won't "
     "receive any more email from us. Please do not reply to this email. "
     "For more information, check our Help Center here: ")}
