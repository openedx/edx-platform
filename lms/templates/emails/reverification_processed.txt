--- conflicted
+++ resolved
@@ -22,11 +22,7 @@
 ${_("To go to the courseware, select the following link:")}
 ${course_link}
 
-<<<<<<< HEAD
-${_('(If the link is not clickable, try copying and pasting it into the address bar of your web browser, and press "Enter" key to open the page), try copying and pasting it into the address bar of your web browser, and press "Enter" key to open the page')}
-=======
 ${_('(If the link is not clickable, try copying and pasting it into the address bar of your web browser, and press "Enter" key to open the page)')}
->>>>>>> 74059443
 
 ${_("If you have any questions, you can contact student support at {support_link}.").format(support_link=support_link)}
 
