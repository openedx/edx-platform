--- conflicted
+++ resolved
@@ -8,14 +8,10 @@
     <div class="visibility-control visibility-control-response">
         <div class="inner">
         </div>
-<<<<<<< HEAD
-        <label class="section-header section-header-response" for="answer_${module_id}">${_('Response')}</label>
-=======
         <label class="section-header section-header-response" for="answer_${module_id}">
         ## Translators: "Response" labels a text area into which a user enters
         ## his or her response to a prompt from an openended problem.
         ${_("Response")}</label>
->>>>>>> 14d03784
     </div>
     <div>
     <textarea name="answer" class="answer short-form-response" cols="70" rows="20" id="answer_${module_id}">${previous_answer|n}</textarea>
