<%! from django.utils.translation import ungettext %>
<div class="rubric">
    % for i in range(len(categories)):
        <% category = categories[i] %>
        <span class="rubric-category">${category['description']}</span>
        <ul class="rubric-list">
        % for j in range(len(category['options'])):
            <% option = category['options'][j] %>
            <%
                points_earned_msg = ungettext(
                    "{num} point: {explanatory_text}",
                    "{num} points: {explanatory_text}",
                    option['points']
                ).format(
                    num=option['points'],
                    explanatory_text=option['text'],
                )
            %>
            %if len(category['options'][j]['grader_types'])>0:
                <li class="rubric-list-item">
            %else:
                <li class="rubric-list-item rubric-info-item">
            %endif
                <div class="rubric-label">
                    %if len(category['options'][j]['grader_types'])>0:
                        %if correct[i]==1:
                            <label class="choicegroup_correct wrapper-score-selection"></label>
                        %elif correct[i]==.5:
                            <label class="choicegroup_partialcorrect wrapper-score-selection"></label>
                        %else:
                            <label class="choicegroup_incorrect wrapper-score-selection"></label>
                        %endif
<<<<<<< HEAD
                            <span class="wrappable"> ${option['points']} баллов : ${option['text']}</span>
=======

                            <span class="wrappable"> ${points_earned_msg}</span>
>>>>>>> 14d03784
                        </label>
                    %else:
                        <label class="rubric-elements-info">
                            <span class="wrapper-score-selection"> </span>
<<<<<<< HEAD
                            <span class="wrappable"> ${option['points']} баллов : ${option['text']}</span>
=======
                            <span class="wrappable"> ${points_earned_msg}</span>
>>>>>>> 14d03784
                        </label>
                    %endif
                </div>
            </li>
        % endfor
        </ul>
    % endfor
</div>
<|MERGE_RESOLUTION|>--- conflicted
+++ resolved
@@ -30,21 +30,13 @@
                         %else:
                             <label class="choicegroup_incorrect wrapper-score-selection"></label>
                         %endif
-<<<<<<< HEAD
-                            <span class="wrappable"> ${option['points']} баллов : ${option['text']}</span>
-=======
 
                             <span class="wrappable"> ${points_earned_msg}</span>
->>>>>>> 14d03784
                         </label>
                     %else:
                         <label class="rubric-elements-info">
                             <span class="wrapper-score-selection"> </span>
-<<<<<<< HEAD
-                            <span class="wrappable"> ${option['points']} баллов : ${option['text']}</span>
-=======
                             <span class="wrappable"> ${points_earned_msg}</span>
->>>>>>> 14d03784
                         </label>
                     %endif
                 </div>
