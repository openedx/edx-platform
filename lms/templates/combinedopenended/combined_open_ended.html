<%! from django.utils.translation import ugettext as _ %>
<section id="combined-open-ended" class="combined-open-ended" data-location="${location}" data-ajax-url="${ajax_url}" data-allow_reset="${allow_reset}" data-state="${state}" data-task-count="${task_count}" data-task-number="${task_number}" data-accept-file-upload = "${accept_file_upload}" data-video-id="${video_id}">
    <div class="name">
        <h2>${display_name}</h2>
        <div class="progress-container">
        </div>
    </div>
    <div class="problemwrapper">
        <div class="status-bar">
            <table class="statustable">
                <tr>
                    <td class="problemtype-container">
                        <div class="problemtype">
                            ${_("Open Response")}
                        </div>
                    </td>
                    <td class="assessments-container">
                        <div class="assessment-text">
                            ${_("Assessments:")}
                        </div>
                        <div class="status-container">
                            ${status|n}
                        </div>
                    </td>
                </tr>
            </table>
        </div>

        <div class="item-container">
            <div class="visibility-control visibility-control-prompt">
                <div class="inner">
                </div>
                <a href="" class="section-header section-header-prompt question-header">${_("Hide Prompt")}</a>
            </div>
            <div class="problem-container">
            % for item in items:
                <div class="item">${item['content'] | n}</div>
            % endfor
            </div>
            <div class="oe-tools response-tools">
                <span class="oe-tools-label"></span>
                <input type="button" value="${_('Try Again')}" class="reset-button" name="reset"/>
            </div>
        </div>

        <div class="combined-rubric-container">
        </div>
        <div class="oe-tools problem-tools">
                <!--<span class="oe-tools-label">Once you have completed this form of assessment, you may continue.  </span>-->
                <input type="button" value="${_('Next Step')}" class="next-step-button" name="reset"/>
        </div>

        <section class="legend-container">
        </section>

        <div class="result-container">
        </div>
    </div>
<<<<<<< HEAD
</section>
=======
    % if is_staff:
        <div class="staff-info">
            Staff Warning: Please note that if you submit a duplicate of text that has already been submitted for grading, it will not show up in the staff grading view.  It will be given the same grade that the original received automatically, and will be returned within 30 minutes if the original is already graded, or when the original is graded if not.
        </div>
    % endif
</section>
>>>>>>> 499d272a
<|MERGE_RESOLUTION|>--- conflicted
+++ resolved
@@ -1,4 +1,5 @@
 <%! from django.utils.translation import ugettext as _ %>
+<section id="combined-open-ended" class="combined-open-ended" data-location="${location}" data-ajax-url="${ajax_url}" data-allow_reset="${allow_reset}" data-state="${state}" data-task-count="${task_count}" data-task-number="${task_number}" data-accept-file-upload = "${accept_file_upload}">
 <section id="combined-open-ended" class="combined-open-ended" data-location="${location}" data-ajax-url="${ajax_url}" data-allow_reset="${allow_reset}" data-state="${state}" data-task-count="${task_count}" data-task-number="${task_number}" data-accept-file-upload = "${accept_file_upload}" data-video-id="${video_id}">
     <div class="name">
         <h2>${display_name}</h2>
@@ -56,13 +57,9 @@
         <div class="result-container">
         </div>
     </div>
-<<<<<<< HEAD
-</section>
-=======
     % if is_staff:
         <div class="staff-info">
             Staff Warning: Please note that if you submit a duplicate of text that has already been submitted for grading, it will not show up in the staff grading view.  It will be given the same grade that the original received automatically, and will be returned within 30 minutes if the original is already graded, or when the original is graded if not.
         </div>
     % endif
 </section>
->>>>>>> 499d272a
