--- conflicted
+++ resolved
@@ -167,9 +167,7 @@
     };
     tinyMCE.baseURL = "${settings.STATIC_URL}" + "js/vendor/ova";
     var imgURLRoot = "${settings.STATIC_URL}" + "js/vendor/ova/catch/img/";
-<<<<<<< HEAD
 	var startova = function(){
-    if (typeof Annotator != 'undefined'){
         //remove old instances
         if (Annotator._instances.length !== 0) {
         $('#textHolder').annotator("destroy");
@@ -180,36 +178,17 @@
         
         //Catch
         var annotator = ova.annotator,
-=======
-	
-    if (typeof Annotator != 'undefined'){
-    	    //remove old instances
-	    if (Annotator._instances.length !== 0) {
-		$('#textHolder').annotator("destroy");
-	    }
-	    delete ova;
-	    //Load the plugin Video/Text Annotation
-	    var ova = new OpenVideoAnnotation.Annotator($('#textHolder'),options);
-	    
-	    //Catch
-	    var annotator = ova.annotator,
->>>>>>> 8594e566
 		catchOptions = {
 		    media:'text',
 		    externalLink:false,
 		    imageUrlRoot:imgURLRoot,
 		    showMediaSelector: false,
 		    showPublicPrivate: true,
-<<<<<<< HEAD
             userId:'${user.email}',
-=======
-		    userId:'${user.email}',
->>>>>>> 8594e566
 		    pagination:pagination,//Number of Annotations per load in the pagination,
 		    flags:is_staff
 		},
 		Catch = new CatchAnnotation($('#catchDIV'),catchOptions);
-<<<<<<< HEAD
     }
     if (typeof Annotator != 'undefined'){
     	startova();
@@ -217,7 +196,5 @@
         require(["ova"], function(ova){
             startova();
         });
-=======
->>>>>>> 8594e566
     }
 </script>