<%! from django.utils.translation import ugettext as _ %>

<div class="annotatable-wrapper">
	<div class="annotatable-header">
		% if display_name is not UNDEFINED and display_name is not None:
			<div class="annotatable-title">${display_name}</div>
		% endif
	</div>
	% if instructions_html is not UNDEFINED and instructions_html is not None:
	<div class="annotatable-section shaded">
		<div class="annotatable-section-title">
		    ${_('Instructions')}
		    <a class="annotatable-toggle annotatable-toggle-instructions expanded" href="javascript:void(0)">${_('Collapse Instructions')}</a>
		</div>
		<div class="annotatable-section-body annotatable-instructions">
		    ${instructions_html}
		</div>
	</div>
	% endif
	<div class="annotatable-section">
		<div class="annotatable-content">
		    <div id="videoHolder">
				<video id="vid1" class="video-js vjs-default-skin" controls preload="none" width="640" height="264" poster="${poster}">
					<source src="${sourceUrl}" type='${typeSource}' />
				</video>
			</div> 
			<div id="catchDIV">
				<div class="annotationListContainer">${_('You do not have any notes.')}</div>
			</div>
		</div>
	</div>
</div>
   
<script>

	function onClickHideInstructions(){
		//Reset function if there is more than one event handler
		$(this).off();
		$(this).on('click',onClickHideInstructions);
		var hide = $(this).html()=='Collapse Instructions'?true:false,
			cls, txt,slideMethod;
		txt = (hide ? 'Expand' : 'Collapse') + ' Instructions';
		cls = (hide ? ['expanded', 'collapsed'] : ['collapsed', 'expanded']);
		slideMethod = (hide ? 'slideUp' : 'slideDown');
		$(this).text(txt).removeClass(cls[0]).addClass(cls[1]);
		$(this).parents('.annotatable-section:first').find('.annotatable-instructions')[slideMethod]();
	}
	$('.annotatable-toggle-instructions').on('click', onClickHideInstructions);
	
	//Grab uri of the course
	var parts = window.location.href.split("/"), 
		uri = '',
	courseid;
	for (var index = 0; index <= 9; index += 1) uri += parts[index]+"/"; //Get the unit url
	courseid = parts[4] + "/" + parts[5] + "/" + parts[6];
	//Change uri in cms
	var lms_location = $('.sidebar .preview-button').attr('href');
	if (typeof lms_location!='undefined'){
		courseid = parts[4].split(".").join("/");
		uri = window.location.protocol;
		for (var index = 0; index <= 9; index += 1) uri += lms_location.split("/")[index]+"/"; //Get the unit url
	}
	var unit_id = $('#sequence-list').find('.active').attr("data-element");
        uri += unit_id;
	var pagination = 100,
	 is_staff = !('${user.is_staff}'=='False'),
        options = {
        optionsAnnotator: {
            permissions:{
                user: {
                    id:"${user.email}", 
                    name:"${user.username}"
                },
                userString: function (user) {
                    if (user && user.name) 
                        return user.name;
                    return user;
                },
                userId: function (user) {
                    if (user && user.id) 
                        return user.id;
                    return user;
                },
                permissions: {
                        'read':   [],
                        'update': ["${user.email}"],
                        'delete': ["${user.email}"],
                        'admin':  ["${user.email}"]
                },
                showViewPermissionsCheckbox: true,
                showEditPermissionsCheckbox: false,
                userAuthorize: function(action, annotation, user) {
                    var token, tokens, _i, _len;
                    if (annotation.permissions) {
                      tokens = annotation.permissions[action] || [];
                      if (is_staff){
                      	return true;
                      }
                      if (tokens.length === 0) {
                        return true;
                      }
                      for (_i = 0, _len = tokens.length; _i < _len; _i++) {
                        token = tokens[_i];
                        
                        if (this.userId(user) === token) {

                          return true;
                        }
                      }

                      return false;
                    } else if (annotation.user) {
                      if (user) {
                        return this.userId(user) === this.userId(annotation.user);
                      } else {
                        return false;
                      }
                    }
                    return true;
                  },
            },
            auth: {
                token: "${token}"
            },
            store: {
                // The endpoint of the store on your server.
                prefix: "${annotation_storage}",

                annotationData: {
                    uri: uri,
                },

                urls: {
                    // These are the default URLs.
                    create:  '/create',
                    read:    '/read/:id',
                    update:  '/update/:id',
                    destroy: '/delete/:id',
                    search:  '/search'
                },

                loadFromSearch:{
                    limit:pagination,
                    offset:0,
                    uri:uri,
                    media:'video',
		    userid:'${user.email}',
                }
            },
        },
        optionsVideoJS: {techOrder: ["html5","flash","youtube"]},
        optionsRS: {},
        optionsOVA: {posBigNew:'none'},
        optionsRichText: {
            tinymce:{
                selector: "li.annotator-item textarea",
                plugins: "media image insertdatetime link code",
                menubar: false,
                toolbar_items_size: 'small',
                extended_valid_elements : "iframe[src|frameborder|style|scrolling|class|width|height|name|align|id]",
                toolbar: "insertfile undo redo | styleselect | bold italic | alignleft aligncenter alignright alignjustify | bullist numlist outdent indent | link image media rubric | code ",
            }
        },
    };
    tinyMCE.baseURL = "${settings.STATIC_URL}" + "js/vendor/ova";
    var imgURLRoot = "${settings.STATIC_URL}" + "js/vendor/ova/catch/img/";
<<<<<<< HEAD
	var startova = function(){
    if (typeof Annotator != 'undefined'){
           //remove old instances
        if (Annotator._instances.length !== 0) {
          $('#videoHolder').annotator("destroy");
        }
        delete ova;
        //Load the plugin Video/Text Annotation
        var ova = new OpenVideoAnnotation.Annotator($('#videoHolder'),options);
        ova.annotator.addPlugin('Tags');
        
        //Catch
        var annotator = ova.annotator,
=======
	
    if (typeof Annotator != 'undefined'){
    	    //remove old instances
	    if (Annotator._instances.length !== 0) {
	      $('#videoHolder').annotator("destroy");
	    }
	    delete ova;
	    //Load the plugin Video/Text Annotation
	    var ova = new OpenVideoAnnotation.Annotator($('#videoHolder'),options);
	    ova.annotator.addPlugin('Tags');
	    
	    //Catch
	    var annotator = ova.annotator,
>>>>>>> 8594e566
		catchOptions = {
		    media:'video',
		    externalLink:false,
		    imageUrlRoot:imgURLRoot,
		    showMediaSelector: false,
		    showPublicPrivate: true,
<<<<<<< HEAD
            userId:'${user.email}',
=======
		    userId:'${user.email}',
>>>>>>> 8594e566
		    pagination:pagination,//Number of Annotations per load in the pagination,
		    flags:is_staff
		},
		Catch = new CatchAnnotation($('#catchDIV'),catchOptions);
<<<<<<< HEAD
    }

    if (typeof Annotator != 'undefined'){
    	startova();
    } else{
        require(["ova"], function(ova){
            startova();
        });
=======

>>>>>>> 8594e566
    }
</script><|MERGE_RESOLUTION|>--- conflicted
+++ resolved
@@ -164,9 +164,7 @@
     };
     tinyMCE.baseURL = "${settings.STATIC_URL}" + "js/vendor/ova";
     var imgURLRoot = "${settings.STATIC_URL}" + "js/vendor/ova/catch/img/";
-<<<<<<< HEAD
 	var startova = function(){
-    if (typeof Annotator != 'undefined'){
            //remove old instances
         if (Annotator._instances.length !== 0) {
           $('#videoHolder').annotator("destroy");
@@ -178,37 +176,17 @@
         
         //Catch
         var annotator = ova.annotator,
-=======
-	
-    if (typeof Annotator != 'undefined'){
-    	    //remove old instances
-	    if (Annotator._instances.length !== 0) {
-	      $('#videoHolder').annotator("destroy");
-	    }
-	    delete ova;
-	    //Load the plugin Video/Text Annotation
-	    var ova = new OpenVideoAnnotation.Annotator($('#videoHolder'),options);
-	    ova.annotator.addPlugin('Tags');
-	    
-	    //Catch
-	    var annotator = ova.annotator,
->>>>>>> 8594e566
 		catchOptions = {
 		    media:'video',
 		    externalLink:false,
 		    imageUrlRoot:imgURLRoot,
 		    showMediaSelector: false,
 		    showPublicPrivate: true,
-<<<<<<< HEAD
             userId:'${user.email}',
-=======
-		    userId:'${user.email}',
->>>>>>> 8594e566
 		    pagination:pagination,//Number of Annotations per load in the pagination,
 		    flags:is_staff
 		},
 		Catch = new CatchAnnotation($('#catchDIV'),catchOptions);
-<<<<<<< HEAD
     }
 
     if (typeof Annotator != 'undefined'){
@@ -217,8 +195,5 @@
         require(["ova"], function(ova){
             startova();
         });
-=======
-
->>>>>>> 8594e566
     }
 </script>