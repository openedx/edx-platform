--- conflicted
+++ resolved
@@ -20,11 +20,8 @@
   <%static:js group='main_vendor'/>
   <%block name="headextra"/>
 
-<<<<<<< HEAD
   <%include file="google_analytics.html" />
 
-=======
->>>>>>> 6883d832
   <!--[if lt IE 9]>
   <script src="${static.url('js/html5shiv.js')}"></script>
   <![endif]-->
