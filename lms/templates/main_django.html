<!DOCTYPE html>
{% load sekizai_tags i18n microsite pipeline optional_include %}
{% load url from future %}
<html lang="{{LANGUAGE_CODE}}">
<head>
  <meta charset="UTF-8">
  {% block title %}<title>{% platform_name %}</title>{% endblock %}

 <link rel="icon" type="image/x-icon" href="{% favicon_path %}" />

  {% stylesheet 'style-vendor' %}
  {% stylesheet 'style-main' %}
  {% stylesheet 'style-course-vendor' %}
  {% stylesheet 'style-course' %}

  {% block main_vendor_js %}
  {% javascript 'main_vendor' %}
  {% endblock %}
  {% block headextra %}{% endblock %}
  {% if FEATURES.USE_CUSTOM_THEME %}
    {% include "theme-head-extra.html" %}
  {% endif %}
  {% render_block "css" %}

  {% optional_include "head-extra.html"|microsite_template_path %}

  <meta name="path_prefix" content="{{EDX_ROOT_URL}}">
</head>

<body class="{% block bodyclass %}{% endblock %} lang_{{LANGUAGE_CODE}}">
  <div class="window-wrap" dir="${static.dir_rtl()}">
    <a class="nav-skip" href="{% block nav_skip %}#content{% endblock %}">{% trans "Skip to main content" %}</a>
    {% with course=request.course %}
<<<<<<< HEAD
      {% if IS_EDX_DOMAIN %}
        {% include "navigation-edx.html" %}
      {% elif FEATURES.USE_CUSTOM_THEME %}
        {% include "theme-header.html" %}
      {% else %}
        {% include "navigation.html" %}
      {% endif %}
=======
      {% include "header.html"|microsite_template_path %}
>>>>>>> a27c7025
    {% endwith %}
    <div class="content-wrapper" id="content">
      {% block body %}{% endblock %}
      {% block bodyextra %}{% endblock %}
    </div>
<<<<<<< HEAD
    {% if IS_REQUEST_IN_MICROSITE %}
    {# For now we don't support overriden Django templates in microsites. Leave footer blank for now which is better than saying Edx.#}
    {% elif IS_EDX_DOMAIN %}
      {% include "footer-edx-v3.html" %}
    {% elif FEATURES.USE_CUSTOM_THEME %}
      {% include "theme-footer.html" %}
    {% else %}
      {% include "footer.html" %}
    {% endif %}
=======
    {% with course=request.course %}
      {% include "footer.html"|microsite_template_path %}
    {% endwith %}
>>>>>>> a27c7025

  </div>

    {% javascript 'application' %}
    {% javascript 'module-js' %}

    {% render_block "js" %}
</body>
</html>

{% comment %}
  This is a django template version of our main page from which all
  other pages inherit. This file should be rewritten to reflect any
  changes in main.html! Files used by {% include %} can be written
  as mako templates.

  Inheriting from this file allows us to include apps that use the
  django templating system without rewriting all of their views in
  mako.
{% endcomment %}<|MERGE_RESOLUTION|>--- conflicted
+++ resolved
@@ -31,37 +31,15 @@
   <div class="window-wrap" dir="${static.dir_rtl()}">
     <a class="nav-skip" href="{% block nav_skip %}#content{% endblock %}">{% trans "Skip to main content" %}</a>
     {% with course=request.course %}
-<<<<<<< HEAD
-      {% if IS_EDX_DOMAIN %}
-        {% include "navigation-edx.html" %}
-      {% elif FEATURES.USE_CUSTOM_THEME %}
-        {% include "theme-header.html" %}
-      {% else %}
-        {% include "navigation.html" %}
-      {% endif %}
-=======
       {% include "header.html"|microsite_template_path %}
->>>>>>> a27c7025
     {% endwith %}
     <div class="content-wrapper" id="content">
       {% block body %}{% endblock %}
       {% block bodyextra %}{% endblock %}
     </div>
-<<<<<<< HEAD
-    {% if IS_REQUEST_IN_MICROSITE %}
-    {# For now we don't support overriden Django templates in microsites. Leave footer blank for now which is better than saying Edx.#}
-    {% elif IS_EDX_DOMAIN %}
-      {% include "footer-edx-v3.html" %}
-    {% elif FEATURES.USE_CUSTOM_THEME %}
-      {% include "theme-footer.html" %}
-    {% else %}
-      {% include "footer.html" %}
-    {% endif %}
-=======
     {% with course=request.course %}
-      {% include "footer.html"|microsite_template_path %}
+      {% include "themable-footer.html" %}
     {% endwith %}
->>>>>>> a27c7025
 
   </div>
 
