--- conflicted
+++ resolved
@@ -48,11 +48,7 @@
       <div class="mobile-nav-item hidden-mobile nav-item nav-tab">
           <a class="tab-nav-link discover-new-link" href="${marketing_link('COURSES')}"
              aria-current="${'page' if '/courses' in request.path else 'false'}">
-<<<<<<< HEAD
              Explore Course
-=======
-             Explore Courses
->>>>>>> 93f313c9
           </a>
       </div>
     % endif
