﻿<!DOCTYPE html>
<%namespace name='static' file='static_content.html'/>
<!--
Copyright 2012 Mozilla Foundation

Licensed under the Apache License, Version 2.0 (the "License");
you may not use this file except in compliance with the License.
You may obtain a copy of the License at

    http://www.apache.org/licenses/LICENSE-2.0

Unless required by applicable law or agreed to in writing, software
distributed under the License is distributed on an "AS IS" BASIS,
WITHOUT WARRANTIES OR CONDITIONS OF ANY KIND, either express or implied.
See the License for the specific language governing permissions and
limitations under the License.

Adobe CMap resources are covered by their own copyright and license:
http://sourceforge.net/adobe/cmap/wiki/License/
-->
<html dir="ltr" mozdisallowselectionprint moznomarginboxes>
  <head>
    <meta charset="utf-8">
    <meta name="viewport" content="width=device-width, initial-scale=1, maximum-scale=1">
    <meta name="google" content="notranslate">
    <meta name="path_prefix" content="${EDX_ROOT_URL}">
    <title>${current_chapter['title'] if current_chapter else '' |h}</title>

    <link rel="stylesheet" href="${static.url('/static/css/vendor/pdfjs/viewer.css')}"/>

    <script type="text/javascript" src="${static.url('/static/js/vendor/pdfjs/compatibility.js')}"></script>

    <!-- This snippet is used in production (included from viewer.html) -->
    <link rel="resource" type="application/l10n" href="${static.url('/static/js/vendor/pdfjs/locale/locale.properties')}"/>
    <script type="text/javascript" src="${static.url('/static/js/vendor/pdfjs/l10n.js')}"></script>
    <script type="text/javascript" src="${static.url('/static/js/vendor/pdfjs/pdf.js')}"></script>

    <script type="text/javascript">
        PDFJS.imageResourcesPath = "${static.url('/static/css/vendor/pdfjs/images/')}";
        PDFJS.workerSrc = "${static.url('/static/js/vendor/pdfjs/pdf.worker.js')}";
        PDFJS.cMapUrl = "${static.url('/static/css/vendor/pdfjs/cmaps/')}";
        PDF_URL = '${current_url | h}';
    </script>

    <script ${static.url('/static/js/vendor/pdfjs/debugger.js')}></script>
    
    <%static:js group='main_vendor'/>
    <%static:js group='application'/>
    <%static:js group='courseware'/>
  </head>

  <body tabindex="1">
    <div id="outerContainer" class="loadingInProgress">

      <div id="sidebarContainer">
        <div id="toolbarSidebar">
          <div class="splitToolbarButton toggled">
            <button id="viewThumbnail" class="toolbarButton group toggled" title="Show Thumbnails" tabindex="2" data-l10n-id="thumbs">
               <span data-l10n-id="thumbs_label">Thumbnails</span>
            </button>
            <button id="viewOutline" class="toolbarButton group" title="Show Document Outline" tabindex="3" data-l10n-id="outline">
               <span data-l10n-id="outline_label">Document Outline</span>
            </button>
            <button id="viewAttachments" class="toolbarButton group" title="Show Attachments" tabindex="4" data-l10n-id="attachments">
               <span data-l10n-id="attachments_label">Attachments</span>
            </button>
          </div>
        </div>
        <div id="sidebarContent">
          <div id="thumbnailView">
          </div>
          <div id="outlineView" class="hidden">
          </div>
          <div id="attachmentsView" class="hidden">
          </div>
        </div>
      </div>  <!-- sidebarContainer -->

      <div id="mainContainer">
        <div class="findbar hidden doorHanger hiddenSmallView" id="findbar">
          <label for="findInput" class="toolbarLabel" data-l10n-id="find_label">Find:</label>
          <input id="findInput" class="toolbarField" tabindex="91">
          <div class="splitToolbarButton">
            <button class="toolbarButton findPrevious" title="" id="findPrevious" tabindex="92" data-l10n-id="find_previous">
              <span data-l10n-id="find_previous_label">Previous</span>
            </button>
            <div class="splitToolbarButtonSeparator"></div>
            <button class="toolbarButton findNext" title="" id="findNext" tabindex="93" data-l10n-id="find_next">
              <span data-l10n-id="find_next_label">Next</span>
            </button>
          </div>
          <input type="checkbox" id="findHighlightAll" class="toolbarField">
          <label for="findHighlightAll" class="toolbarLabel" tabindex="94" data-l10n-id="find_highlight">Highlight all</label>
          <input type="checkbox" id="findMatchCase" class="toolbarField">
          <label for="findMatchCase" class="toolbarLabel" tabindex="95" data-l10n-id="find_match_case_label">Match case</label>
          <span id="findMsg" class="toolbarLabel"></span>
        </div>  <!-- findbar -->

        <div id="secondaryToolbar" class="secondaryToolbar hidden doorHangerRight">
          <div id="secondaryToolbarButtonContainer">
            <button id="secondaryPresentationMode" class="secondaryToolbarButton presentationMode visibleLargeView" title="Switch to Presentation Mode" tabindex="51" data-l10n-id="presentation_mode">
              <span data-l10n-id="presentation_mode_label">Presentation Mode</span>
            </button>

            <button id="secondaryOpenFile" class="secondaryToolbarButton openFile visibleLargeView" title="Open File" tabindex="52" data-l10n-id="open_file">
              <span data-l10n-id="open_file_label">Open</span>
            </button>

            <button id="secondaryPrint" class="secondaryToolbarButton print visibleMediumView" title="Print" tabindex="53" data-l10n-id="print">
              <span data-l10n-id="print_label">Print</span>
            </button>

            <button id="secondaryDownload" class="secondaryToolbarButton download visibleMediumView" title="Download" tabindex="54" data-l10n-id="download">
              <span data-l10n-id="download_label">Download</span>
            </button>

            <a href="#" id="secondaryViewBookmark" class="secondaryToolbarButton bookmark visibleSmallView" title="Current view (copy or open in new window)" tabindex="55" data-l10n-id="bookmark">
              <span data-l10n-id="bookmark_label">Current View</span>
            </a>

            <div class="horizontalToolbarSeparator visibleLargeView"></div>

            <button id="firstPage" class="secondaryToolbarButton firstPage" title="Go to First Page" tabindex="56" data-l10n-id="first_page">
              <span data-l10n-id="first_page_label">Go to First Page</span>
            </button>
            <button id="lastPage" class="secondaryToolbarButton lastPage" title="Go to Last Page" tabindex="57" data-l10n-id="last_page">
              <span data-l10n-id="last_page_label">Go to Last Page</span>
            </button>

            <div class="horizontalToolbarSeparator"></div>

            <button id="pageRotateCw" class="secondaryToolbarButton rotateCw" title="Rotate Clockwise" tabindex="58" data-l10n-id="page_rotate_cw">
              <span data-l10n-id="page_rotate_cw_label">Rotate Clockwise</span>
            </button>
            <button id="pageRotateCcw" class="secondaryToolbarButton rotateCcw" title="Rotate Counterclockwise" tabindex="59" data-l10n-id="page_rotate_ccw">
              <span data-l10n-id="page_rotate_ccw_label">Rotate Counterclockwise</span>
            </button>

            <div class="horizontalToolbarSeparator"></div>

            <button id="toggleHandTool" class="secondaryToolbarButton handTool" title="Enable hand tool" tabindex="60" data-l10n-id="hand_tool_enable">
              <span data-l10n-id="hand_tool_enable_label">Enable hand tool</span>
            </button>
            
            <div class="horizontalToolbarSeparator"></div>

            <button id="documentProperties" class="secondaryToolbarButton documentProperties" title="Document Properties…" tabindex="61" data-l10n-id="document_properties">
              <span data-l10n-id="document_properties_label">Document Properties…</span>
            </button>
          </div>
        </div>  <!-- secondaryToolbar -->

        <div class="toolbar">
          <div id="toolbarContainer">
            <div id="toolbarViewer">
              <div id="toolbarViewerLeft">
                <button id="sidebarToggle" class="toolbarButton" title="Toggle Sidebar" tabindex="11" data-l10n-id="toggle_sidebar">
                  <span data-l10n-id="toggle_sidebar_label">Toggle Sidebar</span>
                </button>
                <div class="toolbarButtonSpacer"></div>
                <button id="viewFind" class="toolbarButton group hiddenSmallView" title="Find in Document" tabindex="12" data-l10n-id="findbar">
                   <span data-l10n-id="findbar_label">Find</span>
                </button>
                <div class="splitToolbarButton">
                  <button class="toolbarButton pageUp" title="Previous Page" id="previous" tabindex="13" data-l10n-id="previous">
                    <span data-l10n-id="previous_label">Previous</span>
                  </button>
                  <div class="splitToolbarButtonSeparator"></div>
                  <button class="toolbarButton pageDown" title="Next Page" id="next" tabindex="14" data-l10n-id="next">
                    <span data-l10n-id="next_label">Next</span>
                  </button>
                </div>
                <label id="pageNumberLabel" class="toolbarLabel" for="pageNumber" data-l10n-id="page_label">Page: </label>
                <input type="number" id="pageNumber" class="toolbarField pageNumber" value="1" size="4" min="1" tabindex="15">
                <span id="numPages" class="toolbarLabel"></span>
              </div>
              <div id="toolbarViewerRight">
                <button id="presentationMode" class="toolbarButton presentationMode hiddenLargeView" title="Switch to Presentation Mode" tabindex="31" data-l10n-id="presentation_mode">
                  <span data-l10n-id="presentation_mode_label">Presentation Mode</span>
                </button>

                <button id="openFile" class="toolbarButton openFile hiddenLargeView" title="Open File" tabindex="32" data-l10n-id="open_file">
                  <span data-l10n-id="open_file_label">Open</span>
                </button>

                <button id="print" class="toolbarButton print hiddenMediumView" title="Print" tabindex="33" data-l10n-id="print">
                  <span data-l10n-id="print_label">Print</span>
                </button>

                <button id="download" class="toolbarButton download hiddenMediumView" title="Download" tabindex="34" data-l10n-id="download">
                  <span data-l10n-id="download_label">Download</span>
                </button>
                <!-- <div class="toolbarButtonSpacer"></div> -->
                <a href="#" id="viewBookmark" class="toolbarButton bookmark hiddenSmallView" title="Current view (copy or open in new window)" tabindex="35" data-l10n-id="bookmark">
                  <span data-l10n-id="bookmark_label">Current View</span>
                </a>

                <div class="verticalToolbarSeparator hiddenSmallView"></div>
                
                <button id="secondaryToolbarToggle" class="toolbarButton" title="Tools" tabindex="36" data-l10n-id="tools">
                  <span data-l10n-id="tools_label">Tools</span>
                </button> 
              </div>
              <div class="outerCenter">
                <div class="innerCenter" id="toolbarViewerMiddle">
                  <div class="splitToolbarButton">
                    <button id="zoomOut" class="toolbarButton zoomOut" title="Zoom Out" tabindex="21" data-l10n-id="zoom_out">
                      <span data-l10n-id="zoom_out_label">Zoom Out</span>
                    </button>
                    <div class="splitToolbarButtonSeparator"></div>
                    <button id="zoomIn" class="toolbarButton zoomIn" title="Zoom In" tabindex="22" data-l10n-id="zoom_in">
                      <span data-l10n-id="zoom_in_label">Zoom In</span>
                     </button>
                  </div>
                  <span id="scaleSelectContainer" class="dropdownToolbarButton">
                     <select id="scaleSelect" title="Zoom" tabindex="23" data-l10n-id="zoom">
                      <option id="pageAutoOption" title="" value="auto" selected="selected" data-l10n-id="page_scale_auto">Automatic Zoom</option>
                      <option id="pageActualOption" title="" value="page-actual" data-l10n-id="page_scale_actual">Actual Size</option>
                      <option id="pageFitOption" title="" value="page-fit" data-l10n-id="page_scale_fit">Fit Page</option>
                      <option id="pageWidthOption" title="" value="page-width" data-l10n-id="page_scale_width">Full Width</option>
                      <option id="customScaleOption" title="" value="custom"></option>
                      <option title="" value="0.5">50%</option>
                      <option title="" value="0.75">75%</option>
                      <option title="" value="1">100%</option>
                      <option title="" value="1.25">125%</option>
                      <option title="" value="1.5">150%</option>
                      <option title="" value="2">200%</option>
                      <option title="" value="3">300%</option>
                      <option title="" value="4">400%</option>
                    </select>
                  </span>
                </div>
              </div>
            </div>
            <div id="loadingBar">
              <div class="progress">
                <div class="glimmer">
                </div>
              </div>
            </div>
          </div>
        </div>

        <menu type="context" id="viewerContextMenu">
          <menuitem id="contextFirstPage" label="First Page"
                    data-l10n-id="first_page"></menuitem>
          <menuitem id="contextLastPage" label="Last Page"
                    data-l10n-id="last_page"></menuitem>
          <menuitem id="contextPageRotateCw" label="Rotate Clockwise"
                    data-l10n-id="page_rotate_cw"></menuitem>
          <menuitem id="contextPageRotateCcw" label="Rotate Counter-Clockwise"
                    data-l10n-id="page_rotate_ccw"></menuitem>
        </menu>

        <div id="viewerContainer" tabindex="0">
          <div id="viewer" class="pdfViewer"></div>
        </div>

        <div id="errorWrapper" hidden='true'>
          <div id="errorMessageLeft">
            <span id="errorMessage"></span>
            <button id="errorShowMore" data-l10n-id="error_more_info">
              More Information
            </button>
            <button id="errorShowLess" data-l10n-id="error_less_info" hidden='true'>
              Less Information
            </button>
          </div>
          <div id="errorMessageRight">
            <button id="errorClose" data-l10n-id="error_close">
              Close
            </button>
          </div>
          <div class="clearBoth"></div>
          <textarea id="errorMoreInfo" hidden='true' readonly="readonly"></textarea>
        </div>
      </div> <!-- mainContainer -->

      <div id="overlayContainer" class="hidden">
        <div id="passwordOverlay" class="container hidden">
          <div class="dialog">
            <div class="row">
              <p id="passwordText" data-l10n-id="password_label">Enter the password to open this PDF file:</p>
            </div>
            <div class="row">
              <input type="password" id="password" class="toolbarField" />
            </div>
            <div class="buttonRow">
              <button id="passwordCancel" class="overlayButton"><span data-l10n-id="password_cancel">Cancel</span></button>
              <button id="passwordSubmit" class="overlayButton"><span data-l10n-id="password_ok">OK</span></button>
            </div>
          </div>
        </div>
        <div id="documentPropertiesOverlay" class="container hidden">
          <div class="dialog">
            <div class="row">
              <span data-l10n-id="document_properties_file_name">File name:</span> <p id="fileNameField">-</p>
            </div>
            <div class="row">
              <span data-l10n-id="document_properties_file_size">File size:</span> <p id="fileSizeField">-</p>
            </div>
            <div class="separator"></div>
            <div class="row">
              <span data-l10n-id="document_properties_title">Title:</span> <p id="titleField">-</p>
            </div>
            <div class="row">
              <span data-l10n-id="document_properties_author">Author:</span> <p id="authorField">-</p>
            </div>
            <div class="row">
              <span data-l10n-id="document_properties_subject">Subject:</span> <p id="subjectField">-</p>
            </div>
            <div class="row">
              <span data-l10n-id="document_properties_keywords">Keywords:</span> <p id="keywordsField">-</p>
            </div>
            <div class="row">
              <span data-l10n-id="document_properties_creation_date">Creation Date:</span> <p id="creationDateField">-</p>
            </div>
            <div class="row">
              <span data-l10n-id="document_properties_modification_date">Modification Date:</span> <p id="modificationDateField">-</p>
            </div>
            <div class="row">
              <span data-l10n-id="document_properties_creator">Creator:</span> <p id="creatorField">-</p>
            </div>
            <div class="separator"></div>
            <div class="row">
              <span data-l10n-id="document_properties_producer">PDF Producer:</span> <p id="producerField">-</p>
            </div>
            <div class="row">
              <span data-l10n-id="document_properties_version">PDF Version:</span> <p id="versionField">-</p>
            </div>
            <div class="row">
              <span data-l10n-id="document_properties_page_count">Page Count:</span> <p id="pageCountField">-</p>
            </div>
            <div class="buttonRow">
              <button id="documentPropertiesClose" class="overlayButton"><span data-l10n-id="document_properties_close">Close</span></button>
            </div>
          </div>
        </div>
      </div>  <!-- overlayContainer -->

    </div> <!-- outerContainer -->
    <div id="printContainer"></div>
<div id="mozPrintCallback-shim" hidden>
  <style scoped>
#mozPrintCallback-shim {
  position: fixed;
  top: 0;
  left: 0;
  height: 100%;
  width: 100%;
  z-index: 9999999;

  display: block;
  text-align: center;
  background-color: rgba(0, 0, 0, 0.5);
}
#mozPrintCallback-shim[hidden] {
  display: none;
}
@media print {
  #mozPrintCallback-shim {
    display: none;
  }
}

#mozPrintCallback-shim .mozPrintCallback-dialog-box {
  display: inline-block;
  margin: -50px auto 0;
  position: relative;
  top: 45%;
  left: 0;
  min-width: 220px;
  max-width: 400px;

  padding: 9px;

  border: 1px solid hsla(0, 0%, 0%, .5);
  border-radius: 2px;
  box-shadow: 0 1px 4px rgba(0, 0, 0, 0.3);

  background-color: #474747;

  color: hsl(0, 0%, 85%);
  font-size: 16px;
  line-height: 20px;
}
#mozPrintCallback-shim .progress-row {
  clear: both;
  padding: 1em 0;
}
#mozPrintCallback-shim progress {
  width: 100%;
}
#mozPrintCallback-shim .relative-progress {
  clear: both;
  float: right;
}
#mozPrintCallback-shim .progress-actions {
  clear: both;
}
  </style>
  <div class="mozPrintCallback-dialog-box">
    <!-- TODO: Localise the following strings -->
    Preparing document for printing...
    <div class="progress-row">
      <progress value="0" max="100"></progress>
      <span class="relative-progress">0%</span>
    </div>
    <div class="progress-actions">
      <input type="button" value="Cancel" class="mozPrintCallback-cancel">
    </div>
  </div>
</div>
    <script type="text/javascript" src="${static.url('/static/js/vendor/pdfjs/viewer.js')}"></script>
<<<<<<< HEAD
    <!-- TODO: fix PDF analytics
        <script type="text/javascript" src="${static.url('/static/js/pdf-analytics.js')}"></script>
    -->
=======
    <script type="text/javascript" src="${static.url('/static/js/pdf-analytics.js')}"></script>
>>>>>>> 00b75f01
  </body>
</html><|MERGE_RESOLUTION|>--- conflicted
+++ resolved
@@ -412,12 +412,6 @@
   </div>
 </div>
     <script type="text/javascript" src="${static.url('/static/js/vendor/pdfjs/viewer.js')}"></script>
-<<<<<<< HEAD
-    <!-- TODO: fix PDF analytics
-        <script type="text/javascript" src="${static.url('/static/js/pdf-analytics.js')}"></script>
-    -->
-=======
     <script type="text/javascript" src="${static.url('/static/js/pdf-analytics.js')}"></script>
->>>>>>> 00b75f01
   </body>
 </html>