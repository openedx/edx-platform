<%! from django.utils.translation import ugettext as _ %>

<%namespace name='static' file='static_content.html'/>
<%! from django.conf import settings %>
<%! from django.core.urlresolvers import reverse %>
<%! from django_countries.countries import COUNTRIES %>
<%! from student.models import UserProfile %>
<%! from datetime import date %>
<%! import calendar %>

<script>
jQuery(function($){
  $("#contact-phone").mask("(999) 999-9999");
});

$(document).ready(function(){
  $('#work-occupation').change(function(){
    $('#work-occupation2')[$(this).val()=='other' ? 'show' : 'hide']();
  });
  $('#work-occupation-other').change(function(){
    $('#work-occupation-other2')[$(this).val()=='other' ? 'show' : 'hide']();
  });
});

</script>

<section id="signup-modal" class="modal signup-modal">
  <div class="inner-wrapper">
    <button class="close-modal">&#10005; <span class="sr">${_('Close Modal')}</span></button>

    <div id="register" class="register">
      <header>
        <h2>${_('Sign Up for {span_start}{platform_name}{span_end}').format(span_start='<span class="edx">', span_end='</span>', platform_name=settings.PLATFORM_NAME)}</h2>
        <hr>
      </header>

      <form id="register_form" class="register_form" method="post" data-remote="true" action="/create_account">
        <div class="notice"></div>
        <div id="register_error" class="modal-form-error" name="register_error"></div>
        <div id="register_error" name="register_error"></div>

        <div class="input-group">
          <span class="field required text" id="field-lastname">
          <label data-field="email" for="signup_email">${_('E-mail')}</label>
	       <input id="signup_email" type="email" name="email" placeholder="${_('e.g. yourname@domain.com')}" required />
          </span>
          <span class="field required text" id="field-password">
          <label data-field="password" for="signup_password">${_('Password')}</label>
	    <input id="signup_password" type="password" name="password" placeholder="&bull;&bull;&bull;&bull;&bull;&bull;&bull;&bull;" required aria-required="true" />
          </span>
        </div>

        <div class="input-group">
<<<<<<< HEAD
          <span class="field required text" id="field-lastname">
            <label for="lastname">${_('Lastname')}</label>
            <input id="lastname" type="text" name="lastname" value="" required aria-required="true" />
          </span>
            <span class="field required text" id="field-firstname">
            <label for="firstname">${_('Firstname')}</label>
            <input id="firstname" type="text" name="firstname" value="" required aria-required="true" />
          </span>
          <span class="field text" id="field-middlename">
            <label for="middlename">${_('Middlename')}</label>
            <input id="middlename" type="text" name="middlename" value="" />
          </span>
          
=======

          % if 'level_of_education' in settings.REGISTRATION_OPTIONAL_FIELDS:
          <section class="citizenship">
            <label data-field="level_of_education" for="signup_ed_level">${_("Ed. Completed")}</label>
            <div class="input-wrapper">
              <select id="signup_ed_level" name="level_of_education">
                  <option value="">--</option>
                  %for code, ed_level in UserProfile.LEVEL_OF_EDUCATION_CHOICES:
                      <option value="${code}">${ed_level}</option>
                  %endfor
              </select>
            </div>
          </section>
          % endif

          % if 'gender' in settings.REGISTRATION_OPTIONAL_FIELDS:
          <section class="gender">
            <label data-field="gender" for="signup_gender">${_("Gender")}</label>
            <div class="input-wrapper">
              <select id="signup_gender" name="gender">
                  <option value="">--</option>
                  %for code, gender in UserProfile.GENDER_CHOICES:
                      <option value="${code}">${gender}</option>
                  %endfor
              </select>
            </div>
          </section>
          % endif

          % if 'year_of_birth' in settings.REGISTRATION_OPTIONAL_FIELDS:
          <section class="date-of-birth">
            <label data-field="date-of-birth" for="signup_birth_year">${_("Year of birth")}</label>
            <div class="input-wrapper">
              <select id="signup_birth_year" name="year_of_birth">
                <option value="">--</option>
                %for year in UserProfile.VALID_YEARS:
                  <option value="${year}">${year}</option>
                %endfor
              </select>
              ##<input name="year_of_birth" type="text" placeholder="Year of birth">
            </div>
          </section>
          % endif

          % if 'mailing_address' in settings.REGISTRATION_OPTIONAL_FIELDS:
          <label data-field="mailing_address" for="signup_mailing_address">${_("Mailing address")}</label>
	    <textarea id="signup_mailing_address" name="mailing_address"></textarea>
          % endif

          % if 'goals' in settings.REGISTRATION_OPTIONAL_FIELDS:
          <label data-field="goals" for="signup_goals">${_("Goals in signing up for {platform_name}").format(platform_name=settings.PLATFORM_NAME)}</label>
	    <textarea name="goals" id="signup_goals"></textarea>
          % endif

>>>>>>> 4815181a
        </div>

            <input id="signup_tos" name="terms_of_service" type="hidden" value="true">
            <input id="signup_honor" name="honor_code" type="hidden" value="true">
        
<!--
        <div class="input-group">
          <label data-field="terms_of_service" class="terms-of-service" for="signup_tos">
            <input id="signup_tos" name="terms_of_service" type="checkbox" value="true">
            ${_('I agree to the {link_start}Terms of Service{link_end}*').format(
              link_start='<a href="{url}" target="_blank">'.format(url=reverse('tos')),
              link_end='</a>')}
          </label>

          <label data-field="honor_code" class="honor-code" for="signup_honor">
            <input id="signup_honor" name="honor_code" type="checkbox" value="true">
            ${_('I agree to the {link_start}Honor Code{link_end}*').format(
              link_start='<a href="{url}" target="_blank">'.format(url=reverse('honor')),
              link_end='</a>')}
          </label>
        </div>-->

        <div class="submit">
          <input name="submit" type="submit" value="${_('Create My Account')}">
        </div>
      </form>

      % if has_extauth_info is UNDEFINED:
      <section class="login-extra">
        <p>
          <span>${_("Already have an account?")} <a href="#login-modal" class="close-signup" rel="leanModal">${_("Login.")}</a></span>
        </p>
      </section>
      % endif

    </div>
  </div>
</section>

<script type="text/javascript">
  (function() {
   $(document).delegate('#register_form', 'ajax:success', function(data, json, xhr) {
     if(json.success) {
       location.href="${reverse('dashboard')}";
     } else {
       $(".field-error").removeClass('field-error');
       $('#register_error').html(json.value).stop().css("display", "block");
       $("[data-field='"+json.field+"']").addClass('field-error')
     }
    });

   // removing close link's default behavior
   $('#login-modal .close-modal').click(function(e) {
    e.preventDefault();
   });
  })(this)
</script><|MERGE_RESOLUTION|>--- conflicted
+++ resolved
@@ -51,7 +51,6 @@
         </div>
 
         <div class="input-group">
-<<<<<<< HEAD
           <span class="field required text" id="field-lastname">
             <label for="lastname">${_('Lastname')}</label>
             <input id="lastname" type="text" name="lastname" value="" required aria-required="true" />
@@ -65,62 +64,6 @@
             <input id="middlename" type="text" name="middlename" value="" />
           </span>
           
-=======
-
-          % if 'level_of_education' in settings.REGISTRATION_OPTIONAL_FIELDS:
-          <section class="citizenship">
-            <label data-field="level_of_education" for="signup_ed_level">${_("Ed. Completed")}</label>
-            <div class="input-wrapper">
-              <select id="signup_ed_level" name="level_of_education">
-                  <option value="">--</option>
-                  %for code, ed_level in UserProfile.LEVEL_OF_EDUCATION_CHOICES:
-                      <option value="${code}">${ed_level}</option>
-                  %endfor
-              </select>
-            </div>
-          </section>
-          % endif
-
-          % if 'gender' in settings.REGISTRATION_OPTIONAL_FIELDS:
-          <section class="gender">
-            <label data-field="gender" for="signup_gender">${_("Gender")}</label>
-            <div class="input-wrapper">
-              <select id="signup_gender" name="gender">
-                  <option value="">--</option>
-                  %for code, gender in UserProfile.GENDER_CHOICES:
-                      <option value="${code}">${gender}</option>
-                  %endfor
-              </select>
-            </div>
-          </section>
-          % endif
-
-          % if 'year_of_birth' in settings.REGISTRATION_OPTIONAL_FIELDS:
-          <section class="date-of-birth">
-            <label data-field="date-of-birth" for="signup_birth_year">${_("Year of birth")}</label>
-            <div class="input-wrapper">
-              <select id="signup_birth_year" name="year_of_birth">
-                <option value="">--</option>
-                %for year in UserProfile.VALID_YEARS:
-                  <option value="${year}">${year}</option>
-                %endfor
-              </select>
-              ##<input name="year_of_birth" type="text" placeholder="Year of birth">
-            </div>
-          </section>
-          % endif
-
-          % if 'mailing_address' in settings.REGISTRATION_OPTIONAL_FIELDS:
-          <label data-field="mailing_address" for="signup_mailing_address">${_("Mailing address")}</label>
-	    <textarea id="signup_mailing_address" name="mailing_address"></textarea>
-          % endif
-
-          % if 'goals' in settings.REGISTRATION_OPTIONAL_FIELDS:
-          <label data-field="goals" for="signup_goals">${_("Goals in signing up for {platform_name}").format(platform_name=settings.PLATFORM_NAME)}</label>
-	    <textarea name="goals" id="signup_goals"></textarea>
-          % endif
-
->>>>>>> 4815181a
         </div>
 
             <input id="signup_tos" name="terms_of_service" type="hidden" value="true">
