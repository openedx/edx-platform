<%! from django.utils.translation import ugettext as _ %>
<%!
  from django.core.urlresolvers import reverse
  from courseware.courses import course_image_url, get_course_about_section
  from django.conf import settings
  from student.models import UserProfile
  from edxmako.shortcuts import marketing_link

  if settings.FEATURES.get('ENABLE_SHOPPING_CART'):
      cart_link = reverse('shoppingcart.views.show_cart')
  else:
      cart_link = ""


%>
<%namespace name='static' file='../static_content.html'/>
<%! from microsite_configuration import microsite %>

<%inherit file="../main.html" />
<%block name="headextra">

  <%
    if self.theme_enabled():
      google_analytics_file = u'../{ga}'.format(
        ga=microsite.get_value('google_analytics_file', 'theme-google-analytics.html')
      )
    else:
      google_analytics_file = '../google_analytics.html'
  %>

  <%include file="${google_analytics_file}" />

  ## OG (Open Graph) title and description added below to give social media info to display
  ## (https://developers.facebook.com/docs/opengraph/howtos/maximizing-distribution-media-content#tags)
  <meta property="og:title" content="${get_course_about_section(course, 'title')}" />
  <meta property="og:description" content="${get_course_about_section(course, 'short_description')}" />
</%block>

<%block name="js_extra">

  <script type="text/javascript">
  (function() {
    $(".register").click(function(event) {
      $("#class_enroll_form").submit();
      event.preventDefault();
    });

    sneakpeek_handler = function(jqXHR) {
      if (jqXHR.status == 200) {
        location.href = "${course_target}";
      }
      else {
        $("#register_error")
        .html("${_('An error occurred. Please try again later.')}")
        .css("display", "block");
      }
    };

    $(".course_sneakpeek").click(function(event) {
      $.ajax({
        url: "${reverse('course_sneakpeek', args=[course.id.to_deprecated_string()])}",
        type: "POST",
        complete: sneakpeek_handler
      });
      event.preventDefault();
    });

    % if settings.FEATURES.get('ENABLE_SHOPPING_CART') and settings.FEATURES.get('ENABLE_PAID_COURSE_REGISTRATION'):
      add_course_complete_handler = function(jqXHR, textStatus) {
        if (jqXHR.status == 200) {
          location.href = "${cart_link}";
        }
        if (jqXHR.status == 400) {
          $("#register_error")
            .html(jqXHR.responseText ? jqXHR.responseText : "${_('An error occurred. Please try again later.')}")
            .css("display", "block");
        }
        else if (jqXHR.status == 403) {
            location.href = "${reg_then_add_to_cart_link}";
        }
      };
      $("#add_to_cart_post").click(function(event){
        $.ajax({
          url: "${reverse('add_course_to_cart', args=[course.id.to_deprecated_string()])}",
          type: "POST",
          /* Rant: HAD TO USE COMPLETE B/C PROMISE.DONE FOR SOME REASON DOES NOT WORK ON THIS PAGE. */
          complete: add_course_complete_handler
        })
        event.preventDefault();
      });
    % endif

    ## making the conditional around this entire JS block for sanity
    %if settings.FEATURES.get('RESTRICT_ENROLL_BY_REG_METHOD') and course.enrollment_domain:
      <%
        perms_error = _('The currently logged-in user account does not have permission to enroll in this course. '
                        'You may need to {start_logout_tag}log out{end_tag} then try the register button again. '
                        'Please visit the {start_help_tag}help page{end_tag} for a possible solution.').format(
                          start_help_tag="<a href='{url}'>".format(url=marketing_link('FAQ')), end_tag='</a>',
                          start_logout_tag="<a href='{url}'>".format(url=reverse('logout'))
                          )
      %>
    $('#class_enroll_form').on('ajax:complete', function(event, xhr) {
      if(xhr.status == 200) {
        location.href = "${reverse('dashboard')}";
      } else if (xhr.status == 403) {
        location.href = "${reverse('course-specific-register', args=[course.id.to_deprecated_string()])}?course_id=${course.id.to_deprecated_string()}&enrollment_action=enroll";
      } else if (xhr.status == 400) { //This means the user did not have permission
        $('#register_error').html("${perms_error}").css("display", "block");
      } else {
        $('#register_error').html(
            (xhr.responseText ? xhr.responseText : "${_("An error occurred. Please try again later.")}")
        ).css("display", "block");
      }
    });

    %else:

    $('#class_enroll_form').on('ajax:complete', function(event, xhr) {
      if(xhr.status == 200) {
        if (xhr.responseText == "") {
          location.href = "${reverse('dashboard')}";
        }
        else {
          location.href = xhr.responseText;
        }
      } else if (xhr.status == 403) {
        location.href = "${reverse('register_user')}?course_id=${course.id.to_deprecated_string()}&enrollment_action=enroll";
      } else {
        $('#register_error').html(
            (xhr.responseText ? xhr.responseText : 'An error occurred. Please try again later.')
        ).css("display", "block");
      }
    });

    %endif

  })(this)
  </script>

  <script src="${static.url('js/course_info.js')}"></script>
</%block>

<%block name="pagetitle">${get_course_about_section(course, "title")}</%block>

<section class="course-info">
  <header class="course-profile">
    <div class="intro-inner-wrapper">
      <div class="table">
      <section class="intro">
        <hgroup>
          <h1>
            ${get_course_about_section(course, "title")}
            % if not self.theme_enabled():
              <a href="#">${get_course_about_section(course, "university")}</a>
            % endif
          </h1>
	  % if self.carnegie_theme_enabled():
	    <br /><h2>learn to use this user-friendly technology from experts</h2>
	  % endif
        </hgroup>

        <div class="main-cta">
        %if regularly_registered:
          %if show_courseware_link:
            <a href="${course_target}">
          %endif

          <span class="register disabled">${_("You are registered for this course")}</span>

          %if show_courseware_link:
            <strong>${_("View Courseware")}</strong>
            </a>
          %endif

        %elif in_cart:
          <span class="add-to-cart">
            ${_('This course is in your <a href="{cart_link}">cart</a>.').format(cart_link=cart_link)}
          </span>
        %elif settings.FEATURES.get('ENABLE_PAID_COURSE_REGISTRATION') and registration_price:
          <%
          if user.is_authenticated():
            reg_href = "#"
            reg_element_id = "add_to_cart_post"
          else:
            reg_href = reg_then_add_to_cart_link
            reg_element_id = "reg_then_add_to_cart"
          %>
          <a href="${reg_href}" class="add-to-cart" id="${reg_element_id}">
            ${_("Add {course.display_number_with_default} to Cart ({currency_symbol}{cost})")\
              .format(course=course, currency_symbol=settings.PAID_COURSE_REGISTRATION_CURRENCY[1],
                      cost=registration_price)}
          </a>
          <div id="register_error"></div>
        % elif is_course_full:
          <span class="register disabled">
            ${_("Course is full")}
          </span>
        % elif invitation_only and not can_enroll:
          <span class="register disabled">${_("Enrollment in this course is by invitation only")}</span>
        ## Shib courses need the enrollment button to be displayed even when can_enroll is False,
        ## because AnonymousUsers cause can_enroll for shib courses to be False, but we need them to be able to click
        ## so that they can register and become a real user that can enroll.
        % elif not is_shib_course and not can_enroll:
          <span class="register disabled">${_("Enrollment is Closed")}</span>
        %else:
          <a href="#" class="register">
            ${_("Register for {course.display_number_with_default}").format(course=course) | h}
          </a>
          % if sneakpeek_allowed and not regularly_registered:
            <a href="#" class="course_sneakpeek"</a>
              <span class="sneakpeek" title="${_("By exploring the course, you are agreeing to our Terms of Service. Please read them carefully.")}">${_("Explore Course")} *</span>
            </a>
          % endif
          <div id="register_error"></div>
        %endif
        </div>

      </section>
      % if get_course_about_section(course, "video"):
      <a href="#video-modal" class="media" rel="leanModal">
        <div class="hero">
          <img src="${course_image_url(course)}" alt="" />
          <div class="play-intro"></div>
        </div>
      </a>
      %else:
      <div class="media">
        <div class="hero">
          <img src="${course_image_url(course)}" alt="" />
        </div>
      </div>
      % endif
    </div>
      </div>
  </header>

  <section class="container">

    % if self.carnegie_theme_enabled():
      <section class="details" style="float: none; width: 100%; margin: 0 auto;">
    % else:
      <section class="details">
    % endif

    % if staff_access and studio_url is not None:
      <div class="wrap-instructor-info studio-view">
        <a class="instructor-info-action" href="${studio_url}">${_("View About Page in studio")}</a>
      </div>
    % endif
  
      <nav>
        <a href="#" class="active">${_("Overview")}</a>
      ##  <a href="#">${_("FAQ")}</a>
      ##  <a href="#">${_("Requirements")}</a>
      ##  <a href="#">${_("Text-book")}</a>
      ##  <a href="#">${_("Syllabus")}</a>
      ##  <a href="#">${_("Reviews")}</a>
      </nav>

      <div class="inner-wrapper">
        ${get_course_about_section(course, "overview")}
      </div>
      % if sneakpeek_allowed and not regularly_registered:
        <section class="unauth-tos" id="unauth-tos">
          <p>
            * ${_("By exploring the course, you are agreeing to our")}
            <a href="${marketing_link('TOS')}">${_("Terms of Service")}</a> and <a href="${marketing_link('TOS')}#privacy">${_("Privacy Policy")}</a>.
            ${_("Please read them carefully.")}
          </p>
        </section>
      % endif
    </section>

    % if not self.carnegie_theme_enabled():
    <section class="course-sidebar">
      <section class="course-summary">
        <header>
          % if microsite.get_value('course_about_show_social_links', True):
          <div class="social-sharing">
            <div class="sharing-message">${_("Share with friends and family!")}</div>
            ## TODO: this should probably be an overrideable block,
            ##       or something allowing themes to do whatever they
            ##       want here (and on this whole page, really).
            % if self.stanford_theme_enabled():
              <a href="http://twitter.com/intent/tweet?text=I+just+registered+for+${course.number}+${get_course_about_section(course, 'title')}!+(http://class.stanford.edu)" class="share">
                <img src="${static.url('images/social/twitter-sharing.png')}" alt="Tweet that you've registered for this course">
              </a>
              <a href="mailto:?subject=Take%20a%20course%20at%20Stanford%20online!&body=I%20just%20registered%20for%20${course.number}%20${get_course_about_section(course, 'title')}+(http://class.stanford.edu)" class="share">
                <img src="${static.url('images/social/email-sharing.png')}" alt="Email someone to say you've registered for this course">
              </a>
            % else:
              <%
                site_domain = microsite.get_value('site_domain', settings.SITE_NAME)
                platform_name = microsite.get_value('platform_name', settings.PLATFORM_NAME)

                # Translators: This text will be automatically posted to the student's
                # Twitter account. {url} should appear at the end of the text.
                tweet_text = _("I just registered for {number} {title} through {account}: {url}").format(
                    number=course.number,
                    title=get_course_about_section(course, 'title'),
                    account=microsite.get_value('course_about_twitter_account', settings.PLATFORM_TWITTER_ACCOUNT),
                    url=u"http://{domain}{path}".format(
                        domain=site_domain,
                        path=reverse('about_course', args=[course.id.to_deprecated_string()])
                    )
                ).replace(u" ", u"+")
                tweet_action = u"http://twitter.com/intent/tweet?text={tweet_text}".format(tweet_text=tweet_text)

                facebook_link = microsite.get_value('course_about_facebook_link', settings.PLATFORM_FACEBOOK_ACCOUNT)

                email_subject = u"mailto:?subject={subject}&body={body}".format(
                    subject=_("Take a course with {platform} online").format(platform=platform_name),
                    body=_("I just registered for {number} {title} through {platform} {url}").format(
                        number=course.number,
                        title=get_course_about_section(course, 'title'),
                        platform=platform_name,
                        url=u"http://{domain}{path}".format(
                            domain=site_domain,
                            path=reverse('about_course', args=[course.id.to_deprecated_string()]),
                        )
                    )
                ).replace(u" ", u"%20")
              %>
              <a href="${tweet_action}" class="share">
                <img src="${static.url('images/social/twitter-sharing.png')}" alt="Tweet that you've registered for this course">
              </a>
              <a href="${facebook_link}" class="share">
                <img src="${static.url('images/social/facebook-sharing.png')}" alt="Post a Facebook message to say you've registered for this course">
              </a>
              <a href="${email_subject}" class="share">
                <img src="${static.url('images/social/email-sharing.png')}" alt="Email someone to say you've registered for this course">
              </a>
            % endif
          </div>
          % endif
        </header>

        <ol class="important-dates">
          <li><div class="icon course-number"></div><p>${_("Course Number")}</p><span class="course-number">${course.display_number_with_default | h}</span></li>
          % if not course.start_date_is_still_default:
          <li><div class="icon start"></div><p>${_("Classes Start")}</p><span class="start-date">${course.start_date_text}</span></li>
          % endif
            ## We plan to ditch end_date (which is not stored in course metadata),
            ## but for backwards compatibility, show about/end_date blob if it exists.
            % if get_course_about_section(course, "end_date") or course.end:
            <li>
                <div class="icon end"></div>
                <p>${_("Classes End")}</p><span class="final-date">
                % if get_course_about_section(course, "end_date"):
                    ${get_course_about_section(course, "end_date")}
                % else:
                    ${course.end_date_text}
                % endif
                </span>
            </li>
            % endif
      
            ##<li><div class="icon length"></div><p>${_('Course Length')}</p><span class="course-length">${_('{number} weeks').format(number=15)}</span></li>
      
            % if get_course_about_section(course, "prerequisites"):
              <li class="prerequisites"><div class="icon prereq"></div><p>${_("Prerequisites")}</p><span class="start-date">${get_course_about_section(course, "prerequisites")}</span></li>
            % endif
        </ol>
      % if self.stanford_theme_enabled():
          <%include file="theme-course_about_research.html" />
      % endif
      </section>
  
  
        ## For now, ocw links are the only thing that goes in additional resources
        % if get_course_about_section(course, "ocw_links"):
          <section class="additional-resources">
            <header>
              <h1>${_("Additional Resources")}</h1>
            </header>
        
            <section>
              ## "MITOpenCourseware" should *not* be translated
              <h2 class="opencourseware">MITOpenCourseware</h2>
                 ${get_course_about_section(course, "ocw_links")}
            </section>
          </section>
        %endif
    </section>
    % endif
  </section>
</section>

<<<<<<< HEAD
%if not regularly_registered:
=======
## Need to put this hidden form on the page so that the registration button works.
## Since it's no harm to display a hidden form, we display it with the most permissive conditional
## which is when the student is not registered.
%if active_reg_button or is_shib_course:
>>>>>>> a51b0fff
  <div style="display: none;">
    <form id="class_enroll_form" method="post" data-remote="true" action="${reverse('change_enrollment')}">
      <fieldset class="enroll_fieldset">
        <input name="course_id" type="hidden" value="${course.id.to_deprecated_string()}">
        <input name="enrollment_action" type="hidden" value="enroll">
      </fieldset>
      <div class="submit">
        <input name="submit" type="submit" value="enroll">
      </div>
    </form>
  </div>
%endif

<%include file="../video_modal.html" /><|MERGE_RESOLUTION|>--- conflicted
+++ resolved
@@ -3,15 +3,12 @@
   from django.core.urlresolvers import reverse
   from courseware.courses import course_image_url, get_course_about_section
   from django.conf import settings
-  from student.models import UserProfile
   from edxmako.shortcuts import marketing_link
 
   if settings.FEATURES.get('ENABLE_SHOPPING_CART'):
       cart_link = reverse('shoppingcart.views.show_cart')
   else:
       cart_link = ""
-
-
 %>
 <%namespace name='static' file='../static_content.html'/>
 <%! from microsite_configuration import microsite %>
@@ -42,26 +39,6 @@
   (function() {
     $(".register").click(function(event) {
       $("#class_enroll_form").submit();
-      event.preventDefault();
-    });
-
-    sneakpeek_handler = function(jqXHR) {
-      if (jqXHR.status == 200) {
-        location.href = "${course_target}";
-      }
-      else {
-        $("#register_error")
-        .html("${_('An error occurred. Please try again later.')}")
-        .css("display", "block");
-      }
-    };
-
-    $(".course_sneakpeek").click(function(event) {
-      $.ajax({
-        url: "${reverse('course_sneakpeek', args=[course.id.to_deprecated_string()])}",
-        type: "POST",
-        complete: sneakpeek_handler
-      });
       event.preventDefault();
     });
 
@@ -155,13 +132,10 @@
               <a href="#">${get_course_about_section(course, "university")}</a>
             % endif
           </h1>
-	  % if self.carnegie_theme_enabled():
-	    <br /><h2>learn to use this user-friendly technology from experts</h2>
-	  % endif
         </hgroup>
 
         <div class="main-cta">
-        %if regularly_registered:
+        %if user.is_authenticated() and registered:
           %if show_courseware_link:
             <a href="${course_target}">
           %endif
@@ -207,11 +181,6 @@
           <a href="#" class="register">
             ${_("Register for {course.display_number_with_default}").format(course=course) | h}
           </a>
-          % if sneakpeek_allowed and not regularly_registered:
-            <a href="#" class="course_sneakpeek"</a>
-              <span class="sneakpeek" title="${_("By exploring the course, you are agreeing to our Terms of Service. Please read them carefully.")}">${_("Explore Course")} *</span>
-            </a>
-          % endif
           <div id="register_error"></div>
         %endif
         </div>
@@ -236,19 +205,13 @@
   </header>
 
   <section class="container">
-
-    % if self.carnegie_theme_enabled():
-      <section class="details" style="float: none; width: 100%; margin: 0 auto;">
-    % else:
-      <section class="details">
-    % endif
-
-    % if staff_access and studio_url is not None:
-      <div class="wrap-instructor-info studio-view">
-        <a class="instructor-info-action" href="${studio_url}">${_("View About Page in studio")}</a>
-      </div>
-    % endif
-  
+    <section class="details">
+      % if staff_access and studio_url is not None:
+        <div class="wrap-instructor-info studio-view">
+          <a class="instructor-info-action" href="${studio_url}">${_("View About Page in studio")}</a>
+        </div>
+      % endif
+      
       <nav>
         <a href="#" class="active">${_("Overview")}</a>
       ##  <a href="#">${_("FAQ")}</a>
@@ -261,18 +224,8 @@
       <div class="inner-wrapper">
         ${get_course_about_section(course, "overview")}
       </div>
-      % if sneakpeek_allowed and not regularly_registered:
-        <section class="unauth-tos" id="unauth-tos">
-          <p>
-            * ${_("By exploring the course, you are agreeing to our")}
-            <a href="${marketing_link('TOS')}">${_("Terms of Service")}</a> and <a href="${marketing_link('TOS')}#privacy">${_("Privacy Policy")}</a>.
-            ${_("Please read them carefully.")}
-          </p>
-        </section>
-      % endif
     </section>
 
-    % if not self.carnegie_theme_enabled():
     <section class="course-sidebar">
       <section class="course-summary">
         <header>
@@ -355,46 +308,43 @@
                 </span>
             </li>
             % endif
-      
-            ##<li><div class="icon length"></div><p>${_('Course Length')}</p><span class="course-length">${_('{number} weeks').format(number=15)}</span></li>
-      
-            % if get_course_about_section(course, "prerequisites"):
-              <li class="prerequisites"><div class="icon prereq"></div><p>${_("Prerequisites")}</p><span class="start-date">${get_course_about_section(course, "prerequisites")}</span></li>
-            % endif
+
+          % if get_course_about_section(course, "effort"):
+            <li><div class="icon effort"></div><p>${_("Estimated Effort")}</p><span class="start-date">${get_course_about_section(course, "effort")}</span></li>
+          % endif
+
+          ##<li><div class="icon length"></div><p>${_('Course Length')}</p><span class="course-length">${_('{number} weeks').format(number=15)}</span></li>
+
+          % if get_course_about_section(course, "prerequisites"):
+            <li class="prerequisites"><div class="icon prereq"></div><p>${_("Prerequisites")}</p><span class="start-date">${get_course_about_section(course, "prerequisites")}</span></li>
+          % endif
         </ol>
-      % if self.stanford_theme_enabled():
-          <%include file="theme-course_about_research.html" />
-      % endif
       </section>
-  
-  
-        ## For now, ocw links are the only thing that goes in additional resources
-        % if get_course_about_section(course, "ocw_links"):
-          <section class="additional-resources">
-            <header>
-              <h1>${_("Additional Resources")}</h1>
-            </header>
-        
-            <section>
-              ## "MITOpenCourseware" should *not* be translated
-              <h2 class="opencourseware">MITOpenCourseware</h2>
-                 ${get_course_about_section(course, "ocw_links")}
-            </section>
-          </section>
-        %endif
+
+
+      ## For now, ocw links are the only thing that goes in additional resources
+      % if get_course_about_section(course, "ocw_links"):
+      <section class="additional-resources">
+        <header>
+          <h1>${_("Additional Resources")}</h1>
+        </header>
+
+        <section>
+          ## "MITOpenCourseware" should *not* be translated
+          <h2 class="opencourseware">MITOpenCourseware</h2>
+             ${get_course_about_section(course, "ocw_links")}
+        </section>
+      </section>
+      %endif
     </section>
-    % endif
+
   </section>
 </section>
 
-<<<<<<< HEAD
-%if not regularly_registered:
-=======
 ## Need to put this hidden form on the page so that the registration button works.
 ## Since it's no harm to display a hidden form, we display it with the most permissive conditional
 ## which is when the student is not registered.
 %if active_reg_button or is_shib_course:
->>>>>>> a51b0fff
   <div style="display: none;">
     <form id="class_enroll_form" method="post" data-remote="true" action="${reverse('change_enrollment')}">
       <fieldset class="enroll_fieldset">
