<<<<<<< HEAD
<%page expression_filter="h" />
=======
<%page expression_filter="h"/>
>>>>>>> d9a072af
<%namespace name='static' file='../static_content.html'/>
<%!
from django.utils.translation import ugettext as _
from django.utils.translation import pgettext
from django.urls import reverse
from lms.djangoapps.courseware.courses import get_course_about_section
from django.conf import settings
from six import text_type
from edxmako.shortcuts import marketing_link
<<<<<<< HEAD
from openedx.core.djangolib.markup import HTML, Text
=======
from openedx.core.djangolib.js_utils import js_escaped_string
from openedx.core.djangolib.markup import clean_dangerous_html, HTML, Text
>>>>>>> d9a072af
from openedx.core.lib.courses import course_image_url

from six import string_types
%>

<%inherit file="../main.html" />
<%block name="headextra">
  ## OG (Open Graph) title and description added below to give social media info to display
  ## (https://developers.facebook.com/docs/opengraph/howtos/maximizing-distribution-media-content#tags)
  <meta property="og:title" content="${course.display_name_with_default}" />
  <meta property="og:description" content="${get_course_about_section(request, course, 'short_description')}" />
</%block>

<%block name="js_extra">
  <script type="text/javascript">
  (function() {
    $(".register").click(function(event) {
      $("#class_enroll_form").submit();
      event.preventDefault();
    });

<<<<<<< HEAD
    % if can_add_course_to_cart:
      add_course_complete_handler = function(jqXHR, textStatus) {
        if (jqXHR.status == 200) {
          location.href = "${cart_link | n, decode.utf8}";
        }
        if (jqXHR.status == 400) {
          $("#register_error").text(
            jqXHR.responseText ? jqXHR.responseText : "${_("An error occurred. Please try again later.") | n, decode.utf8}")
            .css("display", "block");
        }
        else if (jqXHR.status == 403) {
            location.href = "${reg_then_add_to_cart_link | n, decode.utf8}";
        }
      };

      $("#add_to_cart_post").click(function(event){
        $.ajax({
          url: "${reverse('add_course_to_cart', args=[text_type(course.id)]) | n, decode.utf8}",
          type: "POST",
          /* Rant: HAD TO USE COMPLETE B/C PROMISE.DONE FOR SOME REASON DOES NOT WORK ON THIS PAGE. */
          complete: add_course_complete_handler
        })
        event.preventDefault();
      });
    % endif

    ## making the conditional around this entire JS block for sanity
    %if settings.FEATURES.get('RESTRICT_ENROLL_BY_REG_METHOD') and course.enrollment_domain:
      <%
        perms_error = Text(_('The currently logged-in user account does not have permission to enroll in this course. '
                        'You may need to {start_logout_tag}log out{end_tag} then try the enroll button again. '
                        'Please visit the {start_help_tag}help page{end_tag} for a possible solution.')).format(
                          start_help_tag=HTML("<a href='{url}'>").format(url=marketing_link('FAQ')), end_tag=HTML('</a>'),
                          start_logout_tag=HTML("<a href='{url}'>").format(url=reverse('logout'))
                          )
      %>
    $('#class_enroll_form').on('ajax:complete', function(event, xhr) {
      if(xhr.status == 200) {
        location.href = "${reverse('dashboard') | n, decode.utf8}";
      } else if (xhr.status == 403) {
        location.href = "${reverse('course-specific-register', args=[text_type(course.id)]) | n, decode.utf8 }?course_id=${course.id | n, decode.utf8 }&enrollment_action=enroll";
      } else if (xhr.status == 400) { //This means the user did not have permission
        $('#register_error').text("${perms_error | n, decode.utf8}").css("display", "block");
      } else {
        $('#register_error').text(
            (xhr.responseText ? xhr.responseText : "${_("An error occurred. Please try again later.") | n, decode.utf8}")
        ).css("display", "block");
      }
    });

    %else:

=======
>>>>>>> d9a072af
    $('#class_enroll_form').on('ajax:complete', function(event, xhr) {
      if (xhr.status == 200) {
        if (xhr.responseText == "") {
<<<<<<< HEAD
          location.href = "${reverse('dashboard') | n, decode.utf8}";
=======
          location.href = "${reverse('dashboard') | n, js_escaped_string}";
>>>>>>> d9a072af
        }
        else {
          location.href = xhr.responseText;
        }
      } else if (xhr.status == 403) {
<<<<<<< HEAD
          location.href = "${reverse('register_user') | n, decode.utf8  }?course_id=${course.id | n, decode.utf8 }&enrollment_action=enroll";
      } else {
        $('#register_error').text(
            (xhr.responseText ? xhr.responseText : "${_("An error occurred. Please try again later.") | n, decode.utf8}")
=======
        $('#register_error').text(
            (xhr.responseText ? xhr.responseText : "${_("An error has occurred. Please ensure that you are logged in to enroll.") | n, js_escaped_string}")
        ).css("display", "block");
      } else {
        $('#register_error').text(
            (xhr.responseText ? xhr.responseText : "${_("An error occurred. Please try again later.") | n, js_escaped_string}")
>>>>>>> d9a072af
        ).css("display", "block");
      }
    });

  })(this)
  </script>

  <script src="${static.url('js/course_info.js')}"></script>
</%block>

<%block name="pagetitle">${course.display_name_with_default}</%block>

<section class="course-info">

  <%block name="course_about_header">
  <header class="course-profile">
    <div class="intro-inner-wrapper">
      <div class="table">
      <section class="intro">
        <div class="heading-group">
          <h1>
            ${course.display_name_with_default}
          </h1>
          <br />
          <span>${course.display_org_with_default}</span>
        </div>

        <div class="main-cta">
        %if user.is_authenticated and registered:
          %if show_courseware_link:
            <a href="${course_target}">
          %endif

          <span class="register disabled">${_("You are enrolled in this course")}</span>

          %if show_courseware_link:
            <strong>${_("View Course")}</strong>
            </a>
          %endif

<<<<<<< HEAD
        %elif in_cart:
          <span class="add-to-cart">
            ${Text(_('This course is in your <a href="{cart_link}">cart</a>.')).format(cart_link=cart_link)}
          </span>
=======
>>>>>>> d9a072af
        % elif is_course_full:
          <span class="register disabled">
            ${_("Course is full")}
          </span>
        % elif invitation_only and not can_enroll:
          <span class="register disabled">${_("Enrollment in this course is by invitation only")}</span>
        ## Shib courses need the enrollment button to be displayed even when can_enroll is False,
        ## because AnonymousUsers cause can_enroll for shib courses to be False, but we need them to be able to click
        ## so that they can register and become a real user that can enroll.
        % elif not is_shib_course and not can_enroll:
          <span class="register disabled">${_("Enrollment is Closed")}</span>
<<<<<<< HEAD
        %elif can_add_course_to_cart:
          <%
          if user.is_authenticated:
            reg_href = "#"
            reg_element_id = "add_to_cart_post"
          else:
            reg_href = reg_then_add_to_cart_link
            reg_element_id = "reg_then_add_to_cart"
          %>
          <% if ecommerce_checkout:
              reg_href = ecommerce_checkout_link
              reg_element_id = ""
          %>
          <a href="${reg_href}" class="add-to-cart" id="${reg_element_id}">
            ${Text(_("Add {course_name} to Cart {start_span}({price} USD){end_span}")).format(
                course_name=course.display_number_with_default,
                start_span=HTML("<span>"),
                end_span=HTML("</span>"),
                price=course_price)}
          </a>
          <div id="register_error"></div>
=======
>>>>>>> d9a072af
        %elif allow_anonymous:
          %if show_courseware_link:
            <a href="${course_target}">
            <strong>${_("View Course")}</strong>
            </a>
          %endif
        %else:
          <%
            if ecommerce_checkout:
              reg_href = ecommerce_checkout_link
            else:
              reg_href="#"
            if single_paid_mode:
              href_class = "add-to-cart"
            else:
              href_class = "register"
          %>
          <a href="${reg_href}" class="${href_class}">
<<<<<<< HEAD
            ${_("Enroll in {course_name}").format(course_name=course.display_number_with_default)}
=======
            ${_("Enroll Now")}
>>>>>>> d9a072af
          </a>
          <div id="register_error"></div>
        %endif
        </div>

      </section>
      % if get_course_about_section(request, course, "video"):
      <a href="#video-modal" class="media" rel="leanModal">
        <div class="hero">
          <img src="${course_image_urls['large']}" alt="" />
          <div class="play-intro"></div>
        </div>
      </a>
      %else:
      <div class="media">
        <div class="hero">
          <img src="${course_image_urls['large']}" alt="" />
        </div>
      </div>
      % endif
    </div>
      </div>
  </header>
  </%block>

  <div class="container">

    <%block name="course_about_details">
    <div class="details">
      % if staff_access and studio_url is not None:
        <div class="wrap-instructor-info studio-view">
          <a class="instructor-info-action" href="${studio_url}">${_("View About Page in studio")}</a>
        </div>
      % endif

      <div class="inner-wrapper">
<<<<<<< HEAD
        ${HTML(get_course_about_section(request, course, "overview"))}
=======
        ${clean_dangerous_html(get_course_about_section(request, course, "overview"))}
>>>>>>> d9a072af
      </div>
    </div>
    </%block>

    <div class="course-sidebar">
      <div class="course-summary">

        <%include file="course_about_sidebar_header.html" />

        <%block name="course_about_important_dates">
        <ol class="important-dates">
          <li class="important-dates-item"><span class="icon fa fa-info-circle" aria-hidden="true"></span><p class="important-dates-item-title">${_("Course Number")}</p><span class="important-dates-item-text course-number">${course.display_number_with_default}</span></li>
          % if not course.start_date_is_still_default:
              <%
                  course_start_date = course.advertised_start or course.start
              %>
            <li class="important-dates-item">
              <span class="icon fa fa-calendar" aria-hidden="true"></span>
              <p class="important-dates-item-title">${_("Classes Start")}</p>
              % if isinstance(course_start_date, string_types):
                  <span class="important-dates-item-text start-date">${course_start_date}</span>
              % else:
                  <%
                     course_date_string = course_start_date.strftime('%Y-%m-%dT%H:%M:%S%z')
                  %>
                  <span class="important-dates-item-text start-date localized_datetime" data-format="shortDate" data-datetime="${course_date_string}" data-language="${LANGUAGE_CODE}"></span>
              % endif
            </li>
          % endif
            ## We plan to ditch end_date (which is not stored in course metadata),
            ## but for backwards compatibility, show about/end_date blob if it exists.
            % if course.end:
                <%
                    course_end_date = course.end
                %>

            <li class="important-dates-item">
                <span class="icon fa fa-calendar" aria-hidden="true"></span>
                <p class="important-dates-item-title">${_("Classes End")}</p>
                  % if isinstance(course_end_date, string_types):
                      <span class="important-dates-item-text final-date">${course_end_date}</span>
                  % else:
                    <%
                        course_date_string = course_end_date.strftime('%Y-%m-%dT%H:%M:%S%z')
                    %>
                    <span class="important-dates-item-text final-date localized_datetime" data-format="shortDate" data-datetime="${course_date_string}" data-language="${LANGUAGE_CODE}"></span>
                  % endif
            </li>
            % endif

          % if get_course_about_section(request, course, "effort"):
            <li class="important-dates-item"><span class="icon fa fa-pencil" aria-hidden="true"></span><p class="important-dates-item-title">${_("Estimated Effort")}</p><span class="important-dates-item-text effort">${get_course_about_section(request, course, "effort")}</span></li>
          % endif

          ##<li class="important-dates-item"><span class="icon fa fa-clock-o" aria-hidden="true"></span><p class="important-dates-item-title">${_('Course Length')}</p><span class="important-dates-item-text course-length">${_('{number} weeks').format(number=15)}</span></li>

          %if course_price and (is_cosmetic_price_enabled):
            <li class="important-dates-item">
              <span class="icon fa fa-money" aria-hidden="true"></span>
              <p class="important-dates-item-title">${_("Price")}</p>
              <span class="important-dates-item-text">${course_price}</span>
            </li>
          %endif

          % if pre_requisite_courses:
          <% prc_target = reverse('about_course', args=[text_type(pre_requisite_courses[0]['key'])]) %>
          <li class="prerequisite-course important-dates-item">
            <span class="icon fa fa-list-ul" aria-hidden="true"></span>
            <p class="important-dates-item-title">${_("Prerequisites")}</p>
            ## Multiple pre-requisite courses are not supported on frontend that's why we are pulling first element
            <span class="important-dates-item-text pre-requisite"><a href="${prc_target}">${pre_requisite_courses[0]['display']}</a></span>
            <p class="tip">
            ${Text(_("You must successfully complete {link_start}{prc_display}{link_end} before you begin this course.")).format(
              link_start=HTML('<a href="{}">').format(prc_target),
              link_end=HTML('</a>'),
              prc_display=pre_requisite_courses[0]['display'],
            )}
            </p>
          </li>
          % endif

          % if get_course_about_section(request, course, "prerequisites"):
            <li class="important-dates-item"><span class="icon fa fa-book" aria-hidden="true"></span><p class="important-dates-item-title">${_("Requirements")}</p><span class="important-dates-item-text prerequisites">${get_course_about_section(request, course, "prerequisites")}</span></li>
          % endif
        </ol>
        </%block>
    </div>

      <%block name="course_about_reviews_tool">
      ## Course reviews tool
      % if reviews_fragment_view:
       ${HTML(reviews_fragment_view.body_html())}
      % endif
      </%block>

      ## For now, ocw links are the only thing that goes in additional resources
      % if get_course_about_section(request, course, "ocw_links"):
      <div class="additional-resources">
        <header>
          <h1>${_("Additional Resources")}</h1>
      </div>

        <div>
          ## "MITOpenCourseware" should *not* be translated
          <h2 class="opencourseware">MITOpenCourseware</h2>
             ${get_course_about_section(request, course, "ocw_links")}
        </div>
    </div>
      %endif

    % if sidebar_html_enabled:
      % if get_course_about_section(request, course, "about_sidebar_html"):
        <section class="about-sidebar-html">
          ${get_course_about_section(request, course, "about_sidebar_html")}
        </section>
      % endif
    %endif
  </div>

  </div>
</div>

## Need to put this hidden form on the page so that the registration button works.
## Since it's no harm to display a hidden form, we display it with the most permissive conditional
## which is when the student is not registered.
%if active_reg_button or is_shib_course:
  <div style="display: none;">
    <form id="class_enroll_form" method="post" data-remote="true" action="${reverse('change_enrollment')}">
      <fieldset class="enroll_fieldset">
        <legend class="sr">${pgettext("self","Enroll")}</legend>
<<<<<<< HEAD
        <input name="course_id" type="hidden" value="${course.id }">
=======
        <input name="course_id" type="hidden" value="${course.id}">
>>>>>>> d9a072af
        <input name="enrollment_action" type="hidden" value="enroll">
      </fieldset>
      <div class="submit">
        <input name="submit" type="submit" value="${pgettext('self','enroll')}">
      </div>
    </form>
  </div>
%endif

<%include file="../video_modal.html" />

<%static:require_module_async module_name="js/dateutil_factory" class_name="DateUtilFactory">
    DateUtilFactory.transform(iterationKey=".localized_datetime");
</%static:require_module_async><|MERGE_RESOLUTION|>--- conflicted
+++ resolved
@@ -1,8 +1,4 @@
-<<<<<<< HEAD
-<%page expression_filter="h" />
-=======
 <%page expression_filter="h"/>
->>>>>>> d9a072af
 <%namespace name='static' file='../static_content.html'/>
 <%!
 from django.utils.translation import ugettext as _
@@ -12,12 +8,8 @@
 from django.conf import settings
 from six import text_type
 from edxmako.shortcuts import marketing_link
-<<<<<<< HEAD
-from openedx.core.djangolib.markup import HTML, Text
-=======
 from openedx.core.djangolib.js_utils import js_escaped_string
 from openedx.core.djangolib.markup import clean_dangerous_html, HTML, Text
->>>>>>> d9a072af
 from openedx.core.lib.courses import course_image_url
 
 from six import string_types
@@ -39,87 +31,21 @@
       event.preventDefault();
     });
 
-<<<<<<< HEAD
-    % if can_add_course_to_cart:
-      add_course_complete_handler = function(jqXHR, textStatus) {
-        if (jqXHR.status == 200) {
-          location.href = "${cart_link | n, decode.utf8}";
-        }
-        if (jqXHR.status == 400) {
-          $("#register_error").text(
-            jqXHR.responseText ? jqXHR.responseText : "${_("An error occurred. Please try again later.") | n, decode.utf8}")
-            .css("display", "block");
-        }
-        else if (jqXHR.status == 403) {
-            location.href = "${reg_then_add_to_cart_link | n, decode.utf8}";
-        }
-      };
-
-      $("#add_to_cart_post").click(function(event){
-        $.ajax({
-          url: "${reverse('add_course_to_cart', args=[text_type(course.id)]) | n, decode.utf8}",
-          type: "POST",
-          /* Rant: HAD TO USE COMPLETE B/C PROMISE.DONE FOR SOME REASON DOES NOT WORK ON THIS PAGE. */
-          complete: add_course_complete_handler
-        })
-        event.preventDefault();
-      });
-    % endif
-
-    ## making the conditional around this entire JS block for sanity
-    %if settings.FEATURES.get('RESTRICT_ENROLL_BY_REG_METHOD') and course.enrollment_domain:
-      <%
-        perms_error = Text(_('The currently logged-in user account does not have permission to enroll in this course. '
-                        'You may need to {start_logout_tag}log out{end_tag} then try the enroll button again. '
-                        'Please visit the {start_help_tag}help page{end_tag} for a possible solution.')).format(
-                          start_help_tag=HTML("<a href='{url}'>").format(url=marketing_link('FAQ')), end_tag=HTML('</a>'),
-                          start_logout_tag=HTML("<a href='{url}'>").format(url=reverse('logout'))
-                          )
-      %>
-    $('#class_enroll_form').on('ajax:complete', function(event, xhr) {
-      if(xhr.status == 200) {
-        location.href = "${reverse('dashboard') | n, decode.utf8}";
-      } else if (xhr.status == 403) {
-        location.href = "${reverse('course-specific-register', args=[text_type(course.id)]) | n, decode.utf8 }?course_id=${course.id | n, decode.utf8 }&enrollment_action=enroll";
-      } else if (xhr.status == 400) { //This means the user did not have permission
-        $('#register_error').text("${perms_error | n, decode.utf8}").css("display", "block");
-      } else {
-        $('#register_error').text(
-            (xhr.responseText ? xhr.responseText : "${_("An error occurred. Please try again later.") | n, decode.utf8}")
-        ).css("display", "block");
-      }
-    });
-
-    %else:
-
-=======
->>>>>>> d9a072af
     $('#class_enroll_form').on('ajax:complete', function(event, xhr) {
       if (xhr.status == 200) {
         if (xhr.responseText == "") {
-<<<<<<< HEAD
-          location.href = "${reverse('dashboard') | n, decode.utf8}";
-=======
           location.href = "${reverse('dashboard') | n, js_escaped_string}";
->>>>>>> d9a072af
         }
         else {
           location.href = xhr.responseText;
         }
       } else if (xhr.status == 403) {
-<<<<<<< HEAD
-          location.href = "${reverse('register_user') | n, decode.utf8  }?course_id=${course.id | n, decode.utf8 }&enrollment_action=enroll";
-      } else {
-        $('#register_error').text(
-            (xhr.responseText ? xhr.responseText : "${_("An error occurred. Please try again later.") | n, decode.utf8}")
-=======
         $('#register_error').text(
             (xhr.responseText ? xhr.responseText : "${_("An error has occurred. Please ensure that you are logged in to enroll.") | n, js_escaped_string}")
         ).css("display", "block");
       } else {
         $('#register_error').text(
             (xhr.responseText ? xhr.responseText : "${_("An error occurred. Please try again later.") | n, js_escaped_string}")
->>>>>>> d9a072af
         ).css("display", "block");
       }
     });
@@ -160,13 +86,6 @@
             </a>
           %endif
 
-<<<<<<< HEAD
-        %elif in_cart:
-          <span class="add-to-cart">
-            ${Text(_('This course is in your <a href="{cart_link}">cart</a>.')).format(cart_link=cart_link)}
-          </span>
-=======
->>>>>>> d9a072af
         % elif is_course_full:
           <span class="register disabled">
             ${_("Course is full")}
@@ -178,30 +97,6 @@
         ## so that they can register and become a real user that can enroll.
         % elif not is_shib_course and not can_enroll:
           <span class="register disabled">${_("Enrollment is Closed")}</span>
-<<<<<<< HEAD
-        %elif can_add_course_to_cart:
-          <%
-          if user.is_authenticated:
-            reg_href = "#"
-            reg_element_id = "add_to_cart_post"
-          else:
-            reg_href = reg_then_add_to_cart_link
-            reg_element_id = "reg_then_add_to_cart"
-          %>
-          <% if ecommerce_checkout:
-              reg_href = ecommerce_checkout_link
-              reg_element_id = ""
-          %>
-          <a href="${reg_href}" class="add-to-cart" id="${reg_element_id}">
-            ${Text(_("Add {course_name} to Cart {start_span}({price} USD){end_span}")).format(
-                course_name=course.display_number_with_default,
-                start_span=HTML("<span>"),
-                end_span=HTML("</span>"),
-                price=course_price)}
-          </a>
-          <div id="register_error"></div>
-=======
->>>>>>> d9a072af
         %elif allow_anonymous:
           %if show_courseware_link:
             <a href="${course_target}">
@@ -220,11 +115,7 @@
               href_class = "register"
           %>
           <a href="${reg_href}" class="${href_class}">
-<<<<<<< HEAD
-            ${_("Enroll in {course_name}").format(course_name=course.display_number_with_default)}
-=======
             ${_("Enroll Now")}
->>>>>>> d9a072af
           </a>
           <div id="register_error"></div>
         %endif
@@ -261,11 +152,7 @@
       % endif
 
       <div class="inner-wrapper">
-<<<<<<< HEAD
-        ${HTML(get_course_about_section(request, course, "overview"))}
-=======
         ${clean_dangerous_html(get_course_about_section(request, course, "overview"))}
->>>>>>> d9a072af
       </div>
     </div>
     </%block>
@@ -396,11 +283,7 @@
     <form id="class_enroll_form" method="post" data-remote="true" action="${reverse('change_enrollment')}">
       <fieldset class="enroll_fieldset">
         <legend class="sr">${pgettext("self","Enroll")}</legend>
-<<<<<<< HEAD
-        <input name="course_id" type="hidden" value="${course.id }">
-=======
         <input name="course_id" type="hidden" value="${course.id}">
->>>>>>> d9a072af
         <input name="enrollment_action" type="hidden" value="enroll">
       </fieldset>
       <div class="submit">
