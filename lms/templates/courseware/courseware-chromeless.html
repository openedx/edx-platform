<%page expression_filter="h"/>
<%inherit file="/main.html" />
<%namespace name='static' file='/static_content.html'/>
<%!
from django.utils.translation import ugettext as _
from edxnotes.helpers import is_feature_enabled as is_edxnotes_enabled

from openedx.core.djangolib.markup import HTML
from openedx.core.djangolib.js_utils import js_escaped_string
%>
<%def name="course_name()">
 <% return _("{course_number} Courseware").format(course_number=course.display_number_with_default) %>
</%def>

<%block name="bodyclass">view-in-course view-courseware courseware ${course.css_class or ''}</%block>
<%block name="title"><title>
    % if section_title:
${static.get_page_title_breadcrumbs(section_title, course_name())}
    % else:
${static.get_page_title_breadcrumbs(course_name())}
    %endif
</title></%block>

<%block name="header_extras">
% for template_name in ["image-modal"]:
<script type="text/template" id="${template_name}-tpl">
    <%static:include path="common/templates/${template_name}.underscore" />
</script>
% endfor
<%
  header_file = None
%>
</%block>

<%block name="headextra">
<%static:css group='style-course-vendor'/>
<%static:css group='style-course'/>
## Utility: Notes
% if is_edxnotes_enabled(course):
<%static:css group='style-student-notes'/>
% endif

<script type="text/javascript" src="${static.url('js/jquery.autocomplete.js')}"></script>
<script type="text/javascript" src="${static.url('js/src/tooltip_manager.js')}"></script>

<link href="${static.url('css/vendor/jquery.autocomplete.css')}" rel="stylesheet" type="text/css">
  ${HTML(fragment.head_html())}
</%block>

<%block name="js_extra">
  <script type="text/javascript" src="${static.url('common/js/vendor/jquery.scrollTo.js')}"></script>
  <script type="text/javascript" src="${static.url('js/vendor/flot/jquery.flot.js')}"></script>

  ## codemirror
  <script type="text/javascript" src="${static.url('js/vendor/codemirror-compressed.js')}"></script>

  <%static:js group='courseware'/>

  <%include file="/mathjax_include.html" args="disable_fast_preview=True"/>
  % if staff_access:
  	<%include file="xqa_interface.html"/>
  % endif

  <script type="text/javascript">
    var $$course_id = "${course.id | n, js_escaped_string}";
  </script>

${HTML(fragment.foot_html())}

</%block>

<<<<<<< HEAD
<div class="course-wrapper chromeless">
  <section class="course-content" id="course-content">
=======
<div dir="${static.dir_rtl()}" class="course-wrapper chromeless">
        <section class="course-content" id="course-content" \
        % if enable_completion_on_view_service:
          data-enable-completion-on-view-service="true" \
        % else:
          data-enable-completion-on-view-service="false" \
        % endif
        >
>>>>>>> c78c0fbb
      <main id="main" tabindex="-1" aria-label="Content">
        ${HTML(fragment.body_html())}
      </main>
  </section>
</div>
% if course.show_calculator or is_edxnotes_enabled(course):
    <nav class="nav-utilities ${"has-utility-calculator" if course.show_calculator else ""}" aria-label="${_('Course Utilities')}">
      ## Utility: Notes
      % if is_edxnotes_enabled(course):
        <%include file="/edxnotes/toggle_notes.html" args="course=course"/>
      % endif

      ## Utility: Calc
      % if course.show_calculator:
        <%include file="/calculator/toggle_calculator.html" />
      % endif
    </nav>
% endif

<%include file="../modal/accessible_confirm.html" /><|MERGE_RESOLUTION|>--- conflicted
+++ resolved
@@ -54,11 +54,15 @@
   ## codemirror
   <script type="text/javascript" src="${static.url('js/vendor/codemirror-compressed.js')}"></script>
 
+  % if enable_completion_on_view_service:
+    <script type="text/javascript" src="${static.url('bundles/commons.js')}" ></script>
+    <script type="text/javascript" src="${static.url('bundles/CompletionOnViewService.js')}"></script>
+  % endif
   <%static:js group='courseware'/>
 
   <%include file="/mathjax_include.html" args="disable_fast_preview=True"/>
   % if staff_access:
-  	<%include file="xqa_interface.html"/>
+    <%include file="xqa_interface.html"/>
   % endif
 
   <script type="text/javascript">
@@ -69,10 +73,6 @@
 
 </%block>
 
-<<<<<<< HEAD
-<div class="course-wrapper chromeless">
-  <section class="course-content" id="course-content">
-=======
 <div dir="${static.dir_rtl()}" class="course-wrapper chromeless">
         <section class="course-content" id="course-content" \
         % if enable_completion_on_view_service:
@@ -81,7 +81,6 @@
           data-enable-completion-on-view-service="false" \
         % endif
         >
->>>>>>> c78c0fbb
       <main id="main" tabindex="-1" aria-label="Content">
         ${HTML(fragment.body_html())}
       </main>
