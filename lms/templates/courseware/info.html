<%inherit file="../main.html" />
<%namespace name='static' file='../static_content.html'/>
<%!
from django.utils.translation import ugettext as _
from courseware.courses import get_course_info_section, get_course_date_summary

from openedx.core.djangoapps.self_paced.models import SelfPacedConfiguration
%>

<%block name="pagetitle">${_("{course_number} Course Info").format(course_number=course.display_number_with_default)}</%block>

<%block name="headextra">
<%static:css group='style-course-vendor'/>
<%static:css group='style-course'/>
</%block>

% if show_enroll_banner:
<div class="wrapper-msg urgency-low" id="failed-verification-banner">
  <div class="msg msg-reverify is-dismissable">
    <div class="msg-content">
      <h2 class="title">${_("You are not enrolled yet")}</h2>
      <div class="copy">
        <p class='enroll-message'>
          ${_(u"You are not currently enrolled in this course. {link_start}Sign up now!{link_end}").format(
          link_start=u"<a href={}>".format(url_to_enroll),
          link_end=u"</a>"
          )}
        </p>
      </div>
    </div>
  </div>
</div>
% endif

<%include file="/courseware/course_navigation.html" args="active_page='info'" />

<%static:require_module module_name="js/courseware/toggle_element_visibility" class_name="ToggleElementVisibility">
        ToggleElementVisibility();
</%static:require_module>
<%static:require_module module_name="js/courseware/course_home_events" class_name="CourseHomeEvents">
        CourseHomeEvents();
</%static:require_module>

<%block name="js_extra">
<script type="text/javascript" src="${static.url('js/jquery.treeview.js')}"></script>
<script type="text/javascript" charset="utf-8">
 $(document).ready(function(){
     $(".handouts").treeview({collapsed:true, unique:true/*, cookieId: "treeview-book-nav", persist: "cookie"*/});
 });
</script>
</%block>

<%block name="bodyclass">view-in-course view-course-info ${course.css_class or ''}</%block>
<section class="container">
  <div class="home">
    <div class="page-header-main">
        <h1 class="page-title">${_("Welcome to {org}'s {course_name}!").format(org=course.id.org, course_name=course.id.course) | h}</h1>
        <h2 class="page-subtitle">${course.display_name | h}</h2>
    </div>
    % if last_accessed_courseware_url:
      <div class="page-header-secondary">
          <a href="${last_accessed_courseware_url}" class="last-accessed-link">${_("Resume Course")}</a>
      </div>
    % endif
  </div>
  <div class="info-wrapper">
    % if user.is_authenticated():
    <section class="updates">
      % if studio_url is not None and masquerade and masquerade.role == 'staff':
      <div class="wrap-instructor-info studio-view">
        <a class="instructor-info-action" href="${studio_url}">
          ${_("View Updates in Studio")}
        </a>
      </div>
      % endif

<<<<<<< HEAD
      <h1>${_("Course Updates &amp; News")}</h1>
      ${get_course_info_section(request, course, 'updates')}
      % if self.course_info_extra_file:
        <%include file="${self.course_info_extra_file}" />
      % endif
=======
      <h1>${_("Course Updates and News")}</h1>
      ${get_course_info_section(request, masquerade_user, course, 'updates')}
>>>>>>> a27c7025
    </section>
    <section aria-label="${_('Handout Navigation')}" class="handouts">
      % if SelfPacedConfiguration.current().enable_course_home_improvements:
        <h1>${_("Important Course Dates")}</h1>
        ${get_course_date_summary(course, user)}
      % endif

      <h1>${_(course.info_sidebar_name)}</h1>
      ${get_course_info_section(request, masquerade_user, course, 'handouts')}
    </section>
    % else:
    <section class="updates">
      <h1>${_("Course Updates &amp; News")}</h1>
      ${get_course_info_section(request, masquerade_user, course, 'guest_updates')}
    </section>
    <section aria-label="${_('Handout Navigation')}" class="handouts">
      <h1>${_("Course Handouts")}</h1>
      ${get_course_info_section(request, masquerade_user, course, 'guest_handouts')}
    </section>
    % endif
  </div>
</section><|MERGE_RESOLUTION|>--- conflicted
+++ resolved
@@ -74,16 +74,11 @@
       </div>
       % endif
 
-<<<<<<< HEAD
-      <h1>${_("Course Updates &amp; News")}</h1>
-      ${get_course_info_section(request, course, 'updates')}
+      <h1>${_("Course Updates and News")}</h1>
+      ${get_course_info_section(request, masquerade_user, course, 'updates')}
       % if self.course_info_extra_file:
         <%include file="${self.course_info_extra_file}" />
       % endif
-=======
-      <h1>${_("Course Updates and News")}</h1>
-      ${get_course_info_section(request, masquerade_user, course, 'updates')}
->>>>>>> a27c7025
     </section>
     <section aria-label="${_('Handout Navigation')}" class="handouts">
       % if SelfPacedConfiguration.current().enable_course_home_improvements:
