--- conflicted
+++ resolved
@@ -81,38 +81,6 @@
           <h1>${_("Course Updates and News")}</h1>
           ${HTML(get_course_info_section(request, masquerade_user, course, 'updates'))}
 
-<<<<<<< HEAD
-      <h1>${_("Course Updates and News")}</h1>
-      ${get_course_info_section(request, masquerade_user, course, 'updates')}
-    </section>
-    % if course.course_home_sidebar_enabled:
-      <section aria-label="${_('Handout Navigation')}" class="handouts">
-        % if SelfPacedConfiguration.current().enable_course_home_improvements:
-          <h1>${_("Important Course Dates")}</h1>
-          ${get_course_date_summary(course, user)}
-        % endif
-
-        % if len(course.info_sidebar_name) == 0:
-          <h1 style="color:darkgray;">Course Home Sidebar</h1>
-        %else:
-          <h1>${_(course.info_sidebar_name)}</h1>
-        %endif
-        ${get_course_info_section(request, masquerade_user, course, 'handouts')}
-      </section>
-    % endif
-    % else:
-    <section class="updates">
-      <h1>${_("Course Updates &amp; News")}</h1>
-      ${get_course_info_section(request, masquerade_user, course, 'guest_updates')}
-    </section>
-    % if course.course_home_sidebar_enabled:
-      <section aria-label="${_('Handout Navigation')}" class="handouts">
-        <h1>${_("Course Handouts")}</h1>
-        ${get_course_info_section(request, masquerade_user, course, 'guest_handouts')}
-      </section>
-    % endif
-    % endif
-=======
           ## CourseTalk widget
           % if show_coursetalk_widget:
           <div class="coursetalk-write-reviews">
@@ -120,6 +88,7 @@
           </div>
           % endif
         </section>
+          % if course.course_home_sidebar_enabled:
         <section aria-label="${_('Handout Navigation')}" class="handouts">
           % if SelfPacedConfiguration.current().enable_course_home_improvements:
             <h1 class="handouts-header">${_("Important Course Dates")}</h1>
@@ -129,17 +98,19 @@
           <h1 class="handouts-header">${_(course.info_sidebar_name)}</h1>
           ${HTML(get_course_info_section(request, masquerade_user, course, 'handouts'))}
         </section>
+          % endif
         % else:
         <section class="updates">
           <h1 class="handouts-header">${_("Course Updates and News")}</h1>
           ${HTML(get_course_info_section(request, masquerade_user, course, 'guest_updates'))}
         </section>
+          % if course.course_home_sidebar_enabled:
         <section aria-label="${_('Handout Navigation')}" class="handouts">
           <h1 class="handouts-header">${_("Course Handouts")}</h1>
           ${HTML(get_course_info_section(request, masquerade_user, course, 'guest_handouts'))}
         </section>
+          % endif
         % endif
       </div>
->>>>>>> d2788ff2
   </div>
 </main>