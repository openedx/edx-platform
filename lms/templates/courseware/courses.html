--- conflicted
+++ resolved
@@ -57,23 +57,6 @@
         % endif
 
         <div class="courses${'' if course_discovery_enabled else ' no-course-discovery'}" role="region" aria-label="${_('List of Courses')}">
-<<<<<<< HEAD
-          <ul class="journal-list">
-            % for bundle in journal_info.get('journal_bundles'):
-            <li class="courses-listing-item">
-              <%include file="../journals/bundle_card.html" args="bundle=bundle" />
-            </li>
-            % endfor
-          </ul>
-          <ul class="journal-list">
-            %for journal in journal_info.get('journals'):
-            <li class="courses-listing-item">
-              <%include file="../journals/journal_card.html" args="journal=journal" />
-            </li>
-            %endfor
-          </ul>
-=======
->>>>>>> d9a072af
           <ul class="courses-listing courses-list">
             %for course in courses:
             <li class="courses-listing-item">
