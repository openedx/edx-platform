<%! from django.utils.translation import ugettext as _ %>
<%! from django.core.urlresolvers import reverse %>

<%inherit file="../main.html" />
<%namespace name='static' file='/static_content.html'/>

<%block name="pagetitle">${_("Instructor Dashboard")}</%block>
<%block name="nav_skip">#instructor-dashboard-content</%block>

<%block name="headextra">
<%static:css group='style-course-vendor'/>
<%static:css group='style-vendor-tinymce-content'/>
<%static:css group='style-vendor-tinymce-skin'/>
<%static:css group='style-course'/>

  <script type="text/javascript" src="${static.url('js/vendor/flot/jquery.flot.js')}"></script>
  <script type="text/javascript" src="${static.url('js/vendor/flot/jquery.flot.axislabels.js')}"></script>
  <script type="text/javascript" src="${static.url('js/vendor/jquery-jvectormap-1.1.1/jquery-jvectormap-1.1.1.min.js')}"></script>
  <script type="text/javascript" src="${static.url('js/vendor/jquery-jvectormap-1.1.1/jquery-jvectormap-world-mill-en.js')}"></script>
  <script type="text/javascript" src="${static.url('js/course_groups/cohorts.js')}"></script>
  <script type="text/javascript" src="${static.url('js/vendor/codemirror-compressed.js')}"></script>
  <script type="text/javascript" src="${static.url('js/vendor/tinymce/js/tinymce/tinymce.full.min.js')}"></script>
  <script type="text/javascript" src="${static.url('js/vendor/tinymce/js/tinymce/jquery.tinymce.min.js')}"></script>
  <script type="text/javascript">
    (function() {window.baseUrl = "${settings.STATIC_URL}";})(this);
  </script>
  <%static:js group='module-descriptor-js'/>
%if instructor_tasks is not None:
  <script type="text/javascript" src="${static.url('js/pending_tasks.js')}"></script>
%endif
</%block>

<%include file="/courseware/course_navigation.html" args="active_page='instructor'" />

<style type="text/css">
table.stat_table {
	font-family: verdana,arial,sans-serif;
	font-size:11px;
	color:#333333;
	border-width: 1px;
	border-color: #666666;
	border-collapse: collapse;
}
table.stat_table th {
	border-width: 1px;
	padding: 8px;
	border-style: solid;
	border-color: #666666;
	background-color: #dedede;
}
table.stat_table td {
	border-width: 1px;
	padding: 8px;
	border-style: solid;
	border-color: #666666;
	background-color: #ffffff;
}
.divScroll {
	height: 200px;
	overflow: scroll;
}

a.selectedmode { background-color: yellow; }

textarea {
  height: 200px;
}

.jvectormap-label {
    position: absolute;
    display: none;
    border: solid 1px #CDCDCD;
    -webkit-border-radius: 3px;
    -moz-border-radius: 3px;
    border-radius: 3px;
    background: #292929;
    color: white;
    font-family: sans-serif, Verdana;
    font-size: smaller;
    padding: 3px;
}

.jvectormap-zoomin, .jvectormap-zoomout {
    position: absolute;
    left: 10px;
    -webkit-border-radius: 3px;
    -moz-border-radius: 3px;
    border-radius: 3px;
    background: #292929;
    padding: 3px;
    color: white;
    width: 10px;
    height: 10px;
    cursor: pointer;
    line-height: 10px;
    text-align: center;
}

.jvectormap-zoomin {
    top: 10px;
}

.jvectormap-zoomout {
    top: 30px;
}

</style>

<script language="JavaScript" type="text/javascript">
function goto( mode)
{
  document.idashform.idash_mode.value = mode;
  document.idashform.submit() ;
}
</script>

<section class="container">
<div class="instructor-dashboard-wrapper">

  <section class="instructor-dashboard-content" id="instructor-dashboard-content">
    <div class="wrap-instructor-info studio-view beta-button-wrapper">
      %if studio_url:
        <a class="instructor-info-action" href="${studio_url}">${_("View Course in Studio")}</a>
      %endif
      %if settings.FEATURES.get('ENABLE_INSTRUCTOR_BETA_DASHBOARD'):
        <a class="instructor-info-action beta-button" href="${ beta_dashboard_url }">${_("Try New Beta Dashboard")}</a>
      %endif
    </div>
    
    <h1>${_("Instructor Dashboard")}</h1>

    <h2 class="navbar">[ <a href="#" onclick="goto('Grades');" class="${modeflag.get('Grades')}">${_("Grades")}</a> |
          %if settings.FEATURES.get('ENABLE_PSYCHOMETRICS'):
            <a href="#" onclick="goto('Psychometrics');" class="${modeflag.get('Psychometrics')}">${_("Psychometrics")}</a> |
          %endif
          %if instructor_access:
          <a href="#" onclick="goto('Admin');" class="${modeflag.get('Admin')}">${_("Admin")}</a> |
          %endif
          <a href="#" onclick="goto('Forum Admin');" class="${modeflag.get('Forum Admin')}">${_("Forum Admin")}</a> |
          <a href="#" onclick="goto('Enrollment');" class="${modeflag.get('Enrollment')}">${_("Enrollment")}</a> |
          <a href="#" onclick="goto('Data');" class="${modeflag.get('Data')}">${_("DataDump")}</a> |
          <a href="#" onclick="goto('Manage Groups');" class="${modeflag.get('Manage Groups')}">${_("Manage Groups")}</a>
          %if show_email_tab:
             | <a href="#" onclick="goto('Email')" class="${modeflag.get('Email')}">${_("Email")}</a>
          %endif
          %if settings.FEATURES.get('ENABLE_INSTRUCTOR_ANALYTICS'):
             | <a href="#" onclick="goto('Analytics');" class="${modeflag.get('Analytics')}">${_("Analytics")}</a>
          %endif
          %if settings.FEATURES.get('CLASS_DASHBOARD'):
             | <a href="#" onclick="goto('Metrics');" class="${modeflag.get('Metrics')}">${_("Metrics")}</a>
          %endif
	  ]
    </h2>

    <form name="idashform" method="POST">
    <input type="hidden" name="csrfmiddlewaretoken" value="${ csrf_token }">
    <input type="hidden" name="idash_mode" value="">

##-----------------------------------------------------------------------------
%if modeflag.get('Grades'):

    %if offline_grade_log:
      <p>
        <span class="copy-warning">Pre-computed grades ${offline_grade_log} available: Use?
          <input type='checkbox' name='use_offline_grades' value="yes">
        </span>
      </p>
    %endif


    <hr width="40%" style="align:left">
    <h2>${_("Grade Downloads")}</h2>
    % if disable_buttons:

    <div class="sr msg msg-warning">

      <div class="copy">
        <p>
          ${_("Note: some of these buttons are known to time out for larger "
              "courses. We have temporarily disabled those features for courses "
              "with more than {max_enrollment} students. We are urgently working on "
              "fixing this issue. Thank you for your patience as we continue "
              "working to improve the platform!").format(
              max_enrollment=settings.FEATURES['MAX_ENROLLMENT_INSTR_BUTTONS']
            )}
        </p>
      </div>
    </div>
    % endif
    <p>
    <a href="${reverse('gradebook', kwargs=dict(course_id=course.id))}" class="sr ${'is-disabled' if disable_buttons else ''}">${_("Gradebook")}</a>
    </p>

    <p>
    <a href="${reverse('grade_summary2', kwargs=dict(course_id=course.id))}" class="">${_("Grade summary")}</a>
    </p>
    <div class="sr">

    <p>
    <input type="submit" name="action" onclick="this.value='Dump list of enrolled students'" value="${_("Dump list of enrolled students")}" class="${'is-disabled' if disable_buttons else ''}">
    </p>

    <p>
    <input type="submit" name="action" onclick="this.value='Dump Grades for all students in this course'" value="${_("Dump Grades for all students in this course")}" class="${'is-disabled' if disable_buttons else ''}">
    <input type="submit" name="action" onclick="this.value='Download CSV of all student grades for this course'" value="${_("Download CSV of all student grades for this course")}" class="${'is-disabled' if disable_buttons else ''}">
    </p>

    <p>
    <input type="submit" name="action" onclick="this.value='Dump all RAW grades for all students in this course'" value="${_("Dump all RAW grades for all students in this course")}" class="${'is-disabled' if disable_buttons else ''}">
    <input type="submit" name="action" onclick="this.value='Download CSV of all RAW grades'" value="${_("Download CSV of all RAW grades")}" class="${'is-disabled' if disable_buttons else ''}">
    </p>

    <p>
<<<<<<< HEAD
    <input type="submit" name="action" onclick="this.value='Download CSV of answer distributions'" value="${_("Download CSV of answer distributions")}" class="${'is-disabled' if disable_buttons else ''}">
    <input type="submit" name="action" onclick="this.value='Dump description of graded assignments configuration'" value="${_("Dump description of graded assignments configuration")}">
=======
  %if not settings.FEATURES.get('ENABLE_ASYNC_ANSWER_DISTRIBUTION'):
    <input type="submit" name="action" value="Download CSV of answer distributions" class="${'is-disabled' if disable_buttons else ''}">
  %endif
    <input type="submit" name="action" value="Dump description of graded assignments configuration">
>>>>>>> 5c94a3d1
    </p>
  </div>
    <hr width="40%" style="align:left">

  %if settings.FEATURES.get('REMOTE_GRADEBOOK_URL','') and instructor_access:

    <%
        rg = course.remote_gradebook
    %>

    <h3>${_("Export grades to remote gradebook")}</h3>
    <p>${_("The assignments defined for this course should match the ones stored in the gradebook, for this to work properly!")}</p>

    <ul>
    <li>${_("Gradebook name:")} <span class="copy-confirm">${rg.get('name','None defined!')}</span>
    <br/>
    <br/>
    <input type="submit" name="action" onclick="this.value='List assignments available in remote gradebook'" value="${_("List assignments available in remote gradebook")}">
    <input type="submit" name="action" onclick="this.value='List enrolled students matching remote gradebook'" value="${_("List enrolled students matching remote gradebook")}">
    <br/>
    <br/>
    </li>
    <li><input type="submit" name="action" onclick="this.value='List assignments available for this course'" value="${_("List assignments available for this course")}">
    <br/>
    <br/>
    </li>
    <li>${_("Assignment name:")} <input type="text" name="assignment_name" size=40 >
    <br/>
    <br/>
    <input type="submit" name="action" onclick="this.value='Display grades for assignment'" value="${_("Display grades for assignment")}">
    <input type="submit" name="action" onclick="this.value='Export grades for assignment to remote gradebook'" value="${_("Export grades for assignment to remote gradebook")}">
    <input type="submit" name="action" onclick="this.value='Export CSV file of grades for assignment'" value="${_("Export CSV file of grades for assignment")}">
    </li>
    </ul>
    <hr width="40%" style="align:left">

  %endif
  %if settings.FEATURES.get('ENABLE_INSTRUCTOR_BACKGROUND_TASKS'):
    <H2>${_("Course-specific grade adjustment")}</h2>

    <p>
      ${_("Specify a particular problem in the course here by its url:")}
      <input type="text" name="problem_for_all_students" size="60">
    </p>
    <p>
      ${_('You may use just the "urlname" if a problem, or "modulename/urlname" if not. '
          '(For example, if the location is <tt>i4x://university/course/problem/problemname</tt>, '
          'then just provide the <tt>problemname</tt>. '
          'If the location is <tt>i4x://university/course/notaproblem/someothername</tt>, then '
          'provide <tt>notaproblem/someothername</tt>.)')}
    </p>
    <p>
      ${_("Then select an action:")}
      <input type="submit" name="action" onclick="this.value='Reset ALL students\' attempts'" value="${_("Reset ALL students\' attempts")}">
      <input type="submit" name="action" onclick="this.value='Rescore ALL students\' problem submissions'" value="${_("Rescore ALL students\' problem submissions")}">
    </p>
    <p>
    <p>${_("These actions run in the background, and status for active tasks will appear in a table below. To see status for all tasks submitted for this problem, click on this button:")}
    </p>
    <p>
      <input type="submit" name="action" onclick="this.value='Show Background Task History'" value="${_("Show Background Task History")}">
    </p>

    <hr width="40%" style="align:left">
  %endif

    <h2>${_("Student-specific grade inspection and adjustment")}</h2>
    <p>
      ${_("Specify the {platform_name} email address or username of a student here:").format(platform_name=settings.PLATFORM_NAME)}
      <input type="text" name="unique_student_identifier">
    </p>
    <p>
      ${_("Click this, and a link to student's progress page will appear below:")}
      <input type="submit" name="action" onclick="this.value='Get link to student\'s progress page'" value="${_("Get link to student\'s progress page")}">
    </p>
    <p>
      ${_("Specify a particular problem in the course here by its url:")}
      <input type="text" name="problem_for_student" size="60">
    </p>
    <p>
      ${_('You may use just the "urlname" if a problem, or "modulename/urlname" if not. '
          '(For example, if the location is <tt>i4x://university/course/problem/problemname</tt>, '
          'then just provide the <tt>problemname</tt>. '
          'If the location is <tt>i4x://university/course/notaproblem/someothername</tt>, then '
          'provide <tt>notaproblem/someothername</tt>.)')}
    </p>
    <p>
      ${_("Then select an action:")}
      <input type="submit" name="action" onclick="this.value='Reset student\'s attempts'" value="${_("Reset student\'s attempts")}">
      %if settings.FEATURES.get('ENABLE_INSTRUCTOR_BACKGROUND_TASKS'):
      <input type="submit" name="action" onclick="this.value='Rescore student\'s problem submission'" value="${_("Rescore student\'s problem submission")}">
      %endif
    </p>

    %if instructor_access:
    <p>
      ${_("You may also delete the entire state of a student for the specified module:")}
      <input type="submit" name="action" onclick="this.value='Delete student state for module'" value="${_("Delete student state for module")}">
    </p>
    %endif
    %if settings.FEATURES.get('ENABLE_INSTRUCTOR_BACKGROUND_TASKS'):
    <p>${_("Rescoring runs in the background, and status for active tasks will appear in a table below. "
           "To see status for all tasks submitted for this problem and student, click on this button:")}
    </p>
    <p>
      <input type="submit" name="action" onclick="this.value='Show Background Task History for Student'" value="${_("Show Background Task History for Student")}">
    </p>
    %endif

 %endif

##-----------------------------------------------------------------------------
%if modeflag.get('Psychometrics'):

    <p>${_("Select a problem and an action:")}
    </p>

    <p>
    <select name="Problem">
    %for problem, count in sorted(problems.items(), key=lambda x: x[0]):
        <option value="${problem}">${problem} [${count}]</option>
    %endfor
    </select>
    </p>
    <p>
    <input type="submit" name="action" onclick="this.value='Generate Histogram and IRT Plot'" value="${_("Generate Histogram and IRT Plot")}">
    </p>

    <p></p>

%endif

##-----------------------------------------------------------------------------
%if modeflag.get('Admin'):

  %if admin_access:
    <hr width="40%" style="align:left">
    <p>
    <input type="submit" name="action" onclick="this.value='List course teachers'" value="${_("List course teachers")}">
    <p>
    <input type="text" name="teacher"> <input type="submit" name="action" onclick="this.value='Remove teacher'" value="${_("Remove teacher")}">
    <input type="submit" name="action" onclick="this.value='Add teacher'" value="${_("Add teacher")}">
    <hr width="40%" style="align:left">
  %endif

  %if instructor_access:
    <hr width="40%" style="align:left">
    <p>
    <input type="submit" name="action" onclick="this.value='List course staff members'" value="${_("List course staff members")}">
    <p>
    <input type="text" name="staffuser">
    <input type="submit" name="action" onclick="this.value='Remove course staff'" value="${_("Remove course staff")}">
    <input type="submit" name="action" onclick="this.value='Add course staff'" value="${_("Add course staff")}">
    <hr width="40%" style="align:left">
  %endif

  %if admin_access:
    <hr width="40%" style="align:left">
    <p>
    <input type="submit" name="action" onclick="this.value='List course instructors'" value="${_("List course instructors")}">
    <p>
    <input type="text" name="instructor"> <input type="submit" name="action" onclick="this.value='Remove instructor'" value="${_("Remove instructor")}">
    <input type="submit" name="action" onclick="this.value='Add instructor'" value="${_("Add instructor")}">
    <hr width="40%" style="align:left">
  %endif

  %if settings.FEATURES['ENABLE_MANUAL_GIT_RELOAD'] and admin_access:
    <p>
    <input type="submit" name="action" onclick="this.value='Reload course from XML files'" value="${_("Reload course from XML files")}">
    <input type="submit" name="action" onclick="this.value='GIT pull and Reload course'" value="${_("GIT pull and Reload course")}">
  %endif
%endif

##-----------------------------------------------------------------------------
%if modeflag.get('Forum Admin'):
  %if instructor_access:
    <hr width="40%" style="align:left">
    <p>
    <input type="submit" name="action" onclick="this.value='List course forum admins'" value="${_("List course forum admins")}">
    <p>
    <input type="text" name="forumadmin"> <input type="submit" name="action" onclick="this.value='Remove forum admin'" value="${_("Remove forum admin")}">
    <input type="submit" name="action" onclick="this.value='Add forum admin'" value="${_("Add forum admin")}">
    <hr width="40%" style="align:left">
  %endif

  %if instructor_access or forum_admin_access:
    <p>
    <input type="submit" name="action" onclick="this.value='List course forum moderators'" value="${_("List course forum moderators")}">
    <input type="submit" name="action" onclick="this.value='List course forum community TAs'" value="${_("List course forum community TAs")}">
    <p>
    <input type="text" name="forummoderator">
    <input type="submit" name="action" onclick="this.value='Remove forum moderator'" value="${_("Remove forum moderator")}">
    <input type="submit" name="action" onclick="this.value='Add forum moderator'" value="${_("Add forum moderator")}">
    <input type="submit" name="action" onclick="this.value='Remove forum community TA'" value="${_("Remove forum community TA")}">
    <input type="submit" name="action" onclick="this.value='Add forum community TA'" value="${_("Add forum community TA")}">
    <hr width="40%" style="align:left">
  %else:
  <p>${_("User requires forum administrator privileges to perform administration tasks.  See instructor.")}</p>
  %endif
  
  <br />
  <h2>${_("Explanation of Roles:")}</h2>
  <p>${_("Forum Moderators: can edit or delete any post, remove misuse flags, close and re-open threads, endorse "
  "responses, and see posts from all cohorts (if the course is cohorted). Moderators' posts are marked as 'staff'.")}</p>
  <p>${_("Forum Admins: have moderator privileges, as well as the ability to edit the list of forum moderators "
  "(e.g. to appoint a new moderator). Admins' posts are marked as 'staff'.")}</p>
  <p>${_("Community TAs: have forum moderator privileges, and their posts are labelled 'Community TA'.")}</p>
%endif

##-----------------------------------------------------------------------------
%if modeflag.get('Enrollment'):

    <hr width="40%" style="align:left">
    <h2>${_("Enrollment Data")}</h2>
    % if disable_buttons:

    <div class="msg msg-warning">
      <div class="copy">
        <p>
          ${_("Note: some of these buttons are known to time out for larger "
              "courses. We have temporarily disabled those features for courses "
              "with more than {max_enrollment} students. We are urgently working on "
              "fixing this issue. Thank you for your patience as we continue "
              "working to improve the platform!").format(
              max_enrollment=settings.FEATURES['MAX_ENROLLMENT_INSTR_BUTTONS']
            )}
        </p>
      </div>
    </div>
    % endif

    <input type="submit" name="action" onclick="this.value='List enrolled students'" value="${_("List enrolled students")}" class="${'is-disabled' if disable_buttons else ''}">
    <input type="submit" name="action" onclick="this.value='List students who may enroll but may not have yet signed up'" value="${_("List students who may enroll but may not have yet signed up")}" class="${'is-disabled' if disable_buttons else ''}">
    <hr width="40%" style="align:left">

  %if settings.FEATURES.get('REMOTE_GRADEBOOK_URL','') and instructor_access:

    <%
        rg = course.remote_gradebook
    %>

    <p>${_("Pull enrollment from remote gradebook")}</p>
    <ul>
    <li>${_("Gradebook name:")} <span class="copy-confirm">${rg.get('name','None defined!')}</span>
    <li>${_("Section:")} <input type="text" name="gradebook_section" size=40 value="${rg.get('section','')}"></li>
    </ul>
    <input type="submit" name="action" onclick="this.value='List sections available in remote gradebook'" value="${_("List sections available in remote gradebook")}">
    <input type="submit" name="action" onclick="this.value='List students in section in remote gradebook'" value="${_("List students in section in remote gradebook")}">
    <input type="submit" name="action" onclick="this.value='Overload enrollment list using remote gradebook'" value="${_("Overload enrollment list using remote gradebook")}">
    <input type="submit" name="action" onclick="this.value='Merge enrollment list with remote gradebook'" value="${_("Merge enrollment list with remote gradebook")}">
    <hr width="40%" style="align:left">

  %endif
  <h2>${_("Batch Enrollment")}</h2>
  <p>${_("Enroll or un-enroll one or many students: enter emails, separated by new lines or commas;")}</p>
  <textarea rows="6" cols="70" name="multiple_students"></textarea>
  <p>
  <input type="checkbox" name="email_students"> ${_("Notify students by email")}
  <p>
  <input type="checkbox" name="auto_enroll"> ${_("Auto-enroll students when they activate")}
  <input type="submit" name="action" onclick="this.value='Enroll multiple students'" value="${_("Enroll multiple students")}">
  <p>
  <input type="submit" name="action" onclick="this.value='Unenroll multiple students'" value="${_("Unenroll multiple students")}">

%endif

##-----------------------------------------------------------------------------

%if modeflag.get('Data'):
    <hr width="40%" style="align:left">
    <p>
    <input type="submit" name="action" onclick="this.value='Download CSV of all student profile data'" value="${_("Download CSV of all student profile data")}">
    </p>
    <p> ${_("Problem urlname:")}
        <input type="text" name="problem_to_dump" size="40">
        <input type="submit" name="action" onclick="this.value='Download CSV of all responses to problem'" value="${_("Download CSV of all responses to problem")}">
    </p>
    <p>
    <input type="submit" name="action" value="Download CSV of all student anonymized IDs">
    </p>
    <hr width="40%" style="align:left">
%endif

##-----------------------------------------------------------------------------

%if modeflag.get('Manage Groups'):
  %if instructor_access:
    <hr width="40%" style="align:left">
    <p>
    <input type="submit" name="action" onclick="this.value='List beta testers'" value="${_("List beta testers")}">
    <p>
    ## Translators: days_early_for_beta should not be translated
    ${_("Enter usernames or emails for students who should be beta-testers, one per line, or separated by commas.  They will get to "
        "see course materials early, as configured via the <tt>days_early_for_beta</tt> option in the course policy.")}
    </p>
    <p>
    <textarea cols="50" row="30" name="betausers"></textarea>
    <input type="submit" name="action" onclick="this.value='Remove beta testers'" value="${_("Remove beta testers")}">
    <input type="submit" name="action" onclick="this.value='Add beta testers'" value="${_("Add beta testers")}">
    </p>
    <hr width="40%" style="align:left">

    %if course.is_cohorted:
    <%include file="/course_groups/cohort_management.html" />
    %endif

  %endif
%endif

##-----------------------------------------------------------------------------

%if modeflag.get('Email'):
    %if email_msg:
        <p></p><p>${email_msg}</p>
    %endif

    <ul class="list-fields">
      <li class="field">
        <label for="id_to">${_("Send to:")}</label>
        <select id="id_to" name="to_option">
          <option value="myself">${_("Myself")}</option>
          %if to_option == "staff":
          <option value="staff" selected="selected">${_("Staff and instructors")}</option>
          %else:
          <option value="staff">${_("Staff and instructors")}</option>
              %endif
              %if to_option == "all":
                <option value="all" selected="selected">${_("All (students, staff and instructors)")}</option>
              %else:
          <option value="all">${_("All (students, staff and instructors)")}</option>
          %endif
        </select>
      </li>

      <li class="field">
        <label for="id_subject">${_("Subject: ")}</label>
        %if subject:
          <input type="text" id="id_subject" name="subject" maxlength="128" size="75" value="${subject}">
        %else:
          <input type="text" id="id_subject" name="subject" maxlength="128" size="75">
        %endif
        <span class="tip">${_("(Max 128 characters)")}</span>
      </li>

      <li class="field">
        <label>${_("Message:")}</label>
        <div class="email-editor">
          ${editor}
        </div>
        <input type="hidden" name="message" value="">
      </li>
    </ul>

    <div class="submit-email-action">
      <p class="copy">${_("Please try not to email students more than once per week. Important things to consider before sending:")}</p>
      <ul class="list-advice">
        <li class="item">${_("Have you read over the email to make sure it says everything you want to say?")}</li>
        <li class="item">${_("Have you sent the email to yourself first to make sure you're happy with how it's displayed, and that embedded links and images work properly?")}</li>
      </ul>
      <div class="submit-email-warning">
	<p class="copy"><span style="color: red;"><b>${_("CAUTION!")}</b></span>
	  ${_("Once the 'Send Email' button is clicked, your email will be queued for sending.")}
	<b>${_("A queued email CANNOT be cancelled.")}</b></p>
      </div>
      <br />
      <input type="submit" name="action" onclick="this.value='Send email'; return checkemail();" value="${_("Send email")}">
    </div>
    <script type="text/javascript">
    var emailEditor;
      $(document).ready(function(event){
        emailEditor = XBlock.initializeBlock($('.xblock-studio_view'));
      });
      function checkemail(event) {
          this.idashform.message.value = emailEditor.save()['data'];
          if (!this.idashform.subject.value) {
              alert("${_("Email subject can not be empty.")}");
              event.preventDefault();
              return false;
          } else if (!this.idashform.message.value) {
              alert("${_("Email body can not be empty.")}");
              event.preventDefault();
              return false;
          } else {
              return true;
          }
        };
    </script>

    <br />
    <p>${_("These email actions run in the background, and status for active email tasks will appear in a table below. To see status for all bulk email tasks submitted for this course, click on this button:")}
    </p>
    <p>
      <input type="submit" name="action" onclick="this.value='Show Background Email Task History'" value="${_("Show Background Email Task History")}">
    </p>
%endif

    </form>
##-----------------------------------------------------------------------------

%if msg:
    <p></p><p>${msg}</p>
%endif

##-----------------------------------------------------------------------------

%if modeflag.get('Analytics'):

  %if not any(analytics_results.values()):
    <p>${_("No Analytics are available at this time.")}</p>
  %endif

  %if analytics_results.get("StudentsEnrolled"):
    <p>
      ${_("Students enrolled (historical count, includes those who have since unenrolled):")}
      ${analytics_results["StudentsEnrolled"]['data'][0]['students']}
      (${analytics_results["StudentsEnrolled"]['time']})
    </p>
  %endif

  %if analytics_results.get("StudentsActive"):
    <p>
      ${_("Students active in the last week:")}
      ${analytics_results["StudentsActive"]['data'][0]['active']}
      (${analytics_results["StudentsActive"]['time']})
    </p>
  %endif

  %if analytics_results.get("StudentsDropoffPerDay"):
    <p>
      ${_("Student activity day by day")}
      (${analytics_results["StudentsDropoffPerDay"]['time']})
    </p>
    <div>
      <table class="stat_table">
        <tr>
          <th>${_("Day")}</th>
          <th>${_("Students")}</th>
        </tr>
      %for row in analytics_results['StudentsDropoffPerDay']['data']:
        <tr>
          ## For now, just discard the non-date portion
          <td>${row['last_day'].split("T")[0]}</td>
          <td>${row['num_students']}</td>
        </tr>
      %endfor
      </table>
    </div>
  %endif
  <br/>
  %if analytics_results.get("ProblemGradeDistribution"):
    <p>
      ${_("Score distribution for problems")}
      (${analytics_results["ProblemGradeDistribution"]['time']})
    </p>
    <div>
      <table class="stat_table">
        <tr>
          <th>${_("Problem")}</th>
          <th>${_("Max")}</th>
          <th colspan="99">${_("Points Earned (Num Students)")}</th>
        </tr>
      %for row in analytics_results['ProblemGradeDistribution']['data']:
        <tr>
          <td>${row['module_id'].split('/')[-1]}</td>
          <td>${max(grade_record['max_grade'] for grade_record in row["grade_info"])}
          %for grade_record in row["grade_info"]:
          <td>
            %if isinstance(grade_record["grade"], float):
              ${"{grade:.2f}".format(**grade_record)}
            %else:
              ${"{grade}".format(**grade_record)}
            %endif
            (${grade_record["num_students"]})
          </td>
          %endfor
        </tr>
      %endfor
      </table>
    </div>
  %endif
%endif

%if modeflag.get('Metrics'):
  %if not any (metrics_results.values()):
    <p>${_("There is no data available to display at this time.")}</p>
  %else:
    <%namespace name="d3_stacked_bar_graph" file="/class_dashboard/d3_stacked_bar_graph.js"/>
    <%namespace name="all_section_metrics" file="/class_dashboard/all_section_metrics.js"/>

    <script>
      ${d3_stacked_bar_graph.body()}
    </script>

    <div id="metrics"></div>
    
    <h3 class="attention">${_("Loading the latest graphs for you; depending on your class size, this may take a few minutes.")}</h3>

    %for i in range(0,len(metrics_results['section_display_name'])):
        <div class="metrics-container" id="metrics_section_${i}">
          <h2>${_("Section:")} ${metrics_results['section_display_name'][i]}</h2>
          <div class="metrics-tooltip" id="metric_tooltip_${i}"></div>
          <div class="metrics-left" id="metric_opened_${i}">
            <h3>${_("Count of Students that Opened a Subsection")}</h3>
            <p class="loading"><i class="icon-spinner icon-spin icon-large"></i>${_("Loading...")}</p>
          </div>
          <div class="metrics-right" id="metric_grade_${i}">
            <h3>${_("Grade Distribution per Problem")}</h3>
            %if not metrics_results['section_has_problem'][i]:
              <p>${_("There are no problems in this section.")}</p>
            %else:
              <p class="loading"><i class="icon-spinner icon-spin icon-large"></i>${_("Loading...")}</p>
            %endif
          </div>
        </div>
    %endfor
      <script>
        ${all_section_metrics.body("metric_opened_","metric_grade_","metric_attempts_","metric_tooltip_",course.id)}
      </script>

  %endif
%endif

%if modeflag.get('Analytics In Progress'):

  ##This is not as helpful as it could be -- let's give full point distribution
  ##instead.
  %if analytics_results.get("StudentsPerProblemCorrect"):
    <p>
      ${_("Students answering correctly")}
      (${analytics_results["StudentsPerProblemCorrect"]['time']})
    </p>
    <div class="divScroll">
      <table class="stat_table">
        <tr>
          <th>${_("Problem")}</th>
          <th>${_("Number of students")}</th>
        </tr>
      %for row in analytics_results['StudentsPerProblemCorrect']['data']:
        <tr>
          <td>${row['module_id'].split('/')[-1]}</td>
          <td>${row['count']}</td>
        </tr>
      %endfor
      </table>
    </div>
  %endif

   <p>
     ${_("Student distribution per country, all courses, Sep-12 to Oct-17, 1 server (shown here as an example):")}
   </p>

<div id="posts-list" class="clearfix">
<figure>
    <div id="world-map-students" style="width: 720px; height: 400px"></div>
    <script>
      var student_data = {BD : '300', BE : '156', BF : '7', BG : '246', BA : '62', BB : '1', BN : '7', BO : '61', JP : '153', BI : '4', BJ : '6', BT : '11', JM : '32', JO : '67', WS : '1', BR : '1941', BS : '5', JE : '6', BY : '166', BZ : '4', RU : '1907', RW : '50', RS : '128', TL : '1', RE : '2', A2 : '59', TJ : '9', RO : '232', GU : '3', GT : '76', GR : '565', BH : '22', GY : '6', GG : '2', GF : '1', GE : '22', GD : '7', GB : '2023', GA : '4', GM : '18', GL : '2', GI : '1', GH : '393', OM : '25', TN : '143', BW : '26', HR : '76', HT : '38', HU : '259', HK : '103', HN : '51', AD : '1', PR : '40', PS : '38', PT : '487', PY : '38', PA : '21', PG : '11', PE : '342', PK : '1833', PH : '571', TM : '1', PL : '736', ZM : '61', EE : '67', EG : '961', ZA : '184', EC : '118', AL : '44', AO : '10', SB : '2', EU : '183', ET : '153', SO : '1', ZW : '42', KY : '3', ES : '1954', ER : '3', ME : '6', MD : '26', MG : '10', UY : '64', UZ : '40', MM : '21', ML : '4', MO : '3', MN : '49', US : '11899', MU : '11', MT : '15', MW : '41', MV : '5', MP : '4', MR : '1', IM : '2', UG : '133', MY : '207', MX : '844', AT : '83', FR : '446', MA : '175', A1 : '167', AX : '1', FI : '97', FJ : '9', NI : '23', NL : '240', NO : '110', NA : '27', NC : '1', NE : '4', NG : '753', NZ : '98', NP : '200', CI : '9', CH : '144', CO : '851', CN : '282', CM : '82', CL : '243', CA : '1129', CD : '7', CZ : '161', CY : '26', CR : '137', CV : '11', CU : '15', SZ : '6', SY : '58', KG : '47', KE : '282', SR : '5', KI : '1', KH : '40', SV : '155', KM : '1', ST : '1', SK : '66', KR : '141', SI : '70', KP : '1', KW : '28', SN : '16', SL : '11', KZ : '174', SA : '352', SG : '217', SE : '172', SD : '61', DO : '104', DM : '5', DJ : '6', DK : '105', DE : '941', YE : '90', DZ : '281', MK : '28', TZ : '124', LC : '5', LA : '7', TW : '115', TT : '33', TR : '288', LK : '96', LV : '52', TO : '2', LT : '114', LU : '21', LR : '9', LS : '9', TH : '84', TG : '11', LY : '15', VC : '6', AE : '151', VE : '180', AG : '1', AF : '21', IQ : '29', VI : '1', IS : '14', IR : '153', AM : '37', IT : '365', VN : '269', AP : '23', AR : '258', AU : '661', IL : '159', AW : '3', IN : '7836', LB : '28', AZ : '22', IE : '210', ID : '382', UA : '860', QA : '23', MZ : '8'};
      $(function(){
        $('#world-map-students').vectorMap({
          map: 'world_mill_en',
          backgroundColor: '#eeeeee',
          series: {
            regions: [{
              values: student_data,
              scale: ['#C8EEFF', '#0071A4'],
              normalizeFunction: 'polynomial'
            }]
          },
          onRegionLabelShow: function(event, label, code){
            label.text(label.text() + ': ' + (student_data[code] != null ? student_data[code] : 0));
          }
        });
      });
    </script>
</figure>
</div>


##     <p>Number of students who dropped off per day before becoming inactive:</p>
##
##     % if dropoff_per_day is not None:
##     % if dropoff_per_day['status'] == 'success':
##     <div class="divScroll">
##     <table class="stat_table">
##     <tr><th>Day</th><th>Number of students</th></tr>
##     % for k,v in dropoff_per_day['data'].items():
##     <tr> <td>${k}</td> <td>${v}</td> </tr>
##     % endfor
##     </table>
##     </div>
##     % else:
##     <i> ${dropoff_per_day['error']}</i>
##     % endif
##     % else:
##     <i> null data </i>
##     % endif
##   </p>
##


##   <p>
##     <h2>Daily activity (online version):</h2>
##     <table class="stat_table">
##     <tr><th>Day</td><th>Number of students</td></tr>
##     % for k,v in daily_activity_json['data'].items():
##     <tr>
##     <td>${k}</td> <td>${v}</td>
##     </tr>
##     % endfor
##     </table>
##   </p>


%endif

##-----------------------------------------------------------------------------

%if datatable and modeflag.get('Psychometrics') is None:

    <br/>
    <br/>
    <p>
      <hr width="100%">
      <h2>${datatable['title'] | h}</h2>
      <table class="stat_table">
        <tr>
	%for hname in datatable['header']:
	  <th>${hname | h}</th>
	%endfor
	</tr>
        %for row in datatable['data']:
          <tr>
	    %for value in row:
	      <td>${value | h}</td>
	    %endfor
	  </tr>
        %endfor
      </table>
    </p>
%endif

## Output tasks in progress

%if instructor_tasks is not None and len(instructor_tasks) > 0:
    <hr width="100%">
    <h2>${_("Pending Instructor Tasks")}</h2>
    <div id="task-progress-wrapper">
      <table class="stat_table">
        <tr>
          <th>${_("Task Type")}</th>
          <th>${_("Task inputs")}</th>
          <th>${_("Task Id")}</th>
          <th>${_("Requester")}</th>
          <th>${_("Submitted")}</th>
          <th>${_("Task State")}</th>
          <th>${_("Duration (sec)")}</th>
          <th>${_("Task Progress")}</th>
        </tr>
      %for tasknum, instructor_task in enumerate(instructor_tasks):
        <tr id="task-progress-entry-${tasknum}" class="task-progress-entry"
	    data-task-id="${instructor_task.task_id}"
	    data-in-progress="true">
          <td>${instructor_task.task_type}</td>
          <td>${instructor_task.task_input}</td>
          <td class="task-id">${instructor_task.task_id}</td>
          <td>${instructor_task.requester}</td>
          <td>${instructor_task.created}</td>
          <td class="task-state">${instructor_task.task_state}</td>
          <td class="task-duration">${_("unknown")}</td>
          <td class="task-progress">${_("unknown")}</td>
        </tr>
      %endfor
      </table>
    </div>
  <br/>

%endif

##-----------------------------------------------------------------------------

%if course_stats and modeflag.get('Psychometrics') is None:

    <br/>
    <br/>

     <script>
      function change(idName,idButtonName) {
        if(document.getElementById(idName).style.display=='none') {
          document.getElementById(idName).style.display = '';
          document.getElementById(idButtonName).value = "${_('Hide course statistics')}"
        } else {
          document.getElementById(idName).style.display = 'none';
          document.getElementById(idButtonName).value = "${_('Show course statistics')}"
        }
      return false;
      }
    </script>

   <input id="hide_show_button" type="button" onclick="javascript:change('StaffDatabase','hide_show_button')" value = "${_('Show course statistics')}">
    <div style="display:none" id="StaffDatabase">
    <p>
      <hr width="100%">
      <h2>${course_stats['title'] | h}</h2>
      <table class="stat_table">
        <tr>
	%for hname in course_stats['header']:
	  <th>${hname | h}</th>
	%endfor
	</tr>
        %for row in course_stats['data']:
          <tr>
	    %for value in row:
	      <td>${value | h}</td>
	    %endfor
	  </tr>
        %endfor
      </table>
    </p>
    </div>

%endif

##-----------------------------------------------------------------------------
%if modeflag.get('Psychometrics'):

    %for plot in plots:
      <br/>
      <h3>${plot['title']}</h3>
      <br/>
      <p>${plot['info']}</p>
      <br/>
      <div id="plot_${plot['id']}" style="width:600px;height:300px;"></div>
      <script type="text/javascript">
          $(function () {
              ${plot['data']}
              $.plot($("#plot_${plot['id']}"), ${plot['cmd']}  );
          });
      </script>
      <br/>
      <br/>
    %endfor

%endif

##-----------------------------------------------------------------------------
## always show msg


##-----------------------------------------------------------------------------
%if modeflag.get('Admin'):
 % if course_errors is not UNDEFINED:
    <h2>${_("Course errors")}</h2>
    <div id="course-errors">
    %if not course_errors:
          None
    %else:
      <ul>
        % for (summary, err) in course_errors:
        <li>${summary | h}
        % if err:
          <ul><li><pre>${err | h}</pre></li></ul>
        % else:
          <p>&nbsp;</p>
        % endif
        </li>
        % endfor
        </ul>
      %endif
      </div>
  % endif
%endif

  </section>
</div>
</section><|MERGE_RESOLUTION|>--- conflicted
+++ resolved
@@ -211,15 +211,10 @@
     </p>
 
     <p>
-<<<<<<< HEAD
+  %if not settings.FEATURES.get('ENABLE_ASYNC_ANSWER_DISTRIBUTION'):
     <input type="submit" name="action" onclick="this.value='Download CSV of answer distributions'" value="${_("Download CSV of answer distributions")}" class="${'is-disabled' if disable_buttons else ''}">
+  %endif
     <input type="submit" name="action" onclick="this.value='Dump description of graded assignments configuration'" value="${_("Dump description of graded assignments configuration")}">
-=======
-  %if not settings.FEATURES.get('ENABLE_ASYNC_ANSWER_DISTRIBUTION'):
-    <input type="submit" name="action" value="Download CSV of answer distributions" class="${'is-disabled' if disable_buttons else ''}">
-  %endif
-    <input type="submit" name="action" value="Dump description of graded assignments configuration">
->>>>>>> 5c94a3d1
     </p>
   </div>
     <hr width="40%" style="align:left">
