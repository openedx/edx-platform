<%! from django.utils.translation import ugettext as _ %>
<%! from microsite_configuration import microsite %>

<%inherit file="main.html" />

<%namespace name='static' file='static_content.html'/>
<%namespace file='main.html' import="login_query"/>

<%! from django.core.urlresolvers import reverse %>
<%! from django.utils import html %>
<%! from django_countries.countries import COUNTRIES %>
<%! from django.utils.translation import ugettext as _ %>
<%! from student.models import UserProfile %>
<%! from datetime import date %>
<%! import calendar %>

<%block name="pagetitle">${_("Register for {platform_name}").format(platform_name=platform_name)}</%block>

<%block name="bodyclass">view-register</%block>

<%block name="js_extra">
  <script type="text/javascript">
    $(function() {

      // adding js class for styling with accessibility in mind
      $('body').addClass('js');

      // new window/tab opening
      $('a[rel="external"], a[class="new-vp"]')
      .click( function() {
      window.open( $(this).attr('href') );
      return false;
      });

      // form field label styling on focus
      $("form :input").focus(function() {
        $("label[for='" + this.id + "']").parent().addClass("is-focused");
      }).blur(function() {
        $("label").parent().removeClass("is-focused");
      });

    });

    (function() {
      toggleSubmitButton(true);

      $('#register-form').on('submit', function() {
        toggleSubmitButton(false);
      });

      $('#register-form').on('ajax:error', function() {
        toggleSubmitButton(true);
      });

      $('#register-form').on('ajax:success', function(event, json, xhr) {
        var url = json.redirect_url || "${reverse('dashboard')}";
        location.href = url;
      });

      $('#register-form').on('ajax:error', function(event, jqXHR, textStatus) {
        toggleSubmitButton(true);
        json = $.parseJSON(jqXHR.responseText);
        $('.status.message.submission-error').addClass('is-shown').focus();
        $('.status.message.submission-error .message-copy').html(json.value).stop().css("display", "block");
        $(".field-error").removeClass('field-error');
        $("[data-field='"+json.field+"']").addClass('field-error')
      });
    })(this);

    function toggleSubmitButton(enable) {
      var $submitButton = $('form .form-actions #submit');

      if(enable) {
        $submitButton.
          removeClass('is-disabled').
          removeProp('disabled').
          html("${_('Create My Account')}");
      }
      else {
        $submitButton.
          addClass('is-disabled').
          prop('disabled', true).
          text("${_(u'Processing your account information…')}");
      }
    }
  </script>
</%block>

<section class="introduction">
  <header>
    <h1 class="title">
      <span class="title-super">${_("Welcome!")}</span>
      <span class="title-sub">${_("Register below to create your {platform_name} account").format(platform_name=platform_name)}</span>
    </h1>
  </header>
</section>

<section class="register container">
  <section role="main" class="content">
    <form role="form" id="register-form" method="post" data-remote="true" action="/create_account" novalidate>
      <input type="hidden" name="csrfmiddlewaretoken" value="${ csrf_token }">

      <!-- status messages -->
      <div role="alert" class="status message">
        <h3 class="message-title">${_("We're sorry, {platform_name} enrollment is not available in your region").format(platform_name=platform_name)}</h3>
      </div>

      <div role="alert" class="status message submission-error" tabindex="-1">
        <h3 class="message-title">${_("The following errors occurred while processing your registration:")} </h3>
        <ul class="message-copy"> </ul>
      </div>

      <p class="instructions">
        ${_("Please complete the following fields to register for an account. ")}<br />
        ${_('Required fields are noted by <strong class="indicator">bold text and an asterisk (*)</strong>.')}
      </p>

      <div class="group group-form group-form-requiredinformation">
        <h2 class="sr">${_('Required Information')}</h2>

        % if has_extauth_info is UNDEFINED:

        <ol class="list-input">
          <li class="field required text" id="field-email">
            <label for="email">${_('E-mail')}</label>
            <input class="" id="email" type="email" name="email" value="" placeholder="${_('example: username@domain.com')}" required aria-required="true" />
          </li>
          <li class="field required password" id="field-password">
            <label for="password">${_('Password')}</label>
            <input id="password" type="password" name="password" value="" required aria-required="true" />
          </li>
        </ol>

        % else:

        <div class="message">
          <h3 class="message-title">${_("Welcome {username}").format(username=extauth_id)}</h3>
          <p class="message-copy">${_("Enter a Public Display Name:")}</p>
        </div>

        <ol class="list-input">

          % if ask_for_email:

          <li class="field required text" id="field-email">
            <label for="email">${_("E-mail")}</label>
            <input class="" id="email" type="email" name="email" value="" placeholder="${_('example: username@domain.com')}" />
          </li>

          % endif

          <li class="field required text" id="field-username">
            <label for="username">${_('Public Display Name')}</label>
            <input id="username" type="text" name="username" value="${extauth_username}" placeholder="${_('example: JaneDoe')}" required aria-required="true" aria-describedby="username-tip" />
            <span class="tip tip-input" id="id="username-tip>${_('Will be shown in any discussions or forums you participate in')} <strong>(${_('cannot be changed later')})</strong></span>
          </li>

          % if ask_for_fullname:

          <li class="field required text" id="field-name">
            <label for="name">${_('Full Name')}</label>
            <input id="name" type="text" name="name" value="" placeholder="$_('example: Jane Doe')}" aria-describedby="name-tip" />
            <span class="tip tip-input" id="name-tip">${_("Needed for any certificates you may earn")}</span>
          </li>

          % endif

        </ol>

        % endif
      </div>

      <div class="group group-form group-form-secondary group-form-personalinformation">
        <h2 class="sr">${_("Extra Personal Information")}</h2>

<<<<<<< HEAD
		<ol class="list-input"> 
        	<li class="field required text" id="field-lastname">
        		<label for="lastname">${_('Lastname')}</label>
        		<input id="lastname" type="text" name="lastname" value="" required aria-required="true" />
        	</li>
          	<li class="field required text" id="field-firstname">
        		<label for="firstname">${_('Firstname')}</label>
        		<input id="firstname" type="text" name="firstname" value="" required aria-required="true" />
        	</li>
        	<li class="field text" id="field-middlename">
        		<label for="middlename">${_('Middlename')}</label>
        		<input id="middlename" type="text" name="middlename" value="" />
        	</li>
    
            <input id="signup_tos" name="terms_of_service" type="hidden" value="true">
            <input id="signup_honor" name="honor_code" type="hidden" value="true">


=======
        <ol class="list-input">
          % if settings.REGISTRATION_EXTRA_FIELDS['city'] != 'hidden':
          <li class="field ${settings.REGISTRATION_EXTRA_FIELDS['city']} text" id="field-city">
            <label for="city">${_('City')}</label>
            <input id="city" type="text" name="city" value="" placeholder="${_('example: New York')}" aria-describedby="city-tip" ${'required aria-required="true"' if settings.REGISTRATION_EXTRA_FIELDS['city'] == 'required' else ''} />
          </li>
          % endif
          % if settings.REGISTRATION_EXTRA_FIELDS['country'] != 'hidden':
          <li class="field-group">
          <div class="field ${settings.REGISTRATION_EXTRA_FIELDS['country']} select" id="field-country">
              <label for="country">${_("Country")}</label>
              <select id="country" name="country" ${'required aria-required="true"' if settings.REGISTRATION_EXTRA_FIELDS['country'] == 'required' else ''}>
                <option value="">--</option>
                %for code, country_name in COUNTRIES:
                <option value="${code}">${ unicode(country_name) }</option>
                %endfor
              </select>
            </div>
          </li>
          % endif
          % if settings.REGISTRATION_EXTRA_FIELDS['level_of_education'] != 'hidden':
          <li class="field-group">
          <div class="field ${settings.REGISTRATION_EXTRA_FIELDS['level_of_education']} select" id="field-education-level">
              <label for="education-level">${_("Highest Level of Education Completed")}</label>
              <select id="education-level" name="level_of_education" ${'required aria-required="true"' if settings.REGISTRATION_EXTRA_FIELDS['level_of_education'] == 'required' else ''}>
                <option value="">--</option>
                %for code, ed_level in UserProfile.LEVEL_OF_EDUCATION_CHOICES:
                <option value="${code}">${_(ed_level)}</option>
                %endfor
              </select>
            </div>
          </li>
          % endif
          % if settings.REGISTRATION_EXTRA_FIELDS['gender'] != 'hidden':
          <li class="field-group">
            <div class="field ${settings.REGISTRATION_EXTRA_FIELDS['gender']} select" id="field-gender">
              <label for="gender">${_("Gender")}</label>
              <select id="gender" name="gender" ${'required aria-required="true"' if settings.REGISTRATION_EXTRA_FIELDS['gender'] == 'required' else ''}>
                <option value="">--</option>
                %for code, gender in UserProfile.GENDER_CHOICES:
                <option value="${code}">${_(gender)}</option>
                %endfor
              </select>
            </div>
          </li>
          % endif
          % if settings.REGISTRATION_EXTRA_FIELDS['year_of_birth'] != 'hidden':
          <li class="field-group">
            <div class="field ${settings.REGISTRATION_EXTRA_FIELDS['year_of_birth']} select" id="field-yob">
              <label for="yob">${_("Year of Birth")}</label>
              <select id="yob" name="year_of_birth" ${'required aria-required="true"' if settings.REGISTRATION_EXTRA_FIELDS['year_of_birth'] == 'required' else ''}>
                <option value="">--</option>
                %for year in UserProfile.VALID_YEARS:
                <option value="${year}">${year}</option>
                %endfor
              </select>
            </div>
            % endif
          </li>
        </ol>
      </div>

      <div class="group group-form group-form-personalinformation2">
        <h2 class="sr">${_("Extra Personal Information")}</h2>

        <ol class="list-input">
          % if settings.REGISTRATION_EXTRA_FIELDS['mailing_address'] != 'hidden':
          <li class="field ${settings.REGISTRATION_EXTRA_FIELDS['mailing_address']} text" id="field-address-mailing">
            <label for="address-mailing">${_("Mailing Address")}</label>
            <textarea id="address-mailing" name="mailing_address" value="" ${'required aria-required="true"' if settings.REGISTRATION_EXTRA_FIELDS['mailing_address'] == 'required' else ''}></textarea>
          </li>
          % endif

          % if settings.REGISTRATION_EXTRA_FIELDS['goals'] != 'hidden':
          <li class="field ${settings.REGISTRATION_EXTRA_FIELDS['goals']} text" id="field-goals">
            <label for="goals">${_("Please share with us your reasons for registering with {platform_name}").format(platform_name=platform_name)}</label>
            <textarea id="goals" name="goals" value="" ${'required aria-required="true"' if settings.REGISTRATION_EXTRA_FIELDS['goals'] == 'required' else ''}></textarea>
          </li>
          % endif
        </ol>
      </div>

      <div class="group group-form group-form-accountacknowledgements">
        <h2 class="sr">${_("Account Acknowledgements")}</h2>

        <ol class="list-input">
          <li class="field-group">

            % if has_extauth_info is UNDEFINED or ask_for_tos :
            <div class="field required checkbox" id="field-tos">
              <input id="tos-yes" type="checkbox" name="terms_of_service" value="true" required aria-required="true" />
              <label for="tos-yes">${_('I agree to the {link_start}Terms of Service{link_end}').format(
                link_start='<a href="{url}" class="new-vp" tabindex="-1">'.format(url=marketing_link('TOS')),
                link_end='</a>')}</label>
            </div>
            % endif

            % if settings.REGISTRATION_EXTRA_FIELDS['honor_code'] != 'hidden':
            <div class="field ${settings.REGISTRATION_EXTRA_FIELDS['honor_code']} checkbox" id="field-honorcode">
              <input id="honorcode-yes" type="checkbox" name="honor_code" value="true" />
              <%
                ## TODO: provide a better way to override these links
                if self.stanford_theme_enabled():
                  honor_code_path = marketing_link('TOS') + "#honor"
                else:
                  honor_code_path = marketing_link('HONOR')
              %>
              <label for="honorcode-yes">${_('I agree to the {link_start}Honor Code{link_end}').format(
                link_start='<a href="{url}" class="new-vp" tabindex="-1">'.format(url=honor_code_path),
                link_end='</a>')}</label>
            </div>
            % endif
          </li>
        </ol>
      </div>
>>>>>>> 14d03784

% if course_id and enrollment_action:
      <input type="hidden" name="enrollment_action" value="${enrollment_action | h}" />
      <input type="hidden" name="course_id" value="${course_id | h}" />
% endif

      <div class="form-actions">
        <button name="submit" type="submit" id="submit" class="action action-primary action-update">${_('Register')} <span class="orn-plus">+</span> ${_('Create My Account')}</button>
      </div>
    </form>
  </section>

  <aside role="complementary">

<%
  # allow for microsite overrides on the registration sidebars, otherwise default to pre-existing ones
  sidebar_file = microsite.get_template_path('register-sidebar.html')
%>

    <%include file="${sidebar_file}" />

  </aside>
</section><|MERGE_RESOLUTION|>--- conflicted
+++ resolved
@@ -173,7 +173,6 @@
       <div class="group group-form group-form-secondary group-form-personalinformation">
         <h2 class="sr">${_("Extra Personal Information")}</h2>
 
-<<<<<<< HEAD
 		<ol class="list-input"> 
         	<li class="field required text" id="field-lastname">
         		<label for="lastname">${_('Lastname')}</label>
@@ -192,123 +191,6 @@
             <input id="signup_honor" name="honor_code" type="hidden" value="true">
 
 
-=======
-        <ol class="list-input">
-          % if settings.REGISTRATION_EXTRA_FIELDS['city'] != 'hidden':
-          <li class="field ${settings.REGISTRATION_EXTRA_FIELDS['city']} text" id="field-city">
-            <label for="city">${_('City')}</label>
-            <input id="city" type="text" name="city" value="" placeholder="${_('example: New York')}" aria-describedby="city-tip" ${'required aria-required="true"' if settings.REGISTRATION_EXTRA_FIELDS['city'] == 'required' else ''} />
-          </li>
-          % endif
-          % if settings.REGISTRATION_EXTRA_FIELDS['country'] != 'hidden':
-          <li class="field-group">
-          <div class="field ${settings.REGISTRATION_EXTRA_FIELDS['country']} select" id="field-country">
-              <label for="country">${_("Country")}</label>
-              <select id="country" name="country" ${'required aria-required="true"' if settings.REGISTRATION_EXTRA_FIELDS['country'] == 'required' else ''}>
-                <option value="">--</option>
-                %for code, country_name in COUNTRIES:
-                <option value="${code}">${ unicode(country_name) }</option>
-                %endfor
-              </select>
-            </div>
-          </li>
-          % endif
-          % if settings.REGISTRATION_EXTRA_FIELDS['level_of_education'] != 'hidden':
-          <li class="field-group">
-          <div class="field ${settings.REGISTRATION_EXTRA_FIELDS['level_of_education']} select" id="field-education-level">
-              <label for="education-level">${_("Highest Level of Education Completed")}</label>
-              <select id="education-level" name="level_of_education" ${'required aria-required="true"' if settings.REGISTRATION_EXTRA_FIELDS['level_of_education'] == 'required' else ''}>
-                <option value="">--</option>
-                %for code, ed_level in UserProfile.LEVEL_OF_EDUCATION_CHOICES:
-                <option value="${code}">${_(ed_level)}</option>
-                %endfor
-              </select>
-            </div>
-          </li>
-          % endif
-          % if settings.REGISTRATION_EXTRA_FIELDS['gender'] != 'hidden':
-          <li class="field-group">
-            <div class="field ${settings.REGISTRATION_EXTRA_FIELDS['gender']} select" id="field-gender">
-              <label for="gender">${_("Gender")}</label>
-              <select id="gender" name="gender" ${'required aria-required="true"' if settings.REGISTRATION_EXTRA_FIELDS['gender'] == 'required' else ''}>
-                <option value="">--</option>
-                %for code, gender in UserProfile.GENDER_CHOICES:
-                <option value="${code}">${_(gender)}</option>
-                %endfor
-              </select>
-            </div>
-          </li>
-          % endif
-          % if settings.REGISTRATION_EXTRA_FIELDS['year_of_birth'] != 'hidden':
-          <li class="field-group">
-            <div class="field ${settings.REGISTRATION_EXTRA_FIELDS['year_of_birth']} select" id="field-yob">
-              <label for="yob">${_("Year of Birth")}</label>
-              <select id="yob" name="year_of_birth" ${'required aria-required="true"' if settings.REGISTRATION_EXTRA_FIELDS['year_of_birth'] == 'required' else ''}>
-                <option value="">--</option>
-                %for year in UserProfile.VALID_YEARS:
-                <option value="${year}">${year}</option>
-                %endfor
-              </select>
-            </div>
-            % endif
-          </li>
-        </ol>
-      </div>
-
-      <div class="group group-form group-form-personalinformation2">
-        <h2 class="sr">${_("Extra Personal Information")}</h2>
-
-        <ol class="list-input">
-          % if settings.REGISTRATION_EXTRA_FIELDS['mailing_address'] != 'hidden':
-          <li class="field ${settings.REGISTRATION_EXTRA_FIELDS['mailing_address']} text" id="field-address-mailing">
-            <label for="address-mailing">${_("Mailing Address")}</label>
-            <textarea id="address-mailing" name="mailing_address" value="" ${'required aria-required="true"' if settings.REGISTRATION_EXTRA_FIELDS['mailing_address'] == 'required' else ''}></textarea>
-          </li>
-          % endif
-
-          % if settings.REGISTRATION_EXTRA_FIELDS['goals'] != 'hidden':
-          <li class="field ${settings.REGISTRATION_EXTRA_FIELDS['goals']} text" id="field-goals">
-            <label for="goals">${_("Please share with us your reasons for registering with {platform_name}").format(platform_name=platform_name)}</label>
-            <textarea id="goals" name="goals" value="" ${'required aria-required="true"' if settings.REGISTRATION_EXTRA_FIELDS['goals'] == 'required' else ''}></textarea>
-          </li>
-          % endif
-        </ol>
-      </div>
-
-      <div class="group group-form group-form-accountacknowledgements">
-        <h2 class="sr">${_("Account Acknowledgements")}</h2>
-
-        <ol class="list-input">
-          <li class="field-group">
-
-            % if has_extauth_info is UNDEFINED or ask_for_tos :
-            <div class="field required checkbox" id="field-tos">
-              <input id="tos-yes" type="checkbox" name="terms_of_service" value="true" required aria-required="true" />
-              <label for="tos-yes">${_('I agree to the {link_start}Terms of Service{link_end}').format(
-                link_start='<a href="{url}" class="new-vp" tabindex="-1">'.format(url=marketing_link('TOS')),
-                link_end='</a>')}</label>
-            </div>
-            % endif
-
-            % if settings.REGISTRATION_EXTRA_FIELDS['honor_code'] != 'hidden':
-            <div class="field ${settings.REGISTRATION_EXTRA_FIELDS['honor_code']} checkbox" id="field-honorcode">
-              <input id="honorcode-yes" type="checkbox" name="honor_code" value="true" />
-              <%
-                ## TODO: provide a better way to override these links
-                if self.stanford_theme_enabled():
-                  honor_code_path = marketing_link('TOS') + "#honor"
-                else:
-                  honor_code_path = marketing_link('HONOR')
-              %>
-              <label for="honorcode-yes">${_('I agree to the {link_start}Honor Code{link_end}').format(
-                link_start='<a href="{url}" class="new-vp" tabindex="-1">'.format(url=honor_code_path),
-                link_end='</a>')}</label>
-            </div>
-            % endif
-          </li>
-        </ol>
-      </div>
->>>>>>> 14d03784
 
 % if course_id and enrollment_action:
       <input type="hidden" name="enrollment_action" value="${enrollment_action | h}" />
