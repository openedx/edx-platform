--- conflicted
+++ resolved
@@ -223,12 +223,6 @@
           </li>
           <li class="field required text" id="field-city">
             <label for="city">${_('City')}</label>
-<<<<<<< HEAD
-            <input id="city" type="text" name="city" value="" placeholder="${_('example: Quito, Pichincha, Ecuador')}" required aria-required="true" aria-describedby="city-tip"/>
-            <span class="tip tip-input" id="city-tip">Debe <strong>seleccionar</strong>su ciudad de la lista que se desplega<strong>cuando digite un texto.</strong></span>
-            <input type="hidden" name="city_id" value="" id="city_id"/>
-          </li>
-=======
             <input id="city" type="text" name="city" value="" placeholder="${_('Ejemplo: Quito, Pichincha, Ecuador')}" required aria-required="true" aria-describedby="city-tip"/>
             <span class="tip tip-input" id="city-tip">Debe <strong>seleccionar</strong>su ciudad de la lista que se desplega<strong>cuando digite un texto.</strong></span>
             <input type="hidden" name="city_id" value="" id="city_id"/>
@@ -251,7 +245,6 @@
               </select>
             </div>
           </li>
->>>>>>> 021b380e
         </ol>
 
         % else:
