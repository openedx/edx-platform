--- conflicted
+++ resolved
@@ -195,7 +195,6 @@
           </li>
 
           % endif
-<<<<<<< HEAD
 
           <li class="field required text" id="field-username">
             <label for="username">${_('Public Username')}</label>
@@ -234,8 +233,6 @@
             <span class="tip tip-input" id="city-tip">Debe <strong>seleccionar</strong>su ciudad de la lista que se desplega<strong>cuando digite un texto.</strong></span>
             <input type="hidden" name="city_id" value="" id="city_id"/>
           </li>
-=======
->>>>>>> 3af43cde
         </ol>
 
         % else:
