<%! from django.utils.translation import ugettext as _ %>
<%! from microsite_configuration import microsite %>

<%inherit file="main.html" />

<%namespace name='static' file='static_content.html'/>
<%namespace file='main.html' import="login_query"/>

<%! from django.core.urlresolvers import reverse %>
<%! from django.utils import html %>
<%! from django_countries.countries import COUNTRIES %>
<%! from django.utils.translation import ugettext as _ %>
<%! from student.models import UserProfile %>
<%! from datetime import date %>
<%! from third_party_auth import pipeline, provider %>
<%! import calendar %>

<%block name="pagetitle">${_("Create your {platform_name} learning and research account!").format(platform_name=platform_name)}</%block>
<%block name="bodyclass">view-register</%block>

<%block name="js_extra">
  <script type="text/javascript">
    $(function() {

      // adding js class for styling with accessibility in mind
      $('body').addClass('js');

      // new window/tab opening
      $('a[rel="external"], a[class="new-vp"]')
      .click( function() {
      window.open( $(this).attr('href') );
      return false;
      });

      // form field label styling on focus
      $("form :input").focus(function() {
        $("label[for='" + this.id + "']").parent().addClass("is-focused");
      }).blur(function() {
        $("label").parent().removeClass("is-focused");
      });

    });

    (function() {
      toggleSubmitButton(true);

      $('#register-form').on('submit', function() {
        toggleSubmitButton(false);
      });

      $('#register-form').on('ajax:error', function() {
        toggleSubmitButton(true);
      });

      $('#register-form').on('ajax:success', function(event, json, xhr) {
        var url = json.redirect_url || "${reverse('dashboard')}";
        location.href = url;
      });

      $('#register-form').on('ajax:error', function(event, jqXHR, textStatus) {
        toggleSubmitButton(true);
        json = $.parseJSON(jqXHR.responseText);
        $('.status.message.submission-error').addClass('is-shown').focus();
        $('.status.message.submission-error .message-copy').html(json.value).stop().css("display", "block");
        $(".field-error").removeClass('field-error');
        $("[data-field='"+json.field+"']").addClass('field-error')
      });
    })(this);

    function thirdPartySignin(event, url) {
      event.preventDefault();
      window.location.href = url;
    }

    function toggleSubmitButton(enable) {
      var $submitButton = $('form .form-actions #submit');

      if(enable) {
        $submitButton.
          removeClass('is-disabled').
          removeProp('disabled').
          html("${_('Create My {platform_name} Account').format(platform_name=platform_name)}");
      }
      else {
        $submitButton.
          addClass('is-disabled').
          prop('disabled', true).
          text("${_(u'Processing your account information…')}");
      }
    }
  </script>
</%block>

<section class="introduction">
  <header>
    <h1 class="title">
      <span class="title-super">${_("Welcome to the {platform_name} Learning and Research Community").format(platform_name=platform_name)}</span>
      <span class="title-sub">${_("Create your account")}</span>
    </h1>
  </header>
</section>

<section class="register container">
  <section role="main" class="content">
    <form role="form" id="register-form" method="post" data-remote="true" action="/create_account" novalidate>
      <input type="hidden" name="csrfmiddlewaretoken" value="${ csrf_token }">

      <!-- status messages -->
      <div role="alert" class="status message">
        <h3 class="message-title">${_("We're sorry, {platform_name} enrollment is not available in your region").format(platform_name=platform_name)}</h3>
      </div>

      <div role="alert" class="status message submission-error" tabindex="-1">
        <h3 class="message-title">${_("The following errors occurred while processing your registration:")} </h3>
        <ul class="message-copy"> </ul>
      </div>

      % if settings.FEATURES.get('ENABLE_THIRD_PARTY_AUTH'):

        % if not running_pipeline:

        <p class="instructions">
          ${_("Register to start learning today!")}
        </p>

        <div class="form-actions form-third-party-auth">

        % for enabled in provider.Registry.enabled():
          ## Translators: provider_name is the name of an external, third-party user authentication service (like Google or LinkedIn).
          <button type="submit" class="button button-primary" onclick="thirdPartySignin(event, '${pipeline.get_login_url(enabled.NAME, pipeline.AUTH_ENTRY_REGISTER)}');"><span class="icon ${enabled.ICON_CLASS}"></span>${_('Sign in with {provider_name}').format(provider_name=enabled.NAME)}</button>
        % endfor

        </div>

        <p class="instructions">
          ${_('or create your own {platform_name} account by completing all <strong>required*</strong> fields below.').format(platform_name=platform_name)}
        </p>

        % else:

        <p class="instructions">
          ## Translators: selected_provider is the name of an external, third-party user authentication service (like Google or LinkedIn).
          ${_("You've successfully signed in with {selected_provider}.").format(selected_provider='<strong>%s</strong>' % selected_provider)}<br />
          ${_("Finish your account registration below to start learning.")}
        </p>

        % endif

      % else:

      <p class="instructions">
        ${_("Please complete the following fields to register for an account. ")}<br />
        ${_('Required fields are noted by <strong class="indicator">bold text and an asterisk (*)</strong>.')}
      </p>

      % endif

      <div class="group group-form group-form-requiredinformation">
        <h2 class="sr">${_('Required Information')}</h2>

        % if has_extauth_info is UNDEFINED:

        <ol class="list-input">
          <li class="field required text" id="field-email">
            <label for="email">${_('E-mail')}</label>
            <input class="" id="email" type="email" name="email" value="${email}" placeholder="${_('example: username@domain.com')}" required aria-required="true" />
          </li>

          <li class="field required text" id="field-name">
            <label for="name">${_('Full Name')}</label>
            <input id="name" type="text" name="name" value="${name}" placeholder="${_('example: Jane Doe')}" required aria-required="true" aria-describedby="name-tip" />
            <span class="tip tip-input" id="name-tip">${_("Needed for any certificates you may earn")}</span>
          </li>
          <li class="field required text" id="field-username">
            <label for="username">${_('Public Username')}</label>
            <input id="username" type="text" name="username" value="${username}" placeholder="${_('example: JaneDoe')}" required aria-required="true" aria-describedby="username-tip"/>
            <span class="tip tip-input" id="username-tip">${_('Will be shown in any discussions or forums you participate in')} <strong>(${_('cannot be changed later')})</strong></span>
          </li>

          % if settings.FEATURES.get('ENABLE_THIRD_PARTY_AUTH') and running_pipeline:

          <li class="is-disabled field optional password" id="field-password" hidden>
            <label for="password">${_('Password')}</label>
            <input id="password" type="password" name="password" value="" disabled required aria-required="true" />
          </li>

          % else:

          <li class="field required password" id="field-password">
            <label for="password">${_('Password')}</label>
            <input id="password" type="password" name="password" value="" required aria-required="true" />
          </li>

          % endif
<<<<<<< HEAD

          <li class="field required text" id="field-username">
            <label for="username">${_('Public Username')}</label>
            <input id="username" type="text" name="username" value="${username}" placeholder="${_('example: JaneDoe')}" required aria-required="true" aria-describedby="username-tip"/>
            <span class="tip tip-input" id="username-tip">${_('Will be shown in any discussions or forums you participate in')} <strong>(${_('cannot be changed later')})</strong></span>
          </li>
          <li class="field required text" id="field-name">
            <label for="name">${_('Full Name')}</label>
            <input id="name" type="text" name="name" value="${name}" placeholder="${_('example: Jane Doe')}" required aria-required="true" aria-describedby="name-tip" />
            <span class="tip tip-input" id="name-tip">
              % if self.stanford_theme_enabled():
                ${_("Needed for any Statements of Accomplishment you may earn")}
              % else:
                ${_("Needed for any certificates you may earn <strong>(cannot be changed later)</strong>")} 
              % endif
            </span>
          </li>
=======
>>>>>>> a51b0fff
        </ol>

        % else:

        <div class="message">
          <h3 class="message-title">${_("Welcome {username}").format(username=extauth_id)}</h3>
          <p class="message-copy">${_("Enter a Public Display Name:")}</p>
        </div>

        <ol class="list-input">

          % if ask_for_email:

          <li class="field required text" id="field-email">
            <label for="email">${_("E-mail")}</label>
            <input class="" id="email" type="email" name="email" value="" placeholder="${_('example: username@domain.com')}" />
          </li>

          % endif

          <li class="field required text" id="field-username">
            <label for="username">${_('Public Display Name')}</label>
            <input id="username" type="text" name="username" value="${extauth_username}" placeholder="${_('example: JaneDoe')}" required aria-required="true" aria-describedby="username-tip" />
            <span class="tip tip-input" id="id="username-tip>${_('Will be shown in any discussions or forums you participate in')} <strong>(${_('cannot be changed later')})</strong></span>
          </li>

          % if ask_for_fullname:

          <li class="field required text" id="field-name">
            <label for="name">${_('Full Name')}</label>
            <input id="name" type="text" name="name" value="" placeholder="$_('example: Jane Doe')}" aria-describedby="name-tip" />
            <span class="tip tip-input" id="name-tip">${_("Needed for any certificates you may earn")}</span>
          </li>

          % endif

        </ol>

        % endif
      </div>

      <div class="group group-form group-form-secondary group-form-personalinformation">
        <h2 class="sr">${_("Extra Personal Information")}</h2>

        <ol class="list-input">
          % if settings.REGISTRATION_EXTRA_FIELDS['city'] != 'hidden':
          <li class="field ${settings.REGISTRATION_EXTRA_FIELDS['city']} text" id="field-city">
            <label for="city">${_('City')}</label>
            <input id="city" type="text" name="city" value="" placeholder="${_('example: New York')}" aria-describedby="city-tip" ${'required aria-required="true"' if settings.REGISTRATION_EXTRA_FIELDS['city'] == 'required' else ''} />
          </li>
          % endif
          % if settings.REGISTRATION_EXTRA_FIELDS['country'] != 'hidden':
          <li class="field-group">
          <div class="field ${settings.REGISTRATION_EXTRA_FIELDS['country']} select" id="field-country">
              <label for="country">${_("Country")}</label>
              <select id="country" name="country" ${'required aria-required="true"' if settings.REGISTRATION_EXTRA_FIELDS['country'] == 'required' else ''}>
                <option value="">--</option>
                %for code, country_name in COUNTRIES:
                <option value="${code}">${ unicode(country_name) }</option>
                %endfor
              </select>
            </div>
          </li>
          % endif
          % if settings.REGISTRATION_EXTRA_FIELDS['level_of_education'] != 'hidden':
          <li class="field-group">
          <div class="field ${settings.REGISTRATION_EXTRA_FIELDS['level_of_education']} select" id="field-education-level">
              <label for="education-level">${_("Highest Level of Education Completed")}</label>
              <select id="education-level" name="level_of_education" ${'required aria-required="true"' if settings.REGISTRATION_EXTRA_FIELDS['level_of_education'] == 'required' else ''}>
                <option value="">--</option>
                %for code, ed_level in UserProfile.LEVEL_OF_EDUCATION_CHOICES:
                <option value="${code}">${_(ed_level)}</option>
                %endfor
              </select>
            </div>
          </li>
          % endif
          % if settings.REGISTRATION_EXTRA_FIELDS['gender'] != 'hidden':
          <li class="field-group">
            <div class="field ${settings.REGISTRATION_EXTRA_FIELDS['gender']} select" id="field-gender">
              <label for="gender">${_("Gender")}</label>
              <select id="gender" name="gender" ${'required aria-required="true"' if settings.REGISTRATION_EXTRA_FIELDS['gender'] == 'required' else ''}>
                <option value="">--</option>
                %for code, gender in UserProfile.GENDER_CHOICES:
                <option value="${code}">${_(gender)}</option>
                %endfor
              </select>
            </div>
          </li>
          % endif
          % if settings.REGISTRATION_EXTRA_FIELDS['year_of_birth'] != 'hidden':
          <li class="field-group">
            <div class="field ${settings.REGISTRATION_EXTRA_FIELDS['year_of_birth']} select" id="field-yob">
              <label for="yob">${_("Year of Birth")}</label>
              <select id="yob" name="year_of_birth" ${'required aria-required="true"' if settings.REGISTRATION_EXTRA_FIELDS['year_of_birth'] == 'required' else ''}>
                <option value="">--</option>
                %for year in UserProfile.VALID_YEARS:
                <option value="${year}">${year}</option>
                %endfor
              </select>
            </div>
            % endif
          </li>
        </ol>
      </div>

      <div class="group group-form group-form-personalinformation2">
        <h2 class="sr">${_("Extra Personal Information")}</h2>

        <ol class="list-input">
          % if settings.REGISTRATION_EXTRA_FIELDS['mailing_address'] != 'hidden':
          <li class="field ${settings.REGISTRATION_EXTRA_FIELDS['mailing_address']} text" id="field-address-mailing">
            <label for="address-mailing">${_("Mailing Address")}</label>
            <textarea id="address-mailing" name="mailing_address" value="" ${'required aria-required="true"' if settings.REGISTRATION_EXTRA_FIELDS['mailing_address'] == 'required' else ''}></textarea>
          </li>
          % endif

          % if settings.REGISTRATION_EXTRA_FIELDS['goals'] != 'hidden':
          <li class="field ${settings.REGISTRATION_EXTRA_FIELDS['goals']} text" id="field-goals">
            <label for="goals">${_("Please share with us your reasons for registering with {platform_name}").format(platform_name=platform_name)}</label>
            <textarea id="goals" name="goals" value="" ${'required aria-required="true"' if settings.REGISTRATION_EXTRA_FIELDS['goals'] == 'required' else ''}></textarea>
          </li>
          % endif
        </ol>
      </div>
      % if self.stanford_theme_enabled():
          <%include file='theme-register-research.html' />
      % endif
      <div class="group group-form group-form-accountacknowledgements">
        <h2 class="sr">${_("Account Acknowledgements")}</h2>

        <ol class="list-input">
          <li class="field-group">

            % if has_extauth_info is UNDEFINED or ask_for_tos :
            <div class="field required checkbox" id="field-tos">
              <input id="tos-yes" type="checkbox" name="terms_of_service" value="true" required aria-required="true" />
              <label for="tos-yes">${_('I agree to the {link_start1}Terms of Service{link_end} and {link_start2}Privacy Policy{link_end}').format(
                link_start1='<a href="{url}" class="new-vp" tabindex="-1">'.format(url=marketing_link('TOS')),
                link_end='</a>',
                link_start2='<a href="{url}#privacy" class="new-vp" tabindex="-1">'.format(url=marketing_link('TOS')),
                )}</label>
            </div>
            % endif

            % if settings.REGISTRATION_EXTRA_FIELDS['honor_code'] != 'hidden':
            <div class="field ${settings.REGISTRATION_EXTRA_FIELDS['honor_code']} checkbox" id="field-honorcode">
              <input id="honorcode-yes" type="checkbox" name="honor_code" value="true" />
              <%
                ## TODO: provide a better way to override these links
                if self.stanford_theme_enabled():
                  honor_code_path = marketing_link('TOS') + "#honor"
                else:
                  honor_code_path = marketing_link('HONOR')
              %>
              <label for="honorcode-yes">${_('I agree to the {link_start}Honor Code{link_end}').format(
                link_start='<a href="{url}" class="new-vp" tabindex="-1">'.format(url=honor_code_path),
                link_end='</a>')}</label>
            </div>
            % endif
          </li>
        </ol>
      </div>

% if course_id and enrollment_action:
      <input type="hidden" name="enrollment_action" value="${enrollment_action | h}" />
      <input type="hidden" name="course_id" value="${course_id | h}" />
% endif

      <div class="form-actions">
        <button name="submit" type="submit" id="submit" class="action action-primary action-update">${_('Register')} <span class="orn-plus">+</span> ${_('Create My Account')}</button>
      </div>
    </form>
  </section>

  <aside role="complementary">

<%
  # allow for microsite overrides on the registration sidebars, otherwise default to pre-existing ones
  sidebar_file = microsite.get_template_path('register-sidebar.html')
%>

    <%include file="${sidebar_file}" />

  </aside>
</section><|MERGE_RESOLUTION|>--- conflicted
+++ resolved
@@ -15,7 +15,8 @@
 <%! from third_party_auth import pipeline, provider %>
 <%! import calendar %>
 
-<%block name="pagetitle">${_("Create your {platform_name} learning and research account!").format(platform_name=platform_name)}</%block>
+<%block name="pagetitle">${_("Register for {platform_name}").format(platform_name=platform_name)}</%block>
+
 <%block name="bodyclass">view-register</%block>
 
 <%block name="js_extra">
@@ -94,8 +95,8 @@
 <section class="introduction">
   <header>
     <h1 class="title">
-      <span class="title-super">${_("Welcome to the {platform_name} Learning and Research Community").format(platform_name=platform_name)}</span>
-      <span class="title-sub">${_("Create your account")}</span>
+      <span class="title-super">${_("Welcome!")}</span>
+      <span class="title-sub">${_("Register below to create your {platform_name} account").format(platform_name=platform_name)}</span>
     </h1>
   </header>
 </section>
@@ -192,26 +193,6 @@
           </li>
 
           % endif
-<<<<<<< HEAD
-
-          <li class="field required text" id="field-username">
-            <label for="username">${_('Public Username')}</label>
-            <input id="username" type="text" name="username" value="${username}" placeholder="${_('example: JaneDoe')}" required aria-required="true" aria-describedby="username-tip"/>
-            <span class="tip tip-input" id="username-tip">${_('Will be shown in any discussions or forums you participate in')} <strong>(${_('cannot be changed later')})</strong></span>
-          </li>
-          <li class="field required text" id="field-name">
-            <label for="name">${_('Full Name')}</label>
-            <input id="name" type="text" name="name" value="${name}" placeholder="${_('example: Jane Doe')}" required aria-required="true" aria-describedby="name-tip" />
-            <span class="tip tip-input" id="name-tip">
-              % if self.stanford_theme_enabled():
-                ${_("Needed for any Statements of Accomplishment you may earn")}
-              % else:
-                ${_("Needed for any certificates you may earn <strong>(cannot be changed later)</strong>")} 
-              % endif
-            </span>
-          </li>
-=======
->>>>>>> a51b0fff
         </ol>
 
         % else:
@@ -337,9 +318,7 @@
           % endif
         </ol>
       </div>
-      % if self.stanford_theme_enabled():
-          <%include file='theme-register-research.html' />
-      % endif
+
       <div class="group group-form group-form-accountacknowledgements">
         <h2 class="sr">${_("Account Acknowledgements")}</h2>
 
@@ -349,11 +328,9 @@
             % if has_extauth_info is UNDEFINED or ask_for_tos :
             <div class="field required checkbox" id="field-tos">
               <input id="tos-yes" type="checkbox" name="terms_of_service" value="true" required aria-required="true" />
-              <label for="tos-yes">${_('I agree to the {link_start1}Terms of Service{link_end} and {link_start2}Privacy Policy{link_end}').format(
-                link_start1='<a href="{url}" class="new-vp" tabindex="-1">'.format(url=marketing_link('TOS')),
-                link_end='</a>',
-                link_start2='<a href="{url}#privacy" class="new-vp" tabindex="-1">'.format(url=marketing_link('TOS')),
-                )}</label>
+              <label for="tos-yes">${_('I agree to the {link_start}Terms of Service{link_end}').format(
+                link_start='<a href="{url}" class="new-vp" tabindex="-1">'.format(url=marketing_link('TOS')),
+                link_end='</a>')}</label>
             </div>
             % endif
 
