<div class="form-field <%- type %>-<%- name %>">
    <% if ( type !== 'checkbox' && type !== 'plaintext') { %>
        <label for="<%- form %>-<%- name %>">
            <span class="label-text"><%- label %></span>
            <% if ( required && type !== 'hidden' ) { %>
                <span id="<%- form %>-<%- name %>-required-label"
                    class="label-required <% if ( !requiredStr ) { %>hidden<% } %>">
                    <% if ( requiredStr ) { %><%- requiredStr %><% }%>
                </span>
                <span class="icon fa" id="<%- form %>-<%- name %>-validation-icon" aria-hidden="true"></span>
            <% } %>
            <% if ( !required && optionalStr && (type !== 'hidden') ) { %>
                <span class="label-optional" id="<%- form %>-<%- name %>-optional-label"><%- optionalStr %></span>
            <% } %>
        </label>
        <% if (supplementalLink && supplementalText) { %>
            <div class="supplemental-link">
                <a href="<%- supplementalLink %>" rel="noopener" target="_blank"><%- supplementalText %></a>
            </div>
        <% } %>
    <% } %>

    <% if ( type === 'select' ) { %>
        <select data-hj-suppress id="<%- form %>-<%- name %>"
            name="<%- name %>"
            class="input-inline"
            <% if ( instructions ) { %>
            aria-describedby="<%- form %>-<%- name %>-desc <%- form %>-<%- name %>-validation-error"
            <% } %>
            <% if ( typeof errorMessages !== 'undefined' ) {
                _.each(errorMessages, function( msg, type ) {%>
                    data-errormsg-<%- type %>="<%- msg %>"
            <%  });
            } %>
            <% if ( required ) { %> aria-required="true" required<% } %>
        >
            <% _.each(options, function(el) { %>
                <option value="<%- el.value%>"<% if ( el.default ) { %> data-isdefault="true" selected<% } %>><%- el.name %></option>
            <% }); %>
        </select>
        <span id="<%- form %>-<%- name %>-validation-error" class="tip error" aria-live="assertive">
            <span class="sr-only"></span>
            <span id="<%- form %>-<%- name %>-validation-error-msg"></span>
        </span>
        <% if ( instructions ) { %> <span class="tip tip-input" id="<%- form %>-<%- name %>-desc"><%- instructions %></span><% } %>
        <% if (supplementalLink && supplementalText) { %>
            <div class="supplemental-link">
                <a href="<%- supplementalLink %>" rel="noopener" target="_blank"><%- supplementalText %></a>
            </div>
        <% } %>
    <% } else if ( type === 'textarea' ) { %>
        <textarea id="<%- form %>-<%- name %>"
            type="<%- type %>"
            name="<%- name %>"
            class="input-block"
            <% if ( instructions ) { %>
            aria-describedby="<%- form %>-<%- name %>-desc <%- form %>-<%- name %>-validation-error"
            <% } %>
            <% if ( restrictions.min_length ) { %> minlength="<%- restrictions.min_length %>"<% } %>
            <% if ( restrictions.max_length ) { %> maxlength="<%- restrictions.max_length %>"<% } %>
            <% if ( typeof errorMessages !== 'undefined' ) {
                _.each(errorMessages, function( msg, type ) {%>
                    data-errormsg-<%- type %>="<%- msg %>"
            <%  });
            } %>
            <% if ( required ) { %> aria-required="true" required<% } %>></textarea>
        <span id="<%- form %>-<%- name %>-validation-error" class="tip error" aria-live="assertive">
            <span class="sr-only"></span>
            <span id="<%- form %>-<%- name %>-validation-error-msg"></span>
        </span>
        <% if ( instructions ) { %> <span class="tip tip-input" id="<%- form %>-<%- name %>-desc"><%- instructions %></span><% } %>
        <% if (supplementalLink && supplementalText) { %>
            <div class="supplemental-link">
                <a href="<%- supplementalLink %>" rel="noopener" target="_blank"><%- supplementalText %></a>
            </div>
        <% } %>
    <% } else if (type === 'plaintext' ) { %>
            <span class="plaintext-field"><%= HtmlUtils.HTML(label) %></span>
            <input id="<%- form %>-<%- name %>"
               type="hidden"
               name="<%- name %>"
               class="input-block"
               value="true"
            />
    <% } else { %>
        <% if ( type === 'checkbox' ) { %>
            <% if (supplementalLink && supplementalText) { %>
                <div class="supplemental-link">
                    <a href="<%- supplementalLink %>" rel="noopener" target="_blank"><%- supplementalText %></a>
                </div>
            <% } %>
        <% } %>
        <input id="<%- form %>-<%- name %>"
           type="<%- type %>"
           name="<%- name %>"
           class="input-block <% if ( type === 'checkbox' ) { %>checkbox<% } %>"
            <% if ( instructions ) { %>
            aria-describedby="<%- form %>-<%- name %>-desc <%- form %>-<%- name %>-validation-error"
            <% } %>
            <% if ( restrictions.min_length ) { %> minlength="<%- restrictions.min_length %>"<% } %>
            <% if ( restrictions.max_length && type !== 'password' ) { %> maxlength="<%- restrictions.max_length %>"<% } %>
            <% if ( restrictions.readonly )   { %> readonly <% } %>
            <% if ( required ) { %> required<% } %>
            <% if ( typeof errorMessages !== 'undefined' ) {
                _.each(errorMessages, function( msg, type ) {%>
                    data-errormsg-<%- type %>="<%- msg %>"
            <%  });
            } %>
            <% if ( placeholder ) { %> placeholder="<%- placeholder %>"<% } %>
            value="<%- defaultValue %>"
        />
        <% if ( type === 'checkbox' ) { %>
            <label for="<%- form %>-<%- name %>">
                <span class="label-text"><%= HtmlUtils.HTML(label) %></span>
                <% if ( required && type !== 'hidden' ) { %>
                    <span id="<%- form %>-<%- name %>-required-label"
                        class="label-required <% if ( !requiredStr ) { %>hidden<% } %>">
                        <% if ( requiredStr ) { %><%- requiredStr %><% }%>
                    </span>
                    <span class="icon fa" id="<%- form %>-<%- name %>-validation-icon" aria-hidden="true"></span>
                <% } %>
                <% if ( !required && optionalStr ) { %>
                    <span class="label-optional" id="<%- form %>-<%- name %>-optional-label"><%- optionalStr %></span>
                <% } %>
            </label>
        <% } %>

        <span id="<%- form %>-<%- name %>-validation-error" class="tip error" aria-live="assertive">
            <span class="sr-only"></span>
            <span id="<%- form %>-<%- name %>-validation-error-msg"><ul class="fa-ul"></ul></span>
        </span>
        <% if ( instructions ) { %> <span class="tip tip-input" id="<%- form %>-<%- name %>-desc"><%- instructions %></span><% } %>
    <% } %>

    <% if( form === 'login' && name === 'password' ) { %>
<<<<<<< HEAD
        <button type="button" class="forgot-password field-link"><%- gettext("Forgot Password?") %></button>
=======
        <button type="button" class="login-help field-link"><i class="fa fa-caret-right" /><%- gettext("Need help signing in?") %></button>
        <div id="login-help" style="display:none">
            <button type="button" class="field-link form-toggle" data-type="password-reset"><%- gettext("Forgot my password") %></button>
            <% if ( loginIssueSupportLink ) { %>
                <span><a class="field-link" href="<%- loginIssueSupportLink %>"><%- gettext("Other sign-in issues") %></a></span>
            <% } %>
        </div>
        <button type="button" class="enterprise-login field-link"><%- gettext("Sign in with your company or school") %></button>
    <% } %>
    <% if( form === 'password-reset' && name === 'email' ) { %>
        <button type="button" class="reset-help field-link" ><i class="fa fa-caret-right" /><%- gettext("Need other help signing in?") %></button>
        <div id="reset-help" style="display:none">
            <button type="button" class="field-link form-toggle" data-type="register"><%- gettext("Create an account") %></button>
            <% if ( loginIssueSupportLink ) { %>
                <span><a  class="field-link" href="<%- loginIssueSupportLink %>"><%- gettext("Other sign-in issues") %></a></span>
            <% } %>
        </div>
>>>>>>> f773f671
    <% } %>
</div><|MERGE_RESOLUTION|>--- conflicted
+++ resolved
@@ -133,9 +133,6 @@
     <% } %>
 
     <% if( form === 'login' && name === 'password' ) { %>
-<<<<<<< HEAD
-        <button type="button" class="forgot-password field-link"><%- gettext("Forgot Password?") %></button>
-=======
         <button type="button" class="login-help field-link"><i class="fa fa-caret-right" /><%- gettext("Need help signing in?") %></button>
         <div id="login-help" style="display:none">
             <button type="button" class="field-link form-toggle" data-type="password-reset"><%- gettext("Forgot my password") %></button>
@@ -153,6 +150,5 @@
                 <span><a  class="field-link" href="<%- loginIssueSupportLink %>"><%- gettext("Other sign-in issues") %></a></span>
             <% } %>
         </div>
->>>>>>> f773f671
     <% } %>
 </div>