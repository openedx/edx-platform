## mako
<%! from django.core.urlresolvers import reverse %>
<%! from django.utils.translation import ugettext as _ %>
<%namespace name='static' file='static_content.html'/>
<%! from microsite_configuration.templatetags.microsite import platform_name %>

<div class="wrapper wrapper-footer">
  <footer>
    <div class="colophon">
      <nav class="nav-colophon">
      <ol>
      </ol>
      </nav>
<<<<<<< HEAD
    </div>

    <div class="references">
=======

      <div class="colophon-about">
        <img src="${static.url('images/header-logo.png')}" alt="${_('{platform_name} Logo').format(platform_name=platform_name())}" />

        <p>${_("{platform_name} is a non-profit created by founding partners {Harvard} and {MIT} whose mission is to bring the best of higher education to students of all ages anywhere in the world, wherever there is Internet access. {platform_name}'s free online MOOCs are interactive and subjects include computer science, public health, and artificial intelligence.").format(platform_name="EdX", Harvard="Harvard", MIT="MIT")}</p>
      </div>
    </div>

    <div class="references">
      <nav class="nav-social">
        <ul>
          <li class="nav-social-01">
            <a href="http://www.meetup.com/edX-Global-Community/" rel="external">
              <img src="${static.url('images/social/ico-social-meetup.png')}" alt="edX on Meetup" />
            </a>
          </li>
          <li class="nav-social-02">
            <a href="http://www.facebook.com/EdxOnline" rel="external">
              <img src="${static.url('images/social/ico-social-facebook.png')}" alt="edX on Facebook" />
            </a>
          </li>
          <li class="nav-social-03">
            <a href="https://twitter.com/edXOnline" rel="external">
              <img src="${static.url('images/social/ico-social-twitter.png')}" alt="edX on Twitter" />
            </a>
          </li>
          <li class="nav-social-04">
            <a href="https://plus.google.com/108235383044095082735/posts" rel="external">
              <img src="${static.url('images/social/ico-social-google.png')}" alt="edX on Google+" />
            </a>
          </li>
          <li class="nav-social-05">
            <a href="http://youtube.com/user/edxonline" rel="external">
              <img src="${static.url('images/social/ico-social-youtube.png')}" alt="edX on YouTube" />
            </a>
          </li>
        </ul>
      </nav>

      <p class="copyright">${_("&copy; 2014 {platform_name}, some rights reserved.").format(platform_name=settings.PLATFORM_NAME)}</p>

>>>>>>> 14d03784
      <nav class="nav-legal">
        <ul>
<li>
      <a href="http://olimpiada.ru/">Olimpiada.ru</a>
      </li>
      <li>
      <a href="http://vos.olimpiada.ru/">Всероссийская олимпиада в Москве</a>
      </li>
      <li>
      <a href="http://mosolymp.olimpiada.ru/">Московская олимпиада школьников</a>
      </li>
      <li>
      <a href="http://info.olimpiada.ru/calendar">Календарь олимпиад</a>
</li>
        </ul>
      </nav>

      <p class="copyright">© 2013 ГБОУ ЦПМ г. Москва.</p>
      <p class="copyright">Powered by <a href="http://code.edx.org/">edX</a>.</p>
    </div>
  </footer>
</div><|MERGE_RESOLUTION|>--- conflicted
+++ resolved
@@ -11,11 +11,6 @@
       <ol>
       </ol>
       </nav>
-<<<<<<< HEAD
-    </div>
-
-    <div class="references">
-=======
 
       <div class="colophon-about">
         <img src="${static.url('images/header-logo.png')}" alt="${_('{platform_name} Logo').format(platform_name=platform_name())}" />
@@ -25,39 +20,6 @@
     </div>
 
     <div class="references">
-      <nav class="nav-social">
-        <ul>
-          <li class="nav-social-01">
-            <a href="http://www.meetup.com/edX-Global-Community/" rel="external">
-              <img src="${static.url('images/social/ico-social-meetup.png')}" alt="edX on Meetup" />
-            </a>
-          </li>
-          <li class="nav-social-02">
-            <a href="http://www.facebook.com/EdxOnline" rel="external">
-              <img src="${static.url('images/social/ico-social-facebook.png')}" alt="edX on Facebook" />
-            </a>
-          </li>
-          <li class="nav-social-03">
-            <a href="https://twitter.com/edXOnline" rel="external">
-              <img src="${static.url('images/social/ico-social-twitter.png')}" alt="edX on Twitter" />
-            </a>
-          </li>
-          <li class="nav-social-04">
-            <a href="https://plus.google.com/108235383044095082735/posts" rel="external">
-              <img src="${static.url('images/social/ico-social-google.png')}" alt="edX on Google+" />
-            </a>
-          </li>
-          <li class="nav-social-05">
-            <a href="http://youtube.com/user/edxonline" rel="external">
-              <img src="${static.url('images/social/ico-social-youtube.png')}" alt="edX on YouTube" />
-            </a>
-          </li>
-        </ul>
-      </nav>
-
-      <p class="copyright">${_("&copy; 2014 {platform_name}, some rights reserved.").format(platform_name=settings.PLATFORM_NAME)}</p>
-
->>>>>>> 14d03784
       <nav class="nav-legal">
         <ul>
 <li>
