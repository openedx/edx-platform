<%! from django.utils.translation import ugettext as _ %>

<%namespace name='static' file='static_content.html'/>
<%! from datetime import datetime %>
<%! import pytz %>
<%! from django.conf import settings %>
<%! from courseware.tabs import get_discussion_link %>
<%! from microsite_configuration import microsite %>
<%! platform_name = microsite.get_value("platform_name", settings.PLATFORM_NAME) %>

% if settings.FEATURES.get('ENABLE_FEEDBACK_SUBMISSION', False):

<div class="help-tab">
  <a href="#help-modal" rel="leanModal" role="button">${_("Help")}</a>
</div>

<section id="help-modal" class="modal" aria-hidden="true" role="dialog" aria-label="${_("{platform_name} Help").format(platform_name=platform_name)}">
  <div class="inner-wrapper" id="help_wrapper">
    ## TODO: find a way to refactor this
<<<<<<< HEAD
    <button class="close-modal" tabindex="0">&#10005; <span class="sr">${_('Close Modal')}</span></button>

    <header>
      <h2><span class="edx">Помощь</span></h2>
=======
    <button class="close-modal "tabindex="0">
      &#10005;
      <span class="sr">
        ## Translators: this is a control to allow users to exit out of this modal interface (a menu or piece of UI that takes the full focus of the screen)
        ${_('Close Modal')}
      </span>
    </button>

    <header>
      <h2>${_('{span_start}{platform_name}{span_end} Help').format(span_start='<span class="edx">', span_end='</span>', platform_name=platform_name)}</h2>
>>>>>>> 14d03784
      <hr>
    </header>

<%
discussion_link = get_discussion_link(course) if course else None
%>

% if discussion_link:
    <p><strong>${u'Вопросы по лекциям, домашним заданиям, инструментам или материалам данного курса</strong>, задавайте на {link_start}форуме обсуждения курса{link_end}.'.format(
      link_start='<a href="{url}" target="_blank">'.format(url=discussion_link),
      link_end='</a>',
      )}
    </p>
% endif

    <p>${"Есть <strong>вопрос</strong>?Вы можете найти много полезной информации в {link_start}ЧАВО{link_end}.".format(
        link_start='<a href="{url}" target="_blank">'.format(
          url=marketing_link('FAQ')
        ),
<<<<<<< HEAD
        link_end='</a>')}
      </p>

    <p>Есть <strong>конкретный вопрос</strong>? Свяжитесь напрямую со службой поддержки:'</p>
=======
        link_end='</a>',
        platform_name=platform_name)}
      </p>

    <p>${_('Have a <strong>question about something specific</strong>? You can contact the {platform_name} general support team directly:').format(
        platform_name=platform_name
      )}</p>
>>>>>>> 14d03784
    <hr>

    <div class="help-buttons">
      <a href="#" id="feedback_link_problem">${_('Report a problem')}</a>
      <a href="#" id="feedback_link_suggestion">${_('Make a suggestion')}</a>
      <a href="#" id="feedback_link_question">${_('Ask a question')}</a>
    </div>

    <p class="note">${_('Please note: The {platform_name} support team is English speaking. While we will do our best to address your inquiry in any language, our responses will be in English.').format(
        platform_name=platform_name
      )}</p>

  </div>

  <div class="inner-wrapper" id="feedback_form_wrapper">
    <button class="close-modal">
      &#10005;
      <span class="sr">
        ## Translators: this is a control to allow users to exit out of this modal interface (a menu or piece of UI that takes the full focus of the screen)
        ${_('Close Modal')}
      </span>
    </button>

    <header></header>

    <form id="feedback_form" class="feedback_form" method="post" data-remote="true" action="/submit_feedback">
      <div id="feedback_error" class="modal-form-error" tabindex="-1"></div>
% if not user.is_authenticated():
      <label data-field="name" for="feedback_form_name">${_('Name')}*</label>
      <input name="name" type="text" id="feedback_form_name" aria-required="true">
      <label data-field="email" for="feedback_form_email">${_('E-mail')}*</label>
      <input name="email" type="text" id="feedback_form_email" aria-required="true">
% endif
      <label data-field="subject" for="feedback_form_subject">${_('Briefly describe your issue')}*</label>
      <input name="subject" type="text" id="feedback_form_subject" aria-required="true">
      <label data-field="details" for="feedback_form_details">${_('Tell us the details')}*
<span class="tip">${_('Include error messages, steps which lead to the issue, etc')}</span></label>
      <textarea name="details" id="feedback_form_details" aria-required="true"></textarea>
      <input name="issue_type" type="hidden">
% if course:
      <input name="course_id" type="hidden" value="${course.id | h}">
% endif
      <div class="submit">
        <input name="submit" type="submit" value="${_('Submit')}" id="feedback_submit">
      </div>
    </form>
  </div>

  <div class="inner-wrapper" id="feedback_success_wrapper" tabindex="0">
<<<<<<< HEAD
    <button class="close-modal" tabindex="0">&#10005; <span class="sr">${_('Close Modal')}</span></button>
=======
    <button class="close-modal" tabindex="0">
      &#10005;
      <span class="sr">
        ## Translators: this is a control to allow users to exit out of this modal interface (a menu or piece of UI that takes the full focus of the screen)
        ${_('Close Modal')}
      </span>
    </button>
>>>>>>> 14d03784

    <header>
      <h2>${_('Thank You!')}</h2>
      <hr>
    </header>

    <%
      dst = datetime.now(pytz.utc).astimezone(pytz.timezone("America/New_York")).dst()
      if dst:
        open_time = "13:00"
        close_time = "21:00"
      else:
        open_time = "14:00"
        close_time = "22:00"
    %>
    <p>
    ${
        'Спасибо за сообщение. Обычно мы отвечаем в течение одного рабочего дня.'.format(
        open_time=open_time,
        close_time=close_time,
        link_start='<a href="{}" target="_blank" id="feedback-faq-link" tabindex="0">'.format(marketing_link('FAQ')),
        link_end='</a>'
    )}
    </p>
  </div>
</section>

<script type="text/javascript">
(function() {
    var onModalClose = function() {
            $(".help-modal .close-modal").off("click");
            $("#lean_overlay").off("click");
            $("#help-modal").attr("aria-hidden", "true");
            $('area,input,select,textarea,button').removeAttr('tabindex');
            $(".help-tab a").focus();
        },
        cycle_modal_tab = function(from_element_name, to_element_name) {
            $(from_element_name).on('keydown', function(e) {
                var keyCode = e.keyCode || e.which;
                if (keyCode === 9) {
                    e.preventDefault();
                    $(to_element_name).focus();
                }
            });
        };

    $(".help-tab").click(function() {
        $(".field-error").removeClass("field-error");
        $("#feedback_form")[0].reset();
        $("#feedback_form input[type='submit']").removeAttr("disabled");
        $("#feedback_form_wrapper").css("display", "none");
        $("#feedback_error").css("display", "none");
        $("#feedback_success_wrapper").css("display", "none");
        $("#help_wrapper").css("display", "block");
        $("#help-modal").attr("aria-hidden", "false");
        $("#help-modal .close-modal").click(onModalClose);
        $("#lean_overlay").click(onModalClose);
        $("#help_wrapper .close-modal").focus();
    });
    showFeedback = function(event, issue_type, title, subject_label, details_label) {
        $("#help_wrapper").css("display", "none");
        $("#feedback_form input[name='issue_type']").val(issue_type);
        $("#feedback_form_wrapper").css("display", "block");
        $("#feedback_form_wrapper header").html("<h2>" + title + "</h2><hr>");
        $("#feedback_form_wrapper label[data-field='subject']").html(subject_label);
        $("#feedback_form_wrapper label[data-field='details']").html(details_label);
        $("#feedback_form_wrapper .close-modal").focus();
        event.preventDefault();
    };
    cycle_modal_tab("#feedback_link_question", "#help_wrapper .close-modal");
    cycle_modal_tab("#feedback_submit", "#feedback_form_wrapper .close-modal");
    cycle_modal_tab("#feedback-faq-link", "#feedback_success_wrapper .close-modal");
    $("#help-modal").on("keydown", function(e) {
        var keyCode = e.keyCode || e.which;
        if (keyCode === 27) {
            e.preventDefault();
            $("#help_wrapper .close-modal").click();
        }
    });
    $("#feedback_link_problem").click(function(event) {
        showFeedback(
            event,
            gettext("problem"),
            "Сообщить о проблеме",
            "Краткое описание проблемы*",
            "Подробное описание проблемы*" + "<span class='tip'>" +
            "включите описание того как можно воспроизвести данную проблему" + "</span>"
        );
    });
    $("#feedback_link_suggestion").click(function(event) {
        showFeedback(
            event,
            gettext("suggestion"),
            "${_("Make a suggestion")}",
            "Краткое описание вашего предложения",
            "Ваше предложение"
        );
    });
    $("#feedback_link_question").click(function(event) {
        showFeedback(
            event,
            gettext("question"),
            "${_("Ask a question")}",
            "Краткое описание вашего вопроса",
            "Подробнее"
        );
    });
    $("#feedback_form").submit(function() {
        $("input[type='submit']", this).attr("disabled", "disabled");
        $('area,input,select,textarea,button').attr('tabindex', -1);
        $("#feedback_form_wrapper .close-modal").focus();
    });
    $("#feedback_form").on("ajax:complete", function() {
        $("input[type='submit']", this).removeAttr("disabled");
    });
    $("#feedback_form").on("ajax:success", function(event, data, status, xhr) {
        $("#feedback_form_wrapper").css("display", "none");
        $("#feedback_success_wrapper").css("display", "block");
        $("#feedback_success_wrapper").focus();
    });
    $("#feedback_form").on("ajax:error", function(event, xhr, status, error) {
        $(".field-error").removeClass("field-error").removeAttr("aria-invalid");
        var responseData;
        try {
            responseData = jQuery.parseJSON(xhr.responseText);
        } catch(err) {
        }
        if (responseData) {
            $("[data-field='"+responseData.field+"']").addClass("field-error").attr("aria-invalid", "true");
            $("#feedback_error").html(responseData.error).stop().css("display", "block");
        } else {
            // If no data (or malformed data) is returned, a server error occurred
            htmlStr = "Произошла ошибка";
% if settings.FEEDBACK_SUBMISSION_EMAIL:
            htmlStr += " " + _.template(
              "Пожалуйста {link_start}отправьте нам письмо{link_end}.",
              {link_start: '<a href="#" id="feedback_email">', link_end: '</a>'},
              {interpolate: /\{(.+?)\}/g})
% else:
            // If no email is configured, we can't do much other than
            // ask the user to try again later
            htmlStr += " Пожалуйста попробуйте позднее ";
% endif
            $("#feedback_error").html(htmlStr).stop().css("display", "block");
% if settings.FEEDBACK_SUBMISSION_EMAIL:
            $("#feedback_email").click(function(e) {
                mailto = "mailto:" + "${settings.FEEDBACK_SUBMISSION_EMAIL}" +
                    "?subject=" + $("#feedback_form input[name='subject']").val() +
                    "&body=" + $("#feedback_form textarea[name='details']").val();
                window.open(mailto);
                e.preventDefault();
            });
%endif
        }
        // Make change explicit to assistive technology
        $("#feedback_error").focus();
    });
})(this)
</script>

%endif<|MERGE_RESOLUTION|>--- conflicted
+++ resolved
@@ -17,12 +17,6 @@
 <section id="help-modal" class="modal" aria-hidden="true" role="dialog" aria-label="${_("{platform_name} Help").format(platform_name=platform_name)}">
   <div class="inner-wrapper" id="help_wrapper">
     ## TODO: find a way to refactor this
-<<<<<<< HEAD
-    <button class="close-modal" tabindex="0">&#10005; <span class="sr">${_('Close Modal')}</span></button>
-
-    <header>
-      <h2><span class="edx">Помощь</span></h2>
-=======
     <button class="close-modal "tabindex="0">
       &#10005;
       <span class="sr">
@@ -32,8 +26,7 @@
     </button>
 
     <header>
-      <h2>${_('{span_start}{platform_name}{span_end} Help').format(span_start='<span class="edx">', span_end='</span>', platform_name=platform_name)}</h2>
->>>>>>> 14d03784
+      <h2><span class="edx">Помощь</span></h2>
       <hr>
     </header>
 
@@ -53,20 +46,10 @@
         link_start='<a href="{url}" target="_blank">'.format(
           url=marketing_link('FAQ')
         ),
-<<<<<<< HEAD
         link_end='</a>')}
       </p>
 
     <p>Есть <strong>конкретный вопрос</strong>? Свяжитесь напрямую со службой поддержки:'</p>
-=======
-        link_end='</a>',
-        platform_name=platform_name)}
-      </p>
-
-    <p>${_('Have a <strong>question about something specific</strong>? You can contact the {platform_name} general support team directly:').format(
-        platform_name=platform_name
-      )}</p>
->>>>>>> 14d03784
     <hr>
 
     <div class="help-buttons">
@@ -116,9 +99,6 @@
   </div>
 
   <div class="inner-wrapper" id="feedback_success_wrapper" tabindex="0">
-<<<<<<< HEAD
-    <button class="close-modal" tabindex="0">&#10005; <span class="sr">${_('Close Modal')}</span></button>
-=======
     <button class="close-modal" tabindex="0">
       &#10005;
       <span class="sr">
@@ -126,7 +106,6 @@
         ${_('Close Modal')}
       </span>
     </button>
->>>>>>> 14d03784
 
     <header>
       <h2>${_('Thank You!')}</h2>
