--- conflicted
+++ resolved
@@ -1,4 +1,3 @@
-<<<<<<< HEAD
 ﻿## mako
 <%namespace name='static' file='static_content.html'/>
 <%namespace file='main.html' import="login_query, stanford_theme_enabled"/>
@@ -10,8 +9,6 @@
 import branding
 # app that handles site status messages
 from status.status import get_site_status_msg
-# shopping cart
-import shoppingcart
 %>
 
 ## Provide a hook for themes to inject branding on top.
@@ -89,6 +86,15 @@
         </ul>
       </li>
     </ol>
+      % if display_shopping_cart: # see shoppingcart.context_processor.user_has_cart_context_processor
+        <ol class="user">
+          <li class="primary">
+            <a class="shopping-cart" href="${reverse('shoppingcart.views.show_cart')}">
+              <i class="icon-shopping-cart"></i> Shopping Cart
+            </a>
+          </li>
+        </ol>
+      % endif
     </div>
     % else:
     <ol class="left nav-global">
@@ -128,149 +134,4 @@
   <%include file="forgot_password_modal.html" />
 %endif
 
-<%include file="help_modal.html"/>
-=======
-## mako
-<%namespace name='static' file='static_content.html'/>
-<%namespace file='main.html' import="login_query, stanford_theme_enabled"/>
-<%!
-from django.core.urlresolvers import reverse
-from django.utils.translation import ugettext as _
-
-# App that handles subdomain specific branding
-import branding
-# app that handles site status messages
-from status.status import get_site_status_msg
-%>
-
-## Provide a hook for themes to inject branding on top.
-<%block name="navigation_top" />
-
-<%block cached="False">
-<%
-try:
-    course_id = course.id
-except:
-    # can't figure out a better way to get at a possibly-defined course var
-    course_id = None
-site_status_msg = get_site_status_msg(course_id)
-%>
-% if site_status_msg:
-<div class="site-status">
-  <div class="inner-wrapper">
-    <span class="white-error-icon"></span>
-    <p>${site_status_msg}</p>
-  </div>
-</div>
-% endif
-</%block>
-
-
-% if course:
-  <header class="global slim" aria-label="${_('Global Navigation')}">
-% else:
-  <header class="global" aria-label="${_('Global Navigation')}">
-% endif
-  <nav>
-
-  <h1 class="logo">
-    <a href="${marketing_link('ROOT')}">
-      <%block name="navigation_logo">
-        <img src="${static.url(branding.get_logo_url(request.META.get('HTTP_HOST')))}" alt="${settings.PLATFORM_NAME} ${_('Home')}" />
-      </%block>
-    </a>
-  </h1>
-
-    % if course:
-      <h2><span class="provider">${course.display_org_with_default | h}:</span> ${course.display_number_with_default | h} ${course.display_name_with_default}</h2>
-    % endif
-
-    % if user.is_authenticated():
-
-    <ol class="left nav-global authenticated">
-      <%block name="navigation_global_links_authenticated">
-        % if settings.MITX_FEATURES.get('COURSES_ARE_BROWSABLE'):
-          <li class="nav-global-01">
-            <a href="${marketing_link('COURSES')}">${_('Find Courses')}</a>
-          </li>
-        % endif  
-      </%block>
-    </ol>
-    <ol class="user">
-      <li class="primary">
-        <a href="${reverse('dashboard')}" class="user-link">
-          <span class="avatar"></span>
-          <span class="sr">${_("Dashboard for:")} </span> ${user.username}
-        </a>
-      </li>
-      <li class="primary">
-        <a href="#" class="dropdown"><span class="sr">${_("More options dropdown")}</span> &#9662;</a>
-        <ul class="dropdown-menu">
-          <%block name="navigation_dropdown_menu_links" >
-            <li><a href="${marketing_link('FAQ')}">${_("Help")}</a></li>
-          </%block>
-          <li><a href="${reverse('logout')}">${_("Log Out")}</a></li>
-        </ul>
-      </li>
-    </ol>
-      % if display_shopping_cart: # see shoppingcart.context_processor.user_has_cart_context_processor
-        <ol class="user">
-          <li class="primary">
-            <a class="shopping-cart" href="${reverse('shoppingcart.views.show_cart')}">
-              <i class="icon-shopping-cart"></i> Shopping Cart
-            </a>
-          </li>
-        </ol>
-      % endif
-    % else:
-    <ol class="left nav-global">
-      <%block name="navigation_global_links">
-        % if settings.MITX_FEATURES.get('ENABLE_MKTG_SITE'):
-          <li class="nav-global-01">
-            <a href="${marketing_link('HOW_IT_WORKS')}">${_("How it Works")}</a>
-          </li>
-          <li class="nav-global-02">
-            <a href="${marketing_link('COURSES')}">${_("Courses")}</a>
-          </li>
-          <li class="nav-global-03">
-            <a href="${marketing_link('SCHOOLS')}">${_("Schools")}</a>
-          </li>
-        % endif
-      </%block>
-      % if not settings.MITX_FEATURES['DISABLE_LOGIN_BUTTON']:
-          % if course and settings.MITX_FEATURES.get('RESTRICT_ENROLL_BY_REG_METHOD') and course.enrollment_domain:
-          <li class="nav-global-04">
-            <a class="cta cta-register" href="${reverse('course-specific-register', args=[course.id])}">${_("Register Now")}</a>
-          </li>
-          % else:
-          <li class="nav-global-04">
-            <a class="cta cta-register" href="/register">${_("Register Now")}</a>
-          </li>
-          % endif
-      % endif
-    </ol>
-
-    <ol class="right nav-courseware">
-    <li class="nav-courseware-01">
-      % if not settings.MITX_FEATURES['DISABLE_LOGIN_BUTTON']:
-          % if course and settings.MITX_FEATURES.get('RESTRICT_ENROLL_BY_REG_METHOD') and course.enrollment_domain:
-          <a class="cta cta-login" href="${reverse('course-specific-login', args=[course.id])}${login_query()}">${_("Log in")}</a>
-          % else:
-          <a class="cta cta-login" href="/login${login_query()}">${_("Log in")}</a>
-          % endif
-      % endif
-    </li>
-    </ol>
-    % endif
-  </nav>
-</header>
-% if course:
-<div class="ie-banner" aria-hidden="true">${_('<strong>Warning:</strong> Your browser is not fully supported. We strongly recommend using {chrome_link_start}Chrome{chrome_link_end} or {ff_link_start}Firefox{ff_link_end}.').format(chrome_link_start='<a href="https://www.google.com/intl/en/chrome/browser/" target="_blank">', chrome_link_end='</a>', ff_link_start='<a href="http://www.mozilla.org/en-US/firefox/new/" target="_blank">', ff_link_end='</a>')}</div>
-% endif
-
-%if not user.is_authenticated():
-  <%include file="forgot_password_modal.html" />
-%endif
-
-<%include file="help_modal.html"/>
->>>>>>> 6883d832
+<%include file="help_modal.html"/>