## mako
<%namespace name='static' file='static_content.html'/>
<%namespace file='main.html' import="login_query, stanford_theme_enabled"/>
<%!
from django.core.urlresolvers import reverse
from django.utils.translation import ugettext as _

# App that handles subdomain specific branding
import branding
# app that handles site status messages
from status.status import get_site_status_msg
%>

<%! from microsite_configuration import microsite %>
<%! from microsite_configuration.templatetags.microsite import platform_name %>

## Provide a hook for themes to inject branding on top.
<%block name="navigation_top" />

<%block cached="False">
<%
try:
    course_id = course.id
except:
    # can't figure out a better way to get at a possibly-defined course var
    course_id = None
site_status_msg = get_site_status_msg(course_id)
%>
% if site_status_msg:
<div class="site-status">
  <div class="inner-wrapper">
    <span class="white-error-icon"></span>
    <p>${site_status_msg}</p>
  </div>
</div>
% endif
</%block>

<<<<<<< HEAD

% if course:
  <header class="global slim" aria-label="${_('Global Navigation')}">
% else:
  <header class="global" aria-label="${_('Global Navigation')}">
% endif
  <nav>

  <h1 class="logo" style=" width: 84px; height: 40px; ">
    <a href="${marketing_link('ROOT')}">
      <%block name="navigation_logo">
          <img src="${static.url(branding.get_logo_url())}" style="position:absolute;" alt="
          % if course:
          ${course.display_org_with_default | h}: ${course.display_number_with_default | h} ${course.display_name_with_default | h} @
          % endif
          ${platform_name()}
          " />
      </%block>
    </a>
  </h1>

    % if course and style != 'full':
      <h2><span class="provider">${course.display_org_with_default | h}:</span> ${course.display_number_with_default | h} ${course.display_name_with_default}</h2>
    % else:
    <span class="logo">Департамент образования города Москвы<br>
центр педагогического мастерства<br>
курсы повышения квалификации учителей</span>
    % endif

    % if user.is_authenticated():

    <div style="float:right">
=======
  <header class="global ${"slim" if course else ""}" aria-label="${_('Global Navigation')}">
    <nav>
    <h1 class="logo">
      <a href="${marketing_link('ROOT')}">
        <%block name="navigation_logo">
            <img src="${static.url(branding.get_logo_url())}" alt="${platform_name()}"/>
        </%block>
      </a>
    </h1>

    % if course:
    <h2><span class="provider">${course.display_org_with_default | h}:</span> ${course.display_number_with_default | h} ${course.display_name_with_default}</h2>
    % endif

    % if user.is_authenticated():
>>>>>>> 5c94a3d1
    <ol class="left nav-global authenticated">
      <%block name="navigation_global_links_authenticated">
        % if settings.FEATURES.get('COURSES_ARE_BROWSABLE'):
          <li class="nav-global-01">
            <a href="${reverse('courses_list')}">${_('Find Courses')}</a>
          </li>
        % endif
      </%block>
    </ol>
    <ol class="user">
      <li class="primary">
        <a href="${reverse('dashboard')}" class="user-link">
          <span class="avatar"></span>
          <span class="sr">${_("Dashboard for:")} </span> ${user.username}
        </a>
      </li>
      <li class="primary">
        <a href="#" class="dropdown" aria-haspopup="true" aria-expanded="false"><span class="sr">${_("More options dropdown")}</span> &#9662;</a>
        <ul class="dropdown-menu" aria-label="More Options" role="menu">
          <%block name="navigation_dropdown_menu_links" >
            <li><a href="${marketing_link('FAQ')}">${_("Help")}</a></li>
          </%block>
          <li><a href="${reverse('logout')}" role="menuitem">${_("Log Out")}</a></li>
        </ul>
      </li>
    </ol>
    </div>
    % else:
    <ol class="left nav-global">
      <%block name="navigation_global_links">
        % if microsite.get_value('ENABLE_MKTG_SITE', settings.FEATURES.get('ENABLE_MKTG_SITE', False)):
          <li class="nav-global-01">
            <a href="${marketing_link('HOW_IT_WORKS')}">${_("How it Works")}</a>
          </li>
          <li class="nav-global-02">
            <a href="${marketing_link('COURSES')}">${_("Courses")}</a>
          </li>
          <li class="nav-global-03">
            <a href="${marketing_link('SCHOOLS')}">${_("Schools")}</a>
          </li>
        % endif
      </%block>
    </ol>
    <ol class="right nav-courseware">
    <li class="nav-courseware-01">
      % if not settings.FEATURES['DISABLE_LOGIN_BUTTON']:
          % if course and settings.FEATURES.get('RESTRICT_ENROLL_BY_REG_METHOD') and course.enrollment_domain:
          <a class="cta cta-login" href="${reverse('course-specific-login', args=[course.id])}${login_query()}">${_("Log in")}</a>
          % else:
          <a class="cta cta-login" href="/login${login_query()}">${_("Log in")}</a>
          % endif
      % endif
    </li>
    </ol>
    % endif
  </nav>
</header>
<div style="height:10px; background: white;"></div>
% if course:
<!--[if IE]>
<div class="ie-banner" aria-hidden="true">${_('<strong>Warning:</strong> Your browser is not fully supported. We strongly recommend using {chrome_link_start}Chrome{chrome_link_end} or {ff_link_start}Firefox{ff_link_end}.').format(chrome_link_start='<a href="https://www.google.com/intl/en/chrome/browser/" target="_blank">', chrome_link_end='</a>', ff_link_start='<a href="http://www.mozilla.org/en-US/firefox/new/" target="_blank">', ff_link_end='</a>')}</div>
<![endif]-->
% endif

%if not user.is_authenticated():
  <%include file="forgot_password_modal.html" />
%endif

<%include file="help_modal.html"/><|MERGE_RESOLUTION|>--- conflicted
+++ resolved
@@ -36,14 +36,8 @@
 % endif
 </%block>
 
-<<<<<<< HEAD
-
-% if course:
-  <header class="global slim" aria-label="${_('Global Navigation')}">
-% else:
-  <header class="global" aria-label="${_('Global Navigation')}">
-% endif
-  <nav>
+  <header class="global ${"slim" if course else ""}" aria-label="${_('Global Navigation')}">
+    <nav>
 
   <h1 class="logo" style=" width: 84px; height: 40px; ">
     <a href="${marketing_link('ROOT')}">
@@ -67,25 +61,7 @@
     % endif
 
     % if user.is_authenticated():
-
     <div style="float:right">
-=======
-  <header class="global ${"slim" if course else ""}" aria-label="${_('Global Navigation')}">
-    <nav>
-    <h1 class="logo">
-      <a href="${marketing_link('ROOT')}">
-        <%block name="navigation_logo">
-            <img src="${static.url(branding.get_logo_url())}" alt="${platform_name()}"/>
-        </%block>
-      </a>
-    </h1>
-
-    % if course:
-    <h2><span class="provider">${course.display_org_with_default | h}:</span> ${course.display_number_with_default | h} ${course.display_name_with_default}</h2>
-    % endif
-
-    % if user.is_authenticated():
->>>>>>> 5c94a3d1
     <ol class="left nav-global authenticated">
       <%block name="navigation_global_links_authenticated">
         % if settings.FEATURES.get('COURSES_ARE_BROWSABLE'):
