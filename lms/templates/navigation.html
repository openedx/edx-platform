--- conflicted
+++ resolved
@@ -1,4 +1,3 @@
-
 ## mako
 <%page expression_filter="h" args="online_help_token"/>
 <%namespace name='static' file='static_content.html'/>
@@ -70,46 +69,6 @@
         <span class="course-name">${display_name}</span></h2>
       % endif
 
-<<<<<<< HEAD
-    % if user.is_authenticated():
-    <ol class="left nav-global authenticated">
-      <%block name="navigation_global_links_authenticated">
-        % if settings.FEATURES.get('COURSES_ARE_BROWSABLE'):
-          <li class="nav-global-01">
-            <a href="${marketing_link('COURSES')}">${_('Browse Labs')}</a>
-          </li>
-        % endif
-        %if settings.FEATURES.get('ENABLE_SYSADMIN_DASHBOARD','') and user.is_staff:
-          <li>
-            ## Translators: This is short for "System administration".
-            <a href="${reverse('sysadmin')}">${_("Sysadmin")}</a>
-          </li>
-        %endif
-      </%block>
-    </ol>
-    <ol class="user">
-      <li class="primary">
-        <a href="${reverse('dashboard')}" class="user-link">
-          <span class="sr">${_("Dashboard for:")}</span>
-          <div>
-          ${user.username}
-          </div>
-        </a>
-      </li>
-      <li class="primary">
-        <button class="dropdown" aria-haspopup="true" aria-expanded="false"><span class="sr">${_("More options dropdown")}</span><span class="fa fa-sort-desc" aria-hidden="true"></span></button>
-        <ul class="dropdown-menu" aria-label="More Options" role="menu">
-          <%block name="navigation_dropdown_menu_links" >
-            <li><a href="${reverse('dashboard')}">${_("Dashboard")}</a></li>
-            <li><a href="${reverse('learner_profile', kwargs={'username': user.username})}">${_("Profile")}</a></li>
-            <li><a href="${reverse('account_settings')}">${_("Account")}</a></li>
-          </%block>
-          <li><a href="${reverse('logout')}" role="menuitem">${_("Sign Out")}</a></li>
-        </ul>
-      </li>
-    </ol>
-      % if should_display_shopping_cart_func() and not (course and microsite.is_request_in_microsite()): # see shoppingcart.context_processor.user_has_cart_context_processor
-=======
       % if user.is_authenticated():
         <ol class="left nav-global list-inline authenticated">
         <%block name="navigation_global_links_authenticated">
@@ -142,7 +101,6 @@
       <%include file="user_dropdown.html"/>
 
       % if should_display_shopping_cart_func() and not (course and static.is_request_in_themed_site()): # see shoppingcart.context_processor.user_has_cart_context_processor
->>>>>>> 448238f2
         <ol class="user">
           <li class="primary">
             <a class="shopping-cart" href="${reverse('shoppingcart.views.show_cart')}">
@@ -167,30 +125,6 @@
               <a href="${marketing_link('SCHOOLS')}">${_("Schools")}</a>
             </li>
           % endif
-<<<<<<< HEAD
-          <li class="nav-global-03">
-            <a href="${marketing_link('SCHOOLS')}">${_("Schools")}</a>
-          </li>
-        % endif
-      </%block>
-      % if not settings.FEATURES['DISABLE_LOGIN_BUTTON']:
-          % if settings.FEATURES.get('ENABLE_COURSE_DISCOVERY'):
-          <li class="nav-global-05">
-            <a class="cta cta-discovery" href="/courses">${_("Browse Labs")}</a>
-          </li>
-          %endif
-      % endif
-    </ol>
-
-    <ol class="right nav-courseware">
-    <li class="nav-courseware-01">
-      % if not settings.FEATURES['DISABLE_LOGIN_BUTTON']:
-          % if course and settings.FEATURES.get('RESTRICT_ENROLL_BY_REG_METHOD') and course.enrollment_domain:
-          <a class="cta cta-login" href="${reverse('course-specific-login', args=[course.id.to_deprecated_string()])}${login_query()}">${_("Log in")}</a>
-          % else:
-          <a class="cta cta-login" href="/login${login_query()}">${_("Log in")}</a>
-          % endif
-=======
         </%block>
 
         <%block name="navigation_other_global_links">
@@ -254,7 +188,6 @@
         </li>
       </ol>
       % endif
->>>>>>> 448238f2
       % endif
     </nav>
 </header>
