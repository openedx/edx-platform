<%namespace name='static' file='static_content.html'/>
<%!
from django.utils.translation import ugettext as _
from django.core.urlresolvers import reverse
from courseware.courses import course_image_url, get_course_about_section
%>
<%page args="course" />
<article class="course" id="${course.id | h}" role="region" aria-label="${get_course_about_section(course, 'title')}">
  <a href="${reverse('about_course', args=[course.id.to_deprecated_string()])}">
<<<<<<< HEAD
  <div class="inner-wrapper">
      <header class="course-preview">
        <hgroup>
          <h2><span class="course-number">${course.display_number_with_default | h}:</span> ${get_course_about_section(course, 'title')}</h2>
        </hgroup>
        <div class="info-link">&#x2794;</div>
      </header>
      <section class="info">
        <div class="cover-image">
          <img src="${course_image_url(course)}" alt="${course.display_number_with_default | h} ${get_course_about_section(course, 'title')} Cover Image" />
        </div>
        <div class="desc">
          <p>${get_course_about_section(course, 'short_description')}</p>
        </div>
        <div class="bottom">
          <span class="university">${get_course_about_section(course, 'university')}</span>
          % if not course.start_date_is_still_default:
          <span class="start-date">${course.start_datetime_text()}</span>
          % endif
        </div>
      </section>
    </div>
    <div class="meta-info">
      <p class="university">${get_course_about_section(course, 'university')}</p>
=======
    <header class="course-image">
      <div class="cover-image">
        <img src="${course_image_url(course)}" alt="${get_course_about_section(course, 'title')} ${course.display_number_with_default}" />
        <div class="learn-more" aria-hidden=true>${_("LEARN MORE")}</div>
      </div>
    </header>
    <section class="course-info" aria-hidden=true>
      <h2 class="course-name">
        <span class="course-organization">${get_course_about_section(course, 'university')}</span>
        <span class="course-code">${course.display_number_with_default}</span>
        <span class="course-title">${get_course_about_section(course, 'title')}</span>
      </h2>
      <div class="course-date" aria-hidden="true">${_("Starts")}: ${course.start_datetime_text()}</div>
    </section>
    <div class="sr">
      <ul>
      <li>${get_course_about_section(course, 'university')}</li>
      <li>${course.display_number_with_default}</li>
      <li>${_("Starts")}: <time itemprop="startDate" datetime="${course.start_datetime_text()}">${course.start_datetime_text()}</time></li>
    </ul>
>>>>>>> 00b75f01
    </div>
  </a>
</article><|MERGE_RESOLUTION|>--- conflicted
+++ resolved
@@ -7,32 +7,6 @@
 <%page args="course" />
 <article class="course" id="${course.id | h}" role="region" aria-label="${get_course_about_section(course, 'title')}">
   <a href="${reverse('about_course', args=[course.id.to_deprecated_string()])}">
-<<<<<<< HEAD
-  <div class="inner-wrapper">
-      <header class="course-preview">
-        <hgroup>
-          <h2><span class="course-number">${course.display_number_with_default | h}:</span> ${get_course_about_section(course, 'title')}</h2>
-        </hgroup>
-        <div class="info-link">&#x2794;</div>
-      </header>
-      <section class="info">
-        <div class="cover-image">
-          <img src="${course_image_url(course)}" alt="${course.display_number_with_default | h} ${get_course_about_section(course, 'title')} Cover Image" />
-        </div>
-        <div class="desc">
-          <p>${get_course_about_section(course, 'short_description')}</p>
-        </div>
-        <div class="bottom">
-          <span class="university">${get_course_about_section(course, 'university')}</span>
-          % if not course.start_date_is_still_default:
-          <span class="start-date">${course.start_datetime_text()}</span>
-          % endif
-        </div>
-      </section>
-    </div>
-    <div class="meta-info">
-      <p class="university">${get_course_about_section(course, 'university')}</p>
-=======
     <header class="course-image">
       <div class="cover-image">
         <img src="${course_image_url(course)}" alt="${get_course_about_section(course, 'title')} ${course.display_number_with_default}" />
@@ -53,7 +27,6 @@
       <li>${course.display_number_with_default}</li>
       <li>${_("Starts")}: <time itemprop="startDate" datetime="${course.start_datetime_text()}">${course.start_datetime_text()}</time></li>
     </ul>
->>>>>>> 00b75f01
     </div>
   </a>
 </article>