--- conflicted
+++ resolved
@@ -16,12 +16,7 @@
         os: [ubuntu-20.04]
         python-version:
           - "3.11"
-<<<<<<< HEAD
-        node-version: [18]
-        toxenv: [quality]
-=======
         node-version: [20]
->>>>>>> 98dfb129
 
     steps:
       - uses: actions/checkout@v4
