# Core dependencies for running edx-platform (LMS or Studio)
#
# DON'T JUST ADD NEW DEPENDENCIES!!!
#
# If you open a pull request that adds a new dependency, you should:
#   * verify that the dependency has a license compatible with AGPLv3
#   * confirm that it has no system requirements beyond what we already install
#   * run "make upgrade" to update the detailed requirements files
#

-c ../constraints.txt

-r ../edx-sandbox/shared.txt  # Dependencies which are also used by code sandboxes
-r github.in              # Forks and other dependencies not yet on PyPI
-r local.in               # Packages in edx-platform which have their own setup.py
-r paver.txt              # Requirements for running paver commands

# Please follow these guidelines whenever you change this file:
#
# 1. When adding a new dependency, add a comment to the end of the line
#    explaining why it is needed.
# 2. Do not pin exact versions unless absolutely necessary.  When upgrading
#    an already-pinned package to its latest release, remove the version pin.
# 3. Do not add indirect dependencies unless a version constraint is needed to
#    avoid versions which have known problems.
# 4. If the package is not needed in production, add it to another file such
#    as development.in or testing.in instead.

analytics-python                    # Used for Segment analytics
attrs                               # Reduces boilerplate code involving class attributes
Babel                               # Internationalization utilities, used for date formatting in a few places
bleach                              # Allowed-list-based HTML sanitizing library that escapes or strips markup and attributes; used for capa and LTI
boto==2.39.0                        # Deprecated version of the AWS SDK; we should stop using this
boto3==1.4.8                        # Amazon Web Services SDK for Python
botocore==1.8.17                    # via boto3, s3transfer
celery==3.1.25                      # Asynchronous task execution library
contextlib2                         # We need contextlib2.ExitStack so we can stop using contextlib.nested which doesn't exist in python 3
defusedxml
Django<1.12                         # Web application framework
django-babel-underscore             # underscore template extractor for django-babel (internationalization utilities)
django-config-models>=1.0.0         # Configuration models for Django allowing config management with auditing
django-cors-headers                 # Used to allow to configure CORS headers for cross-domain requests
django-countries                    # Country data for Django forms and model fields
django-crum                         # Middleware that stores the current request and user in thread local storage
django-fernet-fields                # via edx-enterprise (should be added to its setup.py)
django-filter                       # Allows users to filter Django querysets dynamically
django-ipware                       # Get the client's real IP address
django-method-override
django-model-utils
django-mptt
django-mysql
django-oauth-toolkit                # Provides oAuth2 capabilities for Django
django-pipeline
django-pyfs
django-ratelimit
django-ratelimit-backend
django-require
django-sekizai
django-ses
django-simple-history
django-splash
<<<<<<< HEAD
django-statici18n==1.4.0
django-storages==1.6.5
=======
django-statici18n
django-storages
>>>>>>> f0aa3daa
django-user-tasks
django-waffle==0.18.0
django-webpack-loader               # Used to wire webpack bundles into the django asset pipeline
djangorestframework==3.9.4
djangorestframework-jwt
edx-ace
edx-analytics-data-api-client
edx-api-doc-tools
edx-bulk-grades                     # LMS REST API for managing bulk grading operations
edx-ccx-keys
edx-celeryutils
edx-completion
edx-django-oauth2-provider
edx-django-release-util             # Release utils for the edx release pipeline
edx-django-sites-extensions
edx-django-utils
edx-drf-extensions
edx-enterprise
edx-milestones
edx-oauth2-provider
git+https://github.com/appsembler/edx-organizations.git@omar/ironwood  # edx-organizations
edx-proctoring>=2.0.1
edx-proctoring-proctortrack==1.0.5  # Intentionally and permanently pinned to ensure code changes are reviewed
edx-rest-api-client
edx-search
edx-sga
edx-submissions
edx-user-state-client
edx-when
edxval
event-tracking
fs==2.0.18
fs-s3fs==0.1.8
geoip2                              # Python API for the GeoIP web services and databases
glob2                               # Enhanced glob module, used in openedx.core.lib.rooted_paths
gunicorn
help-tokens
html5lib                            # HTML parser, used for capa problems
ipaddress                           # Ip network support for Embargo feature
jsonfield                           # Django model field for validated JSON; used in several apps
laboratory                          # Library for testing that code refactors/infrastructure changes produce identical results
mailsnake                           # Needed for mailchimp (mailing djangoapp)
mako==1.0.2                         # Primary template language used for server-side page rendering
Markdown                            # Convert text markup to HTML; used in capa problems, forums, and course wikis
mongoengine==0.10.0                 # Object-document mapper for MongoDB, used in the LMS dashboard
mysqlclient                         # Driver for the default production relational database
newrelic                            # New Relic agent for performance monitoring
nodeenv                             # Utility for managing Node.js environments; we use this for deployments and testing
oauthlib                            # OAuth specification support for authenticating via LTI or other Open edX services
pdfminer.six                        # Used in shoppingcart for extracting/parsing pdf text
piexif                              # Exif image metadata manipulation, used in the profile_images app
Pillow                              # Image manipulation library; used for course assets, profile images, invoice PDFs, etc.
py2neo<4.0.0                        # Used to communicate with Neo4j, which is used internally for modulestore inspection
PyContracts
pycountry
pycryptodomex
pygments                            # Used to support colors in paver command output
pyjwkest==1.3.2
# TODO Replace PyJWT usage with pyjwkest
PyJWT==1.5.2
pymongo                             # MongoDB driver
pynliner                            # Inlines CSS styles into HTML for email notifications
python-dateutil
python-Levenshtein
python3-openid ; python_version>='3'
python3-saml
pyuca                               # For more accurate sorting of translated country names in django-countries
recommender-xblock                  # https://github.com/edx/RecommenderXBlock
rest-condition                      # DRF's recommendation for supporting complex permissions
rfc6266-parser                      # Used to generate Content-Disposition headers.
social-auth-core
pysrt                               # Support for SubRip subtitle files, used in the video XModule
pytz                                # Time zone information database
PyYAML                              # Used to parse XModule resource templates
redis==2.10.6                       # celery task broker
requests-oauthlib                   # Simplifies use of OAuth via the requests library, used for CCX and LTI
random2
rules                               # Django extension for rules-based authorization checks
simplejson
sailthru-client==2.2.3              # For Sailthru integration
Shapely                             # Geometry library, used for image click regions in capa
six                                 # Utilities for supporting Python 2 & 3 in the same codebase
sortedcontainers                    # Provides SortedKeyList, used for lists of XBlock assets
sqlparse                            # Required by Django to run migrations.RunSQL
stevedore                           # Support for runtime plugins, used for XBlocks and edx-platform Django app plugins
staff-graded-xblock                 # An XBlock that allows for off-site bulk scoring of problems
super-csv                           # Generic CSV processor
unicodecsv                          # Easier support for CSV files with unicode text
user-util                           # Functionality for retiring users (GDPR compliance)
web-fragments                       # Provides the ability to render fragments of web pages
XBlock==1.2.2                              # Courseware component architecture
xblock-utils                        # Provides utilities used by the Discussion XBlock
xss-utils                           # https://github.com/edx/edx-platform/pull/20633 Fix XSS via Translations<|MERGE_RESOLUTION|>--- conflicted
+++ resolved
@@ -59,13 +59,8 @@
 django-ses
 django-simple-history
 django-splash
-<<<<<<< HEAD
-django-statici18n==1.4.0
-django-storages==1.6.5
-=======
 django-statici18n
 django-storages
->>>>>>> f0aa3daa
 django-user-tasks
 django-waffle==0.18.0
 django-webpack-loader               # Used to wire webpack bundles into the django asset pipeline
