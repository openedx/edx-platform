# Core dependencies for running edx-platform (LMS or Studio)
#
# DON'T JUST ADD NEW DEPENDENCIES!!!
#
# If you open a pull request that adds a new dependency, you should:
#   * verify that the dependency has a license compatible with AGPLv3
#   * confirm that it has no system requirements beyond what we already install
#   * run "make upgrade" to update the detailed requirements files
#

-c ../constraints.txt

-r github.in              # Forks and other dependencies not yet on PyPI
-r paver.txt              # Requirements for running paver commands

# Please follow these guidelines whenever you change this file:
#
# 1. When adding a new dependency, add a comment to the end of the line
#    explaining why it is needed.
# 2. Do not pin exact versions unless absolutely necessary.  When upgrading
#    an already-pinned package to its latest release, remove the version pin.
# 3. Do not add indirect dependencies unless a version constraint is needed to
#    avoid versions which have known problems.
# 4. If the package is not needed in production, add it to another file such
#    as development.in or testing.in instead.

acid-xblock
analytics-python                    # Used for Segment analytics
attrs                               # Reduces boilerplate code involving class attributes
Babel                               # Internationalization utilities, used for date formatting in a few places
bleach                              # Allowed-list-based HTML sanitizing library that escapes or strips markup and attributes; used for capa and LTI
boto==2.39.0                        # Deprecated version of the AWS SDK; we should stop using this
boto3==1.4.8                        # Amazon Web Services SDK for Python
botocore==1.8.17                    # via boto3, s3transfer
bridgekeeper                        # Used for determining permissions for courseware.
celery                              # Asynchronous task execution library
chem                                # A helper library for chemistry calculations
codejail-includes                   # CodeJail manages execution of untrusted code in secure sandboxes.
contextlib2                         # We need contextlib2.ExitStack so we can stop using contextlib.nested which doesn't exist in python 3
crowdsourcehinter-xblock
cryptography                        # Implementations of assorted cryptography algorithms
defusedxml
Django                              # Web application framework
django-appconf
django-celery-results               # Only used for the CacheBackend for celery results
django-config-models                # Configuration models for Django allowing config management with auditing
django-cors-headers                 # Used to allow to configure CORS headers for cross-domain requests
django-countries                    # Country data for Django forms and model fields
django-crum                         # Middleware that stores the current request and user in thread local storage
django-fernet-fields                # via edx-enterprise (should be added to its setup.py)
django-filter                       # Allows users to filter Django querysets dynamically
django-ipware                       # Get the client's real IP address
django-method-override              # Allow use of HTTP methods normally not supported by browsers via the X-HTTP-Method-Override header
django-model-utils
django-mptt
django-mysql
django-oauth-toolkit                # Provides oAuth2 capabilities for Django
django-pipeline
django-pyfs
django-ratelimit
django-sekizai
django-ses
django-simple-history
django-splash
django-statici18n
django-storages
django-user-tasks
django-waffle
django-webpack-loader               # Used to wire webpack bundles into the django asset pipeline
djangorestframework
docopt
done-xblock
edx-ace
edx-api-doc-tools
edx-auth-backends                   # Allow Studio to use LMS SSO
edx-braze-client
edx-bulk-grades                     # LMS REST API for managing bulk grading operations
edx-ccx-keys
edx-celeryutils
edx-completion
edx-django-release-util             # Release utils for the edx release pipeline
edx-django-sites-extensions
# Need IP address code that was moved to edx-django-utils 5.1.0
edx-django-utils>=5.1.0             # Utilities for cache, monitoring, and plugins
edx-drf-extensions
edx-enterprise
# 0.6.2 introduces topic prefixing
edx-event-bus-kafka>=0.6.2          # Kafka implementation of event bus
edx-milestones
edx-name-affirmation
edx-opaque-keys
edx-organizations
edx-proctoring>=2.0.1
edx-proctoring-proctortrack==1.0.5  # Intentionally and permanently pinned to ensure code changes are reviewed
edx-rest-api-client
edx-search
edx-sga
edx-submissions
edx-toggles                         # Feature toggles management
edx-user-state-client
edx-when
edxval
event-tracking
fs
fs-s3fs==0.1.8
geoip2                              # Python API for the GeoIP web services and databases
glob2                               # Enhanced glob module, used in openedx.core.lib.rooted_paths
gunicorn
help-tokens
html5lib                            # HTML parser, used for capa problems
icalendar                           # .ics generator, used by calendar_sync
ipaddress                           # Ip network support for Embargo feature
jsonfield                           # Django model field for validated JSON; used in several apps
laboratory                          # Library for testing that code refactors/infrastructure changes produce identical results
lxml                                # XML parser
learner-pathway-progress    # A plugin for lms to track learners progress in pathays
lti-consumer-xblock>=4.1.1
mailsnake                           # Needed for mailchimp (mailing djangoapp)
mako                                # Primary template language used for server-side page rendering
Markdown                            # Convert text markup to HTML; used in capa problems, forums, and course wikis
mongoengine                         # Object-document mapper for MongoDB, used in the LMS dashboard
mysqlclient                         # Driver for the default production relational database
newrelic                            # New Relic agent for performance monitoring
nltk                                # Natural language processing; used by the chem package
nodeenv                             # Utility for managing Node.js environments; we use this for deployments and testing
oauthlib                            # OAuth specification support for authenticating via LTI or other Open edX services
openedx-calc                        # Library supporting mathematical calculations for Open edX
openedx-events>=0.12.0              # Open edX Events from Hooks Extension Framework (OEP-50)
openedx-filters                     # Open edX Filters from Hooks Extension Framework (OEP-50)
optimizely-sdk                      # Optimizely full stack SDK for Python
ora2>=4.5.0
outcome-surveys                     # edx-platform plugin to send and track segment events needed for surveys
path
piexif                              # Exif image metadata manipulation, used in the profile_images app
Pillow                              # Image manipulation library; used for course assets, profile images, invoice PDFs, etc.
py2neo                              # Driver for converting Python modulestore structures to Neo4j's schema (for Coursegraph).
pycountry
pycryptodomex
pygments                            # Used to support colors in paver command output
pyjwkest
# TODO Replace PyJWT usage with pyjwkest
# PyJWT 1.6.3 contains PyJWTError, which is required by Apple auth in social-auth-core
PyJWT>=1.6.3
pylti1p3                            # Required by content_libraries core library to suport LTI 1.3 launches
pymongo                             # MongoDB driver
pynliner                            # Inlines CSS styles into HTML for email notifications
python-dateutil
python-Levenshtein
python3-openid ; python_version>='3'
python3-saml
pyuca                               # For more accurate sorting of translated country names in django-countries
recommender-xblock                  # https://github.com/edx/RecommenderXBlock
social-auth-core
pysrt                               # Support for SubRip subtitle files, used in the video XModule
pytz                                # Time zone information database
PyYAML                              # Used to parse XModule resource templates
redis                               # celery task broker
requests-oauthlib                   # Simplifies use of OAuth via the requests library, used for CCX and LTI
random2
rules                               # Django extension for rules-based authorization checks
simplejson
Shapely                             # Geometry library, used for image click regions in capa
six                                 # Utilities for supporting Python 2 & 3 in the same codebase
social-auth-app-django
sorl-thumbnail
sortedcontainers                    # Provides SortedKeyList, used for lists of XBlock assets
sqlparse                            # Required by Django to run migrations.RunSQL
stevedore                           # Support for runtime plugins, used for XBlocks and edx-platform Django app plugins
staff-graded-xblock                 # An XBlock that allows for off-site bulk scoring of problems
super-csv                           # Generic CSV processor
unicodecsv                          # Easier support for CSV files with unicode text
user-util                           # Functionality for retiring users (GDPR compliance)
webob
web-fragments                       # Provides the ability to render fragments of web pages
XBlock                              # Courseware component architecture
xblock-utils                        # Provides utilities used by the Discussion XBlock
xss-utils                           # https://github.com/edx/edx-platform/pull/20633 Fix XSS via Translations
enmerkar-underscore                 # Implements a underscore extractor for django-babel.
xblock-drag-and-drop-v2             # Drag and Drop XBlock
<<<<<<< HEAD
edx-codejail                        # For secure execution of code
=======
xblock-google-drive                 # XBlock for google docs and calendar
>>>>>>> c349f931
<|MERGE_RESOLUTION|>--- conflicted
+++ resolved
@@ -177,8 +177,5 @@
 xss-utils                           # https://github.com/edx/edx-platform/pull/20633 Fix XSS via Translations
 enmerkar-underscore                 # Implements a underscore extractor for django-babel.
 xblock-drag-and-drop-v2             # Drag and Drop XBlock
-<<<<<<< HEAD
 edx-codejail                        # For secure execution of code
-=======
-xblock-google-drive                 # XBlock for google docs and calendar
->>>>>>> c349f931
+xblock-google-drive                 # XBlock for google docs and calendar