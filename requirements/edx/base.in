# Core dependencies for running edx-platform (LMS or Studio)
#
# DON'T JUST ADD NEW DEPENDENCIES!!!
#
# If you open a pull request that adds a new dependency, you should:
#   * verify that the dependency has a license compatible with AGPLv3
#   * confirm that it has no system requirements beyond what we already install
#   * run "make upgrade" to update the detailed requirements files
#

-c ../constraints.txt

-r ../edx-sandbox/shared.txt  # Dependencies which are also used by code sandboxes
-r github.in              # Forks and other dependencies not yet on PyPI
-r local.in               # Packages in edx-platform which have their own setup.py
-r paver.txt              # Requirements for running paver commands

# Please follow these guidelines whenever you change this file:
#
# 1. When adding a new dependency, add a comment to the end of the line
#    explaining why it is needed.
# 2. Do not pin exact versions unless absolutely necessary.  When upgrading
#    an already-pinned package to its latest release, remove the version pin.
# 3. Do not add indirect dependencies unless a version constraint is needed to
#    avoid versions which have known problems.
# 4. If the package is not needed in production, add it to another file such
#    as development.in or testing.in instead.

analytics-python                    # Used for Segment analytics
attrs                               # Reduces boilerplate code involving class attributes
Babel                               # Internationalization utilities, used for date formatting in a few places
bleach                              # Allowed-list-based HTML sanitizing library that escapes or strips markup and attributes; used for capa and LTI
boto==2.39.0                        # Deprecated version of the AWS SDK; we should stop using this
boto3==1.4.8                        # Amazon Web Services SDK for Python
botocore==1.8.17                    # via boto3, s3transfer
bridgekeeper                        # Used for determining permissions for courseware.
chem                                # A helper library for chemistry calculations
contextlib2                         # We need contextlib2.ExitStack so we can stop using contextlib.nested which doesn't exist in python 3
crowdsourcehinter-xblock
defusedxml
Django                              # Web application framework
django-appconf
django-celery-results               # Only used for the CacheBackend for celery results
django-cookies-samesite             # Middleware which allows SameSite=None flag for session and csrf cookies in Django<3.0.5
django-config-models>=1.0.0         # Configuration models for Django allowing config management with auditing
django-cors-headers                 # Used to allow to configure CORS headers for cross-domain requests
django-countries                    # Country data for Django forms and model fields
django-crum                         # Middleware that stores the current request and user in thread local storage
django-fernet-fields                # via edx-enterprise (should be added to its setup.py)
django-filter                       # Allows users to filter Django querysets dynamically
django-ipware                       # Get the client's real IP address
django-method-override              # Allow use of HTTP methods normally not supported by browsers via the X-HTTP-Method-Override header
django-model-utils
django-mptt
django-mysql
django-oauth-toolkit                # Provides oAuth2 capabilities for Django
django-pipeline
django-pyfs
django-ratelimit
django-require
django-sekizai
django-ses
django-simple-history
django-splash
django-statici18n
django-storages
django-user-tasks
django-waffle
django-webpack-loader               # Used to wire webpack bundles into the django asset pipeline
djangorestframework==3.9.4
edx-ace
edx-analytics-data-api-client
edx-api-doc-tools
edx-bulk-grades                     # LMS REST API for managing bulk grading operations
edx-ccx-keys
edx-celeryutils
edx-completion
edx-django-release-util             # Release utils for the edx release pipeline
edx-django-sites-extensions
edx-django-utils>=3.12.0            # Utilities for cache, monitoring, and plugins; 3.12.0+ for set_code_owner_attribute method
edx-drf-extensions
edx-enterprise
edx-milestones
edx-organizations
edx-proctoring>=2.0.1
edx-proctoring-proctortrack==1.0.5  # Intentionally and permanently pinned to ensure code changes are reviewed
edx-rest-api-client
edx-search
edx-sga
edx-submissions
edx-toggles                         # Feature toggles management
edx-user-state-client
edx-when
edxval
event-tracking
fs==2.0.18
fs-s3fs==0.1.8
geoip2                              # Python API for the GeoIP web services and databases
glob2                               # Enhanced glob module, used in openedx.core.lib.rooted_paths
gunicorn
help-tokens
html5lib                            # HTML parser, used for capa problems
icalendar                           # .ics generator, used by calendar_sync
ipaddress                           # Ip network support for Embargo feature
jsonfield2                          # Django model field for validated JSON; used in several apps
laboratory                          # Library for testing that code refactors/infrastructure changes produce identical results
lti-consumer-xblock
mailsnake                           # Needed for mailchimp (mailing djangoapp)
mako                                # Primary template language used for server-side page rendering
Markdown                            # Convert text markup to HTML; used in capa problems, forums, and course wikis
mongoengine                         # Object-document mapper for MongoDB, used in the LMS dashboard
mysqlclient                         # Driver for the default production relational database
newrelic                            # New Relic agent for performance monitoring
nodeenv                             # Utility for managing Node.js environments; we use this for deployments and testing
oauthlib                            # OAuth specification support for authenticating via LTI or other Open edX services
openedx-calc                        # Library supporting mathematical calculations for Open edX
<<<<<<< HEAD
# FIXME: revert when PR merged
# cf https://github.com/edx/edx-ora2/pull/1350
git+https://github.com/open-craft/edx-ora2.git@jill/ora-assessment-report#egg=ora2==2.8.9
pdfminer.six                        # Used in shoppingcart for extracting/parsing pdf text
=======
ora2
>>>>>>> 121d51de
piexif                              # Exif image metadata manipulation, used in the profile_images app
Pillow                              # Image manipulation library; used for course assets, profile images, invoice PDFs, etc.
py2neo<4.0.0                        # Used to communicate with Neo4j, which is used internally for modulestore inspection
PyContracts
pycountry
pycryptodomex
pygments                            # Used to support colors in paver command output
pyjwkest
# TODO Replace PyJWT usage with pyjwkest
# PyJWT 1.6.3 contains PyJWTError, which is required by Apple auth in social-auth-core
PyJWT>=1.6.3
pymongo                             # MongoDB driver
pynliner                            # Inlines CSS styles into HTML for email notifications
python-dateutil
python-Levenshtein
python3-openid ; python_version>='3'
python3-saml
pyuca                               # For more accurate sorting of translated country names in django-countries
recommender-xblock                  # https://github.com/edx/RecommenderXBlock
rest-condition                      # DRF's recommendation for supporting complex permissions
social-auth-core
pysrt                               # Support for SubRip subtitle files, used in the video XModule
pytz                                # Time zone information database
PyYAML                              # Used to parse XModule resource templates
redis                               # celery task broker
requests-oauthlib                   # Simplifies use of OAuth via the requests library, used for CCX and LTI
random2
rules                               # Django extension for rules-based authorization checks
simplejson
sailthru-client                     # For Sailthru integration
Shapely                             # Geometry library, used for image click regions in capa
six                                 # Utilities for supporting Python 2 & 3 in the same codebase
social-auth-app-django
sorl-thumbnail
sortedcontainers                    # Provides SortedKeyList, used for lists of XBlock assets
sqlparse                            # Required by Django to run migrations.RunSQL
stevedore                           # Support for runtime plugins, used for XBlocks and edx-platform Django app plugins
staff-graded-xblock                 # An XBlock that allows for off-site bulk scoring of problems
super-csv                           # Generic CSV processor
unicodecsv                          # Easier support for CSV files with unicode text
user-util                           # Functionality for retiring users (GDPR compliance)
web-fragments                       # Provides the ability to render fragments of web pages
XBlock                              # Courseware component architecture
xblock-utils                        # Provides utilities used by the Discussion XBlock
xss-utils                           # https://github.com/edx/edx-platform/pull/20633 Fix XSS via Translations
enmerkar-underscore                 # Implements a underscore extractor for django-babel.
<|MERGE_RESOLUTION|>--- conflicted
+++ resolved
@@ -114,14 +114,7 @@
 nodeenv                             # Utility for managing Node.js environments; we use this for deployments and testing
 oauthlib                            # OAuth specification support for authenticating via LTI or other Open edX services
 openedx-calc                        # Library supporting mathematical calculations for Open edX
-<<<<<<< HEAD
-# FIXME: revert when PR merged
-# cf https://github.com/edx/edx-ora2/pull/1350
-git+https://github.com/open-craft/edx-ora2.git@jill/ora-assessment-report#egg=ora2==2.8.9
-pdfminer.six                        # Used in shoppingcart for extracting/parsing pdf text
-=======
 ora2
->>>>>>> 121d51de
 piexif                              # Exif image metadata manipulation, used in the profile_images app
 Pillow                              # Image manipulation library; used for course assets, profile images, invoice PDFs, etc.
 py2neo<4.0.0                        # Used to communicate with Neo4j, which is used internally for modulestore inspection
