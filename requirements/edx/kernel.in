--- conflicted
+++ resolved
@@ -120,13 +120,8 @@
 openedx-events                      # Open edX Events from Hooks Extension Framework (OEP-50)
 openedx-filters                     # Open edX Filters from Hooks Extension Framework (OEP-50)
 openedx-forum                       # Open edX forum v2 application
-<<<<<<< HEAD
 # TODO -- https://github.com/openedx/openedx-learning/pull/333
 git+https://github.com/openedx/openedx-learning.git@refs/pull/333/head#egg=openedx-learning
-openedx-mongodbproxy
-=======
-openedx-learning                    # Open edX Learning core (experimental)
->>>>>>> 9bf92378
 openedx-django-wiki
 path
 piexif                              # Exif image metadata manipulation, used in the profile_images app
