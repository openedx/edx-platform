--- conflicted
+++ resolved
@@ -27,13 +27,8 @@
 appdirs==1.4.3
 argh==0.26.2
 argparse==1.4.0           # via caniusepython3
-<<<<<<< HEAD
 asn1crypto==1.0.0
 astroid==1.6.6            # via pylint, pylint-celery
-=======
-asn1crypto==0.24.0
-astroid==1.5.3            # via pylint, pylint-celery
->>>>>>> 6c73361c
 atomicwrites==1.3.0       # via pytest
 attrs==17.4.0
 aws-xray-sdk==0.95        # via moto
