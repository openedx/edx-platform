#
# This file is autogenerated by pip-compile with Python 3.11
# by the following command:
#
#    make upgrade
#
-e git+https://github.com/anupdhabarde/edx-proctoring-proctortrack.git@31c6c9923a51c903ae83760ecbbac191363aa2a2#egg=edx_proctoring_proctortrack
    # via -r requirements/edx/base.txt
accessible-pygments==0.0.5
    # via pydata-sphinx-theme
acid-xblock==0.4.1
    # via -r requirements/edx/base.txt
aiohappyeyeballs==2.6.1
    # via
    #   -r requirements/edx/base.txt
    #   aiohttp
aiohttp==3.12.8
    # via
    #   -r requirements/edx/base.txt
    #   geoip2
    #   openai
aiosignal==1.3.2
    # via
    #   -r requirements/edx/base.txt
    #   aiohttp
alabaster==1.0.0
    # via sphinx
amqp==5.3.1
    # via
    #   -r requirements/edx/base.txt
    #   kombu
analytics-python==1.4.post1
    # via -r requirements/edx/base.txt
aniso8601==10.0.1
    # via
    #   -r requirements/edx/base.txt
    #   edx-tincan-py35
annotated-types==0.7.0
    # via
    #   -r requirements/edx/base.txt
    #   pydantic
appdirs==1.4.4
    # via
    #   -r requirements/edx/base.txt
    #   fs
asgiref==3.8.1
    # via
    #   -r requirements/edx/base.txt
    #   django
    #   django-cors-headers
    #   django-countries
asn1crypto==1.5.1
    # via
    #   -r requirements/edx/base.txt
    #   snowflake-connector-python
astroid==3.3.10
    # via sphinx-autoapi
attrs==25.3.0
    # via
    #   -r requirements/edx/base.txt
    #   aiohttp
    #   edx-ace
    #   jsonschema
    #   lti-consumer-xblock
    #   openedx-events
    #   openedx-learning
    #   referencing
babel==2.17.0
    # via
    #   -r requirements/edx/base.txt
    #   enmerkar
    #   enmerkar-underscore
    #   pydata-sphinx-theme
    #   sphinx
backoff==1.10.0
    # via
    #   -r requirements/edx/base.txt
    #   analytics-python
bcrypt==4.3.0
    # via
    #   -r requirements/edx/base.txt
    #   paramiko
beautifulsoup4==4.13.4
    # via
    #   -r requirements/edx/base.txt
    #   openedx-forum
    #   pydata-sphinx-theme
    #   pynliner
billiard==4.2.1
    # via
    #   -r requirements/edx/base.txt
    #   celery
bleach[css]==6.2.0
    # via
    #   -r requirements/edx/base.txt
    #   edx-enterprise
    #   lti-consumer-xblock
    #   openedx-django-wiki
    #   ora2
    #   xblock-drag-and-drop-v2
    #   xblock-poll
boto==2.49.0
    # via -r requirements/edx/base.txt
boto3==1.38.29
    # via
    #   -r requirements/edx/base.txt
    #   django-ses
    #   fs-s3fs
    #   ora2
    #   snowflake-connector-python
botocore==1.38.29
    # via
    #   -r requirements/edx/base.txt
    #   boto3
    #   s3transfer
    #   snowflake-connector-python
bridgekeeper==0.9
    # via -r requirements/edx/base.txt
cachecontrol==0.14.3
    # via
    #   -r requirements/edx/base.txt
    #   firebase-admin
cachetools==5.5.2
    # via
    #   -r requirements/edx/base.txt
    #   edxval
    #   google-auth
camel-converter[pydantic]==4.0.1
    # via
    #   -r requirements/edx/base.txt
    #   meilisearch
celery==5.5.3
    # via
    #   -c requirements/edx/../constraints.txt
    #   -r requirements/edx/base.txt
    #   django-celery-results
    #   django-user-tasks
    #   edx-celeryutils
    #   edx-enterprise
    #   enterprise-integrated-channels
    #   event-tracking
    #   openedx-learning
certifi==2025.4.26
    # via
    #   -r requirements/edx/base.txt
    #   elasticsearch
    #   requests
    #   snowflake-connector-python
cffi==1.17.1
    # via
    #   -r requirements/edx/base.txt
    #   cryptography
    #   pynacl
    #   snowflake-connector-python
chardet==5.2.0
    # via
    #   -r requirements/edx/base.txt
    #   pysrt
charset-normalizer==3.4.2
    # via
    #   -r requirements/edx/base.txt
    #   requests
    #   snowflake-connector-python
chem==2.0.0
    # via -r requirements/edx/base.txt
click==8.2.1
    # via
    #   -r requirements/edx/base.txt
    #   celery
    #   click-didyoumean
    #   click-plugins
    #   click-repl
    #   code-annotations
    #   edx-django-utils
    #   nltk
    #   user-util
click-didyoumean==0.3.1
    # via
    #   -r requirements/edx/base.txt
    #   celery
click-plugins==1.1.1
    # via
    #   -r requirements/edx/base.txt
    #   celery
click-repl==0.3.0
    # via
    #   -r requirements/edx/base.txt
    #   celery
code-annotations==2.3.0
    # via
    #   -r requirements/edx/base.txt
    #   -r requirements/edx/doc.in
    #   edx-enterprise
    #   edx-toggles
codejail-includes==1.0.0
    # via -r requirements/edx/base.txt
crowdsourcehinter-xblock==0.8
    # via -r requirements/edx/base.txt
cryptography==45.0.3
    # via
    #   -r requirements/edx/base.txt
    #   django-fernet-fields-v2
    #   edx-enterprise
    #   jwcrypto
    #   paramiko
    #   pgpy
    #   pyjwt
    #   pyopenssl
    #   snowflake-connector-python
    #   social-auth-core
cssutils==2.11.1
    # via
    #   -r requirements/edx/base.txt
    #   pynliner
deepmerge==2.0
    # via sphinxcontrib-openapi
defusedxml==0.7.1
    # via
    #   -r requirements/edx/base.txt
    #   djangorestframework-xml
    #   ora2
    #   python3-openid
    #   social-auth-core
django==4.2.22
    # via
    #   -c requirements/edx/../common_constraints.txt
    #   -c requirements/edx/../constraints.txt
    #   -r requirements/edx/base.txt
    #   django-appconf
    #   django-autocomplete-light
    #   django-celery-results
    #   django-classy-tags
    #   django-config-models
    #   django-cors-headers
    #   django-crum
    #   django-fernet-fields-v2
    #   django-filter
    #   django-js-asset
    #   django-method-override
    #   django-model-utils
    #   django-multi-email-field
    #   django-mysql
    #   django-oauth-toolkit
    #   django-push-notifications
    #   django-sekizai
    #   django-ses
    #   django-simple-history
    #   django-statici18n
    #   django-storages
    #   django-user-tasks
    #   django-waffle
    #   djangorestframework
    #   done-xblock
    #   drf-jwt
    #   drf-spectacular
    #   drf-yasg
    #   edx-ace
    #   edx-api-doc-tools
    #   edx-auth-backends
    #   edx-bulk-grades
    #   edx-celeryutils
    #   edx-completion
    #   edx-django-release-util
    #   edx-django-sites-extensions
    #   edx-django-utils
    #   edx-drf-extensions
    #   edx-enterprise
    #   edx-event-bus-kafka
    #   edx-event-bus-redis
    #   edx-i18n-tools
    #   edx-milestones
    #   edx-name-affirmation
    #   edx-organizations
    #   edx-proctoring
    #   edx-rbac
    #   edx-search
    #   edx-submissions
    #   edx-toggles
    #   edx-when
    #   edxval
    #   enmerkar
    #   enmerkar-underscore
    #   enterprise-integrated-channels
    #   event-tracking
    #   help-tokens
    #   jsonfield
    #   lti-consumer-xblock
    #   openedx-django-pyfs
    #   openedx-django-wiki
    #   openedx-events
    #   openedx-filters
    #   openedx-forum
    #   openedx-learning
    #   ora2
    #   social-auth-app-django
    #   super-csv
    #   xblock-google-drive
    #   xss-utils
django-appconf==1.1.0
    # via
    #   -r requirements/edx/base.txt
    #   django-statici18n
django-autocomplete-light==3.12.1
    # via -r requirements/edx/base.txt
django-cache-memoize==0.2.1
    # via
    #   -r requirements/edx/base.txt
    #   edx-enterprise
django-celery-results==2.6.0
    # via -r requirements/edx/base.txt
django-classy-tags==4.1.0
    # via
    #   -r requirements/edx/base.txt
    #   django-sekizai
django-config-models==2.9.0
    # via
    #   -r requirements/edx/base.txt
    #   edx-enterprise
    #   edx-name-affirmation
    #   enterprise-integrated-channels
    #   lti-consumer-xblock
django-cors-headers==4.7.0
    # via -r requirements/edx/base.txt
django-countries==7.6.1
    # via
    #   -r requirements/edx/base.txt
    #   edx-enterprise
django-crum==0.7.9
    # via
    #   -r requirements/edx/base.txt
    #   edx-django-utils
    #   edx-enterprise
    #   edx-proctoring
    #   edx-rbac
    #   edx-toggles
    #   super-csv
django-fernet-fields-v2==0.9
    # via
    #   -r requirements/edx/base.txt
    #   edx-enterprise
    #   enterprise-integrated-channels
django-filter==25.1
    # via
    #   -r requirements/edx/base.txt
    #   edx-enterprise
    #   lti-consumer-xblock
django-ipware==7.0.1
    # via
    #   -r requirements/edx/base.txt
    #   edx-enterprise
    #   edx-proctoring
django-js-asset==3.1.2
    # via
    #   -r requirements/edx/base.txt
    #   django-mptt
django-method-override==1.0.4
    # via -r requirements/edx/base.txt
django-model-utils==5.0.0
    # via
    #   -r requirements/edx/base.txt
    #   django-user-tasks
    #   edx-bulk-grades
    #   edx-celeryutils
    #   edx-completion
    #   edx-enterprise
    #   edx-milestones
    #   edx-name-affirmation
    #   edx-organizations
    #   edx-proctoring
    #   edx-rbac
    #   edx-submissions
    #   edx-when
    #   edxval
    #   enterprise-integrated-channels
    #   ora2
    #   super-csv
django-mptt==0.17.0
    # via
    #   -r requirements/edx/base.txt
    #   openedx-django-wiki
django-multi-email-field==0.8.0
    # via
    #   -r requirements/edx/base.txt
    #   edx-enterprise
django-mysql==4.17.0
    # via -r requirements/edx/base.txt
django-oauth-toolkit==1.7.1
    # via
    #   -c requirements/edx/../constraints.txt
    #   -r requirements/edx/base.txt
    #   edx-enterprise
    #   enterprise-integrated-channels
django-object-actions==5.0.0
    # via
    #   -r requirements/edx/base.txt
    #   edx-enterprise
    #   enterprise-integrated-channels
django-pipeline==4.0.0
    # via -r requirements/edx/base.txt
django-push-notifications==3.2.1
    # via
    #   -r requirements/edx/base.txt
    #   edx-ace
django-ratelimit==4.1.0
    # via -r requirements/edx/base.txt
django-sekizai==4.1.0
    # via
    #   -r requirements/edx/base.txt
    #   openedx-django-wiki
django-ses==4.4.0
    # via -r requirements/edx/base.txt
django-simple-history==3.8.0
    # via
    #   -r requirements/edx/base.txt
    #   edx-enterprise
    #   edx-name-affirmation
    #   edx-organizations
    #   edx-proctoring
    #   enterprise-integrated-channels
    #   ora2
django-statici18n==2.6.0
    # via
    #   -r requirements/edx/base.txt
    #   lti-consumer-xblock
    #   xblock-drag-and-drop-v2
    #   xblock-poll
    #   xblocks-contrib
django-storages==1.14.6
    # via
    #   -r requirements/edx/base.txt
    #   edxval
django-user-tasks==3.4.1
    # via -r requirements/edx/base.txt
django-waffle==4.2.0
    # via
    #   -r requirements/edx/base.txt
    #   edx-django-utils
    #   edx-drf-extensions
    #   edx-enterprise
    #   edx-proctoring
    #   edx-toggles
django-webpack-loader==0.7.0
    # via
    #   -c requirements/edx/../constraints.txt
    #   -r requirements/edx/base.txt
    #   edx-proctoring
djangorestframework==3.14.0
    # via
    #   -c requirements/edx/../constraints.txt
    #   -r requirements/edx/base.txt
    #   django-config-models
    #   django-user-tasks
    #   drf-jwt
    #   drf-spectacular
    #   drf-yasg
    #   edx-api-doc-tools
    #   edx-completion
    #   edx-drf-extensions
    #   edx-enterprise
    #   edx-name-affirmation
    #   edx-organizations
    #   edx-proctoring
    #   edx-submissions
    #   openedx-forum
    #   openedx-learning
    #   ora2
    #   super-csv
djangorestframework-xml==2.0.0
    # via
    #   -r requirements/edx/base.txt
    #   edx-enterprise
dnspython==2.7.0
    # via
    #   -r requirements/edx/base.txt
    #   pymongo
docutils==0.21.2
    # via
    #   pydata-sphinx-theme
    #   sphinx
    #   sphinx-mdinclude
done-xblock==2.5.0
    # via -r requirements/edx/base.txt
drf-jwt==1.19.2
    # via
    #   -r requirements/edx/base.txt
    #   edx-drf-extensions
drf-spectacular==0.28.0
    # via -r requirements/edx/base.txt
drf-yasg==1.21.10
    # via
    #   -r requirements/edx/base.txt
    #   django-user-tasks
    #   edx-api-doc-tools
edx-ace==1.15.0
    # via -r requirements/edx/base.txt
edx-api-doc-tools==2.1.0
    # via
    #   -r requirements/edx/base.txt
    #   edx-name-affirmation
edx-auth-backends==4.5.0
    # via -r requirements/edx/base.txt
edx-bulk-grades==1.2.0
    # via
    #   -r requirements/edx/base.txt
    #   staff-graded-xblock
edx-ccx-keys==2.0.2
    # via
    #   -r requirements/edx/base.txt
    #   lti-consumer-xblock
    #   openedx-events
edx-celeryutils==1.4.0
    # via
    #   -r requirements/edx/base.txt
    #   edx-name-affirmation
    #   super-csv
edx-codejail==4.0.0
    # via -r requirements/edx/base.txt
edx-completion==4.9
    # via -r requirements/edx/base.txt
edx-django-release-util==1.5.0
    # via
    #   -r requirements/edx/base.txt
    #   edx-submissions
    #   edxval
edx-django-sites-extensions==5.1.0
    # via -r requirements/edx/base.txt
edx-django-utils==8.0.0
    # via
    #   -r requirements/edx/base.txt
    #   django-config-models
    #   edx-ace
    #   edx-drf-extensions
    #   edx-enterprise
    #   edx-event-bus-kafka
    #   edx-event-bus-redis
    #   edx-name-affirmation
    #   edx-rest-api-client
    #   edx-toggles
    #   edx-when
    #   enterprise-integrated-channels
    #   event-tracking
    #   openedx-events
    #   ora2
    #   super-csv
edx-drf-extensions==10.6.0
    # via
    #   -r requirements/edx/base.txt
    #   edx-completion
    #   edx-enterprise
    #   edx-name-affirmation
    #   edx-organizations
    #   edx-proctoring
    #   edx-rbac
    #   edx-when
    #   edxval
    #   enterprise-integrated-channels
    #   openedx-learning
edx-enterprise==6.2.11
    # via
    #   -c requirements/edx/../constraints.txt
    #   -r requirements/edx/base.txt
edx-event-bus-kafka==6.1.0
    # via -r requirements/edx/base.txt
edx-event-bus-redis==0.6.1
    # via -r requirements/edx/base.txt
edx-i18n-tools==1.9.0
    # via
    #   -r requirements/edx/base.txt
    #   ora2
    #   xblocks-contrib
edx-milestones==1.1.0
    # via -r requirements/edx/base.txt
edx-name-affirmation==3.0.1
    # via -r requirements/edx/base.txt
edx-opaque-keys[django]==3.0.0
    # via
    #   -r requirements/edx/base.txt
    #   edx-bulk-grades
    #   edx-ccx-keys
    #   edx-completion
    #   edx-drf-extensions
    #   edx-enterprise
    #   edx-milestones
    #   edx-organizations
    #   edx-proctoring
    #   edx-when
    #   enterprise-integrated-channels
    #   lti-consumer-xblock
    #   openedx-events
    #   openedx-filters
    #   ora2
    #   xblocks-contrib
edx-organizations==6.13.0
    # via -r requirements/edx/base.txt
edx-proctoring==5.2.0
    # via
    #   -r requirements/edx/base.txt
    #   edx-proctoring-proctortrack
edx-rbac==2.1.0
    # via
    #   -r requirements/edx/base.txt
    #   edx-enterprise
    #   enterprise-integrated-channels
edx-rest-api-client==6.2.0
    # via
    #   -r requirements/edx/base.txt
    #   edx-enterprise
    #   edx-proctoring
    #   enterprise-integrated-channels
edx-search==4.1.3
    # via
    #   -r requirements/edx/base.txt
    #   openedx-forum
edx-sga==0.26.0
    # via -r requirements/edx/base.txt
edx-submissions==3.11.1
    # via
    #   -r requirements/edx/base.txt
    #   ora2
edx-tincan-py35==2.0.0
    # via
    #   -r requirements/edx/base.txt
    #   edx-enterprise
    #   enterprise-integrated-channels
edx-toggles==5.3.0
    # via
    #   -r requirements/edx/base.txt
    #   edx-completion
    #   edx-enterprise
    #   edx-event-bus-kafka
    #   edx-event-bus-redis
    #   edx-name-affirmation
    #   edx-search
    #   edxval
    #   event-tracking
    #   ora2
edx-when==3.0.0
    # via
    #   -r requirements/edx/base.txt
    #   edx-proctoring
edxval==3.0.0
    # via -r requirements/edx/base.txt
elasticsearch==7.9.1
    # via
    #   -c requirements/edx/../common_constraints.txt
    #   -c requirements/edx/../constraints.txt
    #   -r requirements/edx/base.txt
    #   edx-search
    #   openedx-forum
enmerkar==0.7.1
    # via
    #   -r requirements/edx/base.txt
    #   enmerkar-underscore
enmerkar-underscore==2.4.0
    # via -r requirements/edx/base.txt
enterprise-integrated-channels==0.1.11
    # via -r requirements/edx/base.txt
event-tracking==3.3.0
    # via
    #   -r requirements/edx/base.txt
    #   edx-completion
    #   edx-proctoring
    #   edx-search
fastavro==1.11.1
    # via
    #   -r requirements/edx/base.txt
    #   openedx-events
filelock==3.18.0
    # via
    #   -r requirements/edx/base.txt
    #   snowflake-connector-python
firebase-admin==6.8.0
    # via
    #   -r requirements/edx/base.txt
    #   edx-ace
frozenlist==1.6.2
    # via
    #   -r requirements/edx/base.txt
    #   aiohttp
    #   aiosignal
fs==2.0.27
    # via
    #   -r requirements/edx/base.txt
    #   fs-s3fs
    #   openedx-django-pyfs
    #   xblock
fs-s3fs==0.1.8
    # via
    #   -r requirements/edx/base.txt
    #   openedx-django-pyfs
future==1.0.0
    # via
    #   -r requirements/edx/base.txt
    #   pyjwkest
geoip2==5.1.0
    # via -r requirements/edx/base.txt
gitdb==4.0.12
    # via gitpython
gitpython==3.1.44
    # via -r requirements/edx/doc.in
glob2==0.7
    # via -r requirements/edx/base.txt
google-api-core[grpc]==2.25.0
    # via
    #   -r requirements/edx/base.txt
    #   firebase-admin
    #   google-api-python-client
    #   google-cloud-core
    #   google-cloud-firestore
    #   google-cloud-storage
google-api-python-client==2.171.0
    # via
    #   -r requirements/edx/base.txt
    #   firebase-admin
google-auth==2.40.2
    # via
    #   -r requirements/edx/base.txt
    #   google-api-core
    #   google-api-python-client
    #   google-auth-httplib2
    #   google-cloud-core
    #   google-cloud-firestore
    #   google-cloud-storage
google-auth-httplib2==0.2.0
    # via
    #   -r requirements/edx/base.txt
    #   google-api-python-client
google-cloud-core==2.4.3
    # via
    #   -r requirements/edx/base.txt
    #   google-cloud-firestore
    #   google-cloud-storage
google-cloud-firestore==2.21.0
    # via
    #   -r requirements/edx/base.txt
    #   firebase-admin
google-cloud-storage==3.1.0
    # via
    #   -r requirements/edx/base.txt
    #   firebase-admin
google-crc32c==1.7.1
    # via
    #   -r requirements/edx/base.txt
    #   google-cloud-storage
    #   google-resumable-media
google-resumable-media==2.7.2
    # via
    #   -r requirements/edx/base.txt
    #   google-cloud-storage
googleapis-common-protos==1.70.0
    # via
    #   -r requirements/edx/base.txt
    #   google-api-core
    #   grpcio-status
grpcio==1.72.1
    # via
    #   -r requirements/edx/base.txt
    #   google-api-core
    #   grpcio-status
grpcio-status==1.72.1
    # via
    #   -r requirements/edx/base.txt
    #   google-api-core
gunicorn==23.0.0
    # via -r requirements/edx/base.txt
help-tokens==3.2.0
    # via -r requirements/edx/base.txt
html5lib==1.1
    # via
    #   -r requirements/edx/base.txt
    #   ora2
httplib2==0.22.0
    # via
    #   -r requirements/edx/base.txt
    #   google-api-python-client
    #   google-auth-httplib2
icalendar==6.3.1
    # via -r requirements/edx/base.txt
idna==3.10
    # via
    #   -r requirements/edx/base.txt
    #   optimizely-sdk
    #   requests
    #   snowflake-connector-python
    #   yarl
imagesize==1.4.1
    # via sphinx
importlib-metadata==8.7.0
    # via -r requirements/edx/base.txt
inflection==0.5.1
    # via
    #   -r requirements/edx/base.txt
    #   drf-spectacular
    #   drf-yasg
ipaddress==1.0.23
    # via -r requirements/edx/base.txt
isodate==0.7.2
    # via
    #   -r requirements/edx/base.txt
    #   python3-saml
jinja2==3.1.6
    # via
    #   -r requirements/edx/base.txt
    #   code-annotations
    #   sphinx
    #   sphinx-autoapi
jmespath==1.0.1
    # via
    #   -r requirements/edx/base.txt
    #   boto3
    #   botocore
joblib==1.5.1
    # via
    #   -r requirements/edx/base.txt
    #   nltk
jsondiff==2.2.1
    # via
    #   -r requirements/edx/base.txt
    #   edx-enterprise
jsonfield==3.1.0
    # via
    #   -r requirements/edx/base.txt
    #   edx-celeryutils
    #   edx-enterprise
    #   edx-proctoring
    #   edx-submissions
    #   enterprise-integrated-channels
    #   lti-consumer-xblock
    #   ora2
jsonschema==4.24.0
    # via
    #   -r requirements/edx/base.txt
    #   drf-spectacular
    #   optimizely-sdk
    #   sphinxcontrib-openapi
jsonschema-specifications==2025.4.1
    # via
    #   -r requirements/edx/base.txt
    #   jsonschema
jwcrypto==1.5.6
    # via
    #   -r requirements/edx/base.txt
    #   django-oauth-toolkit
    #   pylti1p3
kombu==5.5.4
    # via
    #   -r requirements/edx/base.txt
    #   celery
laboratory==1.0.2
    # via -r requirements/edx/base.txt
lazy==1.6
    # via
    #   -r requirements/edx/base.txt
    #   acid-xblock
    #   lti-consumer-xblock
    #   ora2
    #   xblock
loremipsum==1.0.5
    # via
    #   -r requirements/edx/base.txt
    #   ora2
lti-consumer-xblock==9.14.0
    # via -r requirements/edx/base.txt
lxml[html-clean]==5.3.2
    # via
    #   -c requirements/edx/../constraints.txt
    #   -r requirements/edx/base.txt
    #   edx-i18n-tools
    #   edxval
    #   lti-consumer-xblock
    #   lxml-html-clean
    #   olxcleaner
    #   openedx-calc
    #   ora2
    #   python3-saml
    #   xblock
    #   xmlsec
lxml-html-clean==0.4.2
    # via
    #   -r requirements/edx/base.txt
    #   lxml
mailsnake==1.6.4
    # via -r requirements/edx/base.txt
mako==1.3.10
    # via
    #   -r requirements/edx/base.txt
    #   acid-xblock
    #   lti-consumer-xblock
    #   xblock
    #   xblock-utils
markdown==3.8
    # via
    #   -r requirements/edx/base.txt
    #   openedx-django-wiki
    #   staff-graded-xblock
    #   xblock-poll
markupsafe==3.0.2
    # via
    #   -r requirements/edx/base.txt
    #   chem
    #   jinja2
    #   mako
    #   openedx-calc
    #   xblock
maxminddb==2.7.0
    # via
    #   -r requirements/edx/base.txt
    #   geoip2
meilisearch==0.34.1
    # via
    #   -r requirements/edx/base.txt
    #   edx-search
mistune==3.1.3
    # via sphinx-mdinclude
mongoengine==0.29.1
    # via -r requirements/edx/base.txt
monotonic==1.6
    # via
    #   -r requirements/edx/base.txt
    #   analytics-python
more-itertools==10.7.0
    # via
    #   -r requirements/edx/base.txt
    #   cssutils
mpmath==1.3.0
    # via
    #   -r requirements/edx/base.txt
    #   sympy
msgpack==1.1.0
    # via
    #   -r requirements/edx/base.txt
    #   cachecontrol
multidict==6.4.4
    # via
    #   -r requirements/edx/base.txt
    #   aiohttp
    #   yarl
mysqlclient==2.2.7
    # via
    #   -r requirements/edx/base.txt
    #   openedx-forum
nh3==0.2.21
    # via
    #   -r requirements/edx/base.txt
    #   xblocks-contrib
nltk==3.9.1
    # via
    #   -r requirements/edx/base.txt
    #   chem
nodeenv==1.9.1
    # via -r requirements/edx/base.txt
numpy==1.26.4
    # via
    #   -c requirements/edx/../constraints.txt
    #   -r requirements/edx/base.txt
    #   chem
    #   openedx-calc
    #   scipy
    #   shapely
oauthlib==3.2.2
    # via
    #   -r requirements/edx/base.txt
    #   django-oauth-toolkit
    #   lti-consumer-xblock
    #   requests-oauthlib
    #   social-auth-core
    #   xblocks-contrib
olxcleaner==0.3.0
    # via -r requirements/edx/base.txt
openai==0.28.1
    # via
    #   -c requirements/edx/../constraints.txt
    #   -r requirements/edx/base.txt
    #   edx-enterprise
openedx-atlas==0.7.0
    # via
    #   -r requirements/edx/base.txt
    #   enterprise-integrated-channels
    #   openedx-forum
openedx-calc==4.0.2
    # via -r requirements/edx/base.txt
openedx-django-pyfs==3.8.0
    # via
    #   -r requirements/edx/base.txt
    #   lti-consumer-xblock
    #   xblock
    #   xblocks-contrib
openedx-django-require==2.1.0
    # via -r requirements/edx/base.txt
openedx-django-wiki==3.1.1
    # via -r requirements/edx/base.txt
openedx-events==10.2.1
    # via
    #   -r requirements/edx/base.txt
    #   edx-enterprise
    #   edx-event-bus-kafka
    #   edx-event-bus-redis
    #   edx-name-affirmation
    #   event-tracking
    #   ora2
openedx-filters==2.1.0
    # via
    #   -r requirements/edx/base.txt
    #   lti-consumer-xblock
    #   ora2
openedx-forum==0.3.0
    # via -r requirements/edx/base.txt
openedx-learning==0.26.0
    # via
    #   -c requirements/edx/../constraints.txt
    #   -r requirements/edx/base.txt
openedx-mongodbproxy==0.3.0
    # via -r requirements/edx/base.txt
optimizely-sdk==5.2.0
    # via -r requirements/edx/base.txt
ora2==6.16.3
    # via -r requirements/edx/base.txt
packaging==25.0
    # via
    #   -r requirements/edx/base.txt
    #   drf-yasg
    #   gunicorn
    #   kombu
    #   pydata-sphinx-theme
    #   snowflake-connector-python
    #   sphinx
paramiko==3.5.1
    # via
    #   -r requirements/edx/base.txt
    #   edx-enterprise
path==16.11.0
    # via
    #   -c requirements/edx/../constraints.txt
    #   -r requirements/edx/base.txt
    #   edx-i18n-tools
    #   path-py
path-py==12.5.0
    # via
    #   -r requirements/edx/base.txt
    #   edx-enterprise
    #   ora2
    #   staff-graded-xblock
pbr==6.1.1
    # via
    #   -r requirements/edx/base.txt
    #   stevedore
pgpy==0.6.0
    # via
    #   -r requirements/edx/base.txt
    #   edx-enterprise
picobox==4.0.0
    # via sphinxcontrib-openapi
piexif==1.1.3
    # via -r requirements/edx/base.txt
pillow==11.2.1
    # via
    #   -r requirements/edx/base.txt
    #   edx-enterprise
    #   edx-organizations
    #   edxval
platformdirs==4.3.8
    # via
    #   -r requirements/edx/base.txt
    #   snowflake-connector-python
polib==1.2.0
    # via
    #   -r requirements/edx/base.txt
    #   edx-i18n-tools
prompt-toolkit==3.0.51
    # via
    #   -r requirements/edx/base.txt
    #   click-repl
propcache==0.3.1
    # via
    #   -r requirements/edx/base.txt
    #   aiohttp
    #   yarl
proto-plus==1.26.1
    # via
    #   -r requirements/edx/base.txt
    #   google-api-core
    #   google-cloud-firestore
protobuf==6.31.1
    # via
    #   -r requirements/edx/base.txt
    #   google-api-core
    #   google-cloud-firestore
    #   googleapis-common-protos
    #   grpcio-status
    #   proto-plus
psutil==7.0.0
    # via
    #   -r requirements/edx/base.txt
    #   edx-django-utils
pyasn1==0.6.1
    # via
    #   -r requirements/edx/base.txt
    #   pgpy
    #   pyasn1-modules
    #   rsa
pyasn1-modules==0.4.2
    # via
    #   -r requirements/edx/base.txt
    #   google-auth
pycountry==24.6.1
    # via -r requirements/edx/base.txt
pycparser==2.22
    # via
    #   -r requirements/edx/base.txt
    #   cffi
pycryptodomex==3.23.0
    # via
    #   -r requirements/edx/base.txt
    #   edx-proctoring
    #   lti-consumer-xblock
    #   pyjwkest
pydantic==2.11.5
    # via
    #   -r requirements/edx/base.txt
    #   camel-converter
pydantic-core==2.33.2
    # via
    #   -r requirements/edx/base.txt
    #   pydantic
pydata-sphinx-theme==0.15.4
    # via sphinx-book-theme
pygments==2.19.1
    # via
    #   accessible-pygments
    #   pydata-sphinx-theme
    #   sphinx
    #   sphinx-mdinclude
pyjwkest==1.4.2
    # via
    #   -r requirements/edx/base.txt
    #   lti-consumer-xblock
pyjwt[crypto]==2.10.1
    # via
    #   -r requirements/edx/base.txt
    #   drf-jwt
    #   edx-auth-backends
    #   edx-drf-extensions
    #   edx-proctoring
    #   edx-rest-api-client
    #   firebase-admin
    #   lti-consumer-xblock
    #   pylti1p3
    #   snowflake-connector-python
    #   social-auth-core
pylatexenc==2.10
    # via
    #   -r requirements/edx/base.txt
    #   olxcleaner
pylti1p3==2.0.0
    # via -r requirements/edx/base.txt
pymemcache==4.0.0
    # via -r requirements/edx/base.txt
pymongo==4.4.0
    # via
    #   -c requirements/edx/../constraints.txt
    #   -r requirements/edx/base.txt
    #   edx-opaque-keys
    #   event-tracking
    #   mongoengine
    #   openedx-forum
    #   openedx-mongodbproxy
pynacl==1.5.0
    # via
    #   -r requirements/edx/base.txt
    #   edx-django-utils
    #   paramiko
pynliner==0.8.0
    # via -r requirements/edx/base.txt
pyopenssl==25.1.0
    # via
    #   -r requirements/edx/base.txt
    #   snowflake-connector-python
pyparsing==3.2.3
    # via
    #   -r requirements/edx/base.txt
    #   chem
    #   httplib2
    #   openedx-calc
pyrsistent==0.20.0
    # via
    #   -r requirements/edx/base.txt
    #   optimizely-sdk
pysrt==1.1.2
    # via
    #   -r requirements/edx/base.txt
    #   edxval
python-dateutil==2.9.0.post0
    # via
    #   -r requirements/edx/base.txt
    #   analytics-python
    #   botocore
    #   celery
    #   edx-ace
    #   edx-enterprise
    #   edx-proctoring
    #   icalendar
    #   olxcleaner
    #   ora2
    #   xblock
python-ipware==3.0.0
    # via
    #   -r requirements/edx/base.txt
    #   django-ipware
python-slugify==8.0.4
    # via
    #   -r requirements/edx/base.txt
    #   code-annotations
python-swiftclient==4.8.0
    # via
    #   -r requirements/edx/base.txt
    #   ora2
python3-openid==3.2.0 ; python_version >= "3"
    # via
    #   -r requirements/edx/base.txt
    #   social-auth-core
python3-saml==1.16.0
    # via -r requirements/edx/base.txt
pytz==2025.2
    # via
    #   -r requirements/edx/base.txt
    #   djangorestframework
    #   drf-yasg
    #   edx-completion
    #   edx-enterprise
    #   edx-proctoring
    #   edx-submissions
    #   edx-tincan-py35
    #   enterprise-integrated-channels
    #   event-tracking
    #   fs
    #   olxcleaner
    #   ora2
    #   snowflake-connector-python
    #   xblock
pyuca==1.2
    # via -r requirements/edx/base.txt
pyyaml==6.0.2
    # via
    #   -r requirements/edx/base.txt
    #   code-annotations
    #   drf-spectacular
    #   drf-yasg
    #   edx-django-release-util
    #   edx-i18n-tools
    #   jsondiff
    #   sphinx-autoapi
    #   sphinxcontrib-openapi
    #   xblock
random2==1.0.2
    # via -r requirements/edx/base.txt
recommender-xblock==3.1.0
    # via -r requirements/edx/base.txt
redis==6.2.0
    # via
    #   -r requirements/edx/base.txt
    #   walrus
referencing==0.36.2
    # via
    #   -r requirements/edx/base.txt
    #   jsonschema
    #   jsonschema-specifications
regex==2024.11.6
    # via
    #   -r requirements/edx/base.txt
    #   nltk
requests==2.32.3
    # via
    #   -r requirements/edx/base.txt
    #   analytics-python
    #   cachecontrol
    #   django-oauth-toolkit
    #   edx-bulk-grades
    #   edx-drf-extensions
    #   edx-enterprise
    #   edx-rest-api-client
    #   enterprise-integrated-channels
    #   geoip2
    #   google-api-core
    #   google-cloud-storage
    #   mailsnake
    #   meilisearch
    #   openai
    #   openedx-forum
    #   optimizely-sdk
    #   pyjwkest
    #   pylti1p3
    #   python-swiftclient
    #   requests-oauthlib
    #   sailthru-client
    #   slumber
    #   snowflake-connector-python
    #   social-auth-core
    #   sphinx
    #   xblock-google-drive
requests-oauthlib==2.0.0
    # via
    #   -r requirements/edx/base.txt
    #   social-auth-core
roman-numerals-py==3.1.0
    # via sphinx
rpds-py==0.25.1
    # via
    #   -r requirements/edx/base.txt
    #   jsonschema
    #   referencing
rsa==4.9.1
    # via
    #   -r requirements/edx/base.txt
    #   google-auth
rules==3.5
    # via
    #   -r requirements/edx/base.txt
    #   edx-enterprise
    #   edx-proctoring
    #   openedx-learning
s3transfer==0.13.0
    # via
    #   -r requirements/edx/base.txt
    #   boto3
sailthru-client==2.2.3
    # via
    #   -r requirements/edx/base.txt
    #   edx-ace
scipy==1.15.3
    # via
    #   -r requirements/edx/base.txt
    #   chem
semantic-version==2.10.0
    # via
    #   -r requirements/edx/base.txt
    #   edx-drf-extensions
shapely==2.1.1
    # via -r requirements/edx/base.txt
simplejson==3.20.1
    # via
    #   -r requirements/edx/base.txt
    #   sailthru-client
    #   super-csv
    #   xblock
    #   xblock-utils
six==1.17.0
    # via
    #   -r requirements/edx/base.txt
    #   analytics-python
    #   codejail-includes
    #   crowdsourcehinter-xblock
    #   edx-ace
    #   edx-auth-backends
    #   edx-ccx-keys
    #   edx-codejail
    #   edx-django-release-util
    #   edx-milestones
    #   edx-rbac
    #   event-tracking
    #   fs
    #   fs-s3fs
    #   html5lib
    #   pyjwkest
    #   python-dateutil
    #   sphinxcontrib-httpdomain
slumber==0.7.1
    # via
    #   -r requirements/edx/base.txt
    #   edx-bulk-grades
    #   edx-enterprise
    #   enterprise-integrated-channels
smmap==5.0.2
    # via gitdb
snowballstemmer==3.0.1
    # via sphinx
snowflake-connector-python==3.15.0
    # via
    #   -r requirements/edx/base.txt
    #   edx-enterprise
<<<<<<< HEAD
social-auth-app-django==5.2.0
=======
social-auth-app-django==5.4.1
>>>>>>> addeae20
    # via
    #   -c requirements/edx/../constraints.txt
    #   -r requirements/edx/base.txt
    #   edx-auth-backends
social-auth-core==4.5.4
    # via
    #   -c requirements/edx/../constraints.txt
    #   -r requirements/edx/base.txt
    #   edx-auth-backends
    #   social-auth-app-django
sorl-thumbnail==12.11.0
    # via
    #   -r requirements/edx/base.txt
    #   openedx-django-wiki
sortedcontainers==2.4.0
    # via
    #   -r requirements/edx/base.txt
    #   snowflake-connector-python
soupsieve==2.7
    # via
    #   -r requirements/edx/base.txt
    #   beautifulsoup4
sphinx==8.2.3
    # via
    #   -r requirements/edx/doc.in
    #   pydata-sphinx-theme
    #   sphinx-autoapi
    #   sphinx-book-theme
    #   sphinx-design
    #   sphinx-mdinclude
    #   sphinx-reredirects
    #   sphinxcontrib-httpdomain
    #   sphinxcontrib-openapi
    #   sphinxext-rediraffe
sphinx-autoapi==3.6.0
    # via -r requirements/edx/doc.in
sphinx-book-theme==1.1.4
    # via -r requirements/edx/doc.in
sphinx-design==0.6.1
    # via -r requirements/edx/doc.in
sphinx-mdinclude==0.6.2
    # via sphinxcontrib-openapi
sphinx-reredirects==1.0.0
    # via -r requirements/edx/doc.in
sphinxcontrib-applehelp==2.0.0
    # via sphinx
sphinxcontrib-devhelp==2.0.0
    # via sphinx
sphinxcontrib-htmlhelp==2.1.0
    # via sphinx
sphinxcontrib-httpdomain==1.8.1
    # via sphinxcontrib-openapi
sphinxcontrib-jsmath==1.0.1
    # via sphinx
sphinxcontrib-openapi[markdown]==0.8.4
    # via -r requirements/edx/doc.in
sphinxcontrib-qthelp==2.0.0
    # via sphinx
sphinxcontrib-serializinghtml==2.0.0
    # via sphinx
sphinxext-rediraffe==0.2.7
    # via -r requirements/edx/doc.in
sqlparse==0.5.3
    # via
    #   -r requirements/edx/base.txt
    #   django
staff-graded-xblock==3.1.0
    # via -r requirements/edx/base.txt
stevedore==5.4.1
    # via
    #   -r requirements/edx/base.txt
    #   code-annotations
    #   edx-ace
    #   edx-django-utils
    #   edx-enterprise
    #   edx-opaque-keys
super-csv==4.1.0
    # via
    #   -r requirements/edx/base.txt
    #   edx-bulk-grades
sympy==1.14.0
    # via
    #   -r requirements/edx/base.txt
    #   openedx-calc
testfixtures==8.3.0
    # via
    #   -r requirements/edx/base.txt
    #   edx-enterprise
text-unidecode==1.3
    # via
    #   -r requirements/edx/base.txt
    #   python-slugify
tinycss2==1.4.0
    # via
    #   -r requirements/edx/base.txt
    #   bleach
tomlkit==0.13.2
    # via
    #   -r requirements/edx/base.txt
    #   snowflake-connector-python
tqdm==4.67.1
    # via
    #   -r requirements/edx/base.txt
    #   nltk
    #   openai
typing-extensions==4.14.0
    # via
    #   -r requirements/edx/base.txt
    #   beautifulsoup4
    #   django-countries
    #   edx-opaque-keys
    #   jwcrypto
    #   pydantic
    #   pydantic-core
    #   pydata-sphinx-theme
    #   pylti1p3
    #   pyopenssl
    #   referencing
    #   snowflake-connector-python
    #   typing-inspection
typing-inspection==0.4.1
    # via
    #   -r requirements/edx/base.txt
    #   pydantic
tzdata==2025.2
    # via
    #   -r requirements/edx/base.txt
    #   icalendar
    #   kombu
unicodecsv==0.14.1
    # via
    #   -r requirements/edx/base.txt
    #   edx-enterprise
    #   enterprise-integrated-channels
unicodeit==0.7.5
    # via -r requirements/edx/base.txt
uritemplate==4.2.0
    # via
    #   -r requirements/edx/base.txt
    #   drf-spectacular
    #   drf-yasg
    #   google-api-python-client
urllib3==2.2.3
    # via
    #   -c requirements/edx/../common_constraints.txt
    #   -r requirements/edx/base.txt
    #   botocore
    #   elasticsearch
    #   requests
user-util==2.0.0
    # via -r requirements/edx/base.txt
vine==5.1.0
    # via
    #   -r requirements/edx/base.txt
    #   amqp
    #   celery
    #   kombu
voluptuous==0.15.2
    # via
    #   -r requirements/edx/base.txt
    #   ora2
walrus==0.9.4
    # via
    #   -r requirements/edx/base.txt
    #   edx-event-bus-redis
wcwidth==0.2.13
    # via
    #   -r requirements/edx/base.txt
    #   prompt-toolkit
web-fragments==3.1.0
    # via
    #   -r requirements/edx/base.txt
    #   crowdsourcehinter-xblock
    #   edx-sga
    #   staff-graded-xblock
    #   xblock
    #   xblock-utils
webencodings==0.5.1
    # via
    #   -r requirements/edx/base.txt
    #   bleach
    #   html5lib
    #   tinycss2
webob==1.8.9
    # via
    #   -r requirements/edx/base.txt
    #   xblock
wheel==0.45.1
    # via
    #   -r requirements/edx/base.txt
    #   django-pipeline
wrapt==1.17.2
    # via -r requirements/edx/base.txt
xblock[django]==5.2.0
    # via
    #   -r requirements/edx/base.txt
    #   acid-xblock
    #   crowdsourcehinter-xblock
    #   done-xblock
    #   edx-completion
    #   edx-sga
    #   edx-when
    #   lti-consumer-xblock
    #   ora2
    #   staff-graded-xblock
    #   xblock-drag-and-drop-v2
    #   xblock-google-drive
    #   xblock-utils
    #   xblocks-contrib
xblock-drag-and-drop-v2==5.0.2
    # via -r requirements/edx/base.txt
xblock-google-drive==0.8.1
    # via -r requirements/edx/base.txt
xblock-poll==1.15.1
    # via -r requirements/edx/base.txt
xblock-utils==4.0.0
    # via
    #   -r requirements/edx/base.txt
    #   edx-sga
    #   xblock-poll
xblocks-contrib==0.4.0
    # via -r requirements/edx/base.txt
xmlsec==1.3.14
    # via
    #   -c requirements/edx/../constraints.txt
    #   -r requirements/edx/base.txt
    #   python3-saml
xss-utils==0.8.0
    # via -r requirements/edx/base.txt
yarl==1.20.0
    # via
    #   -r requirements/edx/base.txt
    #   aiohttp
zipp==3.22.0
    # via
    #   -r requirements/edx/base.txt
    #   importlib-metadata

# The following packages are considered to be unsafe in a requirements file:
# setuptools<|MERGE_RESOLUTION|>--- conflicted
+++ resolved
@@ -1377,11 +1377,6 @@
     # via
     #   -r requirements/edx/base.txt
     #   edx-enterprise
-<<<<<<< HEAD
-social-auth-app-django==5.2.0
-=======
-social-auth-app-django==5.4.1
->>>>>>> addeae20
     # via
     #   -c requirements/edx/../constraints.txt
     #   -r requirements/edx/base.txt
