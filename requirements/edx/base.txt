#
# This file is autogenerated by pip-compile with python 3.8
# To update, run:
#
#    make upgrade
#
-e common/lib/capa
    # via
    #   -r requirements/edx/local.in
    #   xmodule
-e git+https://github.com/edx/codejail.git@3.1.3#egg=codejail==3.1.3
    # via -r requirements/edx/github.in
-e git+https://github.com/edx/django-wiki.git@1.0.2#egg=django-wiki
    # via -r requirements/edx/github.in
-e git+https://github.com/jazkarta/edx-jsme.git@690dbf75441fa91c7c4899df0b83d77f7deb5458#egg=edx-jsme
    # via -r requirements/edx/github.in
-e git+https://github.com/openedx/olxcleaner.git@2f0d6c7f126cbd69c9724b7b57a0b2565330a297#egg=olxcleaner
    # via -r requirements/edx/github.in
-e .
    # via -r requirements/edx/local.in
-e git+https://github.com/edx/RateXBlock.git@2.0.1#egg=rate-xblock
    # via -r requirements/edx/github.in
-e common/lib/safe_lxml
    # via -r requirements/edx/local.in
-e common/lib/sandbox-packages
    # via -r requirements/edx/local.in
-e common/lib/symmath
    # via -r requirements/edx/local.in
-e openedx/core/lib/xblock_builtin/xblock_discussion
    # via -r requirements/edx/local.in
-e git+https://github.com/edx-solutions/xblock-google-drive.git@2d176468e33c0713c911b563f8f65f7cf232f5b6#egg=xblock-google-drive
    # via -r requirements/edx/github.in
-e common/lib/xmodule
    # via -r requirements/edx/local.in
acid-xblock==0.2.1
    # via -r requirements/edx/base.in
aiohttp==3.7.4.post0
    # via geoip2
amqp==2.6.1
    # via kombu
analytics-python==1.4.0
    # via -r requirements/edx/base.in
aniso8601==9.0.1
    # via
    #   edx-tincan-py35
    #   tincan
appdirs==1.4.4
    # via fs
async-timeout==3.0.1
    # via aiohttp
attrs==21.2.0
    # via
    #   -r requirements/edx/base.in
    #   aiohttp
    #   edx-ace
    #   openedx-events
babel==2.9.1
    # via
    #   -r requirements/edx/base.in
    #   enmerkar
    #   enmerkar-underscore
backoff==1.10.0
    # via analytics-python
beautifulsoup4==4.9.3
    # via pynliner
billiard==3.6.4.0
    # via celery
bleach==4.1.0
    # via
    #   -r requirements/edx/base.in
    #   django-wiki
    #   edx-enterprise
    #   lti-consumer-xblock
    #   ora2
    #   xblock-drag-and-drop-v2
    #   xblock-poll
boto==2.39.0
    # via
    #   -r requirements/edx/base.in
    #   edxval
boto3==1.4.8
    # via
    #   -r requirements/edx/base.in
    #   django-ses
    #   fs-s3fs
    #   ora2
botocore==1.8.17
    # via
    #   -r requirements/edx/base.in
    #   boto3
    #   s3transfer
bridgekeeper==0.9
    # via -r requirements/edx/base.in
celery==4.4.7
    # via
    #   -c requirements/edx/../constraints.txt
    #   -r requirements/edx/base.in
    #   django-celery-results
    #   django-user-tasks
    #   edx-celeryutils
    #   edx-enterprise
    #   event-tracking
certifi==2021.5.30
    # via
    #   -r requirements/edx/paver.txt
    #   elasticsearch
    #   py2neo
    #   requests
cffi==1.14.6
    # via cryptography
chardet==4.0.0
    # via
    #   aiohttp
    #   pysrt
charset-normalizer==2.0.4
    # via
    #   -r requirements/edx/paver.txt
    #   requests
chem==1.2.0
    # via -r requirements/edx/base.in
click==7.1.2
    # via
    #   -c requirements/edx/../constraints.txt
    #   code-annotations
    #   nltk
    #   user-util
code-annotations==1.2.0
    # via
    #   edx-enterprise
    #   edx-toggles
contextlib2==21.6.0
    # via -r requirements/edx/base.in
coreapi==2.3.3
    # via drf-yasg
coreschema==0.0.4
    # via
    #   coreapi
    #   drf-yasg
crowdsourcehinter-xblock==0.6
    # via -r requirements/edx/base.in
cryptography==3.4.8
    # via
    #   -r requirements/edx/base.in
    #   django-fernet-fields
    #   edx-enterprise
    #   jwcrypto
    #   pyjwt
    #   social-auth-core
cssutils==2.3.0
    # via pynliner
ddt==1.4.2
    # via
    #   xblock-drag-and-drop-v2
    #   xblock-poll
defusedxml==0.7.1
    # via
    #   -r requirements/edx/base.in
    #   djangorestframework-xml
    #   ora2
    #   python3-openid
    #   python3-saml
    #   safe-lxml
    #   social-auth-core
deprecated==1.2.13
    # via jwcrypto
django==2.2.24
    # via
    #   -c https://raw.githubusercontent.com/edx/edx-lint/master/edx_lint/files/common_constraints.txt
    #   -c requirements/edx/../constraints.txt
    #   -r requirements/edx/base.in
    #   django-appconf
    #   django-classy-tags
    #   django-config-models
    #   django-cors-headers
    #   django-crum
    #   django-fernet-fields
    #   django-filter
    #   django-method-override
    #   django-model-utils
    #   django-multi-email-field
    #   django-mysql
    #   django-oauth-toolkit
    #   django-pyfs
    #   django-ratelimit-backend
    #   django-sekizai
    #   django-ses
    #   django-splash
    #   django-statici18n
    #   django-storages
    #   django-user-tasks
    #   django-wiki
    #   djangorestframework
    #   drf-jwt
    #   drf-yasg
    #   edx-ace
    #   edx-api-doc-tools
    #   edx-auth-backends
    #   edx-bulk-grades
    #   edx-celeryutils
    #   edx-completion
    #   edx-django-release-util
    #   edx-django-sites-extensions
    #   edx-django-utils
    #   edx-drf-extensions
    #   edx-enterprise
    #   edx-event-routing-backends
    #   edx-i18n-tools
    #   edx-milestones
    #   edx-name-affirmation
    #   edx-organizations
    #   edx-proctoring
    #   edx-rbac
    #   edx-search
    #   edx-submissions
    #   edx-toggles
    #   edx-when
    #   edxval
    #   enmerkar
    #   enmerkar-underscore
    #   event-tracking
    #   help-tokens
    #   jsonfield2
    #   lti-consumer-xblock
    #   openedx-events
    #   ora2
    #   rest-condition
    #   super-csv
    #   xss-utils
django-appconf==1.0.4
    # via
    #   -r requirements/edx/base.in
    #   django-statici18n
django-cache-memoize==0.1.10
    # via edx-enterprise
django-celery-results==2.0.1
    # via
    #   -c requirements/edx/../constraints.txt
    #   -r requirements/edx/base.in
django-classy-tags==2.0.0
    # via django-sekizai
django-config-models==2.2.0
    # via
    #   -c requirements/edx/../constraints.txt
    #   -r requirements/edx/base.in
    #   edx-enterprise
    #   edx-event-routing-backends
    #   edx-name-affirmation
    #   lti-consumer-xblock
django-cookies-samesite==0.9.0
    # via -r requirements/edx/base.in
django-cors-headers==3.2.0
    # via
    #   -c requirements/edx/../constraints.txt
    #   -r requirements/edx/base.in
django-countries==7.2.1
    # via
    #   -r requirements/edx/base.in
    #   edx-enterprise
django-crum==0.7.9
    # via
    #   -r requirements/edx/base.in
    #   edx-django-utils
    #   edx-enterprise
    #   edx-proctoring
    #   edx-rbac
    #   edx-toggles
    #   super-csv
django-fernet-fields==0.6
    # via
    #   -r requirements/edx/base.in
    #   edx-enterprise
    #   edx-event-routing-backends
    #   edxval
django-filter==2.4.0
    # via
    #   -r requirements/edx/base.in
    #   edx-enterprise
    #   lti-consumer-xblock
django-ipware==4.0.0
    # via
    #   -c requirements/edx/../constraints.txt
    #   -r requirements/edx/base.in
    #   edx-enterprise
    #   edx-proctoring
django-js-asset==1.2.2
    # via django-mptt
django-method-override==1.0.4
    # via -r requirements/edx/base.in
django-model-utils==4.1.1
    # via
    #   -r requirements/edx/base.in
    #   django-user-tasks
    #   edx-bulk-grades
    #   edx-celeryutils
    #   edx-completion
    #   edx-enterprise
    #   edx-milestones
    #   edx-name-affirmation
    #   edx-organizations
    #   edx-proctoring
    #   edx-rbac
    #   edx-submissions
    #   edx-when
    #   edxval
    #   ora2
    #   super-csv
django-mptt==0.13.2
    # via
    #   -r requirements/edx/base.in
    #   django-wiki
django-multi-email-field==0.6.2
    # via edx-enterprise
django-mysql==4.0.0
    # via -r requirements/edx/base.in
django-oauth-toolkit==1.3.2
    # via
    #   -c requirements/edx/../constraints.txt
    #   -r requirements/edx/base.in
django-object-actions==3.0.2
    # via edx-enterprise
django-pipeline==2.0.6
    # via -r requirements/edx/base.in
django-pyfs==3.1.0
    # via -r requirements/edx/base.in
django-ratelimit==3.0.1
    # via -r requirements/edx/base.in
git+https://github.com/edx/django-ratelimit-backend.git@v2.0.1a6#egg=django-ratelimit-backend==2.0.1a6
    # via -r requirements/edx/github.in
django-require==1.0.11
    # via -r requirements/edx/base.in
django-sekizai==2.0.0
    # via
    #   -r requirements/edx/base.in
    #   django-wiki
django-ses==2.2.1
    # via -r requirements/edx/base.in
django-simple-history==3.0.0
    # via
    #   -r requirements/edx/base.in
    #   edx-enterprise
    #   edx-organizations
    #   edx-proctoring
    #   ora2
django-splash==1.1.0
    # via -r requirements/edx/base.in
django-statici18n==2.0.1
    # via -r requirements/edx/base.in
django-storages==1.8
    # via
    #   -c requirements/edx/../constraints.txt
    #   -r requirements/edx/base.in
    #   edxval
django-user-tasks==2.1.0
    # via -r requirements/edx/base.in
django-waffle==2.2.1
    # via
    #   -r requirements/edx/base.in
    #   edx-django-utils
    #   edx-drf-extensions
    #   edx-enterprise
    #   edx-proctoring
    #   edx-toggles
django-webpack-loader==0.7.0
    # via
    #   -c requirements/edx/../constraints.txt
    #   -r requirements/edx/base.in
    #   edx-proctoring
djangorestframework==3.12.4
    # via
    #   -r requirements/edx/base.in
    #   django-config-models
    #   django-user-tasks
    #   drf-jwt
    #   drf-yasg
    #   edx-api-doc-tools
    #   edx-completion
    #   edx-drf-extensions
    #   edx-enterprise
    #   edx-name-affirmation
    #   edx-organizations
    #   edx-proctoring
    #   edx-submissions
    #   ora2
    #   rest-condition
    #   super-csv
djangorestframework-xml==2.0.0
    # via edx-enterprise
docopt==0.6.2
    # via xmodule
docutils==0.17.1
    # via botocore
done-xblock==2.0.4
    # via -r requirements/edx/base.in
drf-jwt==1.19.0
    # via
    #   -c https://raw.githubusercontent.com/edx/edx-lint/master/edx_lint/files/common_constraints.txt
    #   edx-drf-extensions
drf-yasg==1.20.0
    # via edx-api-doc-tools
edx-ace==1.3.1
    # via -r requirements/edx/base.in
edx-analytics-data-api-client==0.17.0
    # via -r requirements/edx/base.in
edx-api-doc-tools==1.4.3
    # via -r requirements/edx/base.in
edx-auth-backends==3.4.0
    # via
    #   -c https://raw.githubusercontent.com/edx/edx-lint/master/edx_lint/files/common_constraints.txt
    #   -r requirements/edx/base.in
edx-bulk-grades==0.9.2
    # via
    #   -r requirements/edx/base.in
    #   staff-graded-xblock
edx-ccx-keys==1.2.1
    # via -r requirements/edx/base.in
edx-celeryutils==1.1.0
    # via
    #   -r requirements/edx/base.in
    #   super-csv
edx-completion==4.1.0
    # via -r requirements/edx/base.in
edx-django-release-util==1.1.0
    # via -r requirements/edx/base.in
edx-django-sites-extensions==3.1.0
    # via -r requirements/edx/base.in
edx-django-utils==4.4.0
    # via
    #   -r requirements/edx/base.in
    #   django-config-models
    #   edx-drf-extensions
    #   edx-enterprise
    #   edx-rest-api-client
    #   edx-toggles
    #   edx-when
    #   ora2
    #   super-csv
edx-drf-extensions==6.6.0
    # via
    #   -c https://raw.githubusercontent.com/edx/edx-lint/master/edx_lint/files/common_constraints.txt
    #   -r requirements/edx/base.in
    #   edx-completion
    #   edx-enterprise
    #   edx-name-affirmation
    #   edx-organizations
    #   edx-proctoring
    #   edx-rbac
    #   edx-when
    #   edxval
<<<<<<< HEAD
git+https://github.com/edx/edx-enterprise.git@f5d6588993b8022e23bfbc0dcdc0654a5b3c9f2d#edx-enterprise==3.30
=======
edx-enterprise==3.28.2
>>>>>>> d9bed953
    # via
    #   -c requirements/edx/../constraints.txt
    #   -r requirements/edx/base.in
edx-event-routing-backends==4.1.0
    # via -r requirements/edx/base.in
edx-i18n-tools==0.7.0
    # via ora2
edx-milestones==0.3.2
    # via -r requirements/edx/base.in
edx-name-affirmation==0.9.1
    # via -r requirements/edx/base.in
edx-opaque-keys[django]==2.2.2
    # via
    #   -r requirements/edx/paver.txt
    #   edx-bulk-grades
    #   edx-ccx-keys
    #   edx-completion
    #   edx-drf-extensions
    #   edx-enterprise
    #   edx-milestones
    #   edx-organizations
    #   edx-proctoring
    #   edx-user-state-client
    #   edx-when
    #   lti-consumer-xblock
    #   openedx-events
    #   ora2
    #   xmodule
edx-organizations==6.10.0
    # via -r requirements/edx/base.in
edx-proctoring==3.24.5
    # via
    #   -r requirements/edx/base.in
    #   edx-proctoring-proctortrack
edx-proctoring-proctortrack==1.0.5
    # via -r requirements/edx/base.in
edx-rbac==1.5.0
    # via edx-enterprise
edx-rest-api-client==5.4.0
    # via
    #   -r requirements/edx/base.in
    #   edx-enterprise
    #   edx-proctoring
edx-search==3.1.0
    # via -r requirements/edx/base.in
edx-sga==0.16.0
    # via -r requirements/edx/base.in
edx-submissions==3.3.1
    # via
    #   -r requirements/edx/base.in
    #   ora2
edx-tincan-py35==1.0.0
    # via edx-enterprise
edx-toggles==4.2.0
    # via
    #   -r requirements/edx/base.in
    #   edx-completion
    #   edx-event-routing-backends
    #   edx-name-affirmation
    #   edxval
    #   ora2
edx-user-state-client==1.3.2
    # via -r requirements/edx/base.in
edx-when==2.2.0
    # via
    #   -r requirements/edx/base.in
    #   edx-proctoring
edxval==2.0.3
    # via
    #   -c requirements/edx/../constraints.txt
    #   -r requirements/edx/base.in
elasticsearch==7.13.4
    # via
    #   -c https://raw.githubusercontent.com/edx/edx-lint/master/edx_lint/files/common_constraints.txt
    #   edx-search
enmerkar==0.7.1
    # via enmerkar-underscore
enmerkar-underscore==2.1.0
    # via -r requirements/edx/base.in
event-tracking==1.1.0
    # via
    #   -r requirements/edx/base.in
    #   edx-event-routing-backends
    #   edx-proctoring
    #   edx-search
fs==2.0.18
    # via
    #   -r requirements/edx/base.in
    #   django-pyfs
    #   fs-s3fs
    #   xblock
fs-s3fs==0.1.8
    # via
    #   -r requirements/edx/base.in
    #   django-pyfs
future==0.18.2
    # via
    #   django-ses
    #   edx-celeryutils
    #   edx-enterprise
    #   pyjwkest
geoip2==4.2.0
    # via -r requirements/edx/base.in
glob2==0.7
    # via -r requirements/edx/base.in
gunicorn==20.1.0
    # via -r requirements/edx/base.in
help-tokens==2.1.0
    # via -r requirements/edx/base.in
html5lib==1.1
    # via
    #   -r requirements/edx/base.in
    #   ora2
icalendar==4.0.7
    # via -r requirements/edx/base.in
idna==3.2
    # via
    #   -r requirements/edx/paver.txt
    #   requests
    #   yarl
inflection==0.5.1
    # via drf-yasg
interchange==2021.0.3
    # via py2neo
ipaddress==1.0.23
    # via -r requirements/edx/base.in
isodate==0.6.0
    # via
    #   edx-event-routing-backends
    #   python3-saml
itypes==1.2.0
    # via coreapi
jinja2==3.0.1
    # via
    #   code-annotations
    #   coreschema
jmespath==0.10.0
    # via
    #   boto3
    #   botocore
joblib==1.0.1
    # via nltk
jsondiff==1.3.0
    # via edx-enterprise
jsonfield2==3.0.3
    # via
    #   -c requirements/edx/../constraints.txt
    #   -r requirements/edx/base.in
    #   edx-celeryutils
    #   edx-enterprise
    #   edx-event-routing-backends
    #   edx-proctoring
    #   edx-submissions
    #   lti-consumer-xblock
    #   ora2
jwcrypto==1.0
    # via pylti1p3
kombu==4.6.11
    # via celery
laboratory==1.0.2
    # via -r requirements/edx/base.in
lazy==1.4
    # via
    #   -r requirements/edx/paver.txt
    #   acid-xblock
    #   lti-consumer-xblock
    #   ora2
libsass==0.10.0
    # via
    #   -r requirements/edx/paver.txt
    #   ora2
loremipsum==1.0.5
    # via ora2
lti-consumer-xblock==3.0.3
    # via -r requirements/edx/base.in
lxml==4.5.0
    # via
    #   -c requirements/edx/../constraints.txt
    #   -r requirements/edx/base.in
    #   capa
    #   edxval
    #   lti-consumer-xblock
    #   olxcleaner
    #   ora2
    #   safe-lxml
    #   xblock
    #   xmlsec
mailsnake==1.6.4
    # via -r requirements/edx/base.in
mako==1.1.5
    # via
    #   -r requirements/edx/base.in
    #   acid-xblock
    #   lti-consumer-xblock
    #   xblock-google-drive
    #   xblock-utils
markdown==3.3.4
    # via
    #   -r requirements/edx/base.in
    #   django-wiki
    #   staff-graded-xblock
    #   xblock-poll
markey==0.8
    # via enmerkar-underscore
markupsafe==2.0.1
    # via
    #   -r requirements/edx/paver.txt
    #   chem
    #   jinja2
    #   mako
    #   xblock
maxminddb==2.0.3
    # via geoip2
mock==4.0.3
    # via
    #   -r requirements/edx/paver.txt
    #   xblock-drag-and-drop-v2
    #   xblock-poll
git+https://github.com/edx/MongoDBProxy.git@d92bafe9888d2940f647a7b2b2383b29c752f35a#egg=MongoDBProxy==0.1.0+edx.2
    # via -r requirements/edx/github.in
mongoengine==0.23.1
    # via -r requirements/edx/base.in
monotonic==1.6
    # via
    #   analytics-python
    #   py2neo
mpmath==1.2.1
    # via sympy
multidict==5.1.0
    # via
    #   aiohttp
    #   yarl
mysqlclient==2.0.3
    # via -r requirements/edx/base.in
newrelic==6.8.1.164
    # via
    #   -r requirements/edx/base.in
    #   edx-django-utils
nltk==3.6.2
    # via
    #   -r requirements/edx/base.in
    #   chem
nodeenv==1.6.0
    # via -r requirements/edx/base.in
numpy==1.21.2
    # via
    #   chem
    #   openedx-calc
    #   scipy
oauthlib==3.0.1
    # via
    #   -c requirements/edx/../constraints.txt
    #   -r requirements/edx/base.in
    #   django-oauth-toolkit
    #   lti-consumer-xblock
    #   requests-oauthlib
    #   social-auth-core
openedx-calc==2.0.1
    # via -r requirements/edx/base.in
openedx-events==0.5.1
    # via -r requirements/edx/base.in
ora2==3.6.22
    # via -r requirements/edx/base.in
packaging==21.0
    # via
    #   bleach
    #   drf-yasg
    #   py2neo
pansi==2020.7.3
    # via py2neo
path==16.2.0
    # via
    #   -r requirements/edx/paver.txt
    #   edx-i18n-tools
    #   path.py
path.py==12.5.0
    # via
    #   edx-enterprise
    #   ora2
    #   staff-graded-xblock
    #   xmodule
paver==1.3.4
    # via -r requirements/edx/paver.txt
pbr==5.6.0
    # via
    #   -r requirements/edx/paver.txt
    #   stevedore
piexif==1.1.3
    # via -r requirements/edx/base.in
pillow==8.3.2
    # via
    #   -r requirements/edx/base.in
    #   edx-enterprise
    #   edx-organizations
polib==1.1.1
    # via edx-i18n-tools
psutil==5.8.0
    # via
    #   -r requirements/edx/paver.txt
    #   edx-django-utils
py2neo==2021.2.0
    # via
    #   -c requirements/edx/../constraints.txt
    #   -r requirements/edx/base.in
pycountry==20.7.3
    # via -r requirements/edx/base.in
pycparser==2.20
    # via cffi
pycryptodomex==3.10.1
    # via
    #   -r requirements/edx/base.in
    #   edx-proctoring
    #   lti-consumer-xblock
    #   pyjwkest
pygments==2.10.0
    # via
    #   -r requirements/edx/base.in
    #   py2neo
pyjwkest==1.4.2
    # via
    #   -r requirements/edx/base.in
    #   edx-drf-extensions
    #   lti-consumer-xblock
pyjwt[crypto]==1.7.1
    # via
    #   -c https://raw.githubusercontent.com/edx/edx-lint/master/edx_lint/files/common_constraints.txt
    #   -c requirements/edx/../constraints.txt
    #   -r requirements/edx/base.in
    #   drf-jwt
    #   edx-auth-backends
    #   edx-proctoring
    #   edx-rest-api-client
    #   pylti1p3
    #   social-auth-core
pylatexenc==2.10
    # via olxcleaner
pylti1p3==1.9.1
    # via -r requirements/edx/base.in
pymongo==3.10.1
    # via
    #   -c requirements/edx/../constraints.txt
    #   -r requirements/edx/base.in
    #   -r requirements/edx/paver.txt
    #   edx-opaque-keys
    #   event-tracking
    #   mongodbproxy
    #   mongoengine
pynliner==0.8.0
    # via -r requirements/edx/base.in
pyparsing==2.4.7
    # via
    #   chem
    #   openedx-calc
    #   packaging
pysrt==1.1.2
    # via
    #   -r requirements/edx/base.in
    #   edxval
python-dateutil==2.4.0
    # via
    #   -c requirements/edx/../constraints.txt
    #   -r requirements/edx/base.in
    #   analytics-python
    #   botocore
    #   edx-ace
    #   edx-drf-extensions
    #   edx-enterprise
    #   edx-event-routing-backends
    #   edx-proctoring
    #   icalendar
    #   olxcleaner
    #   ora2
    #   xblock
python-levenshtein==0.12.2
    # via -r requirements/edx/base.in
python-memcached==1.59
    # via -r requirements/edx/paver.txt
python-slugify==4.0.1
    # via
    #   -c requirements/edx/../constraints.txt
    #   code-annotations
python-swiftclient==3.12.0
    # via ora2
python3-openid==3.2.0 ; python_version >= "3"
    # via
    #   -r requirements/edx/base.in
    #   social-auth-core
python3-saml==1.9.0
    # via
    #   -c requirements/edx/../constraints.txt
    #   -r requirements/edx/base.in
pytz==2021.1
    # via
    #   -r requirements/edx/base.in
    #   babel
    #   capa
    #   celery
    #   django
    #   django-ses
    #   edx-completion
    #   edx-enterprise
    #   edx-event-routing-backends
    #   edx-proctoring
    #   edx-submissions
    #   edx-tincan-py35
    #   event-tracking
    #   fs
    #   icalendar
    #   interchange
    #   olxcleaner
    #   ora2
    #   tincan
    #   xblock
pyuca==1.2
    # via -r requirements/edx/base.in
pyyaml==5.4.1
    # via
    #   -r requirements/edx/base.in
    #   code-annotations
    #   edx-django-release-util
    #   edx-i18n-tools
    #   xblock
random2==1.0.1
    # via -r requirements/edx/base.in
recommender-xblock==2.0.1
    # via -r requirements/edx/base.in
redis==3.5.3
    # via -r requirements/edx/base.in
regex==2021.8.28
    # via nltk
requests==2.26.0
    # via
    #   -r requirements/edx/paver.txt
    #   analytics-python
    #   coreapi
    #   django-oauth-toolkit
    #   edx-analytics-data-api-client
    #   edx-bulk-grades
    #   edx-drf-extensions
    #   edx-enterprise
    #   edx-event-routing-backends
    #   edx-rest-api-client
    #   geoip2
    #   mailsnake
    #   pyjwkest
    #   pylti1p3
    #   python-swiftclient
    #   requests-oauthlib
    #   sailthru-client
    #   slumber
    #   social-auth-core
    #   tableauserverclient
requests-oauthlib==1.3.0
    # via
    #   -r requirements/edx/base.in
    #   social-auth-core
rest-condition==1.0.3
    # via
    #   -r requirements/edx/base.in
    #   edx-drf-extensions
ruamel.yaml==0.17.16
    # via drf-yasg
ruamel.yaml.clib==0.2.6
    # via ruamel.yaml
rules==3.0
    # via
    #   -r requirements/edx/base.in
    #   edx-enterprise
    #   edx-proctoring
s3transfer==0.1.13
    # via boto3
sailthru-client==2.2.3
    # via edx-ace
scipy==1.7.1
    # via
    #   chem
    #   openedx-calc
semantic-version==2.8.5
    # via edx-drf-extensions
shapely==1.7.1
    # via -r requirements/edx/base.in
simplejson==3.17.5
    # via
    #   -r requirements/edx/base.in
    #   sailthru-client
    #   super-csv
    #   xblock-utils
six==1.16.0
    # via
    #   -r requirements/edx/base.in
    #   -r requirements/edx/paver.txt
    #   analytics-python
    #   bleach
    #   chem
    #   codejail
    #   crowdsourcehinter-xblock
    #   edx-ace
    #   edx-auth-backends
    #   edx-bulk-grades
    #   edx-ccx-keys
    #   edx-django-release-util
    #   edx-drf-extensions
    #   edx-enterprise
    #   edx-i18n-tools
    #   edx-milestones
    #   edx-rbac
    #   event-tracking
    #   fs
    #   fs-s3fs
    #   html5lib
    #   interchange
    #   isodate
    #   libsass
    #   pansi
    #   paver
    #   py2neo
    #   pyjwkest
    #   python-dateutil
    #   python-memcached
    #   python-swiftclient
    #   social-auth-app-django
    #   social-auth-core
slumber==0.7.1
    # via
    #   edx-bulk-grades
    #   edx-enterprise
    #   edx-rest-api-client
social-auth-app-django==4.0.0
    # via
    #   -c https://raw.githubusercontent.com/edx/edx-lint/master/edx_lint/files/common_constraints.txt
    #   -r requirements/edx/base.in
    #   edx-auth-backends
social-auth-core==3.4.0
    # via
    #   -c https://raw.githubusercontent.com/edx/edx-lint/master/edx_lint/files/common_constraints.txt
    #   -c requirements/edx/../constraints.txt
    #   -r requirements/edx/base.in
    #   edx-auth-backends
    #   social-auth-app-django
sorl-thumbnail==12.7.0
    # via
    #   -r requirements/edx/base.in
    #   django-wiki
sortedcontainers==2.4.0
    # via -r requirements/edx/base.in
soupsieve==2.2.1
    # via beautifulsoup4
sqlparse==0.4.1
    # via
    #   -r requirements/edx/base.in
    #   django
staff-graded-xblock==1.5.1
    # via -r requirements/edx/base.in
stevedore==3.4.0
    # via
    #   -r requirements/edx/base.in
    #   -r requirements/edx/paver.txt
    #   code-annotations
    #   edx-ace
    #   edx-django-utils
    #   edx-enterprise
    #   edx-opaque-keys
super-csv==2.1.1
    # via
    #   -r requirements/edx/base.in
    #   edx-bulk-grades
sympy==1.6.2
    # via
    #   -c requirements/edx/../constraints.txt
    #   symmath
tableauserverclient==0.16.0
    # via edx-enterprise
testfixtures==6.18.1
    # via edx-enterprise
text-unidecode==1.3
    # via python-slugify
tincan==1.0.0
    # via edx-event-routing-backends
tqdm==4.62.2
    # via nltk
typing-extensions==3.10.0.2
    # via aiohttp
ua-parser==0.10.0
    # via django-cookies-samesite
unicodecsv==0.14.1
    # via
    #   -r requirements/edx/base.in
    #   edx-enterprise
uritemplate==3.0.1
    # via
    #   coreapi
    #   drf-yasg
urllib3==1.26.6
    # via
    #   -r requirements/edx/paver.txt
    #   elasticsearch
    #   geoip2
    #   py2neo
    #   requests
user-util==1.0.0
    # via -r requirements/edx/base.in
vine==1.3.0
    # via
    #   amqp
    #   celery
voluptuous==0.12.1
    # via ora2
watchdog==2.1.5
    # via -r requirements/edx/paver.txt
web-fragments==1.1.0
    # via
    #   -r requirements/edx/base.in
    #   crowdsourcehinter-xblock
    #   edx-sga
    #   staff-graded-xblock
    #   xblock
    #   xblock-utils
webencodings==0.5.1
    # via
    #   bleach
    #   html5lib
webob==1.8.7
    # via
    #   xblock
    #   xmodule
wrapt==1.11.2
    # via
    #   -c requirements/edx/../constraints.txt
    #   -r requirements/edx/paver.txt
    #   deprecated
xblock==1.5.1
    # via
    #   -r requirements/edx/base.in
    #   acid-xblock
    #   crowdsourcehinter-xblock
    #   done-xblock
    #   edx-completion
    #   edx-sga
    #   edx-user-state-client
    #   edx-when
    #   lti-consumer-xblock
    #   ora2
    #   rate-xblock
    #   staff-graded-xblock
    #   xblock-discussion
    #   xblock-drag-and-drop-v2
    #   xblock-google-drive
    #   xblock-poll
    #   xblock-utils
git+https://github.com/edx-solutions/xblock-drag-and-drop-v2@v2.3.5#egg=xblock-drag-and-drop-v2==2.3.5
    # via -r requirements/edx/github.in
git+https://github.com/open-craft/xblock-poll@922cd36fb1c3cfe00b4ce03b19a13185d136447d#egg=xblock-poll==1.10.2
    # via -r requirements/edx/github.in
xblock-utils==2.2.0
    # via
    #   -r requirements/edx/base.in
    #   edx-sga
    #   lti-consumer-xblock
    #   staff-graded-xblock
    #   xblock-drag-and-drop-v2
    #   xblock-google-drive
xmlsec==1.3.12
    # via python3-saml
xss-utils==0.3.0
    # via -r requirements/edx/base.in
yarl==1.6.3
    # via aiohttp

# The following packages are considered to be unsafe in a requirements file:
# setuptools<|MERGE_RESOLUTION|>--- conflicted
+++ resolved
@@ -446,11 +446,7 @@
     #   edx-rbac
     #   edx-when
     #   edxval
-<<<<<<< HEAD
-git+https://github.com/edx/edx-enterprise.git@f5d6588993b8022e23bfbc0dcdc0654a5b3c9f2d#edx-enterprise==3.30
-=======
 edx-enterprise==3.28.2
->>>>>>> d9bed953
     # via
     #   -c requirements/edx/../constraints.txt
     #   -r requirements/edx/base.in
