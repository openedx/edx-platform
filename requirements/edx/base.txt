--- conflicted
+++ resolved
@@ -68,22 +68,14 @@
     #   xblock-poll
 boto==2.49.0
     # via -r requirements/edx/kernel.in
-<<<<<<< HEAD
-boto3==1.40.18
-=======
 boto3==1.40.17
->>>>>>> 109f5e03
     # via
     #   -r requirements/edx/kernel.in
     #   django-ses
     #   fs-s3fs
     #   ora2
     #   snowflake-connector-python
-<<<<<<< HEAD
-botocore==1.40.18
-=======
 botocore==1.40.17
->>>>>>> 109f5e03
     # via
     #   -r requirements/edx/kernel.in
     #   boto3
