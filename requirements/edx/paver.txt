#
# This file is autogenerated by pip-compile
# To update, run:
#
#    make upgrade
#
argh==0.26.2              # via watchdog
argparse==1.4.0           # via stevedore
edx-opaque-keys==0.4.4
lazy==1.1
libsass==0.10.0
markupsafe==1.0
mock==1.0.1
path.py==8.2.1
pathtools==0.1.2          # via watchdog
paver==1.3.4
pbr==4.1.0                # via stevedore
psutil==1.2.1
<<<<<<< HEAD
pymongo==3.9.0
python-memcached==1.59
pyyaml==5.2               # via watchdog
requests==2.22.0
six==1.13.0               # via edx-opaque-keys, libsass, mock, paver, python-memcached, stevedore
stevedore==1.31.0
urllib3==1.25.7           # via requests
watchdog==0.9.0
=======
pymongo==2.9.1
python-memcached==1.48
pyyaml==3.13              # via watchdog
requests==2.9.1
six==1.11.0               # via edx-opaque-keys, libsass, paver, stevedore
stevedore==1.10.0
watchdog==0.8.3
>>>>>>> d4b5fe13
wrapt==1.10.5<|MERGE_RESOLUTION|>--- conflicted
+++ resolved
@@ -16,22 +16,11 @@
 paver==1.3.4
 pbr==4.1.0                # via stevedore
 psutil==1.2.1
-<<<<<<< HEAD
 pymongo==3.9.0
-python-memcached==1.59
-pyyaml==5.2               # via watchdog
-requests==2.22.0
-six==1.13.0               # via edx-opaque-keys, libsass, mock, paver, python-memcached, stevedore
-stevedore==1.31.0
-urllib3==1.25.7           # via requests
-watchdog==0.9.0
-=======
-pymongo==2.9.1
 python-memcached==1.48
 pyyaml==3.13              # via watchdog
 requests==2.9.1
 six==1.11.0               # via edx-opaque-keys, libsass, paver, stevedore
 stevedore==1.10.0
 watchdog==0.8.3
->>>>>>> d4b5fe13
 wrapt==1.10.5