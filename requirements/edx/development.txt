#
# This file is autogenerated by pip-compile
# To update, run:
#
#    make upgrade
#
-e git+https://github.com/edx/acid-block.git@758855a67d2f12bd74db4d5e7a0862d6e65f079c#egg=acid-xblock  # via -r requirements/edx/testing.txt
-e common/lib/capa  # via -r requirements/edx/testing.txt
-e git+https://github.com/edx/codejail.git@ffec49bb09785fb688afc5d24714d4e43ae8449f#egg=codejail==3.0.1  # via -r requirements/edx/testing.txt
-e git+https://github.com/edx/django-wiki.git@0.1.0#egg=django-wiki  # via -r requirements/edx/testing.txt
-e git+https://github.com/edx/DoneXBlock.git@2.0.3#egg=done-xblock  # via -r requirements/edx/testing.txt
-e git+https://github.com/jazkarta/edx-jsme.git@690dbf75441fa91c7c4899df0b83d77f7deb5458#egg=edx-jsme  # via -r requirements/edx/testing.txt
-e .  # via -r requirements/edx/testing.txt
-e git+https://github.com/edx/RateXBlock.git@2.0.1#egg=rate-xblock  # via -r requirements/edx/testing.txt
-e common/lib/safe_lxml  # via -r requirements/edx/testing.txt
-e common/lib/sandbox-packages  # via -r requirements/edx/testing.txt
-e common/lib/symmath  # via -r requirements/edx/testing.txt
-e openedx/core/lib/xblock_builtin/xblock_discussion  # via -r requirements/edx/testing.txt
-e git+https://github.com/edx-solutions/xblock-google-drive.git@2d176468e33c0713c911b563f8f65f7cf232f5b6#egg=xblock-google-drive  # via -r requirements/edx/testing.txt
-e common/lib/xmodule  # via -r requirements/edx/testing.txt
alabaster==0.7.12         # via sphinx
amqp==1.4.9               # via -r requirements/edx/testing.txt, kombu
analytics-python==1.2.9   # via -r requirements/edx/testing.txt
aniso8601==8.0.0          # via -r requirements/edx/testing.txt, edx-tincan-py35
anyjson==0.3.3            # via -r requirements/edx/testing.txt, kombu
apipkg==1.5               # via -r requirements/edx/testing.txt, execnet
appdirs==1.4.4            # via -r requirements/edx/testing.txt, fs, virtualenv
astroid==2.3.3            # via -r requirements/edx/testing.txt, pylint, pylint-celery
attrs==19.3.0             # via -r requirements/edx/testing.txt, edx-ace, jsonschema, pytest
babel==2.8.0              # via -r requirements/edx/testing.txt, enmerkar, enmerkar-underscore, sphinx
beautifulsoup4==4.9.1     # via -r requirements/edx/testing.txt, pynliner
billiard==3.3.0.23        # via -r requirements/edx/testing.txt, celery
bleach==3.1.5             # via -r requirements/edx/testing.txt, django-wiki, edx-enterprise, lti-consumer-xblock, ora2
bok-choy==1.1.1           # via -r requirements/edx/testing.txt
boto3==1.4.8              # via -r requirements/edx/testing.txt, fs-s3fs
boto==2.39.0              # via -r requirements/edx/testing.txt, django-ses, edxval, ora2
botocore==1.8.17          # via -r requirements/edx/testing.txt, boto3, s3transfer
bridgekeeper==0.9         # via -r requirements/edx/testing.txt
celery==3.1.26.post2      # via -c requirements/edx/../constraints.txt, -r requirements/edx/testing.txt, django-celery, django-user-tasks, edx-celeryutils, edx-enterprise
certifi==2020.6.20        # via -r requirements/edx/testing.txt, requests
cffi==1.14.1              # via -r requirements/edx/testing.txt, cryptography
chardet==3.0.4            # via -r requirements/edx/testing.txt, pdfminer.six, pysrt, requests
chem==1.2.0               # via -r requirements/edx/testing.txt
click-log==0.3.2          # via -r requirements/edx/testing.txt, edx-lint
click==7.1.2              # via -r requirements/edx/development.in, -r requirements/edx/pip-tools.txt, -r requirements/edx/testing.txt, click-log, code-annotations, edx-lint, nltk, pip-tools, user-util
code-annotations==0.4.0   # via -r requirements/edx/testing.txt, edx-enterprise
colorama==0.4.1           # via -r requirements/edx/testing.txt, radon
contextlib2==0.6.0.post1  # via -r requirements/edx/testing.txt
coreapi==2.3.3            # via -r requirements/edx/testing.txt, drf-yasg
coreschema==0.0.4         # via -r requirements/edx/testing.txt, coreapi, drf-yasg
coverage==5.2.1           # via -r requirements/edx/testing.txt, pytest-cov
git+https://github.com/nedbat/coverage_pytest_plugin.git@29de030251471e200ff255eb9e549218cd60e872#egg=coverage_pytest_plugin==0.0  # via -r requirements/edx/testing.txt
crowdsourcehinter-xblock==0.6  # via -r requirements/edx/testing.txt
cryptography==3.0         # via -r requirements/edx/testing.txt, django-fernet-fields, edx-enterprise, pdfminer.six, pyjwt, social-auth-core
cssselect==1.1.0          # via -r requirements/edx/testing.txt, pyquery
cssutils==1.0.2           # via -r requirements/edx/testing.txt, pynliner
ddt==1.4.1                # via -r requirements/edx/testing.txt, xblock-drag-and-drop-v2, xblock-poll
decorator==4.4.2          # via -r requirements/edx/testing.txt, pycontracts
defusedxml==0.6.0         # via -r requirements/edx/testing.txt, djangorestframework-xml, ora2, python3-openid, python3-saml, safe-lxml, social-auth-core
diff-cover==3.0.1         # via -r requirements/edx/testing.txt
distlib==0.3.1            # via -r requirements/edx/testing.txt, virtualenv
django-appconf==1.0.4     # via -r requirements/edx/testing.txt, django-statici18n
django-celery==3.3.1      # via -r requirements/edx/testing.txt, edx-bulk-grades
django-classy-tags==1.0.0  # via -r requirements/edx/testing.txt, django-sekizai
django-config-models==2.0.2  # via -r requirements/edx/testing.txt, edx-enterprise
django-cookies-samesite==0.6.6  # via -r requirements/edx/testing.txt
django-cors-headers==2.5.3  # via -c requirements/edx/../constraints.txt, -r requirements/edx/testing.txt
django-countries==5.5     # via -c requirements/edx/../constraints.txt, -r requirements/edx/testing.txt, edx-enterprise
django-crum==0.7.6        # via -r requirements/edx/testing.txt, edx-enterprise, edx-proctoring, edx-rbac, super-csv
django-debug-toolbar==2.2  # via -r requirements/edx/development.in
django-fernet-fields==0.6  # via -r requirements/edx/testing.txt, edx-enterprise, edxval
django-filter==2.3.0      # via -r requirements/edx/testing.txt, edx-enterprise
django-ipware==2.1.0      # via -c requirements/edx/../constraints.txt, -r requirements/edx/testing.txt, edx-enterprise, edx-proctoring
django-js-asset==1.2.2    # via -r requirements/edx/testing.txt, django-mptt
django-method-override==1.0.4  # via -r requirements/edx/testing.txt
django-model-utils==4.0.0  # via -r requirements/edx/testing.txt, django-user-tasks, edx-bulk-grades, edx-celeryutils, edx-completion, edx-enterprise, edx-milestones, edx-organizations, edx-proctoring, edx-rbac, edx-submissions, edx-when, edxval, ora2, super-csv
django-mptt==0.11.0       # via -r requirements/edx/testing.txt, django-wiki
django-multi-email-field==0.6.2  # via -r requirements/edx/testing.txt, edx-enterprise
django-mysql==3.7.1       # via -r requirements/edx/testing.txt
django-oauth-toolkit==1.3.2  # via -r requirements/edx/testing.txt
django-object-actions==2.0.0  # via -r requirements/edx/testing.txt, edx-enterprise
django-pipeline==1.7.0    # via -c requirements/edx/../constraints.txt, -r requirements/edx/testing.txt
django-pyfs==2.2          # via -r requirements/edx/testing.txt
git+https://github.com/edx/django-ratelimit-backend.git@v2.0.1a5#egg=django-ratelimit-backend==2.0.1a5  # via -r requirements/edx/testing.txt
django-ratelimit==3.0.1   # via -r requirements/edx/testing.txt
django-require==1.0.11    # via -r requirements/edx/testing.txt
django-sekizai==1.1.0     # via -r requirements/edx/testing.txt, django-wiki
django-ses==0.8.14        # via -c requirements/edx/../constraints.txt, -r requirements/edx/testing.txt
django-simple-history==2.11.0  # via -r requirements/edx/testing.txt, edx-enterprise, edx-organizations, ora2
django-splash==0.2.9      # via -r requirements/edx/testing.txt
django-statici18n==1.9.0  # via -r requirements/edx/testing.txt
django-storages==1.8      # via -c requirements/edx/../constraints.txt, -r requirements/edx/testing.txt, edxval
django-user-tasks==1.1.0  # via -r requirements/edx/testing.txt
django-waffle==1.0.0      # via -r requirements/edx/testing.txt, edx-django-utils, edx-drf-extensions, edx-enterprise, edx-proctoring
django-webpack-loader==0.7.0  # via -r requirements/edx/testing.txt, edx-proctoring
django==2.2.14            # via -c requirements/edx/../constraints.txt, -r requirements/edx/testing.txt, code-annotations, django-appconf, django-celery, django-classy-tags, django-config-models, django-cors-headers, django-crum, django-debug-toolbar, django-fernet-fields, django-filter, django-method-override, django-model-utils, django-mptt, django-multi-email-field, django-mysql, django-oauth-toolkit, django-pyfs, django-ratelimit-backend, django-sekizai, django-splash, django-statici18n, django-storages, django-user-tasks, django-wiki, drf-jwt, drf-yasg, edx-ace, edx-api-doc-tools, edx-bulk-grades, edx-celeryutils, edx-completion, edx-django-release-util, edx-django-sites-extensions, edx-django-utils, edx-drf-extensions, edx-enterprise, edx-i18n-tools, edx-milestones, edx-opaque-keys, edx-organizations, edx-proctoring, edx-rbac, edx-search, edx-submissions, edx-when, edxval, enmerkar, enmerkar-underscore, event-tracking, help-tokens, jsonfield2, lti-consumer-xblock, ora2, rest-condition, super-csv, xss-utils
djangorestframework-xml==2.0.0  # via -r requirements/edx/testing.txt, edx-enterprise
djangorestframework==3.9.4  # via -r requirements/edx/testing.txt, django-config-models, django-user-tasks, drf-jwt, drf-yasg, edx-api-doc-tools, edx-completion, edx-drf-extensions, edx-enterprise, edx-organizations, edx-proctoring, edx-submissions, ora2, rest-condition, super-csv
docopt==0.6.2             # via -r requirements/edx/testing.txt, xmodule
docutils==0.16            # via -r requirements/edx/testing.txt, botocore, m2r, sphinx
drf-jwt==1.16.2           # via -r requirements/edx/testing.txt, edx-drf-extensions
drf-yasg==1.17.0          # via -c requirements/edx/../constraints.txt, -r requirements/edx/testing.txt, edx-api-doc-tools
edx-ace==0.1.15           # via -r requirements/edx/testing.txt
edx-analytics-data-api-client==0.16.1  # via -r requirements/edx/testing.txt
edx-api-doc-tools==1.3.1  # via -r requirements/edx/testing.txt
edx-bulk-grades==0.7.0    # via -r requirements/edx/testing.txt, staff-graded-xblock
edx-ccx-keys==1.1.0       # via -r requirements/edx/testing.txt
edx-celeryutils==0.5.1    # via -r requirements/edx/testing.txt, super-csv
edx-completion==3.2.4     # via -r requirements/edx/testing.txt
edx-django-release-util==0.4.4  # via -r requirements/edx/testing.txt
edx-django-sites-extensions==2.5.1  # via -r requirements/edx/testing.txt
edx-django-utils==3.5.0   # via -r requirements/edx/testing.txt, django-config-models, edx-drf-extensions, edx-enterprise, edx-rest-api-client, edx-when
edx-drf-extensions==6.1.1  # via -r requirements/edx/testing.txt, edx-completion, edx-enterprise, edx-organizations, edx-proctoring, edx-rbac, edx-when, edxval
edx-enterprise==3.4.28    # via -c requirements/edx/../constraints.txt, -r requirements/edx/testing.txt
edx-i18n-tools==0.5.3     # via -r requirements/edx/testing.txt, ora2
edx-lint==1.5.0           # via -r requirements/edx/testing.txt
edx-milestones==0.3.0     # via -r requirements/edx/testing.txt
edx-opaque-keys[django]==2.1.1  # via -r requirements/edx/testing.txt, edx-bulk-grades, edx-ccx-keys, edx-completion, edx-drf-extensions, edx-enterprise, edx-milestones, edx-organizations, edx-proctoring, edx-user-state-client, edx-when, xmodule
edx-organizations==5.2.0  # via -r requirements/edx/testing.txt
edx-proctoring-proctortrack==1.0.5  # via -r requirements/edx/testing.txt
edx-proctoring==2.4.4     # via -r requirements/edx/testing.txt, edx-proctoring-proctortrack
edx-rbac==1.3.1           # via -r requirements/edx/testing.txt, edx-enterprise
edx-rest-api-client==5.2.1  # via -r requirements/edx/testing.txt, edx-enterprise, edx-proctoring
edx-search==1.4.1         # via -r requirements/edx/testing.txt
edx-sga==0.11.0           # via -r requirements/edx/testing.txt
edx-sphinx-theme==1.5.0   # via -r requirements/edx/development.in
edx-submissions==3.1.12   # via -r requirements/edx/testing.txt, ora2
edx-tincan-py35==0.0.9    # via -r requirements/edx/testing.txt, edx-enterprise
edx-user-state-client==1.2.0  # via -r requirements/edx/testing.txt
<<<<<<< HEAD
edx-when==1.2.8           # via -r requirements/edx/testing.txt, edx-proctoring
-e git+https://github.com/open-craft/edx-val.git@paulo/always-import-transcripts#egg=edxval
=======
edx-when==1.3.0           # via -r requirements/edx/testing.txt, edx-proctoring
edxval==1.3.9             # via -r requirements/edx/testing.txt
>>>>>>> 9deb6e1b
elasticsearch==1.9.0      # via -r requirements/edx/testing.txt, edx-search
enmerkar-underscore==1.0.0  # via -r requirements/edx/testing.txt
enmerkar==0.7.1           # via -r requirements/edx/testing.txt, enmerkar-underscore
event-tracking==0.3.3     # via -r requirements/edx/testing.txt, edx-proctoring, edx-search
execnet==1.7.1            # via -r requirements/edx/testing.txt, pytest-xdist
factory-boy==2.8.1        # via -c requirements/edx/../constraints.txt, -r requirements/edx/testing.txt
faker==4.1.1              # via -r requirements/edx/testing.txt, factory-boy
filelock==3.0.12          # via -r requirements/edx/testing.txt, tox, virtualenv
flake8-polyfill==1.0.2    # via -r requirements/edx/testing.txt, radon
flake8==3.8.3             # via -r requirements/edx/testing.txt, flake8-polyfill
freezegun==0.3.12         # via -c requirements/edx/../constraints.txt, -r requirements/edx/testing.txt
fs-s3fs==0.1.8            # via -r requirements/edx/testing.txt, django-pyfs
fs==2.0.18                # via -r requirements/edx/testing.txt, django-pyfs, fs-s3fs, xblock
future==0.18.2            # via -r requirements/edx/testing.txt, django-ses, edx-celeryutils, edx-enterprise, pycontracts, pyjwkest, radon
geoip2==3.0.0             # via -c requirements/edx/../constraints.txt, -r requirements/edx/testing.txt
gitdb==4.0.5              # via -r requirements/edx/testing.txt, gitpython
gitpython==3.1.7          # via -r requirements/edx/testing.txt, transifex-client
glob2==0.7                # via -r requirements/edx/testing.txt
gunicorn==20.0.4          # via -r requirements/edx/testing.txt
help-tokens==1.1.2        # via -r requirements/edx/testing.txt
html5lib==1.1             # via -r requirements/edx/testing.txt, ora2
httpretty==0.9.7          # via -c requirements/edx/../constraints.txt, -r requirements/edx/testing.txt
icalendar==4.0.6          # via -r requirements/edx/testing.txt
idna==2.10                # via -r requirements/edx/testing.txt, requests
imagesize==1.2.0          # via sphinx
importlib-metadata==1.7.0  # via -r requirements/edx/testing.txt, flake8, inflect, jsonschema, path, pluggy, pytest, pytest-randomly, tox, virtualenv
importlib-resources==3.0.0  # via -r requirements/edx/testing.txt, virtualenv
inflect==3.0.2            # via -c requirements/edx/../constraints.txt, -r requirements/edx/testing.txt, jinja2-pluralize
inflection==0.5.0         # via -r requirements/edx/testing.txt, drf-yasg
ipaddress==1.0.23         # via -r requirements/edx/testing.txt
isodate==0.6.0            # via -r requirements/edx/testing.txt, python3-saml
isort==4.3.21             # via -c requirements/edx/../constraints.txt, -r requirements/edx/testing.txt, pylint
itypes==1.2.0             # via -r requirements/edx/testing.txt, coreapi
jinja2-pluralize==0.3.0   # via -r requirements/edx/testing.txt, diff-cover
jinja2==2.11.2            # via -r requirements/edx/testing.txt, code-annotations, coreschema, diff-cover, jinja2-pluralize, sphinx
jmespath==0.10.0          # via -r requirements/edx/testing.txt, boto3, botocore
joblib==0.14.1            # via -c requirements/edx/../constraints.txt, -r requirements/edx/testing.txt, nltk
jsondiff==1.2.0           # via -r requirements/edx/testing.txt, edx-enterprise
jsonfield2==3.0.3         # via -c requirements/edx/../constraints.txt, -r requirements/edx/testing.txt, edx-celeryutils, edx-enterprise, edx-proctoring, edx-submissions, ora2
jsonschema==3.2.0         # via sphinxcontrib-openapi
kombu==3.0.37             # via -r requirements/edx/testing.txt, celery
laboratory==1.0.2         # via -r requirements/edx/testing.txt
lazy-object-proxy==1.4.3  # via -r requirements/edx/testing.txt, astroid
lazy==1.4                 # via -r requirements/edx/testing.txt, acid-xblock, bok-choy, lti-consumer-xblock, ora2
lepl==5.1.3               # via -r requirements/edx/testing.txt, rfc6266-parser
libsass==0.10.0           # via -r requirements/edx/testing.txt, ora2
loremipsum==1.0.5         # via -r requirements/edx/testing.txt, ora2
lti-consumer-xblock==2.0.4  # via -r requirements/edx/testing.txt
lxml==4.5.0               # via -c requirements/edx/../constraints.txt, -r requirements/edx/testing.txt, capa, edxval, lti-consumer-xblock, ora2, pyquery, safe-lxml, xblock, xmlsec
m2r==0.2.1                # via sphinxcontrib-openapi
mailsnake==1.6.4          # via -r requirements/edx/testing.txt
mako==1.1.3               # via -r requirements/edx/testing.txt, acid-xblock, lti-consumer-xblock, xblock-google-drive, xblock-utils
mando==0.6.4              # via -r requirements/edx/testing.txt, radon
markdown==2.6.11          # via -c requirements/edx/../constraints.txt, -r requirements/edx/testing.txt, django-wiki, staff-graded-xblock, xblock-poll
markey==0.8               # via -r requirements/edx/testing.txt, enmerkar-underscore
markupsafe==1.1.1         # via -r requirements/edx/testing.txt, chem, jinja2, mako, xblock
maxminddb==1.5.4          # via -c requirements/edx/../constraints.txt, -r requirements/edx/testing.txt, geoip2
mccabe==0.6.1             # via -r requirements/edx/testing.txt, flake8, pylint
mistune==0.8.4            # via m2r
mock==3.0.5               # via -c requirements/edx/../constraints.txt, -r requirements/edx/testing.txt, xblock-drag-and-drop-v2, xblock-poll
git+https://github.com/edx/MongoDBProxy.git@d92bafe9888d2940f647a7b2b2383b29c752f35a#egg=MongoDBProxy==0.1.0+edx.2  # via -r requirements/edx/testing.txt
mongoengine==0.20.0       # via -r requirements/edx/testing.txt
more-itertools==8.4.0     # via -r requirements/edx/testing.txt, pytest, zipp
mpmath==1.1.0             # via -r requirements/edx/testing.txt, sympy
mysqlclient==2.0.1        # via -r requirements/edx/testing.txt
newrelic==5.14.1.144      # via -r requirements/edx/testing.txt, edx-django-utils
nltk==3.5                 # via -r requirements/edx/testing.txt, chem
nodeenv==1.4.0            # via -r requirements/edx/testing.txt
numpy==1.18.5             # via -c requirements/edx/../constraints.txt, -r requirements/edx/testing.txt, chem, openedx-calc, scipy
oauthlib==3.0.1           # via -c requirements/edx/../constraints.txt, -r requirements/edx/testing.txt, django-oauth-toolkit, lti-consumer-xblock, requests-oauthlib, social-auth-core
openedx-calc==1.0.9       # via -r requirements/edx/testing.txt
ora2==2.8.9               # via -r requirements/edx/testing.txt
packaging==20.4           # via -r requirements/edx/testing.txt, bleach, drf-yasg, pytest, sphinx, tox
path.py==12.4.0           # via -r requirements/edx/testing.txt, edx-enterprise, edx-i18n-tools, ora2, xmodule
path==13.1.0              # via -c requirements/edx/../constraints.txt, -r requirements/edx/testing.txt, path.py
pathlib2==2.3.5           # via -r requirements/edx/testing.txt, pytest
pathtools==0.1.2          # via -r requirements/edx/testing.txt, watchdog
paver==1.3.4              # via -r requirements/edx/testing.txt
pbr==5.4.5                # via -r requirements/edx/testing.txt, stevedore
pdfminer.six==20200726    # via -r requirements/edx/testing.txt
piexif==1.1.3             # via -r requirements/edx/testing.txt
pillow==7.2.0             # via -r requirements/edx/testing.txt, edx-enterprise, edx-organizations
pip-tools==4.5.1          # via -c requirements/edx/../constraints.txt, -r requirements/edx/pip-tools.txt
pluggy==0.13.1            # via -r requirements/edx/testing.txt, diff-cover, pytest, tox
polib==1.1.0              # via -r requirements/edx/testing.txt, edx-i18n-tools
psutil==1.2.1             # via -r requirements/edx/testing.txt, edx-django-utils
py2neo==3.1.2             # via -r requirements/edx/testing.txt
py==1.9.0                 # via -r requirements/edx/testing.txt, pytest, tox
pycodestyle==2.6.0        # via -r requirements/edx/testing.txt, flake8
pycontracts==1.8.12       # via -r requirements/edx/testing.txt, edx-user-state-client
pycountry==20.7.3         # via -r requirements/edx/testing.txt
pycparser==2.20           # via -r requirements/edx/testing.txt, cffi
pycryptodomex==3.9.8      # via -r requirements/edx/testing.txt, edx-proctoring, lti-consumer-xblock, pyjwkest
pyflakes==2.2.0           # via -r requirements/edx/testing.txt, flake8
pygments==2.6.1           # via -r requirements/edx/testing.txt, diff-cover, sphinx
pyjwkest==1.4.2           # via -r requirements/edx/testing.txt, edx-drf-extensions, lti-consumer-xblock
pyjwt[crypto]==1.7.1      # via -r requirements/edx/testing.txt, drf-jwt, edx-rest-api-client, social-auth-core
pylint-celery==0.3        # via -r requirements/edx/testing.txt, edx-lint
pylint-django==2.0.11     # via -r requirements/edx/testing.txt, edx-lint
pylint-plugin-utils==0.6  # via -r requirements/edx/testing.txt, pylint-celery, pylint-django
pylint==2.4.4             # via -r requirements/edx/testing.txt, edx-lint, pylint-celery, pylint-django, pylint-plugin-utils
pymongo==3.10.1           # via -r requirements/edx/testing.txt, edx-opaque-keys, event-tracking, mongodbproxy, mongoengine
pynliner==0.8.0           # via -r requirements/edx/testing.txt
pyparsing==2.4.7          # via -r requirements/edx/testing.txt, chem, openedx-calc, packaging, pycontracts
pyquery==1.4.1            # via -r requirements/edx/testing.txt
pyrsistent==0.16.0        # via jsonschema
pysrt==1.1.2              # via -r requirements/edx/testing.txt, edxval
pytest-attrib==0.1.3      # via -r requirements/edx/testing.txt
pytest-cov==2.10.0        # via -r requirements/edx/testing.txt
pytest-django==3.8.0      # via -c requirements/edx/../constraints.txt, -r requirements/edx/testing.txt
pytest-forked==1.2.0      # via -r requirements/edx/testing.txt, pytest-xdist
pytest-json-report==1.2.1  # via -r requirements/edx/testing.txt
pytest-metadata==1.8.0    # via -r requirements/edx/testing.txt, pytest-json-report
pytest-randomly==3.4.1    # via -r requirements/edx/testing.txt
pytest-xdist==1.33.0      # via -r requirements/edx/testing.txt
pytest==5.3.5             # via -c requirements/edx/../constraints.txt, -r requirements/edx/testing.txt, pytest-attrib, pytest-cov, pytest-django, pytest-forked, pytest-json-report, pytest-metadata, pytest-randomly, pytest-xdist
python-dateutil==2.4.0    # via -c requirements/edx/../constraints.txt, -r requirements/edx/testing.txt, analytics-python, botocore, edx-ace, edx-drf-extensions, edx-enterprise, edx-proctoring, faker, freezegun, icalendar, ora2, xblock
python-levenshtein==0.12.0  # via -r requirements/edx/testing.txt
python-memcached==1.59    # via -r requirements/edx/testing.txt
python-slugify==4.0.1     # via -r requirements/edx/testing.txt, code-annotations, transifex-client
python-swiftclient==3.10.0  # via -r requirements/edx/testing.txt, ora2
python3-openid==3.2.0 ; python_version >= "3"  # via -r requirements/edx/testing.txt, social-auth-core
python3-saml==1.9.0       # via -r requirements/edx/testing.txt
pytz==2020.1              # via -r requirements/edx/testing.txt, babel, capa, celery, django, django-ses, edx-completion, edx-enterprise, edx-proctoring, edx-submissions, edx-tincan-py35, event-tracking, fs, icalendar, ora2, xblock
pyuca==1.2                # via -r requirements/edx/testing.txt
pywatchman==1.4.1         # via -r requirements/edx/development.in
pyyaml==5.3.1             # via -r requirements/edx/testing.txt, code-annotations, edx-django-release-util, edx-i18n-tools, sphinxcontrib-openapi, xblock
radon==4.1.0              # via -r requirements/edx/testing.txt
random2==1.0.1            # via -r requirements/edx/testing.txt
recommender-xblock==1.4.9  # via -r requirements/edx/testing.txt
redis==2.10.6             # via -r requirements/edx/testing.txt
regex==2020.7.14          # via -r requirements/edx/testing.txt, nltk
requests-oauthlib==1.3.0  # via -r requirements/edx/testing.txt, social-auth-core
requests==2.24.0          # via -r requirements/edx/testing.txt, analytics-python, coreapi, django-oauth-toolkit, edx-analytics-data-api-client, edx-bulk-grades, edx-drf-extensions, edx-enterprise, edx-rest-api-client, geoip2, mailsnake, pyjwkest, python-swiftclient, requests-oauthlib, sailthru-client, slumber, social-auth-core, sphinx, transifex-client
rest-condition==1.0.3     # via -r requirements/edx/testing.txt, edx-drf-extensions
rfc6266-parser==0.0.6     # via -r requirements/edx/testing.txt
ruamel.yaml.clib==0.2.0   # via -r requirements/edx/testing.txt, ruamel.yaml
ruamel.yaml==0.16.10      # via -r requirements/edx/testing.txt, drf-yasg
rules==2.2                # via -r requirements/edx/testing.txt, edx-enterprise, edx-proctoring
s3transfer==0.1.13        # via -r requirements/edx/testing.txt, boto3
sailthru-client==2.2.3    # via -r requirements/edx/testing.txt, edx-ace
scipy==1.4.1              # via -c requirements/edx/../constraints.txt, -r requirements/edx/testing.txt, chem, openedx-calc
selenium==3.141.0         # via -r requirements/edx/testing.txt, bok-choy
semantic-version==2.8.5   # via -r requirements/edx/testing.txt, edx-drf-extensions
shapely==1.7.0            # via -r requirements/edx/testing.txt
simplejson==3.17.2        # via -r requirements/edx/testing.txt, sailthru-client, super-csv, xblock-utils
singledispatch==3.4.0.3   # via -r requirements/edx/testing.txt
six==1.15.0               # via -r requirements/edx/pip-tools.txt, -r requirements/edx/testing.txt, analytics-python, astroid, bleach, bok-choy, chem, crowdsourcehinter-xblock, cryptography, diff-cover, django-classy-tags, django-countries, django-sekizai, django-simple-history, django-statici18n, django-wiki, drf-yasg, edx-ace, edx-bulk-grades, edx-ccx-keys, edx-django-release-util, edx-drf-extensions, edx-enterprise, edx-i18n-tools, edx-lint, edx-milestones, edx-opaque-keys, edx-rbac, edx-search, edx-sphinx-theme, event-tracking, freezegun, fs, fs-s3fs, help-tokens, html5lib, httpretty, isodate, jsonschema, libsass, mando, mock, openedx-calc, packaging, pathlib2, paver, pip-tools, pycontracts, pyjwkest, pytest-xdist, python-dateutil, python-memcached, python-swiftclient, singledispatch, social-auth-app-django, social-auth-core, sphinxcontrib-httpdomain, stevedore, tox, transifex-client, virtualenv, xblock
slumber==0.7.1            # via -r requirements/edx/testing.txt, edx-bulk-grades, edx-enterprise, edx-rest-api-client
smmap==3.0.4              # via -r requirements/edx/testing.txt, gitdb
snowballstemmer==2.0.0    # via sphinx
social-auth-app-django==4.0.0  # via -r requirements/edx/testing.txt
social-auth-core==3.3.3   # via -r requirements/edx/testing.txt, social-auth-app-django
sorl-thumbnail==12.6.3    # via -r requirements/edx/testing.txt, django-wiki
sortedcontainers==2.2.2   # via -r requirements/edx/testing.txt, pdfminer.six
soupsieve==2.0.1          # via -r requirements/edx/testing.txt, beautifulsoup4
sphinx==3.1.2             # via edx-sphinx-theme, sphinxcontrib-httpdomain
sphinxcontrib-applehelp==1.0.2  # via sphinx
sphinxcontrib-devhelp==1.0.2  # via sphinx
sphinxcontrib-htmlhelp==1.0.3  # via sphinx
sphinxcontrib-httpdomain==1.7.0  # via sphinxcontrib-openapi
sphinxcontrib-jsmath==1.0.1  # via sphinx
sphinxcontrib-openapi[markdown]==0.6.0  # via -r requirements/edx/development.in
sphinxcontrib-qthelp==1.0.3  # via sphinx
sphinxcontrib-serializinghtml==1.1.4  # via sphinx
sqlparse==0.3.1           # via -r requirements/edx/testing.txt, django, django-debug-toolbar
staff-graded-xblock==0.8  # via -r requirements/edx/testing.txt
stevedore==1.32.0         # via -c requirements/edx/../constraints.txt, -r requirements/edx/testing.txt, code-annotations, edx-ace, edx-enterprise, edx-opaque-keys
super-csv==0.9.9          # via -r requirements/edx/testing.txt, edx-bulk-grades
sympy==1.6.1              # via -r requirements/edx/testing.txt, symmath
testfixtures==6.14.1      # via -r requirements/edx/testing.txt, edx-enterprise
text-unidecode==1.3       # via -r requirements/edx/testing.txt, faker, python-slugify
toml==0.10.1              # via -r requirements/edx/testing.txt, tox
tox-battery==0.6.1        # via -r requirements/edx/testing.txt
tox==3.18.0               # via -r requirements/edx/testing.txt, tox-battery
tqdm==4.48.0              # via -r requirements/edx/testing.txt, nltk
transifex-client==0.13.11  # via -r requirements/edx/testing.txt
typed-ast==1.4.1          # via -r requirements/edx/testing.txt, astroid
ua-parser==0.10.0         # via -r requirements/edx/testing.txt, django-cookies-samesite
unicodecsv==0.14.1        # via -r requirements/edx/testing.txt, edx-enterprise
unidiff==0.6.0            # via -r requirements/edx/testing.txt, coverage-pytest-plugin
uritemplate==3.0.1        # via -r requirements/edx/testing.txt, coreapi, drf-yasg
urllib3==1.25.10          # via -r requirements/edx/testing.txt, elasticsearch, geoip2, requests, selenium, transifex-client
user-util==0.2            # via -r requirements/edx/testing.txt
virtualenv==20.0.28       # via -r requirements/edx/testing.txt, tox
voluptuous==0.11.7        # via -r requirements/edx/testing.txt, ora2
vulture==1.5              # via -r requirements/edx/development.in
watchdog==0.10.3          # via -r requirements/edx/testing.txt
wcwidth==0.2.5            # via -r requirements/edx/testing.txt, pytest
web-fragments==0.3.2      # via -r requirements/edx/testing.txt, crowdsourcehinter-xblock, staff-graded-xblock, xblock, xblock-utils
webencodings==0.5.1       # via -r requirements/edx/testing.txt, bleach, html5lib
webob==1.8.6              # via -r requirements/edx/testing.txt, xblock, xmodule
wrapt==1.11.2             # via -c requirements/edx/../constraints.txt, -r requirements/edx/testing.txt, astroid
git+https://github.com/edx-solutions/xblock-drag-and-drop-v2@v2.2.10#egg=xblock-drag-and-drop-v2==2.2.10  # via -r requirements/edx/testing.txt
git+https://github.com/open-craft/xblock-poll@da2d8fd21791a7af128595cf82bee83ee579e00f#egg=xblock-poll==1.9.6  # via -r requirements/edx/testing.txt
xblock-utils==2.1.1       # via -r requirements/edx/testing.txt, edx-sga, lti-consumer-xblock, staff-graded-xblock, xblock-drag-and-drop-v2, xblock-google-drive
xblock==1.3.1             # via -r requirements/edx/testing.txt, acid-xblock, crowdsourcehinter-xblock, done-xblock, edx-completion, edx-sga, edx-user-state-client, edx-when, lti-consumer-xblock, ora2, rate-xblock, staff-graded-xblock, xblock-discussion, xblock-drag-and-drop-v2, xblock-google-drive, xblock-poll, xblock-utils
xmlsec==1.3.8             # via -r requirements/edx/testing.txt, python3-saml
xss-utils==0.1.3          # via -r requirements/edx/testing.txt
zipp==1.0.0               # via -c requirements/edx/../constraints.txt, -r requirements/edx/testing.txt, importlib-metadata, importlib-resources

# The following packages are considered to be unsafe in a requirements file:
# setuptools<|MERGE_RESOLUTION|>--- conflicted
+++ resolved
@@ -127,13 +127,8 @@
 edx-submissions==3.1.12   # via -r requirements/edx/testing.txt, ora2
 edx-tincan-py35==0.0.9    # via -r requirements/edx/testing.txt, edx-enterprise
 edx-user-state-client==1.2.0  # via -r requirements/edx/testing.txt
-<<<<<<< HEAD
-edx-when==1.2.8           # via -r requirements/edx/testing.txt, edx-proctoring
+edx-when==1.3.0           # via -r requirements/edx/testing.txt, edx-proctoring
 -e git+https://github.com/open-craft/edx-val.git@paulo/always-import-transcripts#egg=edxval
-=======
-edx-when==1.3.0           # via -r requirements/edx/testing.txt, edx-proctoring
-edxval==1.3.9             # via -r requirements/edx/testing.txt
->>>>>>> 9deb6e1b
 elasticsearch==1.9.0      # via -r requirements/edx/testing.txt, edx-search
 enmerkar-underscore==1.0.0  # via -r requirements/edx/testing.txt
 enmerkar==0.7.1           # via -r requirements/edx/testing.txt, enmerkar-underscore
