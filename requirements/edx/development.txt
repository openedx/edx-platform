--- conflicted
+++ resolved
@@ -6,25 +6,16 @@
 #
 -e git+https://github.com/edx/acid-block.git@758855a67d2f12bd74db4d5e7a0862d6e65f079c#egg=acid-xblock  # via -r requirements/edx/testing.txt
 -e common/lib/capa  # via -r requirements/edx/testing.txt
-<<<<<<< HEAD
--e git+https://github.com/edx/codejail.git@4127fc4bd5775cc72aee8d7f0a70e31405e22439#egg=codejail  # via -r requirements/edx/testing.txt
--e git+https://github.com/jsocol/django-ratelimit.git@72edbe8949fbf6699848e5847645a1998f121d46#egg=ratelimit  # via -r requirements/edx/testing.txt
+-e git+https://github.com/edx/codejail.git@3.1.3#egg=codejail==3.1.3  # via -r requirements/edx/testing.txt
+-e git+https://github.com/edx/django-ratelimit-backend.git@v2.0.1a5#egg=django-ratelimit-backend==2.0.1a5  # via -r requirements/edx/testing.txt
+# TODO: verify wiki's version
 -e git+https://github.com/edly-io/django-wiki.git@edly-1.0.0#egg=django-wiki  # via -r requirements/edx/testing.txt
--e git+https://github.com/edx/DoneXBlock.git@2.0.2#egg=done-xblock  # via -r requirements/edx/testing.txt
+-e git+https://github.com/edx/DoneXBlock.git@2.0.3#egg=done-xblock  # via -r requirements/edx/testing.txt
 -e git+https://github.com/jazkarta/edx-jsme.git@690dbf75441fa91c7c4899df0b83d77f7deb5458#egg=edx-jsme  # via -r requirements/edx/testing.txt
 -e .  # via -r requirements/edx/testing.txt
 -e git+https://github.com/technige/py2neo.git@py2neo-3.1.2#egg=py2neo==3.1.2  # via -r requirements/edx/testing.txt
 -e git+https://github.com/dementrock/pystache_custom.git@776973740bdaad83a3b029f96e415a7d1e8bec2f#egg=pystache_custom-dev  # via -r requirements/edx/testing.txt
--e git+https://github.com/edx/RateXBlock.git@2.0#egg=rate-xblock  # via -r requirements/edx/testing.txt
-=======
--e git+https://github.com/edx/codejail.git@3.1.3#egg=codejail==3.1.3  # via -r requirements/edx/testing.txt
--e git+https://github.com/edx/django-wiki.git@0.1.1#egg=django-wiki  # via -r requirements/edx/testing.txt
--e git+https://github.com/edx/DoneXBlock.git@2.0.3#egg=done-xblock  # via -r requirements/edx/testing.txt
--e git+https://github.com/jazkarta/edx-jsme.git@690dbf75441fa91c7c4899df0b83d77f7deb5458#egg=edx-jsme  # via -r requirements/edx/testing.txt
--e .  # via -r requirements/edx/testing.txt
--e git+https://github.com/technige/py2neo.git@py2neo-3.1.2#egg=py2neo==3.1.2  # via -r requirements/edx/testing.txt
--e git+https://github.com/edx/RateXBlock.git@2.0.1#egg=rate-xblock  # via -r requirements/edx/testing.txt
->>>>>>> f773f671
+-e git+https://github.com/edx/RateXBlock.git@2..1#egg=rate-xblock  # via -r requirements/edx/testing.txt
 -e common/lib/safe_lxml  # via -r requirements/edx/testing.txt
 -e common/lib/sandbox-packages  # via -r requirements/edx/testing.txt
 -e common/lib/symmath  # via -r requirements/edx/testing.txt
@@ -38,37 +29,20 @@
 apipkg==1.5               # via -r requirements/edx/testing.txt, execnet
 appdirs==1.4.4            # via -r requirements/edx/testing.txt, fs, virtualenv
 astroid==2.3.3            # via -r requirements/edx/testing.txt, pylint, pylint-celery
-<<<<<<< HEAD
-attrs==19.3.0             # via -r requirements/edx/testing.txt, edx-ace, jsonschema, pytest
-babel==2.8.0              # via -r requirements/edx/testing.txt, django-babel, django-babel-underscore, sphinx
-beautifulsoup4==4.8.2     # via -r requirements/edx/testing.txt, pynliner
-billiard==3.3.0.23        # via -r requirements/edx/testing.txt, celery
-bleach==3.1.5             # via -r requirements/edx/testing.txt, edx-enterprise, lti-consumer-xblock, ora2
-=======
 attrs==20.3.0             # via -r requirements/edx/testing.txt, edx-ace, jsonschema, pytest
 babel==2.8.1              # via -r requirements/edx/testing.txt, enmerkar, enmerkar-underscore, sphinx
 beautifulsoup4==4.9.3     # via -r requirements/edx/testing.txt, pynliner
 billiard==3.6.3.0         # via -r requirements/edx/testing.txt, celery
 bleach==3.2.1             # via -r requirements/edx/testing.txt, django-wiki, edx-enterprise, lti-consumer-xblock, ora2, xblock-poll
->>>>>>> f773f671
 bok-choy==1.1.1           # via -r requirements/edx/testing.txt
 boto3==1.4.8              # via -r requirements/edx/testing.txt, django-ses, fs-s3fs, ora2
 boto==2.39.0              # via -r requirements/edx/testing.txt, edxval
 botocore==1.8.17          # via -r requirements/edx/testing.txt, boto3, s3transfer
-<<<<<<< HEAD
-celery==3.1.26.post2      # via -c requirements/edx/../constraints.txt, -r requirements/edx/testing.txt, django-celery, django-user-tasks, edx-celeryutils, edx-enterprise
-certifi==2020.4.5.1       # via -r requirements/edx/testing.txt, requests
-cffi==1.14.0              # via -r requirements/edx/testing.txt, cryptography
-chardet==3.0.4            # via -r requirements/edx/testing.txt, pdfminer.six, pysrt, requests
-git+https://github.com/edx/openedx-chem.git@ff4e3a03d3c7610e47a9af08eb648d8aabe2eb18#egg=chem==1.0.0  # via -r requirements/edx/testing.txt
-=======
-bridgekeeper==0.9         # via -r requirements/edx/testing.txt
 celery==4.4.7             # via -c requirements/edx/../constraints.txt, -r requirements/edx/testing.txt, django-celery-results, django-user-tasks, edx-celeryutils, edx-enterprise, event-tracking
 certifi==2020.11.8        # via -r requirements/edx/testing.txt, requests
 cffi==1.14.3              # via -r requirements/edx/testing.txt, cryptography
 chardet==3.0.4            # via -r requirements/edx/testing.txt, pysrt, requests
 chem==1.2.0               # via -r requirements/edx/testing.txt
->>>>>>> f773f671
 click-log==0.3.2          # via -r requirements/edx/testing.txt, edx-lint
 click==7.1.2              # via -r requirements/edx/development.in, -r requirements/edx/pip-tools.txt, -r requirements/edx/testing.txt, click-log, code-annotations, edx-lint, nltk, pip-tools, user-util
 code-annotations==0.10.1  # via -r requirements/edx/testing.txt, edx-enterprise, edx-toggles
@@ -120,11 +94,7 @@
 django-user-tasks==1.3.0  # via -r requirements/edx/testing.txt
 django-waffle==2.0.0      # via -r requirements/edx/testing.txt, edx-django-utils, edx-drf-extensions, edx-enterprise, edx-proctoring, edx-toggles
 django-webpack-loader==0.7.0  # via -r requirements/edx/testing.txt, edx-proctoring
-<<<<<<< HEAD
-django==2.2.16            # via -c requirements/edx/../constraints.txt, -r requirements/edx/testing.txt, code-annotations, django-appconf, django-babel, django-babel-underscore, django-celery, django-classy-tags, django-config-models, django-cors-headers, django-crum, django-debug-toolbar, django-fernet-fields, django-filter, django-method-override, django-model-utils, django-mptt, django-multi-email-field, django-mysql, django-oauth-toolkit, django-pyfs, django-ratelimit-backend, django-sekizai, django-splash, django-statici18n, django-storages, django-user-tasks, django-wiki, drf-jwt, drf-yasg, edx-ace, edx-api-doc-tools, edx-bulk-grades, edx-celeryutils, edx-completion, edx-django-release-util, edx-django-sites-extensions, edx-django-utils, edx-drf-extensions, edx-enterprise, edx-i18n-tools, edx-milestones, edx-opaque-keys, edx-organizations, edx-proctoring, edx-rbac, edx-search, edx-submissions, edx-when, edxval, event-tracking, help-tokens, jsonfield2, ora2, rest-condition, super-csv, xss-utils
-=======
 django==2.2.24            # via -c requirements/edx/../constraints.txt, -r requirements/edx/testing.txt, code-annotations, django-appconf, django-classy-tags, django-config-models, django-cors-headers, django-crum, django-debug-toolbar, django-fernet-fields, django-filter, django-method-override, django-model-utils, django-mptt, django-multi-email-field, django-mysql, django-oauth-toolkit, django-pyfs, django-ratelimit-backend, django-sekizai, django-ses, django-splash, django-statici18n, django-storages, django-user-tasks, django-wiki, drf-jwt, drf-yasg, edx-ace, edx-api-doc-tools, edx-bulk-grades, edx-celeryutils, edx-completion, edx-django-release-util, edx-django-sites-extensions, edx-django-utils, edx-drf-extensions, edx-enterprise, edx-i18n-tools, edx-milestones, edx-opaque-keys, edx-organizations, edx-proctoring, edx-rbac, edx-search, edx-submissions, edx-toggles, edx-when, edxval, enmerkar, enmerkar-underscore, event-tracking, help-tokens, jsonfield2, lti-consumer-xblock, ora2, rest-condition, super-csv, xss-utils
->>>>>>> f773f671
 djangorestframework-xml==2.0.0  # via -r requirements/edx/testing.txt, edx-enterprise
 djangorestframework==3.9.4  # via -r requirements/edx/testing.txt, django-config-models, django-user-tasks, drf-jwt, drf-yasg, edx-api-doc-tools, edx-completion, edx-drf-extensions, edx-enterprise, edx-organizations, edx-proctoring, edx-submissions, ora2, rest-condition, super-csv
 docopt==0.6.2             # via -r requirements/edx/testing.txt, xmodule
@@ -152,12 +122,7 @@
 edx-proctoring==2.4.8     # via -r requirements/edx/testing.txt, edx-proctoring-proctortrack
 edx-rbac==1.3.3           # via -r requirements/edx/testing.txt, edx-enterprise
 edx-rest-api-client==5.2.1  # via -r requirements/edx/testing.txt, edx-enterprise, edx-proctoring
-<<<<<<< HEAD
-edx-search==1.3.4         # via -r requirements/edx/testing.txt
-=======
 edx-search==1.4.1         # via -c requirements/edx/../constraints.txt, -r requirements/edx/testing.txt
-edx-sga==0.13.0           # via -r requirements/edx/testing.txt
->>>>>>> f773f671
 edx-sphinx-theme==1.5.0   # via -r requirements/edx/development.in
 edx-submissions==3.2.2    # via -r requirements/edx/testing.txt, ora2
 edx-tincan-py35==0.0.9    # via -r requirements/edx/testing.txt, edx-enterprise
@@ -248,17 +213,10 @@
 polib==1.1.0              # via -r requirements/edx/testing.txt, edx-i18n-tools
 psutil==5.7.3             # via -r requirements/edx/testing.txt, edx-django-utils, pytest-xdist
 py2neo==3.1.2             # via -r requirements/edx/testing.txt
-<<<<<<< HEAD
-py==1.8.1                 # via -r requirements/edx/testing.txt, pytest, tox
-pycodestyle==2.6.0        # via -r requirements/edx/testing.txt, flake8
-pycontracts==1.8.12       # via -r requirements/edx/testing.txt, edx-user-state-client
-pycountry==19.8.18        # via -r requirements/edx/testing.txt
-=======
 py==1.9.0                 # via -r requirements/edx/testing.txt, pytest, pytest-forked, tox
 pycodestyle==2.6.0        # via -r requirements/edx/testing.txt
 pycontracts==1.8.12       # via -r requirements/edx/testing.txt, edx-user-state-client
 pycountry==20.7.3         # via -r requirements/edx/testing.txt
->>>>>>> f773f671
 pycparser==2.20           # via -r requirements/edx/testing.txt, cffi
 pycryptodomex==3.9.9      # via -r requirements/edx/testing.txt, edx-proctoring, lti-consumer-xblock, pyjwkest
 pygments==2.7.2           # via -r requirements/edx/testing.txt, diff-cover, sphinx
@@ -360,10 +318,6 @@
 webob==1.8.6              # via -r requirements/edx/testing.txt, xblock, xmodule
 wrapt==1.11.2             # via -c requirements/edx/../constraints.txt, -r requirements/edx/testing.txt, astroid
 git+https://github.com/edx-solutions/xblock-drag-and-drop-v2@v2.2.10#egg=xblock-drag-and-drop-v2==2.2.10  # via -r requirements/edx/testing.txt
-<<<<<<< HEAD
-=======
-git+https://github.com/open-craft/xblock-poll@1efd04bd6e16252a20e39a7516f9b69a000ace24#egg=xblock-poll==1.10.0  # via -r requirements/edx/testing.txt
->>>>>>> f773f671
 xblock-utils==2.1.1       # via -r requirements/edx/testing.txt, edx-sga, lti-consumer-xblock, staff-graded-xblock, xblock-drag-and-drop-v2, xblock-google-drive
 xblock==1.4.0             # via -r requirements/edx/testing.txt, acid-xblock, crowdsourcehinter-xblock, done-xblock, edx-completion, edx-sga, edx-user-state-client, edx-when, lti-consumer-xblock, ora2, rate-xblock, staff-graded-xblock, xblock-discussion, xblock-drag-and-drop-v2, xblock-google-drive, xblock-poll, xblock-utils
 xmlsec==1.3.9             # via -r requirements/edx/testing.txt, python3-saml
