--- conflicted
+++ resolved
@@ -902,15 +902,10 @@
     # via -r requirements/edx/development.in
 mypy-extensions==0.4.3
     # via mypy
-<<<<<<< HEAD
-mysqlclient==2.1.0
-    # via -r requirements/edx/testing.txt
-=======
 mysqlclient==2.0.3
     # via
     #   -c requirements/edx/../constraints.txt
     #   -r requirements/edx/testing.txt
->>>>>>> fa64403c
 newrelic==7.2.4.171
     # via
     #   -r requirements/edx/testing.txt
