# Packages to install in the Python sandbox for secured execution of code provided by course authors.
#
# DON'T JUST ADD NEW DEPENDENCIES!!!
#
# If you open a pull request that adds a new dependency, you should:
#   * verify that the dependency has a license compatible with AGPLv3
#   * confirm that it has no system requirements beyond what we already install
#   * run "make upgrade" to update the detailed requirements files


# We pin things specifically in this file beacuse we want to be very explicit about
# updating dependencies to the sandbox since they can impact how custom response code is run.
# We can then use constraints.txt to constrain any sub-dependencies that may need to be held back.


-c ../constraints.txt

-r shared.txt                       # Dependencies in common with LMS and Studio
<<<<<<< HEAD
matplotlib==1.5.3                   # 2D plotting library
=======
matplotlib==2.2.4                   # 2D plotting library
numpy==1.16.5                       # Numeric array processing utilities; used by scipy
pyparsing==2.2.0                    # Python Parsing module
random2                             # Implementation of random module that works identically under Python 2 and 3
scipy==1.2.1                        # Math, science, and engineering library
sympy==1.4                          # Symbolic math library
git+https://github.com/edx/openedx-calc.git@e9b698c85ad1152002bc0868f475f153dce88952#egg=calc==0.4
git+https://github.com/edx/openedx-chem.git@ff4e3a03d3c7610e47a9af08eb648d8aabe2eb18#egg=chem==1.0.0

# Install these packages from the edx-platform working tree
# NOTE: if you change code in these packages, you MUST change the version
# number in its setup.py or the code WILL NOT be installed during deploy.
-e common/lib/sandbox-packages
-e common/lib/symmath
>>>>>>> d9a072af
<|MERGE_RESOLUTION|>--- conflicted
+++ resolved
@@ -16,9 +16,6 @@
 -c ../constraints.txt
 
 -r shared.txt                       # Dependencies in common with LMS and Studio
-<<<<<<< HEAD
-matplotlib==1.5.3                   # 2D plotting library
-=======
 matplotlib==2.2.4                   # 2D plotting library
 numpy==1.16.5                       # Numeric array processing utilities; used by scipy
 pyparsing==2.2.0                    # Python Parsing module
@@ -32,5 +29,4 @@
 # NOTE: if you change code in these packages, you MUST change the version
 # number in its setup.py or the code WILL NOT be installed during deploy.
 -e common/lib/sandbox-packages
--e common/lib/symmath
->>>>>>> d9a072af
+-e common/lib/symmath