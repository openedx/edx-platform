# Packages to install in the Python sandbox for secured execution of code provided by course authors.
#
# DON'T JUST ADD NEW DEPENDENCIES!!!
#
# If you open a pull request that adds a new dependency, you should:
#   * verify that the dependency has a license compatible with AGPLv3
#   * confirm that it has no system requirements beyond what we already install
#   * run "make upgrade" to update the detailed requirements files


# We pin things specifically in this file beacuse we want to be very explicit about
# updating dependencies to the sandbox since they can impact how custom response code is run.
# We can then use constraints.txt to constrain any sub-dependencies that may need to be held back.


-c ../constraints.txt

-r shared.txt                       # Dependencies in common with LMS and Studio
chem                                # A helper library for chemistry calculations
matplotlib==2.2.4                   # 2D plotting library
numpy==1.16.5                       # Numeric array processing utilities; used by scipy
pyparsing==2.2.0                    # Python Parsing module
<<<<<<< HEAD
random2                             # Implementation of random module that works identically under Python 2 and 3
=======
random2==1.0.1                      # Implementation of random module that works identically under Python 2 and 3
>>>>>>> fa8d3933
scipy==1.2.1                        # Math, science, and engineering library
sympy==1.4                          # Symbolic math library
git+https://github.com/edx/openedx-calc.git@e9b698c85ad1152002bc0868f475f153dce88952#egg=calc==0.4

# Install these packages from the edx-platform working tree
# NOTE: if you change code in these packages, you MUST change the version
# number in its setup.py or the code WILL NOT be installed during deploy.
-e common/lib/sandbox-packages
-e common/lib/symmath<|MERGE_RESOLUTION|>--- conflicted
+++ resolved
@@ -20,11 +20,7 @@
 matplotlib==2.2.4                   # 2D plotting library
 numpy==1.16.5                       # Numeric array processing utilities; used by scipy
 pyparsing==2.2.0                    # Python Parsing module
-<<<<<<< HEAD
-random2                             # Implementation of random module that works identically under Python 2 and 3
-=======
 random2==1.0.1                      # Implementation of random module that works identically under Python 2 and 3
->>>>>>> fa8d3933
 scipy==1.2.1                        # Math, science, and engineering library
 sympy==1.4                          # Symbolic math library
 git+https://github.com/edx/openedx-calc.git@e9b698c85ad1152002bc0868f475f153dce88952#egg=calc==0.4
