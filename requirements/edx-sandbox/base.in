--- conflicted
+++ resolved
@@ -20,14 +20,11 @@
 matplotlib==2.2.4                   # 2D plotting library
 numpy==1.16.5                       # Numeric array processing utilities; used by scipy
 pyparsing==2.2.0                    # Python Parsing module
-<<<<<<< HEAD
-random2                             # Implementation of random module that works identically under Python 2 and 3
-=======
 random2==1.0.1                      # Implementation of random module that works identically under Python 2 and 3
->>>>>>> f773f671
 scipy==1.2.1                        # Math, science, and engineering library
 sympy==1.4                          # Symbolic math library
 git+https://github.com/edx/openedx-calc.git@e9b698c85ad1152002bc0868f475f153dce88952#egg=calc==0.4
+git+https://github.com/edx/openedx-chem.git@ff4e3a03d3c7610e47a9af08eb648d8aabe2eb18#egg=chem==1.0.0
 
 # Install these packages from the edx-platform working tree
 # NOTE: if you change code in these packages, you MUST change the version
