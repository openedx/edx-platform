# Version constraints for pip-installation.
#
# This file doesn't install any packages. It specifies version constraints
# that will be applied if a package is needed.
#
# When pinning something here, please provide an explanation of why.  Ideally,
# link to other information that will help people in the future to remove the
# pin when possible.  Writing an issue against the offending project and
# linking to it here is good.


# This file contains all common constraints for edx-repos
-c common_constraints.txt

# As it is not clarified what exact breaking changes will be introduced as per
# the next major release, ensure the installed version is within boundaries.
celery>=5.2.2,<6.0.0


# required for celery>=5.2.0;<5.3.0
click>=8.0,<9.0

# django-storages version 1.9 drops support for boto storage backend.
# 1.9 gives an error for details https://github.com/jschneier/django-storages/issues/831
django-storages==1.9.1

<<<<<<< HEAD
=======
# The team that owns this package will manually bump this package rather than having it pulled in automatically.
# This is to allow them to better control its deployment and to do it in a process that works better
# for them.
edx-enterprise==4.0.14

>>>>>>> b9134c64
# oauthlib>3.0.1 causes test failures ( also remove the django-oauth-toolkit constraint when this is fixed )
oauthlib==3.0.1

# django-auth-toolkit==1.3.3 requires oauthlib>=3.1.0 which is pinned because of test failures
django-oauth-toolkit<=1.3.2

# Will be updated once we update python-dateutil package
matplotlib<3.4.0

# constrained in opaque_keys. migration guide here: https://pymongo.readthedocs.io/en/4.0/migrate-to-pymongo4.html
# Major upgrade will be done in separate ticket.
pymongo<4.0.0

# greater version has breaking changes and requires some migration steps.
django-webpack-loader==0.7.0

# At the time of writing this comment, we do not know whether py2neo>=2022
# will support our currently-deployed Neo4j version (3.5).
# Feel free to loosen this constraint if/when it is confirmed that a later
# version of py2neo will work with Neo4j 3.5.
py2neo<2022

# scipy version 1.8 requires numpy>=1.17.3, we've pinned numpy to <1.17.0 in requirements/edx-sandbox/py38.in
scipy<1.8.0

# edx-enterprise, snowflake-connector-python require charset-normalizer==2.0.0
# Can be removed once snowflake-connector-python>2.7.9 is released with the fix.
charset-normalizer<2.1.0

# markdown>=3.4.0 has failures due to internal refactorings which causes the tests to fail
# pinning the version untill the issue gets resolved in the package itself
markdown<3.4.0

# pycodestyle==2.9.0 generates false positive error E275.
# Constraint can be removed once the issue https://github.com/PyCQA/pycodestyle/issues/1090 is fixed.
pycodestyle<2.9.0

# pyopenssl>22.0.0 requires cryptography>=38.0 && conflicts with snowflak-connector-python requires cryptography<37
# which causes the requirements upgrade job to fail due to constraint conflict
# This constraint can be removed once https://github.com/snowflakedb/snowflake-connector-python/issues/1259 is resolved
# and snowflake-connector-python>2.8.0 is released.
pyopenssl==22.0.0

cryptography==38.0.4 # greater version has some issues with openssl.

pylint<2.16.0 # greater version failing quality test. Fix them in seperate ticket.


# Deprecated version of the AWS SDK;
# we should stop using this
boto==2.39.0
boto3==1.7.0                       # Amazon Web Services SDK for Python
botocore==1.10.84                  # via boto3, s3transfer

# adding these constraints to minimize boto3 and botocore changeset
social-auth-core==4.3.0
babel==2.11.0
social-auth-app-django==5.0.0
algoliasearch==2.6.3
django-ipware==4.0.2

# pytz>2022 has major changes which are causing test failures.
# Pinning this version for now so this could be fixed in a separate PR later on
# Issue for unpinning: https://github.com/openedx/edx-platform/issues/32093
pytz<2023

# urllib3>=2.0.0 conflicts with elastic search && snowflake-connector-python packages
# which require urllib3<2 for now.
# Issue for unpinning: https://github.com/openedx/edx-platform/issues/32222
urllib3<2.0.0

# Sphinx==5.3.0 requires docutils<0.20
# Issue to unpin Sphinx to resolve this constraint: https://github.com/openedx/edx-lint/issues/338
docutils<0.20

# greater version has dropped few dependencies. Fix this in other ticket.
drf-yasg<1.21.6

# Adding pin to avoid any major upgrade
djangorestframework<3.15.0

# tests failing with greater version. Fix this in separate ticket.
pillow<10.0.0

# The version of django-stubs we can use depends on which Django release we're using
# 1.16.0 works with Django 3.2 through 4.1
django-stubs==1.16.0
djangorestframework-stubs==3.14.0  # Pinned to match django-stubs. Remove this when we can remove the above pin.

# Our legacy Sass code is incompatible with anything except this ancient libsass version.
# Here is a ticket to upgrade, but it's of debatable importance given that we are rapidly moving
# away from legacy LMS/CMS frontends:
# https://github.com/openedx/edx-platform/issues/31616
libsass==0.10.0

# incremental upgrade
django-simple-history==3.2.0<|MERGE_RESOLUTION|>--- conflicted
+++ resolved
@@ -24,14 +24,12 @@
 # 1.9 gives an error for details https://github.com/jschneier/django-storages/issues/831
 django-storages==1.9.1
 
-<<<<<<< HEAD
-=======
+
 # The team that owns this package will manually bump this package rather than having it pulled in automatically.
 # This is to allow them to better control its deployment and to do it in a process that works better
 # for them.
-edx-enterprise==4.0.14
+edx-enterprise==4.0.15
 
->>>>>>> b9134c64
 # oauthlib>3.0.1 causes test failures ( also remove the django-oauth-toolkit constraint when this is fixed )
 oauthlib==3.0.1
 
