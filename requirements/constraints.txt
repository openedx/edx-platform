# Version constraints for pip-installation.
#
# This file doesn't install any packages. It specifies version constraints
# that will be applied if a package is needed.
#
# When pinning something here, please provide an explanation of why.  Ideally,
# link to other information that will help people in the future to remove the
# pin when possible.  Writing an issue against the offending project and
# linking to it here is good.


# This file contains all common constraints for edx-repos
-c common_constraints.txt

# As it is not clarified what exact breaking changes will be introduced as per
# the next major release, ensure the installed version is within boundaries.
# celery>=5.2.2,<6.0.0

# 5.3.0 versions breaking timezone related tests. Adding pin for time being to clear upgrade pipeline. Unpin above
# after fixing these failures.
celery<5.3.0
kombu<5.3.0


# required for celery>=5.2.0;<5.3.0
click>=8.0,<9.0

# django-storages version 1.9 drops support for boto storage backend.
# 1.9 gives an error for details https://github.com/jschneier/django-storages/issues/831
django-storages==1.9.1

# The team that owns this package will manually bump this package rather than having it pulled in automatically.
# This is to allow them to better control its deployment and to do it in a process that works better
# for them.
edx-enterprise==3.67.0

# oauthlib>3.0.1 causes test failures ( also remove the django-oauth-toolkit constraint when this is fixed )
oauthlib==3.0.1

# django-auth-toolkit==1.3.3 requires oauthlib>=3.1.0 which is pinned because of test failures
django-oauth-toolkit<=1.3.2

# Will be updated once we update python-dateutil package
matplotlib<3.4.0

# constrained in opaque_keys. migration guide here: https://pymongo.readthedocs.io/en/4.0/migrate-to-pymongo4.html
# Major upgrade will be done in separate ticket.
pymongo<4.0.0

# greater version has breaking changes and requires some migration steps.
django-webpack-loader==0.7.0

# At the time of writing this comment, we do not know whether py2neo>=2022
# will support our currently-deployed Neo4j version (3.5).
# Feel free to loosen this constraint if/when it is confirmed that a later
# version of py2neo will work with Neo4j 3.5.
py2neo<2022

# scipy version 1.8 requires numpy>=1.17.3, we've pinned numpy to <1.17.0 in requirements/edx-sandbox/py38.in
scipy<1.8.0

# edx-enterprise, snowflake-connector-python require charset-normalizer==2.0.0
# Can be removed once snowflake-connector-python>2.7.9 is released with the fix.
charset-normalizer<2.1.0

# markdown>=3.4.0 has failures due to internal refactorings which causes the tests to fail
# pinning the version untill the issue gets resolved in the package itself
markdown<3.4.0

# pycodestyle==2.9.0 generates false positive error E275.
# Constraint can be removed once the issue https://github.com/PyCQA/pycodestyle/issues/1090 is fixed.
pycodestyle<2.9.0

# pyopenssl>22.0.0 requires cryptography>=38.0 && conflicts with snowflak-connector-python requires cryptography<37
# which causes the requirements upgrade job to fail due to constraint conflict
# This constraint can be removed once https://github.com/snowflakedb/snowflake-connector-python/issues/1259 is resolved
# and snowflake-connector-python>2.8.0 is released.
pyopenssl==22.0.0

cryptography==38.0.4 # greater version has some issues with openssl.

pylint<2.16.0 # greater version failing quality test. Fix them in seperate ticket.


# Deprecated version of the AWS SDK;
# we should stop using this
boto==2.39.0
boto3==1.7.0                       # Amazon Web Services SDK for Python
botocore==1.10.84                  # via boto3, s3transfer

# adding these constraints to minimize boto3 and botocore changeset
social-auth-core==4.3.0
babel==2.11.0
social-auth-app-django==5.0.0
algoliasearch==2.6.3
django-ipware==4.0.2

# pytz>2022 has major changes which are causing test failures.
# Pinning this version for now so this could be fixed in a separate PR later on
# Issue for unpinning: https://github.com/openedx/edx-platform/issues/32093
pytz<2023

# urllib3>=2.0.0 conflicts with elastic search && snowflake-connector-python packages
# which require urllib3<2 for now.
# Issue for unpinning: https://github.com/openedx/edx-platform/issues/32222
urllib3<2.0.0

# Sphinx==5.3.0 requires docutils<0.20
# Issue to unpin Sphinx to resolve this constraint: https://github.com/openedx/edx-lint/issues/338
docutils<0.20

# When we unpinned python3-saml and allowed it to upgrade from 1.9.0
# to 1.15.0 it fixed a devstack issue around ports being dropped, but
# introduced an issue around duplicate attributes (for some
# IdPs). It's not clear which version introduces the second problem.
#
# Issue for unpinning: https://github.com/openedx/edx-platform/issues/32327
python3-saml<1.10.0

<<<<<<< HEAD
# upgrading djangorestframework in incremental way
djangorestframework<3.14.0
=======

# its a temporary pin. Unpin after releasing xblock-sdk new version. It will be using `openedx-django-pyfs` new ver.
openedx-django-pyfs==3.2.1
>>>>>>> 0b455e03
<|MERGE_RESOLUTION|>--- conflicted
+++ resolved
@@ -117,11 +117,5 @@
 # Issue for unpinning: https://github.com/openedx/edx-platform/issues/32327
 python3-saml<1.10.0
 
-<<<<<<< HEAD
-# upgrading djangorestframework in incremental way
-djangorestframework<3.14.0
-=======
-
 # its a temporary pin. Unpin after releasing xblock-sdk new version. It will be using `openedx-django-pyfs` new ver.
-openedx-django-pyfs==3.2.1
->>>>>>> 0b455e03
+openedx-django-pyfs==3.2.1