# Version constraints for pip-installation.
#
# This file doesn't install any packages. It specifies version constraints
# that will be applied if a package is needed.
#
# When pinning something here, please provide an explanation of why.  Ideally,
# link to other information that will help people in the future to remove the
# pin when possible.  Writing an issue against the offending project and
# linking to it here is good.


# This file contains all common constraints for edx-repos
-c common_constraints.txt

# As it is not clarified what exact breaking changes will be introduced as per
# the next major release, ensure the installed version is within boundaries.
celery>=5.2.2,<6.0.0

# required for celery>=5.2.0;<5.3.0
click>=8.0,<9.0

# django-storages version 1.9 drops support for boto storage backend.
django-storages<1.9

# The team that owns this package will manually bump this package rather than having it pulled in automatically.
# This is to allow them to better control its deployment and to do it in a process that works better
# for them.
edx-enterprise==3.60.12

# oauthlib>3.0.1 causes test failures ( also remove the django-oauth-toolkit constraint when this is fixed )
oauthlib==3.0.1

# django-auth-toolkit==1.3.3 requires oauthlib>=3.1.0 which is pinned because of test failures
django-oauth-toolkit<=1.3.2

# Will be updated once we update python-dateutil package
matplotlib<3.4.0

# constrained in opaque_keys. migration guide here: https://pymongo.readthedocs.io/en/4.0/migrate-to-pymongo4.html
# Major upgrade will be done in separate ticket.
pymongo<4.0.0

# python3-saml==1.10.0 version started breaking a11y tests
python3-saml<1.10.0

# greater version has breaking changes and requires some migration steps.
django-webpack-loader==0.7.0

# At the time of writing this comment, we do not know whether py2neo>=2022
# will support our currently-deployed Neo4j version (3.5).
# Feel free to loosen this constraint if/when it is confirmed that a later
# version of py2neo will work with Neo4j 3.5.
py2neo<2022

# scipy version 1.8 requires numpy>=1.17.3, we've pinned numpy to <1.17.0 in requirements/edx-sandbox/py38.in
scipy<1.8.0

# edx-enterprise, snowflake-connector-python require charset-normalizer==2.0.0
# Can be removed once snowflake-connector-python>2.7.9 is released with the fix.
charset-normalizer<2.1.0

# markdown>=3.4.0 has failures due to internal refactorings which causes the tests to fail
# pinning the version untill the issue gets resolved in the package itself
markdown<3.4.0

# pycodestyle==2.9.0 generates false positive error E275.
# Constraint can be removed once the issue https://github.com/PyCQA/pycodestyle/issues/1090 is fixed.
pycodestyle<2.9.0

# pyopenssl>22.0.0 requires cryptography>=38.0 && conflicts with snowflak-connector-python requires cryptography<37
# which causes the requirements upgrade job to fail due to constraint conflict
# This constraint can be removed once https://github.com/snowflakedb/snowflake-connector-python/issues/1259 is resolved
# and snowflake-connector-python>2.8.0 is released.
pyopenssl==22.0.0

# pytz>2022.2.1 causes test failures in edx-platform
pytz==2022.2.1

# right now lots of packages have major upgrades and lots of tests failing.
# so adding following constraints and will unpin one by one.

<<<<<<< HEAD
icalendar==5.0.1
=======
django-ratelimit<4.0.0
>>>>>>> 8abcdd25
cryptography==38.0.4 # greater version has some issues.<|MERGE_RESOLUTION|>--- conflicted
+++ resolved
@@ -79,9 +79,4 @@
 # right now lots of packages have major upgrades and lots of tests failing.
 # so adding following constraints and will unpin one by one.
 
-<<<<<<< HEAD
-icalendar==5.0.1
-=======
-django-ratelimit<4.0.0
->>>>>>> 8abcdd25
 cryptography==38.0.4 # greater version has some issues.