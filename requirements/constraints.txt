# Version constraints for pip-installation.
#
# This file doesn't install any packages. It specifies version constraints
# that will be applied if a package is needed.
#
# When pinning something here, please provide an explanation of why.  Ideally,
# link to other information that will help people in the future to remove the
# pin when possible.  Writing an issue against the offending project and
# linking to it here is good.


# This file contains all common constraints for edx-repos
-c common_constraints.txt

# As it is not clarified what exact breaking changes will be introduced as per
# the next major release, ensure the installed version is within boundaries.
celery>=5.2.2,<6.0.0


# required for celery>=5.2.0;<5.3.0
click>=8.0,<9.0

# django-storages version 1.11.1 is major version upgrade.
django-storages==1.11.1


# The team that owns this package will manually bump this package rather than having it pulled in automatically.
# This is to allow them to better control its deployment and to do it in a process that works better
# for them.
edx-enterprise==4.1.14

# 1. django-oauth-toolkit version >=2.0.0 has breaking changes. More details
#    mentioned on this issue https://github.com/openedx/edx-platform/issues/32884
# 2. Versions from 1.5.0 to 2.0.0 have some migrations related changes.
#    so we're upgrading minor versions one by one.
django-oauth-toolkit==1.5.0


# constrained in opaque_keys. migration guide here: https://pymongo.readthedocs.io/en/4.0/migrate-to-pymongo4.html
# Major upgrade will be done in separate ticket.
pymongo<4.0.0

# greater version has breaking changes and requires some migration steps.
django-webpack-loader==0.7.0

# At the time of writing this comment, we do not know whether py2neo>=2022
# will support our currently-deployed Neo4j version (3.5).
# Feel free to loosen this constraint if/when it is confirmed that a later
# version of py2neo will work with Neo4j 3.5.
py2neo<2022

# scipy version 1.8 requires numpy>=1.17.3, we've pinned numpy to <1.17.0 in requirements/edx-sandbox/py38.in
scipy<1.8.0

# edx-enterprise, snowflake-connector-python require charset-normalizer==2.0.0
# Can be removed once snowflake-connector-python>2.7.9 is released with the fix.
charset-normalizer<2.1.0

# markdown>=3.4.0 has failures due to internal refactorings which causes the tests to fail
# pinning the version untill the issue gets resolved in the package itself
markdown<3.4.0

# pycodestyle==2.9.0 generates false positive error E275.
# Constraint can be removed once the issue https://github.com/PyCQA/pycodestyle/issues/1090 is fixed.
pycodestyle<2.9.0

# pyopenssl>22.0.0 requires cryptography>=38.0 && conflicts with snowflak-connector-python requires cryptography<37
# which causes the requirements upgrade job to fail due to constraint conflict
# This constraint can be removed once https://github.com/snowflakedb/snowflake-connector-python/issues/1259 is resolved
# and snowflake-connector-python>2.8.0 is released.
pyopenssl==22.0.0

cryptography==38.0.4 # greater version has some issues with openssl.

pylint<2.16.0 # greater version failing quality test. Fix them in seperate ticket.


# Deprecated version of the AWS SDK;
# we should stop using this
boto==2.39.0
boto3==1.7.0                       # Amazon Web Services SDK for Python
botocore==1.10.84                  # via boto3, s3transfer

# adding these constraints to minimize boto3 and botocore changeset
social-auth-core==4.3.0
babel==2.11.0
social-auth-app-django==5.0.0
algoliasearch==2.6.3

# pytz>2022 has major changes which are causing test failures.
# Pinning this version for now so this could be fixed in a separate PR later on
# Issue for unpinning: https://github.com/openedx/edx-platform/issues/32093
pytz<2023

# urllib3>=2.0.0 conflicts with elastic search && snowflake-connector-python packages
# which require urllib3<2 for now.
# Issue for unpinning: https://github.com/openedx/edx-platform/issues/32222
urllib3<2.0.0

# Sphinx==5.3.0 requires docutils<0.20
# Issue to unpin Sphinx to resolve this constraint: https://github.com/openedx/edx-lint/issues/338
docutils<0.20

# greater version has dropped few dependencies. Fix this in other ticket.
drf-yasg<1.21.6

# Adding pin to avoid any major upgrade
djangorestframework<3.15.0

# tests failing with greater version. Fix this in separate ticket.
pillow<10.0.0

# The version of django-stubs we can use depends on which Django release we're using
# 1.16.0 works with Django 3.2 through 4.1
django-stubs==1.16.0
djangorestframework-stubs==3.14.0  # Pinned to match django-stubs. Remove this when we can remove the above pin.

# Our legacy Sass code is incompatible with anything except this ancient libsass version.
# Here is a ticket to upgrade, but it's of debatable importance given that we are rapidly moving
# away from legacy LMS/CMS frontends:
# https://github.com/openedx/edx-platform/issues/31616
libsass==0.10.0

# greater version breaking upgrade builds
click==8.1.6

<<<<<<< HEAD
# pinning this version to avoid updates while the library is being developed
openedx-learning==0.1.6
=======
# openedx-events 8.6.0 introduces publishing via configuration. Ticket to unpin: https://github.com/edx/edx-arch-experiments/issues/381
openedx-events<8.6.0               # Open edX Events from Hooks Extension Framework (OEP-50)
>>>>>>> 8342e6bb
<|MERGE_RESOLUTION|>--- conflicted
+++ resolved
@@ -124,10 +124,8 @@
 # greater version breaking upgrade builds
 click==8.1.6
 
-<<<<<<< HEAD
-# pinning this version to avoid updates while the library is being developed
-openedx-learning==0.1.6
-=======
 # openedx-events 8.6.0 introduces publishing via configuration. Ticket to unpin: https://github.com/edx/edx-arch-experiments/issues/381
 openedx-events<8.6.0               # Open edX Events from Hooks Extension Framework (OEP-50)
->>>>>>> 8342e6bb
+
+# pinning this version to avoid updates while the library is being developed
+openedx-learning==0.1.6