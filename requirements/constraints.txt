--- conflicted
+++ resolved
@@ -131,12 +131,6 @@
 # as the default value of AWS_S3_FILE_OVERWRITE is True
 django-storages<1.14.4
 
-<<<<<<< HEAD
-
-# social-auth-app-django 5.4.2 introduces a new migration that will not play nicely with large installations.
-# We are pinning this until after all the smaller migrations get handled and then we can migrate this all at once with proper warning.
-=======
 # social-auth-app-django 5.4.2 introduces a new migration that will not play nicely with large installations.
 # We are pinning this until after all the smaller migrations get handled and then we can migrate this all at once.
->>>>>>> b16a4f2e
 social-auth-app-django<=5.4.1