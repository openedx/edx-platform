--- conflicted
+++ resolved
@@ -125,9 +125,6 @@
 # path==16.12.0 breaks the unit test collections check
 # needs to be investigated and fixed separately
 path<16.12.0
-<<<<<<< HEAD
-=======
 
 # Temporary to Support the python 3.11 Upgrade
-backports.zoneinfo;python_version<"3.9"  # Newer versions have zoneinfo available in the standard library
->>>>>>> 362899e7
+backports.zoneinfo;python_version<"3.9"  # Newer versions have zoneinfo available in the standard library