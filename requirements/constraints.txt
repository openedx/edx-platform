--- conflicted
+++ resolved
@@ -35,18 +35,11 @@
 # Issue for unpinning: https://github.com/openedx/edx-platform/issues/35279
 click==8.1.6
 
-<<<<<<< HEAD
-# The team that owns this package will manually bump this package rather than having it pulled in automatically.
-# This is to allow them to better control its deployment and to do it in a process that works better
-# for them.
-edx-enterprise==4.27.2
-=======
 # Date: 2022-07-20
 # edx-enterprise, snowflake-connector-python require charset-normalizer==2.0.0
 # Can be removed once snowflake-connector-python>2.7.9 is released with the fix.
 # Issue for unpinning: https://github.com/openedx/edx-platform/issues/35278
 charset-normalizer<2.1.0
->>>>>>> 243b1b4e
 
 # Date: 2024-02-02
 # Stay on LTS version, remove once this is added to common constraint
@@ -89,7 +82,7 @@
 # The team that owns this package will manually bump this package rather than having it pulled in automatically.
 # This is to allow them to better control its deployment and to do it in a process that works better
 # for them.
-edx-enterprise==4.27.0
+edx-enterprise==4.27.2
 
 # Date: 2024-05-09
 # This has to be constrained as well because newer versions of edx-i18n-tools need the
