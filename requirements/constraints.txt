--- conflicted
+++ resolved
@@ -13,21 +13,12 @@
 # This file contains all common constraints for edx-repos
 -c common_constraints.txt
 
-<<<<<<< HEAD
-# Date: 2024-03-14
-# Temporary to Support the python 3.11 Upgrade
-# Issue for unpinning: https://github.com/openedx/edx-platform/issues/35281
-backports.zoneinfo;python_version<"3.9"  # Newer versions have zoneinfo available in the standard library
-
-# Date: 2020-02-26
-=======
 # Date: 2024-08-21
 # Description: This is the major upgrade of algoliasearch python client and it will
 # break one of the edX' platform plugin, so we need to make that compatible first.
 # Ticket: https://github.com/openedx/edx-platform/issues/35334
 algoliasearch<4.0.0
 
->>>>>>> 8c978c24
 # As it is not clarified what exact breaking changes will be introduced as per
 # the next major release, ensure the installed version is within boundaries.
 # Issue for unpinning: https://github.com/openedx/edx-platform/issues/35280
@@ -38,18 +29,17 @@
 # Issue for unpinning: https://github.com/openedx/edx-platform/issues/35279
 click==8.1.6
 
-<<<<<<< HEAD
 # Date: 2022-07-20
 # edx-enterprise, snowflake-connector-python require charset-normalizer==2.0.0
 # Can be removed once snowflake-connector-python>2.7.9 is released with the fix.
 # Issue for unpinning: https://github.com/openedx/edx-platform/issues/35278
 charset-normalizer<2.1.0
-=======
+
+
 # The team that owns this package will manually bump this package rather than having it pulled in automatically.
 # This is to allow them to better control its deployment and to do it in a process that works better
 # for them.
 edx-enterprise==4.26.0
->>>>>>> 8c978c24
 
 # Date: 2024-02-02
 # Stay on LTS version, remove once this is added to common constraint
@@ -122,16 +112,16 @@
 # Issue for unpinning: https://github.com/openedx/edx-platform/issues/35272
 lxml<5.0
 
-<<<<<<< HEAD
 # Date: 2018-12-14
 # markdown>=3.4.0 has failures due to internal refactorings which causes the tests to fail
 # pinning the version untill the issue gets resolved in the package itself
 # Issue for unpinning: https://github.com/openedx/edx-platform/issues/35271
 markdown<3.4.0
-=======
+
+
+# Date: 2018-12-14
 # pinning this version to avoid updates while the library is being developed
 openedx-learning==0.13.1
->>>>>>> 8c978c24
 
 # Date: 2024-04-24
 # moto==5.0 contains breaking changes. Needs to be updated separately.
@@ -194,26 +184,5 @@
 # social-auth-app-django 5.4.2 introduces a new migration that will not play nicely with large installations. This will touch
 # user tables, which are quite large, especially on instances like edx.org.
 # We are pinning this until after all the smaller migrations get handled and then we can migrate this all at once.
-<<<<<<< HEAD
 # Issue for unpinning: https://github.com/edx/edx-arch-experiments/issues/760
-social-auth-app-django<=5.4.1
-
-# Date: 2023-11-05
-# urllib3>=2.0.0 conflicts with elastic search && snowflake-connector-python packages
-# which require urllib3<2 for now.
-# Issue for unpinning: https://github.com/openedx/edx-platform/issues/32222
-urllib3<2.0.0
-
-# Date: 2024-08-07
-# Xblock==5.0.0 changed how entrypoints were loaded, breaking a workaround for overriding blocks.
-# Issue for unpinning: https://github.com/openedx/XBlock/issues/777
-xblock[django]==4.0.1
-
-# Date: 2024-04-24
-# xmlsec==1.3.14 breaking tests or all builds, can be removed once a fix is available
-# Issue for unpinning: https://github.com/openedx/edx-platform/issues/35264
-xmlsec<1.3.14
-=======
-# Ticket to unpin: https://github.com/edx/edx-arch-experiments/issues/760
-social-auth-app-django<=5.4.1
->>>>>>> 8c978c24
+social-auth-app-django<=5.4.1