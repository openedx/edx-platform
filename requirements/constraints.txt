# Version constraints for pip-installation.
#
# This file doesn't install any packages. It specifies version constraints
# that will be applied if a package is needed.
#
# When pinning something here, please provide an explanation of why.  Ideally,
# link to other information that will help people in the future to remove the
# pin when possible.  Writing an issue against the offending project and
# linking to it here is good.

# celery 5.0 has dropped python3.5 support.
celery<5.0

# Stay on the latest LTS release of Django
Django<2.3

# The CORS_ORIGIN_WHITELIST changes in a backwards incompatible way in 3.0.0, needs matching configuration repo changes
django-cors-headers<3.0.0

# It seems like django-countries > 5.5 may cause performance issues for us.
django-countries==5.5

# Removes deprecated get_ip function, which we still use (ARCHBOM-1329 for unpinning)
django-ipware<3.0.0

# 2.0.0 dropped support for Python 3.5
django-pipeline<2.0.0

# django-storages version 1.9 drops support for boto storage backend.
django-storages<1.9

# Support was dropped for Python 3.5
drf-yasg<1.17.1

# The team that owns this package will manually bump this package rather than having it pulled in automatically.
# This is to allow them to better control its deployment and to do it in a process that works better
# for them.
edx-enterprise==3.11.1

# v2 requires the ES7 upgrade work to be complete
edx-search<2.0.0

# We expect v2.0.0 to introduce large breaking changes in the feature toggle API
edx-toggles<2.0.0

# We expect v4.0.0 to introduce breaking changes in the testing API
edx-completion<4.0.0

# Upgrading to 2.12.0 breaks several test classes due to API changes, need to update our code accordingly
factory-boy==2.8.1

# Newer versions need a more recent version of python-dateutil
freezegun==0.3.12

# When we went from httpretty 0.9.7 to 1.0.2, tests broke
httpretty<1.0

# 4.0.0 dropped support for Python 3.5
inflect<4.0.0

# 5.0.0 dropped support for Python 3.5
isort<5.0.0

# 0.15.0 dropped support for Python 3.5
joblib<0.15.0

# Version 2.0.0 is giving incompatible versions errors on upgrade
importlib-metadata==1.7.0

# jsonfield2 3.1.0 drops support for python 3.5
jsonfield2<3.1.0

# kiwisolver 1.2.0 requires Python 3.6+
kiwisolver<1.2.0

# 4.5.1 introduced a bug when used together with xmlsec: https://bugs.launchpad.net/lxml/+bug/1880251
# Tests passed, but hit a problem in stage
lxml<4.5.1

# Convert text markup to HTML; used in capa problems, forums, and course wikis; pin Markdown version as tests failed for its upgrade to the latest release
Markdown==2.6.11

# Matplotlib 3.1 requires Python 3.6
matplotlib<3.1

# maxminddb 2.0.0 has dropped support for Python 3.5
maxminddb<2.0.0

# mock version 4.0.0 drops support for python 3.5
mock<4.0.0

# oauthlib>3.0.1 causes test failures ( also remove the django-oauth-toolkit constraint when this is fixed )
oauthlib==3.0.1

# django-auth-toolkit==1.3.3 requires oauthlib>=3.1.0 which is pinned because of test failures
django-oauth-toolkit<=1.3.2

# path 13.2.0 drops support for Python 3.5
path<13.2.0

# pillow 8.0.0 drops support for Python 3.5
pillow<8.0.0

# ARCHBOM-1141: pip-tools upgrade requires pip upgrade
pip-tools<5.0.0

# Upgrading to 2.5.3 on 2020-01-03 triggered "'tzlocal' object has no attribute '_std_offset'" errors in production
python-dateutil==2.4.0

# stevedore 2.0.0 requires python >= 3.6
stevedore<2.0.0

# Constraint from astroid 2.3.3
wrapt==1.11.*

# zipp 2.0.0 requires Python >= 3.6
zipp==1.0.0

# Matplotlib 3.1 requires Python 3.6
<<<<<<< HEAD
matplotlib<3.1
=======
matplotlib<3.1

# numpy 1.19 requires Python 3.6
numpy<1.19

# scipy 1.5 requires Python 3.6
scipy<1.5

# geoip2 requires Python 3.6
geoip2<4.0.1

# tests failing for pymongo==3.11
pymongo<3.11

# vulture 2.0 requires Python >= 3.6
vulture<2.0
>>>>>>> fa8d3933
<|MERGE_RESOLUTION|>--- conflicted
+++ resolved
@@ -117,9 +117,6 @@
 zipp==1.0.0
 
 # Matplotlib 3.1 requires Python 3.6
-<<<<<<< HEAD
-matplotlib<3.1
-=======
 matplotlib<3.1
 
 # numpy 1.19 requires Python 3.6
@@ -135,5 +132,4 @@
 pymongo<3.11
 
 # vulture 2.0 requires Python >= 3.6
-vulture<2.0
->>>>>>> fa8d3933
+vulture<2.0