--- conflicted
+++ resolved
@@ -37,16 +37,9 @@
             "teams = lms.djangoapps.teams.plugins:TeamsTab",
             "textbooks = lms.djangoapps.courseware.tabs:TextbookTabs",
             "wiki = lms.djangoapps.course_wiki.tab:WikiTab",
-<<<<<<< HEAD
+
             "labster_wiki = lms.djangoapps.labster_wiki.tab:LabsterWikiTab",
             "course_license = lms.djangoapps.labster_course_license.tabs:LicenseCourseTab",
-
-            # ORA 1 tabs (deprecated)
-            "peer_grading = lms.djangoapps.open_ended_grading.views:PeerGradingTab",
-            "staff_grading = lms.djangoapps.open_ended_grading.views:StaffGradingTab",
-            "open_ended = lms.djangoapps.open_ended_grading.views:OpenEndedGradingTab",
-=======
->>>>>>> 2c27255e
         ],
         "openedx.user_partition_scheme": [
             "random = openedx.core.djangoapps.user_api.partition_schemes:RandomUserPartitionScheme",
