--- conflicted
+++ resolved
@@ -8,14 +8,9 @@
 # 嘉杰 李 <jj.li@eliteu.com.cn>, 2018
 # 婕 高 <j.gao@eliteu.cn>, 2018
 # 微 李 <w.li@eliteu.com.cn>, 2018
-<<<<<<< HEAD
-=======
 # Yi Li <y.li@eliteu.cn>, 2018
 # 家璧 刘 <jb.liu@eliteu.com.cn>, 2018
->>>>>>> c758115d
 # li ying <code@eliteu.cn>, 2018
-# Yi Li <y.li@eliteu.cn>, 2018
-# 家璧 刘 <jb.liu@eliteu.com.cn>, 2018
 #
 # #-#-#-#-#  djangojs-studio.po (0.1a)  #-#-#-#-#
 # edX community translations have been downloaded from Chinese (China) (https://www.transifex.com/e-ducation/teams/93939/zh_CN/).
@@ -274,7 +269,6 @@
 #: cms/static/js/views/video_transcripts.js lms/static/js/views/image_field.js
 msgid "Removing"
 msgstr "移除中"
-<<<<<<< HEAD
 
 #: cms/static/js/views/validation.js
 #: lms/static/js/discussions_management/views/divided_discussions_course_wide.js
@@ -348,80 +342,6 @@
 #: common/lib/xmodule/xmodule/js/src/annotatable/display.js
 msgid "Reply to Annotation"
 msgstr "回复批注"
-=======
-
-#: cms/static/js/views/validation.js
-#: lms/static/js/discussions_management/views/divided_discussions_course_wide.js
-#: lms/static/js/discussions_management/views/divided_discussions_inline.js
-#: lms/static/js/views/fields.js
-msgid "Your changes have been saved."
-msgstr "您所作的变更已保存。"
-
-#. Translators: This message will be added to the front of messages of type
-#. error,
-#. e.g. "Error: required field is missing".
-#: cms/static/js/views/xblock_validation.js
-#: common/static/common/js/discussion/utils.js
-#: common/static/common/js/discussion/views/discussion_inline_view.js
-#: common/static/common/js/discussion/views/discussion_thread_list_view.js
-#: common/static/common/js/discussion/views/discussion_thread_view.js
-#: common/static/common/js/discussion/views/response_comment_view.js
-#: lms/static/js/student_account/views/FinishAuthView.js
-#: lms/static/js/verify_student/views/payment_confirmation_step_view.js
-#: lms/static/js/verify_student/views/step_view.js
-#: lms/static/js/views/fields.js
-msgid "Error"
-msgstr "错误"
-
-#: common/lib/xmodule/xmodule/assets/library_content/public/js/library_content_edit.js
-#: common/lib/xmodule/xmodule/js/public/js/library_content_edit.js
-msgid "Updating with latest library content"
-msgstr "更新最新的库内容"
-
-#: common/lib/xmodule/xmodule/assets/split_test/public/js/split_test_author_view.js
-#: common/lib/xmodule/xmodule/js/public/js/split_test_author_view.js
-msgid "Creating missing groups"
-msgstr "正在创建缺失的组。"
-
-#: common/lib/xmodule/xmodule/assets/word_cloud/src/js/word_cloud_main.js
-msgid "{start_strong}{total}{end_strong} words submitted in total."
-msgstr "共提交{start_strong}{total}{end_strong}字。"
-
-#: common/lib/xmodule/xmodule/assets/word_cloud/src/js/word_cloud_main.js
-msgid "text_word_{uniqueId} title_word_{uniqueId}"
-msgstr "text_word_{uniqueId} title_word_{uniqueId}"
-
-#: common/lib/xmodule/xmodule/assets/word_cloud/src/js/word_cloud_main.js
-msgid "title_word_{uniqueId}"
-msgstr "title_word_{uniqueId}"
-
-#: common/lib/xmodule/xmodule/assets/word_cloud/src/js/word_cloud_main.js
-msgid "text_word_{uniqueId}"
-msgstr "text_word_{uniqueId}"
-
-#: common/lib/xmodule/xmodule/js/src/annotatable/display.js
-msgid "Show Annotations"
-msgstr "显示批注"
-
-#: common/lib/xmodule/xmodule/js/src/annotatable/display.js
-msgid "Hide Annotations"
-msgstr "隐藏批注"
-
-#: common/lib/xmodule/xmodule/js/src/annotatable/display.js
-msgid "Expand Instructions"
-msgstr "展开说明"
-
-#: common/lib/xmodule/xmodule/js/src/annotatable/display.js
-msgid "Collapse Instructions"
-msgstr "折叠说明"
-
-#: common/lib/xmodule/xmodule/js/src/annotatable/display.js
-msgid "Commentary"
-msgstr "评注"
-
-#: common/lib/xmodule/xmodule/js/src/annotatable/display.js
-msgid "Reply to Annotation"
-msgstr "回复批注"
 
 #. Translators: %(num_points)s is the number of points possible (examples: 1,
 #. 3, 10).;
@@ -429,49 +349,24 @@
 msgid "%(num_points)s point possible (graded, results hidden)"
 msgid_plural "%(num_points)s points possible (graded, results hidden)"
 msgstr[0] "%(num_points)s 满分 (计入成绩, 隐藏答案)"
->>>>>>> c758115d
 
 #. Translators: %(num_points)s is the number of points possible (examples: 1,
 #. 3, 10).;
 #: common/lib/xmodule/xmodule/js/src/capa/display.js
-<<<<<<< HEAD
-msgid "%(num_points)s point possible (graded, results hidden)"
-msgid_plural "%(num_points)s points possible (graded, results hidden)"
-msgstr[0] "%(num_points)s 满分 (计入成绩, 隐藏答案)"
-=======
 msgid "%(num_points)s point possible (ungraded, results hidden)"
 msgid_plural "%(num_points)s points possible (ungraded, results hidden)"
 msgstr[0] " %(num_points)s满分 (不计入成绩, 隐藏答案)"
->>>>>>> c758115d
 
 #. Translators: %(num_points)s is the number of points possible (examples: 1,
 #. 3, 10).;
 #: common/lib/xmodule/xmodule/js/src/capa/display.js
-<<<<<<< HEAD
-msgid "%(num_points)s point possible (ungraded, results hidden)"
-msgid_plural "%(num_points)s points possible (ungraded, results hidden)"
-msgstr[0] " %(num_points)s满分 (不计入成绩, 隐藏答案)"
-=======
 msgid "%(num_points)s point possible (graded)"
 msgid_plural "%(num_points)s points possible (graded)"
 msgstr[0] "%(num_points)s 满分 (计入成绩)"
->>>>>>> c758115d
 
 #. Translators: %(num_points)s is the number of points possible (examples: 1,
 #. 3, 10).;
 #: common/lib/xmodule/xmodule/js/src/capa/display.js
-<<<<<<< HEAD
-msgid "%(num_points)s point possible (graded)"
-msgid_plural "%(num_points)s points possible (graded)"
-msgstr[0] "%(num_points)s 满分 (计入成绩)"
-
-#. Translators: %(num_points)s is the number of points possible (examples: 1,
-#. 3, 10).;
-#: common/lib/xmodule/xmodule/js/src/capa/display.js
-msgid "%(num_points)s point possible (ungraded)"
-msgid_plural "%(num_points)s points possible (ungraded)"
-msgstr[0] "%(num_points)s满分（不计入成绩）"
-=======
 msgid "%(num_points)s point possible (ungraded)"
 msgid_plural "%(num_points)s points possible (ungraded)"
 msgstr[0] "%(num_points)s满分（不计入成绩）"
@@ -484,17 +379,6 @@
 msgid "%(earned)s/%(possible)s point (graded)"
 msgid_plural "%(earned)s/%(possible)s points (graded)"
 msgstr[0] "%(earned)s/%(possible)s得分 (计入成绩)"
->>>>>>> c758115d
-
-#. Translators: %(earned)s is the number of points earned. %(possible)s is the
-#. total number of points (examples: 0/1, 1/1, 2/3, 5/10). The total number of
-#. points will always be at least 1. We pluralize based on the total number of
-#. points (example: 0/1 point; 1/2 points);
-#: common/lib/xmodule/xmodule/js/src/capa/display.js
-<<<<<<< HEAD
-msgid "%(earned)s/%(possible)s point (graded)"
-msgid_plural "%(earned)s/%(possible)s points (graded)"
-msgstr[0] "%(earned)s/%(possible)s得分 (计入成绩)"
 
 #. Translators: %(earned)s is the number of points earned. %(possible)s is the
 #. total number of points (examples: 0/1, 1/1, 2/3, 5/10). The total number of
@@ -514,27 +398,11 @@
 msgstr "无法进行评分。提交中断。"
 
 #: common/lib/xmodule/xmodule/js/src/capa/display.js
-=======
-msgid "%(earned)s/%(possible)s point (ungraded)"
-msgid_plural "%(earned)s/%(possible)s points (ungraded)"
-msgstr[0] "%(earned)s/%(possible)s/得分 (不计入成绩)"
-
-#: common/lib/xmodule/xmodule/js/src/capa/display.js
-msgid "The grading process is still running. Refresh the page to see updates."
-msgstr "正在进行评分，请刷新页面查看结果。"
-
-#: common/lib/xmodule/xmodule/js/src/capa/display.js
-msgid "Could not grade your answer. The submission was aborted."
-msgstr "无法进行评分。提交中断。"
-
-#: common/lib/xmodule/xmodule/js/src/capa/display.js
->>>>>>> c758115d
 msgid ""
 "Submission aborted! Sorry, your browser does not support file uploads. If "
 "you can, please use Chrome or Safari which have been verified to support "
 "file uploads."
 msgstr "提交中断！抱歉，您的浏览器不支持文件上传。请尽可能使用 Chrome 或者 Safari 等支持文件上传的浏览器。"
-<<<<<<< HEAD
 
 #: common/lib/xmodule/xmodule/js/src/capa/display.js
 msgid "You submitted {filename}; only {allowedFiles} are allowed."
@@ -581,374 +449,179 @@
 #: common/lib/xmodule/xmodule/js/src/html/edit.js
 msgid "Heading 3"
 msgstr "标题 3"
-=======
-
-#: common/lib/xmodule/xmodule/js/src/capa/display.js
-msgid "You submitted {filename}; only {allowedFiles} are allowed."
-msgstr "您提交了 {filename}；仅支持提交 {allowedFiles} 格式的文件。"
-
-#: common/lib/xmodule/xmodule/js/src/capa/display.js
-msgid "Your file {filename} is too large (max size: {maxSize}MB)."
-msgstr "你的文件 {filename} 过大 ( 最大: {maxSize} MB)。"
-
-#: common/lib/xmodule/xmodule/js/src/capa/display.js
-msgid "You did not submit the required files: {requiredFiles}."
-msgstr "您没有提交需要的文件：{requiredFiles}。"
-
-#: common/lib/xmodule/xmodule/js/src/capa/display.js
-msgid "You did not select any files to submit."
-msgstr "您未选择任何要上传的文件。"
-
-#. Translators: This is only translated to allow for reordering of label and
-#. associated status.;
-#: common/lib/xmodule/xmodule/js/src/capa/display.js
-msgid "{label}: {status}"
-msgstr "{label}: {status}"
-
-#: common/lib/xmodule/xmodule/js/src/capa/display.js
-msgid "This problem has been reset."
-msgstr "此问题已重置。"
-
-#: common/lib/xmodule/xmodule/js/src/capa/display.js
-msgid "unsubmitted"
-msgstr "未提交"
-
-#. Translators: this is a message from the raw HTML editor displayed in the
-#. browser when a user needs to edit HTML
-#: common/lib/xmodule/xmodule/js/src/html/edit.js
-msgid "Paragraph"
-msgstr "段落"
-
-#: common/lib/xmodule/xmodule/js/src/html/edit.js
-msgid "Preformatted"
-msgstr "预设格式"
->>>>>>> c758115d
-
-#. Translators: this is a message from the raw HTML editor displayed in the
-#. browser when a user needs to edit HTML
-#: common/lib/xmodule/xmodule/js/src/html/edit.js
-<<<<<<< HEAD
+
+#. Translators: this is a message from the raw HTML editor displayed in the
+#. browser when a user needs to edit HTML
+#: common/lib/xmodule/xmodule/js/src/html/edit.js
 msgid "Heading 4"
 msgstr "标题 4"
-=======
-msgid "Heading 3"
-msgstr "标题 3"
->>>>>>> c758115d
-
-#. Translators: this is a message from the raw HTML editor displayed in the
-#. browser when a user needs to edit HTML
-#: common/lib/xmodule/xmodule/js/src/html/edit.js
-<<<<<<< HEAD
+
+#. Translators: this is a message from the raw HTML editor displayed in the
+#. browser when a user needs to edit HTML
+#: common/lib/xmodule/xmodule/js/src/html/edit.js
 msgid "Heading 5"
 msgstr "标题 5"
-=======
-msgid "Heading 4"
-msgstr "标题 4"
->>>>>>> c758115d
-
-#. Translators: this is a message from the raw HTML editor displayed in the
-#. browser when a user needs to edit HTML
-#: common/lib/xmodule/xmodule/js/src/html/edit.js
-<<<<<<< HEAD
+
+#. Translators: this is a message from the raw HTML editor displayed in the
+#. browser when a user needs to edit HTML
+#: common/lib/xmodule/xmodule/js/src/html/edit.js
 msgid "Heading 6"
 msgstr "标题 6"
-=======
-msgid "Heading 5"
-msgstr "标题 5"
->>>>>>> c758115d
-
-#. Translators: this is a message from the raw HTML editor displayed in the
-#. browser when a user needs to edit HTML
-#: common/lib/xmodule/xmodule/js/src/html/edit.js
-<<<<<<< HEAD
+
+#. Translators: this is a message from the raw HTML editor displayed in the
+#. browser when a user needs to edit HTML
+#: common/lib/xmodule/xmodule/js/src/html/edit.js
 msgid "Add to Dictionary"
 msgstr "加入到字典"
-=======
-msgid "Heading 6"
-msgstr "标题 6"
->>>>>>> c758115d
-
-#. Translators: this is a message from the raw HTML editor displayed in the
-#. browser when a user needs to edit HTML
-#: common/lib/xmodule/xmodule/js/src/html/edit.js
-<<<<<<< HEAD
+
+#. Translators: this is a message from the raw HTML editor displayed in the
+#. browser when a user needs to edit HTML
+#: common/lib/xmodule/xmodule/js/src/html/edit.js
 msgid "Align center"
 msgstr "居中对齐"
-=======
-msgid "Add to Dictionary"
-msgstr "加入到字典"
-
-#. Translators: this is a message from the raw HTML editor displayed in the
-#. browser when a user needs to edit HTML
-#: common/lib/xmodule/xmodule/js/src/html/edit.js
-msgid "Align center"
-msgstr "居中对齐"
 
 #. Translators: this is a message from the raw HTML editor displayed in the
 #. browser when a user needs to edit HTML
 #: common/lib/xmodule/xmodule/js/src/html/edit.js
 msgid "Align left"
 msgstr "左对齐"
->>>>>>> c758115d
-
-#. Translators: this is a message from the raw HTML editor displayed in the
-#. browser when a user needs to edit HTML
-#: common/lib/xmodule/xmodule/js/src/html/edit.js
-<<<<<<< HEAD
-msgid "Align left"
-msgstr "左对齐"
-=======
+
+#. Translators: this is a message from the raw HTML editor displayed in the
+#. browser when a user needs to edit HTML
+#: common/lib/xmodule/xmodule/js/src/html/edit.js
 msgid "Align right"
 msgstr "右对齐"
->>>>>>> c758115d
-
-#. Translators: this is a message from the raw HTML editor displayed in the
-#. browser when a user needs to edit HTML
-#: common/lib/xmodule/xmodule/js/src/html/edit.js
-<<<<<<< HEAD
-msgid "Align right"
-msgstr "右对齐"
-=======
+
+#. Translators: this is a message from the raw HTML editor displayed in the
+#. browser when a user needs to edit HTML
+#: common/lib/xmodule/xmodule/js/src/html/edit.js
 msgid "Alignment"
 msgstr "对齐"
->>>>>>> c758115d
-
-#. Translators: this is a message from the raw HTML editor displayed in the
-#. browser when a user needs to edit HTML
-#: common/lib/xmodule/xmodule/js/src/html/edit.js
-<<<<<<< HEAD
-msgid "Alignment"
-msgstr "对齐"
-=======
+
+#. Translators: this is a message from the raw HTML editor displayed in the
+#. browser when a user needs to edit HTML
+#: common/lib/xmodule/xmodule/js/src/html/edit.js
 msgid "Alternative source"
 msgstr "备用源"
->>>>>>> c758115d
-
-#. Translators: this is a message from the raw HTML editor displayed in the
-#. browser when a user needs to edit HTML
-#: common/lib/xmodule/xmodule/js/src/html/edit.js
-<<<<<<< HEAD
-msgid "Alternative source"
-msgstr "备用源"
-=======
+
+#. Translators: this is a message from the raw HTML editor displayed in the
+#. browser when a user needs to edit HTML
+#: common/lib/xmodule/xmodule/js/src/html/edit.js
 msgid "Anchor"
 msgstr "锚点"
->>>>>>> c758115d
-
-#. Translators: this is a message from the raw HTML editor displayed in the
-#. browser when a user needs to edit HTML
-#: common/lib/xmodule/xmodule/js/src/html/edit.js
-<<<<<<< HEAD
-msgid "Anchor"
-=======
-msgid "Anchors"
->>>>>>> c758115d
-msgstr "锚点"
-
-#. Translators: this is a message from the raw HTML editor displayed in the
-#. browser when a user needs to edit HTML
-#: common/lib/xmodule/xmodule/js/src/html/edit.js
-<<<<<<< HEAD
+
+#. Translators: this is a message from the raw HTML editor displayed in the
+#. browser when a user needs to edit HTML
+#: common/lib/xmodule/xmodule/js/src/html/edit.js
 msgid "Anchors"
 msgstr "锚点"
-=======
+
+#. Translators: this is a message from the raw HTML editor displayed in the
+#. browser when a user needs to edit HTML
+#: common/lib/xmodule/xmodule/js/src/html/edit.js
 msgid "Author"
 msgstr "作者"
->>>>>>> c758115d
-
-#. Translators: this is a message from the raw HTML editor displayed in the
-#. browser when a user needs to edit HTML
-#: common/lib/xmodule/xmodule/js/src/html/edit.js
-<<<<<<< HEAD
-msgid "Author"
-msgstr "作者"
-=======
+
+#. Translators: this is a message from the raw HTML editor displayed in the
+#. browser when a user needs to edit HTML
+#: common/lib/xmodule/xmodule/js/src/html/edit.js
 msgid "Background color"
 msgstr "背景颜色"
->>>>>>> c758115d
-
-#. Translators: this is a message from the raw HTML editor displayed in the
-#. browser when a user needs to edit HTML
-#: common/lib/xmodule/xmodule/js/src/html/edit.js
-<<<<<<< HEAD
-msgid "Background color"
-msgstr "背景颜色"
-=======
+
+#. Translators: this is a message from the raw HTML editor displayed in the
+#. browser when a user needs to edit HTML
+#: common/lib/xmodule/xmodule/js/src/html/edit.js
 #: lms/static/js/Markdown.Editor.js
 msgid "Blockquote"
 msgstr "引用"
->>>>>>> c758115d
-
-#. Translators: this is a message from the raw HTML editor displayed in the
-#. browser when a user needs to edit HTML
-#: common/lib/xmodule/xmodule/js/src/html/edit.js
-<<<<<<< HEAD
-#: lms/static/js/Markdown.Editor.js
-msgid "Blockquote"
-msgstr "引用"
-=======
+
+#. Translators: this is a message from the raw HTML editor displayed in the
+#. browser when a user needs to edit HTML
+#: common/lib/xmodule/xmodule/js/src/html/edit.js
 msgid "Blocks"
 msgstr "块"
->>>>>>> c758115d
-
-#. Translators: this is a message from the raw HTML editor displayed in the
-#. browser when a user needs to edit HTML
-#: common/lib/xmodule/xmodule/js/src/html/edit.js
-<<<<<<< HEAD
-msgid "Blocks"
-msgstr "块"
-=======
+
+#. Translators: this is a message from the raw HTML editor displayed in the
+#. browser when a user needs to edit HTML
+#: common/lib/xmodule/xmodule/js/src/html/edit.js
 msgid "Body"
 msgstr "主体"
->>>>>>> c758115d
-
-#. Translators: this is a message from the raw HTML editor displayed in the
-#. browser when a user needs to edit HTML
-#: common/lib/xmodule/xmodule/js/src/html/edit.js
-<<<<<<< HEAD
-msgid "Body"
-msgstr "主体"
-=======
+
+#. Translators: this is a message from the raw HTML editor displayed in the
+#. browser when a user needs to edit HTML
+#: common/lib/xmodule/xmodule/js/src/html/edit.js
 msgid "Bold"
 msgstr "粗体"
->>>>>>> c758115d
-
-#. Translators: this is a message from the raw HTML editor displayed in the
-#. browser when a user needs to edit HTML
-#: common/lib/xmodule/xmodule/js/src/html/edit.js
-<<<<<<< HEAD
-msgid "Bold"
-msgstr "粗体"
-=======
+
+#. Translators: this is a message from the raw HTML editor displayed in the
+#. browser when a user needs to edit HTML
+#: common/lib/xmodule/xmodule/js/src/html/edit.js
 msgid "Border color"
 msgstr "边框色"
->>>>>>> c758115d
-
-#. Translators: this is a message from the raw HTML editor displayed in the
-#. browser when a user needs to edit HTML
-#: common/lib/xmodule/xmodule/js/src/html/edit.js
-<<<<<<< HEAD
-msgid "Border color"
-msgstr "边框色"
-=======
+
+#. Translators: this is a message from the raw HTML editor displayed in the
+#. browser when a user needs to edit HTML
+#: common/lib/xmodule/xmodule/js/src/html/edit.js
 msgid "Border"
 msgstr "边框"
->>>>>>> c758115d
-
-#. Translators: this is a message from the raw HTML editor displayed in the
-#. browser when a user needs to edit HTML
-#: common/lib/xmodule/xmodule/js/src/html/edit.js
-<<<<<<< HEAD
-msgid "Border"
-msgstr "边框"
-=======
+
+#. Translators: this is a message from the raw HTML editor displayed in the
+#. browser when a user needs to edit HTML
+#: common/lib/xmodule/xmodule/js/src/html/edit.js
 msgid "Bottom"
 msgstr "底端"
->>>>>>> c758115d
-
-#. Translators: this is a message from the raw HTML editor displayed in the
-#. browser when a user needs to edit HTML
-#: common/lib/xmodule/xmodule/js/src/html/edit.js
-<<<<<<< HEAD
-msgid "Bottom"
-msgstr "底端"
-=======
+
+#. Translators: this is a message from the raw HTML editor displayed in the
+#. browser when a user needs to edit HTML
+#: common/lib/xmodule/xmodule/js/src/html/edit.js
 msgid "Bullet list"
 msgstr "项目符号列表"
->>>>>>> c758115d
-
-#. Translators: this is a message from the raw HTML editor displayed in the
-#. browser when a user needs to edit HTML
-#: common/lib/xmodule/xmodule/js/src/html/edit.js
-<<<<<<< HEAD
-msgid "Bullet list"
-msgstr "项目符号列表"
-=======
+
+#. Translators: this is a message from the raw HTML editor displayed in the
+#. browser when a user needs to edit HTML
+#: common/lib/xmodule/xmodule/js/src/html/edit.js
 msgid "Caption"
 msgstr "标题"
->>>>>>> c758115d
-
-#. Translators: this is a message from the raw HTML editor displayed in the
-#. browser when a user needs to edit HTML
-#: common/lib/xmodule/xmodule/js/src/html/edit.js
-<<<<<<< HEAD
-msgid "Caption"
-msgstr "标题"
-=======
+
+#. Translators: this is a message from the raw HTML editor displayed in the
+#. browser when a user needs to edit HTML
+#: common/lib/xmodule/xmodule/js/src/html/edit.js
 msgid "Cell padding"
 msgstr "单元格边距"
->>>>>>> c758115d
-
-#. Translators: this is a message from the raw HTML editor displayed in the
-#. browser when a user needs to edit HTML
-#: common/lib/xmodule/xmodule/js/src/html/edit.js
-<<<<<<< HEAD
-msgid "Cell padding"
-msgstr "单元格边距"
-=======
+
+#. Translators: this is a message from the raw HTML editor displayed in the
+#. browser when a user needs to edit HTML
+#: common/lib/xmodule/xmodule/js/src/html/edit.js
 msgid "Cell properties"
 msgstr "单元格属性"
->>>>>>> c758115d
-
-#. Translators: this is a message from the raw HTML editor displayed in the
-#. browser when a user needs to edit HTML
-#: common/lib/xmodule/xmodule/js/src/html/edit.js
-<<<<<<< HEAD
-msgid "Cell properties"
-msgstr "单元格属性"
-=======
+
+#. Translators: this is a message from the raw HTML editor displayed in the
+#. browser when a user needs to edit HTML
+#: common/lib/xmodule/xmodule/js/src/html/edit.js
 msgid "Cell spacing"
 msgstr "单元格间距"
->>>>>>> c758115d
-
-#. Translators: this is a message from the raw HTML editor displayed in the
-#. browser when a user needs to edit HTML
-#: common/lib/xmodule/xmodule/js/src/html/edit.js
-<<<<<<< HEAD
-msgid "Cell spacing"
-msgstr "单元格间距"
-=======
+
+#. Translators: this is a message from the raw HTML editor displayed in the
+#. browser when a user needs to edit HTML
+#: common/lib/xmodule/xmodule/js/src/html/edit.js
 msgid "Cell type"
 msgstr "单元格类型"
->>>>>>> c758115d
-
-#. Translators: this is a message from the raw HTML editor displayed in the
-#. browser when a user needs to edit HTML
-#: common/lib/xmodule/xmodule/js/src/html/edit.js
-<<<<<<< HEAD
-msgid "Cell type"
-msgstr "单元格类型"
-=======
+
+#. Translators: this is a message from the raw HTML editor displayed in the
+#. browser when a user needs to edit HTML
+#: common/lib/xmodule/xmodule/js/src/html/edit.js
 msgid "Cell"
 msgstr "单元格"
->>>>>>> c758115d
-
-#. Translators: this is a message from the raw HTML editor displayed in the
-#. browser when a user needs to edit HTML
-#: common/lib/xmodule/xmodule/js/src/html/edit.js
-<<<<<<< HEAD
-msgid "Cell"
-msgstr "单元格"
-=======
+
+#. Translators: this is a message from the raw HTML editor displayed in the
+#. browser when a user needs to edit HTML
+#: common/lib/xmodule/xmodule/js/src/html/edit.js
 msgid "Center"
 msgstr "居中对齐"
->>>>>>> c758115d
-
-#. Translators: this is a message from the raw HTML editor displayed in the
-#. browser when a user needs to edit HTML
-#: common/lib/xmodule/xmodule/js/src/html/edit.js
-<<<<<<< HEAD
-msgid "Center"
-msgstr "居中对齐"
-=======
-msgid "Circle"
-msgstr "空心圆"
->>>>>>> c758115d
-
-#. Translators: this is a message from the raw HTML editor displayed in the
-#. browser when a user needs to edit HTML
-#: common/lib/xmodule/xmodule/js/src/html/edit.js
-<<<<<<< HEAD
+
+#. Translators: this is a message from the raw HTML editor displayed in the
+#. browser when a user needs to edit HTML
+#: common/lib/xmodule/xmodule/js/src/html/edit.js
 msgid "Circle"
 msgstr "空心圆"
 
@@ -973,299 +646,154 @@
 #: lms/templates/instructor/instructor_dashboard_2/enrollment-code-lookup-links.underscore
 msgid "Code"
 msgstr "代码"
-=======
-msgid "Clear formatting"
-msgstr "清除格式"
-
-#. Translators: this is a message from the raw HTML editor displayed in the
-#. browser when a user needs to edit HTML
-#. Translators: this is a toolbar button tooltip from the raw HTML editor
-#. displayed in the browser when a user needs to edit HTML
-#: common/lib/xmodule/xmodule/js/src/html/edit.js
-msgid "Code block"
-msgstr "代码块"
-
-#. #-#-#-#-#  djangojs-partial.po (0.1a)  #-#-#-#-#
-#. Translators: this is a message from the raw HTML editor displayed in the
-#. browser when a user needs to edit HTML
-#: common/lib/xmodule/xmodule/js/src/html/edit.js
-#: lms/templates/instructor/instructor_dashboard_2/enrollment-code-lookup-links.underscore
-msgid "Code"
-msgstr "代码"
 
 #. Translators: this is a message from the raw HTML editor displayed in the
 #. browser when a user needs to edit HTML
 #: common/lib/xmodule/xmodule/js/src/html/edit.js
 msgid "Color"
 msgstr "颜色"
->>>>>>> c758115d
-
-#. Translators: this is a message from the raw HTML editor displayed in the
-#. browser when a user needs to edit HTML
-#: common/lib/xmodule/xmodule/js/src/html/edit.js
-<<<<<<< HEAD
-msgid "Color"
-msgstr "颜色"
-=======
+
+#. Translators: this is a message from the raw HTML editor displayed in the
+#. browser when a user needs to edit HTML
+#: common/lib/xmodule/xmodule/js/src/html/edit.js
 msgid "Cols"
 msgstr "列"
->>>>>>> c758115d
-
-#. Translators: this is a message from the raw HTML editor displayed in the
-#. browser when a user needs to edit HTML
-#: common/lib/xmodule/xmodule/js/src/html/edit.js
-<<<<<<< HEAD
-msgid "Cols"
-msgstr "列"
-=======
+
+#. Translators: this is a message from the raw HTML editor displayed in the
+#. browser when a user needs to edit HTML
+#: common/lib/xmodule/xmodule/js/src/html/edit.js
 msgid "Column group"
 msgstr "列组"
->>>>>>> c758115d
-
-#. Translators: this is a message from the raw HTML editor displayed in the
-#. browser when a user needs to edit HTML
-#: common/lib/xmodule/xmodule/js/src/html/edit.js
-<<<<<<< HEAD
-msgid "Column group"
-msgstr "列组"
-=======
+
+#. Translators: this is a message from the raw HTML editor displayed in the
+#. browser when a user needs to edit HTML
+#: common/lib/xmodule/xmodule/js/src/html/edit.js
 msgid "Column"
 msgstr "列"
->>>>>>> c758115d
-
-#. Translators: this is a message from the raw HTML editor displayed in the
-#. browser when a user needs to edit HTML
-#: common/lib/xmodule/xmodule/js/src/html/edit.js
-<<<<<<< HEAD
-msgid "Column"
-msgstr "列"
-=======
+
+#. Translators: this is a message from the raw HTML editor displayed in the
+#. browser when a user needs to edit HTML
+#: common/lib/xmodule/xmodule/js/src/html/edit.js
 msgid "Constrain proportions"
 msgstr "保持纵横比"
->>>>>>> c758115d
-
-#. Translators: this is a message from the raw HTML editor displayed in the
-#. browser when a user needs to edit HTML
-#: common/lib/xmodule/xmodule/js/src/html/edit.js
-<<<<<<< HEAD
-msgid "Constrain proportions"
-msgstr "保持纵横比"
-=======
+
+#. Translators: this is a message from the raw HTML editor displayed in the
+#. browser when a user needs to edit HTML
+#: common/lib/xmodule/xmodule/js/src/html/edit.js
 msgid "Copy row"
 msgstr "复制行"
->>>>>>> c758115d
-
-#. Translators: this is a message from the raw HTML editor displayed in the
-#. browser when a user needs to edit HTML
-#: common/lib/xmodule/xmodule/js/src/html/edit.js
-<<<<<<< HEAD
-msgid "Copy row"
-msgstr "复制行"
-=======
+
+#. Translators: this is a message from the raw HTML editor displayed in the
+#. browser when a user needs to edit HTML
+#: common/lib/xmodule/xmodule/js/src/html/edit.js
 msgid "Copy"
 msgstr "复制"
->>>>>>> c758115d
-
-#. Translators: this is a message from the raw HTML editor displayed in the
-#. browser when a user needs to edit HTML
-#: common/lib/xmodule/xmodule/js/src/html/edit.js
-<<<<<<< HEAD
-msgid "Copy"
-msgstr "复制"
-=======
+
+#. Translators: this is a message from the raw HTML editor displayed in the
+#. browser when a user needs to edit HTML
+#: common/lib/xmodule/xmodule/js/src/html/edit.js
 msgid "Could not find the specified string."
 msgstr "无法找到指定的字符串。"
->>>>>>> c758115d
-
-#. Translators: this is a message from the raw HTML editor displayed in the
-#. browser when a user needs to edit HTML
-#: common/lib/xmodule/xmodule/js/src/html/edit.js
-<<<<<<< HEAD
-msgid "Could not find the specified string."
-msgstr "无法找到指定的字符串。"
-=======
+
+#. Translators: this is a message from the raw HTML editor displayed in the
+#. browser when a user needs to edit HTML
+#: common/lib/xmodule/xmodule/js/src/html/edit.js
 msgid "Custom color"
 msgstr "自定义颜色"
->>>>>>> c758115d
-
-#. Translators: this is a message from the raw HTML editor displayed in the
-#. browser when a user needs to edit HTML
-#: common/lib/xmodule/xmodule/js/src/html/edit.js
-<<<<<<< HEAD
-msgid "Custom color"
-msgstr "自定义颜色"
-=======
+
+#. Translators: this is a message from the raw HTML editor displayed in the
+#. browser when a user needs to edit HTML
+#: common/lib/xmodule/xmodule/js/src/html/edit.js
 msgid "Custom..."
 msgstr "自定义…"
->>>>>>> c758115d
-
-#. Translators: this is a message from the raw HTML editor displayed in the
-#. browser when a user needs to edit HTML
-#: common/lib/xmodule/xmodule/js/src/html/edit.js
-<<<<<<< HEAD
-msgid "Custom..."
-msgstr "自定义…"
-=======
+
+#. Translators: this is a message from the raw HTML editor displayed in the
+#. browser when a user needs to edit HTML
+#: common/lib/xmodule/xmodule/js/src/html/edit.js
 msgid "Cut row"
 msgstr "剪切行"
->>>>>>> c758115d
-
-#. Translators: this is a message from the raw HTML editor displayed in the
-#. browser when a user needs to edit HTML
-#: common/lib/xmodule/xmodule/js/src/html/edit.js
-<<<<<<< HEAD
-msgid "Cut row"
-msgstr "剪切行"
-=======
+
+#. Translators: this is a message from the raw HTML editor displayed in the
+#. browser when a user needs to edit HTML
+#: common/lib/xmodule/xmodule/js/src/html/edit.js
 msgid "Cut"
 msgstr "剪切"
->>>>>>> c758115d
-
-#. Translators: this is a message from the raw HTML editor displayed in the
-#. browser when a user needs to edit HTML
-#: common/lib/xmodule/xmodule/js/src/html/edit.js
-<<<<<<< HEAD
-msgid "Cut"
-msgstr "剪切"
-=======
+
+#. Translators: this is a message from the raw HTML editor displayed in the
+#. browser when a user needs to edit HTML
+#: common/lib/xmodule/xmodule/js/src/html/edit.js
 msgid "Decrease indent"
 msgstr "减少缩进"
->>>>>>> c758115d
-
-#. Translators: this is a message from the raw HTML editor displayed in the
-#. browser when a user needs to edit HTML
-#: common/lib/xmodule/xmodule/js/src/html/edit.js
-<<<<<<< HEAD
-msgid "Decrease indent"
-msgstr "减少缩进"
-=======
+
+#. Translators: this is a message from the raw HTML editor displayed in the
+#. browser when a user needs to edit HTML
+#: common/lib/xmodule/xmodule/js/src/html/edit.js
 msgid "Default"
 msgstr "默认"
->>>>>>> c758115d
-
-#. Translators: this is a message from the raw HTML editor displayed in the
-#. browser when a user needs to edit HTML
-#: common/lib/xmodule/xmodule/js/src/html/edit.js
-<<<<<<< HEAD
-msgid "Default"
-msgstr "默认"
-=======
+
+#. Translators: this is a message from the raw HTML editor displayed in the
+#. browser when a user needs to edit HTML
+#: common/lib/xmodule/xmodule/js/src/html/edit.js
 msgid "Delete column"
 msgstr "删除列"
->>>>>>> c758115d
-
-#. Translators: this is a message from the raw HTML editor displayed in the
-#. browser when a user needs to edit HTML
-#: common/lib/xmodule/xmodule/js/src/html/edit.js
-<<<<<<< HEAD
-msgid "Delete column"
-msgstr "删除列"
-=======
+
+#. Translators: this is a message from the raw HTML editor displayed in the
+#. browser when a user needs to edit HTML
+#: common/lib/xmodule/xmodule/js/src/html/edit.js
 msgid "Delete row"
 msgstr "删除行"
->>>>>>> c758115d
-
-#. Translators: this is a message from the raw HTML editor displayed in the
-#. browser when a user needs to edit HTML
-#: common/lib/xmodule/xmodule/js/src/html/edit.js
-<<<<<<< HEAD
-msgid "Delete row"
-msgstr "删除行"
-=======
+
+#. Translators: this is a message from the raw HTML editor displayed in the
+#. browser when a user needs to edit HTML
+#: common/lib/xmodule/xmodule/js/src/html/edit.js
 msgid "Delete table"
 msgstr "删除表格"
->>>>>>> c758115d
 
 #. #-#-#-#-#  djangojs-partial.po (0.1a)  #-#-#-#-#
 #. Translators: this is a message from the raw HTML editor displayed in the
 #. browser when a user needs to edit HTML
 #: common/lib/xmodule/xmodule/js/src/html/edit.js
-<<<<<<< HEAD
-msgid "Delete table"
-msgstr "删除表格"
-=======
 #: cms/templates/js/certificate-editor.underscore
 #: cms/templates/js/group-configuration-editor.underscore
 #: lms/templates/commerce/receipt.underscore
 #: lms/templates/verify_student/payment_confirmation_step.underscore
 msgid "Description"
 msgstr "描述"
->>>>>>> c758115d
-
-#. #-#-#-#-#  djangojs-partial.po (0.1a)  #-#-#-#-#
-#. Translators: this is a message from the raw HTML editor displayed in the
-#. browser when a user needs to edit HTML
-#: common/lib/xmodule/xmodule/js/src/html/edit.js
-<<<<<<< HEAD
-#: cms/templates/js/certificate-editor.underscore
-#: cms/templates/js/group-configuration-editor.underscore
-#: lms/templates/commerce/receipt.underscore
-#: lms/templates/verify_student/payment_confirmation_step.underscore
-msgid "Description"
-msgstr "描述"
-=======
+
+#. Translators: this is a message from the raw HTML editor displayed in the
+#. browser when a user needs to edit HTML
+#: common/lib/xmodule/xmodule/js/src/html/edit.js
 msgid "Dimensions"
 msgstr "尺寸"
->>>>>>> c758115d
-
-#. Translators: this is a message from the raw HTML editor displayed in the
-#. browser when a user needs to edit HTML
-#: common/lib/xmodule/xmodule/js/src/html/edit.js
-<<<<<<< HEAD
-msgid "Dimensions"
-msgstr "尺寸"
-=======
+
+#. Translators: this is a message from the raw HTML editor displayed in the
+#. browser when a user needs to edit HTML
+#: common/lib/xmodule/xmodule/js/src/html/edit.js
 msgid "Disc"
 msgstr "实心圆"
->>>>>>> c758115d
-
-#. Translators: this is a message from the raw HTML editor displayed in the
-#. browser when a user needs to edit HTML
-#: common/lib/xmodule/xmodule/js/src/html/edit.js
-<<<<<<< HEAD
-msgid "Disc"
-msgstr "实心圆"
-=======
+
+#. Translators: this is a message from the raw HTML editor displayed in the
+#. browser when a user needs to edit HTML
+#: common/lib/xmodule/xmodule/js/src/html/edit.js
 msgid "Div"
 msgstr "Div 标签"
->>>>>>> c758115d
-
-#. Translators: this is a message from the raw HTML editor displayed in the
-#. browser when a user needs to edit HTML
-#: common/lib/xmodule/xmodule/js/src/html/edit.js
-<<<<<<< HEAD
-msgid "Div"
-msgstr "Div 标签"
-=======
+
+#. Translators: this is a message from the raw HTML editor displayed in the
+#. browser when a user needs to edit HTML
+#: common/lib/xmodule/xmodule/js/src/html/edit.js
 msgid "Document properties"
 msgstr "文档属性"
->>>>>>> c758115d
-
-#. Translators: this is a message from the raw HTML editor displayed in the
-#. browser when a user needs to edit HTML
-#: common/lib/xmodule/xmodule/js/src/html/edit.js
-<<<<<<< HEAD
-msgid "Document properties"
-msgstr "文档属性"
-=======
+
+#. Translators: this is a message from the raw HTML editor displayed in the
+#. browser when a user needs to edit HTML
+#: common/lib/xmodule/xmodule/js/src/html/edit.js
 msgid "Edit HTML"
 msgstr "编辑 HTML"
->>>>>>> c758115d
 
 #. #-#-#-#-#  djangojs-partial.po (0.1a)  #-#-#-#-#
 #. Translators: this is a message from the raw HTML editor displayed in the
 #. browser when a user needs to edit HTML
 #: common/lib/xmodule/xmodule/js/src/html/edit.js
-<<<<<<< HEAD
-msgid "Edit HTML"
-msgstr "编辑 HTML"
-
-#. #-#-#-#-#  djangojs-partial.po (0.1a)  #-#-#-#-#
-#. Translators: this is a message from the raw HTML editor displayed in the
-#. browser when a user needs to edit HTML
-#: common/lib/xmodule/xmodule/js/src/html/edit.js
-=======
->>>>>>> c758115d
 #: cms/templates/js/certificate-details.underscore
 #: cms/templates/js/course_info_handouts.underscore
 #: cms/templates/js/course_info_update.underscore
@@ -2173,7 +1701,6 @@
 #: common/lib/xmodule/xmodule/js/src/problem/edit.js
 msgid "answer"
 msgstr "答案"
-<<<<<<< HEAD
 
 #: common/lib/xmodule/xmodule/js/src/problem/edit.js
 msgid "Short explanation"
@@ -2434,268 +1961,6 @@
 msgstr "浏览"
 
 #: common/static/common/js/components/BlockBrowser/components/BlockBrowser/BlockBrowser.jsx
-=======
-
-#: common/lib/xmodule/xmodule/js/src/problem/edit.js
-msgid "Short explanation"
-msgstr "简要说明"
-
-#: common/lib/xmodule/xmodule/js/src/problem/edit.js
-msgid ""
-"If you use the Advanced Editor, this problem will be converted to XML and you will not be able to return to the Simple Editor Interface.\n"
-"\n"
-"Proceed to the Advanced Editor and convert this problem to XML?"
-msgstr ""
-"如果你使用高级编辑器，该题目将转换为XML格式，并且无法再回到简易编辑器界面。\n"
-"\n"
-"要继续使用高级编辑器并将该题目转换为XML格式吗？"
-
-#: common/lib/xmodule/xmodule/js/src/problem/edit.js
-msgid "Explanation"
-msgstr "解释"
-
-#: common/lib/xmodule/xmodule/js/src/sequence/display.js
-msgid ""
-"Sequence error! Cannot navigate to %(tab_name)s in the current "
-"SequenceModule. Please contact the course staff."
-msgstr "序列错误！ 无法导航到当前序列模块中的%(tab_name)s，请联系课程工作人员。"
-
-#: common/lib/xmodule/xmodule/js/src/sequence/display.js
-#: openedx/features/course_bookmarks/static/course_bookmarks/js/views/bookmark_button.js
-msgid "Bookmarked"
-msgstr "已收藏"
-
-#: common/lib/xmodule/xmodule/js/src/video/00_i18n.js
-#: common/lib/xmodule/xmodule/js/src/video/09_play_pause_control.js
-#: common/lib/xmodule/xmodule/js/src/video/09_play_skip_control.js
-msgid "Play"
-msgstr "播放"
-
-#: common/lib/xmodule/xmodule/js/src/video/00_i18n.js
-#: common/lib/xmodule/xmodule/js/src/video/09_play_pause_control.js
-msgid "Pause"
-msgstr "暂停"
-
-#: common/lib/xmodule/xmodule/js/src/video/00_i18n.js
-msgid "Mute"
-msgstr "静音"
-
-#: common/lib/xmodule/xmodule/js/src/video/00_i18n.js
-msgid "Unmute"
-msgstr "取消静音"
-
-#: common/lib/xmodule/xmodule/js/src/video/00_i18n.js
-#: common/lib/xmodule/xmodule/js/src/video/04_video_full_screen.js
-msgid "Exit full browser"
-msgstr "退出全屏"
-
-#: common/lib/xmodule/xmodule/js/src/video/00_i18n.js
-#: common/lib/xmodule/xmodule/js/src/video/04_video_full_screen.js
-msgid "Fill browser"
-msgstr "全屏"
-
-#: common/lib/xmodule/xmodule/js/src/video/00_i18n.js
-#: common/lib/xmodule/xmodule/js/src/video/08_video_speed_control.js
-msgid "Speed"
-msgstr "速度"
-
-#: common/lib/xmodule/xmodule/js/src/video/00_i18n.js
-#: common/lib/xmodule/xmodule/js/src/video/08_video_auto_advance_control.js
-msgid "Auto-advance"
-msgstr "自动播放"
-
-#: common/lib/xmodule/xmodule/js/src/video/00_i18n.js
-#: common/lib/xmodule/xmodule/js/src/video/07_video_volume_control.js
-msgid "Volume"
-msgstr "音量"
-
-#. Translators: Volume level equals 0%.
-#: common/lib/xmodule/xmodule/js/src/video/00_i18n.js
-msgid "Muted"
-msgstr "静音"
-
-#. Translators: Volume level in range ]0,20]%
-#: common/lib/xmodule/xmodule/js/src/video/00_i18n.js
-msgid "Very low"
-msgstr "音量最小"
-
-#. Translators: Volume level in range ]20,40]%
-#: common/lib/xmodule/xmodule/js/src/video/00_i18n.js
-msgid "Low"
-msgstr "音量较小"
-
-#. Translators: Volume level in range ]40,60]%
-#: common/lib/xmodule/xmodule/js/src/video/00_i18n.js
-msgid "Average"
-msgstr "音量中等"
-
-#. Translators: Volume level in range ]60,80]%
-#: common/lib/xmodule/xmodule/js/src/video/00_i18n.js
-msgid "Loud"
-msgstr "音量较大"
-
-#. Translators: Volume level in range ]80,99]%
-#: common/lib/xmodule/xmodule/js/src/video/00_i18n.js
-msgid "Very loud"
-msgstr "音量最大"
-
-#. Translators: Volume level equals 100%.
-#: common/lib/xmodule/xmodule/js/src/video/00_i18n.js
-msgid "Maximum"
-msgstr "最大数值"
-
-#: common/lib/xmodule/xmodule/js/src/video/02_html5_video.js
-msgid "This browser cannot play .mp4, .ogg, or .webm files."
-msgstr "当前浏览器不支持播放 MP4、OGG 或 WEBM 格式的文件。"
-
-#: common/lib/xmodule/xmodule/js/src/video/02_html5_video.js
-msgid "Try using a different browser, such as Google Chrome."
-msgstr "请尝试更换一个浏览器，如谷歌的 Chrome 浏览器。"
-
-#: common/lib/xmodule/xmodule/js/src/video/05_video_quality_control.js
-msgid "High Definition"
-msgstr "高级定义"
-
-#: common/lib/xmodule/xmodule/js/src/video/05_video_quality_control.js
-msgid "off"
-msgstr "关闭"
-
-#: common/lib/xmodule/xmodule/js/src/video/05_video_quality_control.js
-msgid "on"
-msgstr "开启"
-
-#: common/lib/xmodule/xmodule/js/src/video/06_video_progress_slider.js
-msgid "Video position. Press space to toggle playback"
-msgstr "视频位置。按空格键控制播放"
-
-#: common/lib/xmodule/xmodule/js/src/video/06_video_progress_slider.js
-msgid "Video ended"
-msgstr "视频结束"
-
-#: common/lib/xmodule/xmodule/js/src/video/06_video_progress_slider.js
-msgid "Video position"
-msgstr "视频位置"
-
-#: common/lib/xmodule/xmodule/js/src/video/06_video_progress_slider.js
-msgid "%(value)s hour"
-msgid_plural "%(value)s hours"
-msgstr[0] "%(value)s小时"
-
-#: common/lib/xmodule/xmodule/js/src/video/06_video_progress_slider.js
-msgid "%(value)s minute"
-msgid_plural "%(value)s minutes"
-msgstr[0] "%(value)s分钟"
-
-#: common/lib/xmodule/xmodule/js/src/video/06_video_progress_slider.js
-msgid "%(value)s second"
-msgid_plural "%(value)s seconds"
-msgstr[0] "%(value)s秒"
-
-#: common/lib/xmodule/xmodule/js/src/video/07_video_volume_control.js
-msgid ""
-"Click on this button to mute or unmute this video or press UP or DOWN "
-"buttons to increase or decrease volume level."
-msgstr "请点击此按钮以对该视频静音／取消静音, 或者使用键盘的上下方向键增大或减小音量。"
-
-#: common/lib/xmodule/xmodule/js/src/video/07_video_volume_control.js
-msgid "Adjust video volume"
-msgstr "调整视频音量"
-
-#: common/lib/xmodule/xmodule/js/src/video/08_video_speed_control.js
-msgid ""
-"Press UP to enter the speed menu then use the UP and DOWN arrow keys to "
-"navigate the different speeds, then press ENTER to change to the selected "
-"speed."
-msgstr "按向上键打开速度菜单，再按上下方向键来选择速度，然后按回车键切换到选定速度。"
-
-#: common/lib/xmodule/xmodule/js/src/video/08_video_speed_control.js
-msgid "Adjust video speed"
-msgstr "调整视频播放速度"
-
-#: common/lib/xmodule/xmodule/js/src/video/08_video_speed_control.js
-msgid "Video speed: "
-msgstr "视频播放速度:"
-
-#: common/lib/xmodule/xmodule/js/src/video/09_play_skip_control.js
-msgid "Skip"
-msgstr "跳过"
-
-#: common/lib/xmodule/xmodule/js/src/video/09_poster.js
-msgid "Play video"
-msgstr "播放视频"
-
-#: common/lib/xmodule/xmodule/js/src/video/09_skip_control.js
-msgid "Do not show again"
-msgstr "不再显示"
-
-#: common/lib/xmodule/xmodule/js/src/video/09_video_caption.js
-msgid "Open language menu"
-msgstr "打开语言功能菜单"
-
-#: common/lib/xmodule/xmodule/js/src/video/09_video_caption.js
-msgid "Transcript will be displayed when you start playing the video."
-msgstr "开始播放视频时将显示字幕。"
-
-#: common/lib/xmodule/xmodule/js/src/video/09_video_caption.js
-msgid ""
-"Activating a link in this group will skip to the corresponding point in the "
-"video."
-msgstr "激活本组中的链接将跳转至视频中相应的时间点。"
-
-#: common/lib/xmodule/xmodule/js/src/video/09_video_caption.js
-msgid "Video transcript"
-msgstr "视频字幕"
-
-#: common/lib/xmodule/xmodule/js/src/video/09_video_caption.js
-msgid "Start of transcript. Skip to the end."
-msgstr "字幕开始。跳转至结尾。"
-
-#: common/lib/xmodule/xmodule/js/src/video/09_video_caption.js
-msgid "End of transcript. Skip to the start."
-msgstr "字幕结尾。跳转至开始。"
-
-#: common/lib/xmodule/xmodule/js/src/video/09_video_caption.js
-msgid ""
-"Press the UP arrow key to enter the language menu then use UP and DOWN arrow"
-" keys to navigate language options. Press ENTER to change to the selected "
-"language."
-msgstr "按向上键打开语言功能菜单，然后使用上下方向键来选择语言选项。按回车键以切换到所选择的语言。"
-
-#: common/lib/xmodule/xmodule/js/src/video/09_video_caption.js
-msgid "Hide closed captions"
-msgstr "隐藏CC字幕"
-
-#: common/lib/xmodule/xmodule/js/src/video/09_video_caption.js
-msgid "(Caption will be displayed when you start playing the video.)"
-msgstr "(开始播放视频时将显示字幕)"
-
-#: common/lib/xmodule/xmodule/js/src/video/09_video_caption.js
-msgid "Turn on closed captioning"
-msgstr "打开CC字幕"
-
-#: common/lib/xmodule/xmodule/js/src/video/09_video_caption.js
-msgid "Turn on transcripts"
-msgstr "打开字幕"
-
-#: common/lib/xmodule/xmodule/js/src/video/09_video_caption.js
-msgid "Turn off transcripts"
-msgstr "关闭字幕"
-
-#: common/static/common/js/components/BlockBrowser/components/BlockBrowser/BlockBrowser.jsx
-#: cms/templates/js/move-xblock-list.underscore
-msgid "View child items"
-msgstr "查看子类目"
-
-#: common/static/common/js/components/BlockBrowser/components/BlockBrowser/BlockBrowser.jsx
-msgid "Navigate up"
-msgstr "回到顶部"
-
-#: common/static/common/js/components/BlockBrowser/components/BlockBrowser/BlockBrowser.jsx
-msgid "Browsing"
-msgstr "浏览"
-
-#: common/static/common/js/components/BlockBrowser/components/BlockBrowser/BlockBrowser.jsx
->>>>>>> c758115d
 msgid "Select"
 msgstr "选取"
 
@@ -3065,133 +2330,6 @@
 #: lms/djangoapps/support/static/support/js/views/enrollment_modal.js
 msgid "Something went wrong changing this enrollment. Please try again."
 msgstr "在变更这项注册时出现了一些问题。请再试一次。"
-
-#: lms/djangoapps/support/static/support/jsx/errors_list.jsx
-msgid "Please fix the following errors:"
-msgstr "请改正以下错误："
-
-#: lms/djangoapps/support/static/support/jsx/file_upload.jsx
-msgid "Files that you upload must be smaller than 5MB in size."
-msgstr "上传的文件不得超过5MB。"
-
-#: lms/djangoapps/support/static/support/jsx/file_upload.jsx
-msgid ""
-"Files that you upload must be PDFs or image files in .gif, .jpg, .jpeg, or "
-".png format."
-msgstr "只支持上传PDF或 .gif .jpg .jpeg .png 格式图片文件。"
-
-#: lms/djangoapps/support/static/support/jsx/file_upload.jsx
-#: lms/djangoapps/support/static/support/jsx/single_support_form.jsx
-msgid "Something went wrong. Please try again later."
-msgstr "发生错误，请稍后重试。"
-
-#: lms/djangoapps/support/static/support/jsx/file_upload.jsx
-msgid "Add Attachment"
-msgstr "添加附件"
-
-#: lms/djangoapps/support/static/support/jsx/file_upload.jsx
-msgid "(Optional)"
-msgstr "(非必填)"
-
-#: lms/djangoapps/support/static/support/jsx/file_upload.jsx
-msgid "Remove file"
-msgstr "移除文件"
-
-#: lms/djangoapps/support/static/support/jsx/logged_in_user.jsx
-msgid "Course Name"
-msgstr "课程名称"
-
-#: lms/djangoapps/support/static/support/jsx/logged_in_user.jsx
-msgid "Not specific to a course"
-msgstr "不针对特定课程"
-
-#: lms/djangoapps/support/static/support/jsx/logged_in_user.jsx
-msgid "What can we help you with, {username}?"
-msgstr "请问需要什么帮助，{username}?"
-
-#: lms/djangoapps/support/static/support/jsx/logged_in_user.jsx
-#: lms/static/js/instructor_dashboard/util.js
-msgid "Subject"
-msgstr "标题"
-
-#: lms/djangoapps/support/static/support/jsx/logged_in_user.jsx
-msgid "Details"
-msgstr "细节"
-
-#: lms/djangoapps/support/static/support/jsx/logged_in_user.jsx
-msgid "The more you tell us, the more quickly and helpfully we can respond!"
-msgstr "若您能提供更详尽的信息，我们就能在更短时间内更有针对性地答复您。"
-
-#: lms/djangoapps/support/static/support/jsx/logged_in_user.jsx
-#: common/static/common/templates/discussion/new-post.underscore
-#: common/static/common/templates/discussion/thread-response.underscore
-#: common/static/common/templates/discussion/thread.underscore
-#: lms/templates/verify_student/incourse_reverify.underscore
-msgid "Submit"
-msgstr "提交"
-
-#: lms/djangoapps/support/static/support/jsx/logged_out_user.jsx
-msgid "Sign in to {platform} so we can help you better."
-msgstr "请登录{platform}，以获得更好的帮助。"
-
-#: lms/djangoapps/support/static/support/jsx/logged_out_user.jsx
-msgid ""
-"If you are unable to access your account contact us via email using {email}."
-msgstr "如果您无法访问账号，请通过以下邮箱联系我们{email}."
-
-#: lms/djangoapps/support/static/support/jsx/single_support_form.jsx
-msgid ""
-"Select a course or select \"Not specific to a course\" for your support "
-"request."
-msgstr "选择一门课程或选择“不针对特定课程”选项。"
-
-#: lms/djangoapps/support/static/support/jsx/single_support_form.jsx
-msgid "Enter a subject for your support request."
-msgstr "输入您所需要的支持的主题。"
-
-#: lms/djangoapps/support/static/support/jsx/single_support_form.jsx
-msgid "Enter some details for your support request."
-msgstr "输入您所需要的支持的细节。"
-
-#: lms/djangoapps/support/static/support/jsx/single_support_form.jsx
-#: lms/djangoapps/support/static/support/jsx/success.jsx
-msgid "Contact Us"
-msgstr "联系我们"
-
-<<<<<<< HEAD
-#: lms/djangoapps/instructor/static/instructor/ProblemBrowser/components/Main/Main.jsx
-msgid "Select a section or problem"
-msgstr "选择一个章节或一个问题"
-
-#: lms/djangoapps/support/static/support/js/views/certificates.js
-msgid "An unexpected error occurred.  Please try again."
-msgstr "意外错误发生，请重试。"
-=======
-#: lms/djangoapps/support/static/support/jsx/single_support_form.jsx
-msgid "Find answers to the top questions asked by learners."
-msgstr "查看学员最常问的问题及答案。"
->>>>>>> c758115d
-
-#: lms/djangoapps/support/static/support/jsx/single_support_form.jsx
-msgid "Search the {platform} Help Center"
-msgstr "搜索{platform}帮助中心"
-
-#: lms/djangoapps/support/static/support/jsx/success.jsx
-msgid "Go to my Dashboard"
-msgstr "前往我的课程面板"
-
-#: lms/djangoapps/support/static/support/jsx/success.jsx
-msgid "Go to {platform} Home"
-msgstr "前往{platform}主页"
-
-#: lms/djangoapps/support/static/support/jsx/success.jsx
-msgid ""
-"Thank you for submitting a request! We will contact you within 24 hours."
-msgstr "感谢您提交请求！我们将在24小时内与您联系。"
-
-#: lms/djangoapps/support/static/support/jsx/upload_progress.jsx
-msgid "Cancel upload"
-msgstr "取消上传"
 
 #: lms/djangoapps/support/static/support/jsx/errors_list.jsx
 msgid "Please fix the following errors:"
@@ -5212,248 +4350,6 @@
 "EliteMBA app, elitemba.cn, or any other site hosted by EliteMBA."
 msgstr "一旦删除了账号，您将无法在英荔商学院 App、elitemba.cn或其他任何由英荔商学院托管的站点上学习课程。"
 
-<<<<<<< HEAD
-#: lms/static/js/learner_dashboard/models/course_card_model.js
-msgid "(Self-paced) Starts {start}"
-msgstr "(自主模式) 开始 {start}"
-
-#: lms/static/js/learner_dashboard/models/course_card_model.js
-msgid "(Self-paced) Started {start}"
-msgstr "(自主模式) 开始 {start}"
-
-#: lms/static/js/learner_dashboard/models/course_card_model.js
-msgid "(Self-paced) Ends {end}"
-msgstr "(自主模式) 结束 {end}"
-
-#: lms/static/js/learner_dashboard/models/course_card_model.js
-msgid "(Self-paced) Ended {end}"
-msgstr "(自主模式) 结束 {end}"
-
-#: lms/static/js/learner_dashboard/models/course_card_model.js
-msgid "Starts {start}"
-msgstr "开始{start}"
-
-#: lms/static/js/learner_dashboard/models/course_card_model.js
-msgid "Started {start}"
-msgstr "开始{start}"
-
-#: lms/static/js/learner_dashboard/models/course_card_model.js
-msgid "Ends {end}"
-msgstr "结束{end}"
-
-#: lms/static/js/learner_dashboard/views/course_entitlement_view.js
-msgid "You must select a session to access the course."
-msgstr "必须选择一个学期才能访问课程。"
-
-#: lms/static/js/learner_dashboard/views/course_entitlement_view.js
-msgid "There was an error. Please reload the page and try again."
-msgstr "发生错误，请重新加载页面并重试。"
-
-#: lms/static/js/learner_dashboard/views/course_entitlement_view.js
-#: lms/templates/learner_dashboard/course_entitlement.underscore
-msgid "Change Session"
-msgstr "更改学期"
-
-#: lms/static/js/learner_dashboard/views/course_entitlement_view.js
-#: lms/templates/learner_dashboard/course_entitlement.underscore
-msgid "Select Session"
-msgstr "选择学期"
-
-#: lms/static/js/learner_dashboard/views/course_entitlement_view.js
-msgid "Leave Current Session"
-msgstr "离开当前学期"
-
-#: lms/static/js/learner_dashboard/views/course_entitlement_view.js
-msgid "Are you sure you want to select this session?"
-msgstr "确定选择此学期？"
-
-#: lms/static/js/learner_dashboard/views/course_entitlement_view.js
-msgid "Are you sure you want to change to a different session?"
-msgstr "确定更改学期？"
-
-#: lms/static/js/learner_dashboard/views/course_entitlement_view.js
-msgid "Any course progress or grades from your current session will be lost."
-msgstr "所有当前学期的学习进度和成绩都会丢失。"
-
-#: lms/static/js/learner_dashboard/views/course_entitlement_view.js
-msgid "Are you sure that you want to leave this session?"
-msgstr "确定离开此学期？"
-
-#: lms/static/js/learner_dashboard/views/entitlement_unenrollment_view.js
-msgid ""
-"Your unenrollment request could not be processed. Please try again later."
-msgstr "未能处理您的课程退选申请，请稍后重试。"
-
-#: lms/static/js/learner_dashboard/views/entitlement_unenrollment_view.js
-msgid ""
-"Are you sure you want to unenroll from {courseName} ({courseNumber})? You "
-"will be refunded the amount you paid."
-msgstr "确定退选课程 {courseName} ({courseNumber})？您将会收到全额退款。"
-
-#: lms/static/js/learner_dashboard/views/program_details_sidebar_view.js
-msgid "{type} Progress"
-msgstr "{type}进度"
-
-#: lms/static/js/learner_dashboard/views/program_details_sidebar_view.js
-msgid "Earned Certificates"
-msgstr "已获取证书"
-
-#: lms/static/js/learner_dashboard/views/program_details_view.js
-msgid "Enrolled"
-msgstr "已报名"
-
-#: lms/static/js/staff_debug_actions.js
-msgid "Successfully reset the attempts for user {user}"
-msgstr "成功重置用户{user}的请求"
-=======
-#: lms/static/js/student_account/components/StudentAccountDeletion.jsx
-#: lms/static/js/student_account/views/account_settings_factory.js
-msgid "Delete My Account"
-msgstr "删除我的账号"
->>>>>>> c758115d
-
-#: lms/static/js/student_account/components/StudentAccountDeletionModal.jsx
-msgid "Password is incorrect"
-msgstr "密码错误"
-
-#: lms/static/js/student_account/components/StudentAccountDeletionModal.jsx
-msgid "Unable to delete account"
-msgstr "无法删除账号"
-
-#: lms/static/js/student_account/components/StudentAccountDeletionModal.jsx
-msgid "Please re-enter your password."
-msgstr "请重新输入您的密码。"
-
-#: lms/static/js/student_account/components/StudentAccountDeletionModal.jsx
-msgid ""
-"Sorry, there was an error trying to process your request. Please try again "
-"later."
-msgstr "抱歉，处理您的请求时发生错误，请稍后重试。"
-
-#: lms/static/js/student_account/components/StudentAccountDeletionModal.jsx
-msgid "A Password is required"
-msgstr "密码为必填项"
-
-#: lms/static/js/student_account/components/StudentAccountDeletionModal.jsx
-msgid ""
-"You have selected “Delete my account.” Deletion of your account and personal"
-" data is permanent and cannot be undone. EdX will not be able to recover "
-"your account or the data that is deleted."
-msgstr "您选择了“删除我的账号”，删除账号与个人数据将无法撤销。EdX无法恢复您已删除的账号或数据。"
-
-#: lms/static/js/student_account/components/StudentAccountDeletionModal.jsx
-msgid ""
-"If you proceed, you will be unable to use this account to take courses on "
-"the edX app, edx.org, or any other site hosted by edX. This includes access "
-"to edx.org from your employer’s or university’s system and access to private"
-" sites offered by MIT Open Learning, Wharton Executive Education, and "
-"Harvard Medical School."
-msgstr ""
-"如果继续此操作，您将不能再使用本账号在edX "
-"app，edX.org或其他任何由edX管理的网站上参加课程；不能使用本账号从雇主系统或学校系统登陆edX.org或访问由麻省理工开放学习平台，沃顿商学院高层管理教育项目或哈佛医学院提供的私人网站。"
-
-#: lms/static/js/student_account/components/StudentAccountDeletionModal.jsx
-msgid ""
-"If you still wish to continue and delete your account, please enter your "
-"account password:"
-msgstr "如果您仍然要删除账号，请输入您的账号密码："
-
-#: lms/static/js/student_account/components/StudentAccountDeletionModal.jsx
-msgid "Yes, Delete"
-msgstr "是的，确定删除"
-
-#: lms/static/js/student_account/components/StudentAccountDeletionModal.jsx
-msgid "We're sorry to see you go! Your account will be deleted shortly."
-msgstr "很遗憾您要离开！您的账号将很快被删除。"
-
-#: lms/static/js/student_account/components/StudentAccountDeletionModal.jsx
-msgid ""
-"Account deletion, including removal from email lists, may take a few weeks "
-"to fully process through our system. If you want to opt-out of emails before"
-" then, please unsubscribe from the footer of any email."
-msgstr ""
-"删除账号包括从邮箱列表中移除您的邮箱地址，我们的系统可能需要耗时数周才能完成处理。如果在此期间您不希望收到邮件，请从任意邮件的页脚取消订阅。"
-
-#: lms/static/js/student_account/components/PasswordResetConfirmation.jsx
-#: lms/static/js/student_account/views/account_settings_factory.js
-msgid "Reset Your Password"
-msgstr "重置您的密码"
-
-#: lms/static/js/student_account/components/PasswordResetConfirmation.jsx
-msgid "Enter and confirm your new password."
-msgstr "输入并确认新密码"
-
-#: lms/static/js/student_account/components/PasswordResetConfirmation.jsx
-msgid "New Password"
-msgstr "新密码"
-
-#: lms/static/js/student_account/components/PasswordResetConfirmation.jsx
-msgid "Confirm Password"
-msgstr "确认密码"
-
-#: lms/static/js/student_account/components/PasswordResetConfirmation.jsx
-msgid "Passwords do not match."
-msgstr "密码错误"
-
-#: lms/static/js/student_account/components/PasswordResetConfirmation.jsx
-msgid "Reset My Password"
-msgstr "重置密码"
-
-#: lms/static/js/student_account/components/PasswordResetInput.jsx
-msgid "Error: "
-msgstr "错误："
-
-#: lms/static/js/student_account/components/StudentAccountDeletion.jsx
-#: lms/static/js/student_account/components/StudentAccountDeletionModal.jsx
-msgid ""
-"You may also lose access to verified certificates and other program "
-"credentials like MicroMasters certificates. If you want to make a copy of "
-"these for your records before proceeding with deletion, follow the "
-"instructions for {htmlStart}printing or downloading a certificate{htmlEnd}."
-msgstr ""
-"您可能也将无法访问已认证的证书和其他专业课程的证书，比如MicroMasters证书。如果您希望在操作删除前对这些文件进行备份，请根据指引{htmlStart}打印或下载证书{htmlEnd}。"
-
-#: lms/static/js/student_account/components/StudentAccountDeletion.jsx
-msgid ""
-"Before proceeding, please {htmlStart}unlink all social media "
-"accounts{htmlEnd}."
-msgstr "继续操作前，请先{htmlStart}解绑所有社交软件账号{htmlEnd}。"
-
-#: lms/static/js/student_account/components/StudentAccountDeletion.jsx
-msgid "Before proceeding, please {htmlStart}activate your account{htmlEnd}."
-msgstr "继续操作前，请先{htmlStart}激活您的账号{htmlEnd}。"
-
-#: lms/static/js/student_account/components/StudentAccountDeletion.jsx
-msgid ""
-"{htmlStart}Want to change your email, name, or password instead?{htmlEnd}"
-msgstr "{htmlStart}是否想要更改您的电子邮件，名字，或者密码？{htmlEnd}"
-
-#: lms/static/js/student_account/components/StudentAccountDeletion.jsx
-msgid ""
-"{strongStart}Warning: Account deletion is permanent.{strongEnd} Please read "
-"the above carefully before proceeding. This is an irreversible action, and "
-"{strongStart}you will no longer be able to use the same email on "
-"edX.{strongEnd}"
-msgstr ""
-"{strongStart}警告：账号将被永久删除。{strongEnd}在继续之前，请仔细阅读以上内容。这是一个不可撤销的操作，并且{strongStart}您将不能够在edX上使用相同的电子邮件地址。{strongEnd}"
-
-#: lms/static/js/student_account/components/StudentAccountDeletion.jsx
-msgid "We’re sorry to see you go!"
-msgstr "很遗憾看到您要离开！"
-
-#: lms/static/js/student_account/components/StudentAccountDeletion.jsx
-msgid ""
-"Please note: Deletion of your account and personal data is permanent and "
-"cannot be undone. EdX will not be able to recover your account or the data "
-"that is deleted."
-msgstr "请注意：删除账号及个人数据的操作将不可撤销。EdX无法恢复已删除的账号及数据。"
-
-#: lms/static/js/student_account/components/StudentAccountDeletion.jsx
-msgid ""
-"Once your account is deleted, you cannot use it to take courses on the "
-"EliteMBA app, elitemba.cn, or any other site hosted by EliteMBA."
-msgstr "一旦删除了账号，您将无法在英荔商学院 App、elitemba.cn或其他任何由英荔商学院托管的站点上学习课程。"
-
 #: lms/static/js/student_account/components/StudentAccountDeletion.jsx
 #: lms/static/js/student_account/views/account_settings_factory.js
 msgid "Delete My Account"
@@ -6118,8 +5014,6 @@
 msgid "There was an error updating your goal."
 msgstr "更新目标时出错。"
 
-<<<<<<< HEAD
-=======
 #: openedx/features/course_experience/static/course_experience/js/CourseOutline.js
 #: lms/templates/ccx/schedule.underscore
 msgid "Expand All"
@@ -6130,7 +5024,6 @@
 msgid "Collapse All"
 msgstr "折叠全部"
 
->>>>>>> c758115d
 #: openedx/features/course_search/static/course_search/js/views/search_results_view.js
 msgid "{total_results} result"
 msgid_plural "{total_results} results"
@@ -6425,81 +5318,6 @@
 msgid "Your import is in progress; navigating away will abort it."
 msgstr "正在导入，离开将导致此过程中止。"
 
-<<<<<<< HEAD
-#: cms/static/js/factories/manage_users.js
-#: cms/static/js/factories/manage_users_lib.js
-#: common/static/common/templates/discussion/thread-list-item.underscore
-msgid "Staff"
-msgstr "教员"
-
-#: cms/static/js/factories/manage_users.js
-#: cms/static/js/factories/manage_users_lib.js
-msgid "Admin"
-msgstr "管理员"
-
-#: cms/static/js/factories/manage_users_lib.js
-msgid "Already a library team member"
-msgstr "已经是知识库团队成员"
-
-#: cms/static/js/factories/manage_users_lib.js
-msgid ""
-"Are you sure you want to delete {email} from the library “{container}”?"
-msgstr "您确定要从知识库“{container}”中删除{email}？"
-
-#: cms/static/js/factories/manage_users_lib.js
-msgid "Library User"
-msgstr "知识库用户"
-
-#: cms/static/js/factories/settings_advanced.js
-msgid "Hide Deprecated Settings"
-msgstr "隐藏已过时的设置"
-
-#: cms/static/js/factories/settings_advanced.js
-msgid "Show Deprecated Settings"
-msgstr "显示已过时的设置"
-
-#: cms/static/js/factories/textbooks.js
-#: cms/static/js/views/pages/group_configurations.js
-msgid "You have unsaved changes. Do you really want to leave this page?"
-msgstr "您尚有未保存的修改，确定要离此页面吗？"
-
-#: cms/static/js/features/import/factories/import.js
-msgid "There was an error during the upload process."
-msgstr "上传过程中出现错误。"
-
-#: cms/static/js/features/import/factories/import.js
-msgid "There was an error while unpacking the file."
-msgstr "解压文件时出错。"
-
-#: cms/static/js/features/import/factories/import.js
-msgid "There was an error while verifying the file you submitted."
-msgstr "验证上传文件时出现错误"
-
-#: cms/static/js/features/import/factories/import.js
-msgid "Choose new file"
-msgstr "选择文件"
-
-#: cms/static/js/features/import/factories/import.js
-msgid ""
-"File format not supported. Please upload a file with a {ext} extension."
-msgstr "文件格式不支持。请上传扩展名为{ext}的文件。"
-
-#: cms/static/js/features/import/factories/import.js
-msgid "There was an error while importing the new library to our database."
-msgstr "上传新文库至数据库时出现错误。"
-
-#: cms/static/js/features/import/factories/import.js
-msgid "There was an error while importing the new course to our database."
-msgstr "导入新课程到数据库时出错。"
-
-#: cms/static/js/features/import/factories/import.js
-msgid "Your import has failed."
-msgstr "导入失败"
-
-#: cms/static/js/features/import/views/import.js
-msgid "Your import is in progress; navigating away will abort it."
-msgstr "正在导入，离开将导致此过程中止。"
-
 #: cms/static/js/features/import/views/import.js
 msgid "Error importing course"
 msgstr "导入课程时出错"
@@ -6529,37 +5347,6 @@
 msgstr "重新开课"
 
 #: cms/static/js/features_jsx/studio/CourseOrLibraryListing.jsx
-=======
-#: cms/static/js/features/import/views/import.js
-msgid "Error importing course"
-msgstr "导入课程时出错"
-
-#: cms/static/js/features/import/views/import.js
-msgid "There was an error with the upload"
-msgstr "文件上传错误"
-
-#: cms/static/js/features_jsx/studio/CourseOrLibraryListing.jsx
-msgid "Organization:"
-msgstr "机构："
-
-#: cms/static/js/features_jsx/studio/CourseOrLibraryListing.jsx
-msgid "Course Number:"
-msgstr "课程代码："
-
-#: cms/static/js/features_jsx/studio/CourseOrLibraryListing.jsx
-msgid "Course Run:"
-msgstr "开课时间："
-
-#: cms/static/js/features_jsx/studio/CourseOrLibraryListing.jsx
-msgid "(Read-only)"
-msgstr "（只读）"
-
-#: cms/static/js/features_jsx/studio/CourseOrLibraryListing.jsx
-msgid "Re-run Course"
-msgstr "重新开课"
-
-#: cms/static/js/features_jsx/studio/CourseOrLibraryListing.jsx
->>>>>>> c758115d
 #: cms/templates/js/show-textbook.underscore
 msgid "View Live"
 msgstr "在线查看"
@@ -7250,119 +6037,6 @@
 "You cannot undo this action."
 msgstr "确定把本单元还原至上一版本吗？此操作不可撤销。"
 
-<<<<<<< HEAD
-#: cms/static/js/views/modals/course_outline_modals.js
-msgid "Not yet"
-msgstr "未好"
-
-#: cms/static/js/views/modals/course_outline_modals.js
-msgid "All Learners and Staff"
-msgstr "所有学生与教员"
-
-#: cms/static/js/views/modals/course_outline_modals.js
-msgid "Basic"
-msgstr "基本"
-
-#: cms/static/js/views/modals/course_outline_modals.js
-msgid "Visibility"
-msgstr "可见性"
-
-#. Translators: "title" is the name of the current component being edited.
-#: cms/static/js/views/modals/edit_xblock.js
-msgid "Editing: %(title)s"
-msgstr "编辑：%(title)s"
-
-#: cms/static/js/views/modals/edit_xblock.js
-#: lms/templates/ccx/schedule.underscore
-msgid "Unit"
-msgstr "单元"
-
-#: cms/static/js/views/modals/edit_xblock.js
-msgid "Component"
-msgstr "组件"
-
-#: cms/static/js/views/modals/move_xblock_modal.js
-msgid "Move"
-msgstr "移动"
-
-#: cms/static/js/views/modals/move_xblock_modal.js
-msgid "Choose a location to move your component to"
-msgstr "选择一个位置并将您的的组件移动至此"
-
-#: cms/static/js/views/modals/move_xblock_modal.js
-msgid "Move: {displayName}"
-msgstr "移动：{displayName}"
-
-#: cms/static/js/views/modals/validation_error_modal.js
-msgid "Validation Error While Saving"
-msgstr "在保存过程中出现验证错误"
-
-#: cms/static/js/views/modals/validation_error_modal.js
-msgid "Undo Changes"
-msgstr "撤销更改"
-
-#: cms/static/js/views/modals/validation_error_modal.js
-msgid "Change Manually"
-msgstr "手动更改"
-
-#: cms/static/js/views/move_xblock_list.js
-msgid "Sections"
-msgstr "章节"
-
-#: cms/static/js/views/move_xblock_list.js
-msgid "Subsections"
-msgstr "小节"
-
-#: cms/static/js/views/move_xblock_list.js
-msgid "Units"
-msgstr "单元"
-
-#: cms/static/js/views/move_xblock_list.js
-msgid "Components"
-msgstr "组件"
-
-#: cms/static/js/views/move_xblock_list.js
-#: cms/templates/js/group-configuration-editor.underscore
-msgid "Groups"
-msgstr "群组"
-
-#: cms/static/js/views/move_xblock_list.js
-msgid "This {parentCategory} has no {childCategory}"
-msgstr "{parentCategory}目录下无{childCategory}"
-
-#: cms/static/js/views/move_xblock_list.js
-#: cms/templates/js/group-configuration-details.underscore
-#: cms/templates/js/partition-group-details.underscore
-msgid "Course Outline"
-msgstr "课程大纲"
-
-#: cms/static/js/views/paged_container.js
-msgid "Date added"
-msgstr "已添加日期"
-
-#. Translators: "title" is the name of the current component or unit being
-#. edited.
-#: cms/static/js/views/pages/container.js
-msgid "Editing access for: %(title)s"
-msgstr "编辑组件%(title)s路径"
-
-#: cms/static/js/views/pages/container_subviews.js
-msgid "Publishing"
-msgstr "正在发布"
-
-#: cms/static/js/views/pages/container_subviews.js
-#: cms/templates/js/course-video-settings-update-org-credentials-footer.underscore
-#: cms/templates/js/course-video-settings-update-settings-footer.underscore
-#: cms/templates/js/publish-xblock.underscore
-msgid "Discard Changes"
-msgstr "放弃更改"
-
-#: cms/static/js/views/pages/container_subviews.js
-msgid ""
-"Are you sure you want to revert to the last published version of the unit? "
-"You cannot undo this action."
-msgstr "确定把本单元还原至上一版本吗？此操作不可撤销。"
-
 #: cms/static/js/views/pages/container_subviews.js
 msgid "Discarding Changes"
 msgstr "放弃更改"
@@ -7391,36 +6065,6 @@
 msgstr "如果本单元早前已发布并对学生可见，您在学生不可见期间所做更改现在将对学生可见。您还要继续吗？"
 
 #: cms/static/js/views/pages/container_subviews.js
-=======
-#: cms/static/js/views/pages/container_subviews.js
-msgid "Discarding Changes"
-msgstr "放弃更改"
-
-#: cms/static/js/views/pages/container_subviews.js
-msgid "Hiding from Students"
-msgstr "对学生隐藏"
-
-#: cms/static/js/views/pages/container_subviews.js
-msgid "Explicitly Hiding from Students"
-msgstr "对学生显示为不可见"
-
-#: cms/static/js/views/pages/container_subviews.js
-msgid "Inheriting Student Visibility"
-msgstr "继承学生可见性"
-
-#: cms/static/js/views/pages/container_subviews.js
-msgid "Make Visible to Students"
-msgstr "对学生可见"
-
-#: cms/static/js/views/pages/container_subviews.js
-msgid ""
-"If the unit was previously published and released to students, any changes "
-"you made to the unit when it was hidden will now be visible to students. Do "
-"you want to proceed?"
-msgstr "如果本单元早前已发布并对学生可见，您在学生不可见期间所做更改现在将对学生可见。您还要继续吗？"
-
-#: cms/static/js/views/pages/container_subviews.js
->>>>>>> c758115d
 msgid "Making Visible to Students"
 msgstr "对学生可见"
 
@@ -8583,14 +7227,6 @@
 #: lms/templates/api_admin/catalog-results.underscore
 msgid "This catalog's courses:"
 msgstr "此目录下的课程："
-
-#: lms/templates/ccx/schedule.underscore
-msgid "Expand All"
-msgstr "展开全部"
-
-#: lms/templates/ccx/schedule.underscore
-msgid "Collapse All"
-msgstr "折叠全部"
 
 #: lms/templates/ccx/schedule.underscore
 msgid "Start Date"
