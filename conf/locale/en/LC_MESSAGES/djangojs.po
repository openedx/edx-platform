--- conflicted
+++ resolved
@@ -1192,291 +1192,171 @@
 #: common/static/common/templates/components/paging-footer.underscore
 #: common/static/common/templates/discussion/pagination.underscore
 msgid "Next"
-<<<<<<< HEAD
-=======
 msgstr ""
 
 #. Translators: this is a message from the raw HTML editor displayed in the
 #. browser when a user needs to edit HTML
 #: common/lib/xmodule/xmodule/js/src/html/edit.js
 msgid "No color"
->>>>>>> c758115d
-msgstr ""
-
-#. Translators: this is a message from the raw HTML editor displayed in the
-#. browser when a user needs to edit HTML
-#: common/lib/xmodule/xmodule/js/src/html/edit.js
-<<<<<<< HEAD
-msgid "No color"
-=======
+msgstr ""
+
+#. Translators: this is a message from the raw HTML editor displayed in the
+#. browser when a user needs to edit HTML
+#: common/lib/xmodule/xmodule/js/src/html/edit.js
 msgid "Nonbreaking space"
->>>>>>> c758115d
-msgstr ""
-
-#. Translators: this is a message from the raw HTML editor displayed in the
-#. browser when a user needs to edit HTML
-#: common/lib/xmodule/xmodule/js/src/html/edit.js
-<<<<<<< HEAD
-msgid "Nonbreaking space"
-=======
+msgstr ""
+
+#. Translators: this is a message from the raw HTML editor displayed in the
+#. browser when a user needs to edit HTML
+#: common/lib/xmodule/xmodule/js/src/html/edit.js
 msgid "Numbered list"
->>>>>>> c758115d
-msgstr ""
-
-#. Translators: this is a message from the raw HTML editor displayed in the
-#. browser when a user needs to edit HTML
-#: common/lib/xmodule/xmodule/js/src/html/edit.js
-<<<<<<< HEAD
-msgid "Numbered list"
-=======
+msgstr ""
+
+#. Translators: this is a message from the raw HTML editor displayed in the
+#. browser when a user needs to edit HTML
+#: common/lib/xmodule/xmodule/js/src/html/edit.js
 msgid "Page break"
->>>>>>> c758115d
-msgstr ""
-
-#. Translators: this is a message from the raw HTML editor displayed in the
-#. browser when a user needs to edit HTML
-#: common/lib/xmodule/xmodule/js/src/html/edit.js
-<<<<<<< HEAD
-msgid "Page break"
-=======
+msgstr ""
+
+#. Translators: this is a message from the raw HTML editor displayed in the
+#. browser when a user needs to edit HTML
+#: common/lib/xmodule/xmodule/js/src/html/edit.js
 msgid "Paste as text"
->>>>>>> c758115d
-msgstr ""
-
-#. Translators: this is a message from the raw HTML editor displayed in the
-#. browser when a user needs to edit HTML
-#: common/lib/xmodule/xmodule/js/src/html/edit.js
-<<<<<<< HEAD
-msgid "Paste as text"
-=======
+msgstr ""
+
+#. Translators: this is a message from the raw HTML editor displayed in the
+#. browser when a user needs to edit HTML
+#: common/lib/xmodule/xmodule/js/src/html/edit.js
 msgid ""
 "Paste is now in plain text mode. Contents will now be pasted as plain text "
 "until you toggle this option off."
->>>>>>> c758115d
-msgstr ""
-
-#. Translators: this is a message from the raw HTML editor displayed in the
-#. browser when a user needs to edit HTML
-#: common/lib/xmodule/xmodule/js/src/html/edit.js
-<<<<<<< HEAD
-msgid ""
-"Paste is now in plain text mode. Contents will now be pasted as plain text "
-"until you toggle this option off."
-=======
+msgstr ""
+
+#. Translators: this is a message from the raw HTML editor displayed in the
+#. browser when a user needs to edit HTML
+#: common/lib/xmodule/xmodule/js/src/html/edit.js
 msgid "Paste row after"
->>>>>>> c758115d
-msgstr ""
-
-#. Translators: this is a message from the raw HTML editor displayed in the
-#. browser when a user needs to edit HTML
-#: common/lib/xmodule/xmodule/js/src/html/edit.js
-<<<<<<< HEAD
-msgid "Paste row after"
-=======
+msgstr ""
+
+#. Translators: this is a message from the raw HTML editor displayed in the
+#. browser when a user needs to edit HTML
+#: common/lib/xmodule/xmodule/js/src/html/edit.js
 msgid "Paste row before"
->>>>>>> c758115d
-msgstr ""
-
-#. Translators: this is a message from the raw HTML editor displayed in the
-#. browser when a user needs to edit HTML
-#: common/lib/xmodule/xmodule/js/src/html/edit.js
-<<<<<<< HEAD
-msgid "Paste row before"
-=======
+msgstr ""
+
+#. Translators: this is a message from the raw HTML editor displayed in the
+#. browser when a user needs to edit HTML
+#: common/lib/xmodule/xmodule/js/src/html/edit.js
 msgid "Paste your embed code below:"
->>>>>>> c758115d
-msgstr ""
-
-#. Translators: this is a message from the raw HTML editor displayed in the
-#. browser when a user needs to edit HTML
-#: common/lib/xmodule/xmodule/js/src/html/edit.js
-<<<<<<< HEAD
-msgid "Paste your embed code below:"
-=======
+msgstr ""
+
+#. Translators: this is a message from the raw HTML editor displayed in the
+#. browser when a user needs to edit HTML
+#: common/lib/xmodule/xmodule/js/src/html/edit.js
 msgid "Paste"
->>>>>>> c758115d
-msgstr ""
-
-#. Translators: this is a message from the raw HTML editor displayed in the
-#. browser when a user needs to edit HTML
-#: common/lib/xmodule/xmodule/js/src/html/edit.js
-<<<<<<< HEAD
-msgid "Paste"
-=======
+msgstr ""
+
+#. Translators: this is a message from the raw HTML editor displayed in the
+#. browser when a user needs to edit HTML
+#: common/lib/xmodule/xmodule/js/src/html/edit.js
 msgid "Poster"
->>>>>>> c758115d
-msgstr ""
-
-#. Translators: this is a message from the raw HTML editor displayed in the
-#. browser when a user needs to edit HTML
-#: common/lib/xmodule/xmodule/js/src/html/edit.js
-<<<<<<< HEAD
-msgid "Poster"
-=======
+msgstr ""
+
+#. Translators: this is a message from the raw HTML editor displayed in the
+#. browser when a user needs to edit HTML
+#: common/lib/xmodule/xmodule/js/src/html/edit.js
 msgid "Pre"
->>>>>>> c758115d
-msgstr ""
-
-#. Translators: this is a message from the raw HTML editor displayed in the
-#. browser when a user needs to edit HTML
-#: common/lib/xmodule/xmodule/js/src/html/edit.js
-<<<<<<< HEAD
-msgid "Pre"
-=======
+msgstr ""
+
+#. Translators: this is a message from the raw HTML editor displayed in the
+#. browser when a user needs to edit HTML
+#: common/lib/xmodule/xmodule/js/src/html/edit.js
 msgid "Prev"
->>>>>>> c758115d
 msgstr ""
 
 #. #-#-#-#-#  djangojs-partial.po (0.1a)  #-#-#-#-#
 #. Translators: this is a message from the raw HTML editor displayed in the
 #. browser when a user needs to edit HTML
-<<<<<<< HEAD
-#: common/lib/xmodule/xmodule/js/src/html/edit.js
-msgid "Prev"
-=======
 #: common/lib/xmodule/xmodule/js/src/html/edit.js lms/static/js/customwmd.js
 #: cms/templates/js/asset-library.underscore
 msgid "Preview"
->>>>>>> c758115d
+msgstr ""
+
+#. Translators: this is a message from the raw HTML editor displayed in the
+#. browser when a user needs to edit HTML
+#: common/lib/xmodule/xmodule/js/src/html/edit.js
+msgid "Print"
+msgstr ""
+
+#. Translators: this is a message from the raw HTML editor displayed in the
+#. browser when a user needs to edit HTML
+#: common/lib/xmodule/xmodule/js/src/html/edit.js
+msgid "Redo"
+msgstr ""
+
+#. Translators: this is a message from the raw HTML editor displayed in the
+#. browser when a user needs to edit HTML
+#: common/lib/xmodule/xmodule/js/src/html/edit.js
+msgid "Remove link"
+msgstr ""
+
+#. Translators: this is a message from the raw HTML editor displayed in the
+#. browser when a user needs to edit HTML
+#: common/lib/xmodule/xmodule/js/src/html/edit.js
+msgid "Replace all"
+msgstr ""
+
+#. Translators: this is a message from the raw HTML editor displayed in the
+#. browser when a user needs to edit HTML
+#: common/lib/xmodule/xmodule/js/src/html/edit.js
+msgid "Replace with"
 msgstr ""
 
 #. #-#-#-#-#  djangojs-partial.po (0.1a)  #-#-#-#-#
 #. Translators: this is a message from the raw HTML editor displayed in the
 #. browser when a user needs to edit HTML
-<<<<<<< HEAD
-#: common/lib/xmodule/xmodule/js/src/html/edit.js lms/static/js/customwmd.js
-#: cms/templates/js/asset-library.underscore
-msgid "Preview"
-=======
-#: common/lib/xmodule/xmodule/js/src/html/edit.js
-msgid "Print"
->>>>>>> c758115d
-msgstr ""
-
-#. Translators: this is a message from the raw HTML editor displayed in the
-#. browser when a user needs to edit HTML
-#: common/lib/xmodule/xmodule/js/src/html/edit.js
-<<<<<<< HEAD
-msgid "Print"
-=======
-msgid "Redo"
->>>>>>> c758115d
-msgstr ""
-
-#. Translators: this is a message from the raw HTML editor displayed in the
-#. browser when a user needs to edit HTML
-#: common/lib/xmodule/xmodule/js/src/html/edit.js
-<<<<<<< HEAD
-msgid "Redo"
-=======
-msgid "Remove link"
->>>>>>> c758115d
-msgstr ""
-
-#. Translators: this is a message from the raw HTML editor displayed in the
-#. browser when a user needs to edit HTML
-#: common/lib/xmodule/xmodule/js/src/html/edit.js
-<<<<<<< HEAD
-msgid "Remove link"
-=======
-msgid "Replace all"
->>>>>>> c758115d
-msgstr ""
-
-#. Translators: this is a message from the raw HTML editor displayed in the
-#. browser when a user needs to edit HTML
-#: common/lib/xmodule/xmodule/js/src/html/edit.js
-<<<<<<< HEAD
-msgid "Replace all"
-=======
-msgid "Replace with"
->>>>>>> c758115d
-msgstr ""
-
-#. #-#-#-#-#  djangojs-partial.po (0.1a)  #-#-#-#-#
-#. Translators: this is a message from the raw HTML editor displayed in the
-#. browser when a user needs to edit HTML
-#: common/lib/xmodule/xmodule/js/src/html/edit.js
-<<<<<<< HEAD
-msgid "Replace with"
-=======
+#: common/lib/xmodule/xmodule/js/src/html/edit.js
 #: cms/templates/js/metadata-file-uploader-item.underscore
 #: cms/templates/js/video-transcripts.underscore
 #: cms/templates/js/video/metadata-translations-item.underscore
 msgid "Replace"
->>>>>>> c758115d
-msgstr ""
-
-#. #-#-#-#-#  djangojs-partial.po (0.1a)  #-#-#-#-#
-#. Translators: this is a message from the raw HTML editor displayed in the
-#. browser when a user needs to edit HTML
-#: common/lib/xmodule/xmodule/js/src/html/edit.js
-<<<<<<< HEAD
-#: cms/templates/js/metadata-file-uploader-item.underscore
-#: cms/templates/js/video-transcripts.underscore
-#: cms/templates/js/video/metadata-translations-item.underscore
-msgid "Replace"
-=======
+msgstr ""
+
+#. Translators: this is a message from the raw HTML editor displayed in the
+#. browser when a user needs to edit HTML
+#: common/lib/xmodule/xmodule/js/src/html/edit.js
 msgid "Restore last draft"
->>>>>>> c758115d
-msgstr ""
-
-#. Translators: this is a message from the raw HTML editor displayed in the
-#. browser when a user needs to edit HTML
-#: common/lib/xmodule/xmodule/js/src/html/edit.js
-<<<<<<< HEAD
-msgid "Restore last draft"
-=======
+msgstr ""
+
+#. Translators: this is a message from the raw HTML editor displayed in the
+#. browser when a user needs to edit HTML
+#: common/lib/xmodule/xmodule/js/src/html/edit.js
 msgid ""
 "Rich Text Area. Press ALT-F9 for menu. Press ALT-F10 for toolbar. Press "
 "ALT-0 for help"
->>>>>>> c758115d
-msgstr ""
-
-#. Translators: this is a message from the raw HTML editor displayed in the
-#. browser when a user needs to edit HTML
-#: common/lib/xmodule/xmodule/js/src/html/edit.js
-<<<<<<< HEAD
-msgid ""
-"Rich Text Area. Press ALT-F9 for menu. Press ALT-F10 for toolbar. Press "
-"ALT-0 for help"
-=======
+msgstr ""
+
+#. Translators: this is a message from the raw HTML editor displayed in the
+#. browser when a user needs to edit HTML
+#: common/lib/xmodule/xmodule/js/src/html/edit.js
 msgid "Right to left"
->>>>>>> c758115d
-msgstr ""
-
-#. Translators: this is a message from the raw HTML editor displayed in the
-#. browser when a user needs to edit HTML
-#: common/lib/xmodule/xmodule/js/src/html/edit.js
-<<<<<<< HEAD
-msgid "Right to left"
-=======
+msgstr ""
+
+#. Translators: this is a message from the raw HTML editor displayed in the
+#. browser when a user needs to edit HTML
+#: common/lib/xmodule/xmodule/js/src/html/edit.js
 msgid "Right"
->>>>>>> c758115d
-msgstr ""
-
-#. Translators: this is a message from the raw HTML editor displayed in the
-#. browser when a user needs to edit HTML
-#: common/lib/xmodule/xmodule/js/src/html/edit.js
-<<<<<<< HEAD
-msgid "Right"
-=======
+msgstr ""
+
+#. Translators: this is a message from the raw HTML editor displayed in the
+#. browser when a user needs to edit HTML
+#: common/lib/xmodule/xmodule/js/src/html/edit.js
 msgid "Robots"
->>>>>>> c758115d
-msgstr ""
-
-#. Translators: this is a message from the raw HTML editor displayed in the
-#. browser when a user needs to edit HTML
-#: common/lib/xmodule/xmodule/js/src/html/edit.js
-<<<<<<< HEAD
-msgid "Robots"
-msgstr ""
-
-#. Translators: this is a message from the raw HTML editor displayed in the
-#. browser when a user needs to edit HTML
-#: common/lib/xmodule/xmodule/js/src/html/edit.js
-=======
->>>>>>> c758115d
+msgstr ""
+
+#. Translators: this is a message from the raw HTML editor displayed in the
+#. browser when a user needs to edit HTML
+#: common/lib/xmodule/xmodule/js/src/html/edit.js
 msgid "Row group"
 msgstr ""
 
@@ -1940,7 +1820,6 @@
 msgid_plural "%(value)s hours"
 msgstr[0] ""
 msgstr[1] ""
-<<<<<<< HEAD
 
 #: common/lib/xmodule/xmodule/js/src/video/06_video_progress_slider.js
 msgid "%(value)s minute"
@@ -2058,125 +1937,6 @@
 msgstr ""
 
 #: common/static/common/js/components/BlockBrowser/components/BlockBrowser/BlockBrowser.jsx
-=======
-
-#: common/lib/xmodule/xmodule/js/src/video/06_video_progress_slider.js
-msgid "%(value)s minute"
-msgid_plural "%(value)s minutes"
-msgstr[0] ""
-msgstr[1] ""
-
-#: common/lib/xmodule/xmodule/js/src/video/06_video_progress_slider.js
-msgid "%(value)s second"
-msgid_plural "%(value)s seconds"
-msgstr[0] ""
-msgstr[1] ""
-
-#: common/lib/xmodule/xmodule/js/src/video/07_video_volume_control.js
-msgid ""
-"Click on this button to mute or unmute this video or press UP or DOWN "
-"buttons to increase or decrease volume level."
-msgstr ""
-
-#: common/lib/xmodule/xmodule/js/src/video/07_video_volume_control.js
-msgid "Adjust video volume"
-msgstr ""
-
-#: common/lib/xmodule/xmodule/js/src/video/08_video_speed_control.js
-msgid ""
-"Press UP to enter the speed menu then use the UP and DOWN arrow keys to "
-"navigate the different speeds, then press ENTER to change to the selected "
-"speed."
-msgstr ""
-
-#: common/lib/xmodule/xmodule/js/src/video/08_video_speed_control.js
-msgid "Adjust video speed"
-msgstr ""
-
-#: common/lib/xmodule/xmodule/js/src/video/08_video_speed_control.js
-msgid "Video speed: "
-msgstr ""
-
-#: common/lib/xmodule/xmodule/js/src/video/09_play_skip_control.js
-msgid "Skip"
-msgstr ""
-
-#: common/lib/xmodule/xmodule/js/src/video/09_poster.js
-msgid "Play video"
-msgstr ""
-
-#: common/lib/xmodule/xmodule/js/src/video/09_skip_control.js
-msgid "Do not show again"
-msgstr ""
-
-#: common/lib/xmodule/xmodule/js/src/video/09_video_caption.js
-msgid "Open language menu"
-msgstr ""
-
-#: common/lib/xmodule/xmodule/js/src/video/09_video_caption.js
-msgid "Transcript will be displayed when you start playing the video."
-msgstr ""
-
-#: common/lib/xmodule/xmodule/js/src/video/09_video_caption.js
-msgid ""
-"Activating a link in this group will skip to the corresponding point in the "
-"video."
-msgstr ""
-
-#: common/lib/xmodule/xmodule/js/src/video/09_video_caption.js
-msgid "Video transcript"
-msgstr ""
-
-#: common/lib/xmodule/xmodule/js/src/video/09_video_caption.js
-msgid "Start of transcript. Skip to the end."
-msgstr ""
-
-#: common/lib/xmodule/xmodule/js/src/video/09_video_caption.js
-msgid "End of transcript. Skip to the start."
-msgstr ""
-
-#: common/lib/xmodule/xmodule/js/src/video/09_video_caption.js
-msgid ""
-"Press the UP arrow key to enter the language menu then use UP and DOWN arrow"
-" keys to navigate language options. Press ENTER to change to the selected "
-"language."
-msgstr ""
-
-#: common/lib/xmodule/xmodule/js/src/video/09_video_caption.js
-msgid "Hide closed captions"
-msgstr ""
-
-#: common/lib/xmodule/xmodule/js/src/video/09_video_caption.js
-msgid "(Caption will be displayed when you start playing the video.)"
-msgstr ""
-
-#: common/lib/xmodule/xmodule/js/src/video/09_video_caption.js
-msgid "Turn on closed captioning"
-msgstr ""
-
-#: common/lib/xmodule/xmodule/js/src/video/09_video_caption.js
-msgid "Turn on transcripts"
-msgstr ""
-
-#: common/lib/xmodule/xmodule/js/src/video/09_video_caption.js
-msgid "Turn off transcripts"
-msgstr ""
-
-#: common/static/common/js/components/BlockBrowser/components/BlockBrowser/BlockBrowser.jsx
-#: cms/templates/js/move-xblock-list.underscore
-msgid "View child items"
-msgstr ""
-
-#: common/static/common/js/components/BlockBrowser/components/BlockBrowser/BlockBrowser.jsx
-msgid "Navigate up"
-msgstr ""
-
-#: common/static/common/js/components/BlockBrowser/components/BlockBrowser/BlockBrowser.jsx
-msgid "Browsing"
-msgstr ""
-
-#: common/static/common/js/components/BlockBrowser/components/BlockBrowser/BlockBrowser.jsx
->>>>>>> c758115d
 msgid "Select"
 msgstr ""
 
@@ -4497,7 +4257,6 @@
 msgid "Enter and confirm your new password."
 msgstr ""
 
-<<<<<<< HEAD
 #: lms/static/js/student_account/components/PasswordResetConfirmation.jsx
 msgid "New Password"
 msgstr ""
@@ -4535,253 +4294,10 @@
 
 #: lms/static/js/student_account/components/StudentAccountDeletion.jsx
 msgid "Before proceeding, please {htmlStart}activate your account{htmlEnd}."
-=======
-#: lms/static/js/instructor_dashboard/util.js
-msgid ""
-"An error occurred retrieving your email. Please try again later, and contact"
-" technical support if the problem persists."
-msgstr ""
-
-#: lms/static/js/instructor_dashboard/util.js
-msgid "Sent By"
-msgstr ""
-
-#: lms/static/js/instructor_dashboard/util.js
-msgid "Sent To"
-msgstr ""
-
-#: lms/static/js/instructor_dashboard/util.js
-msgid "Time Sent"
-msgstr ""
-
-#: lms/static/js/instructor_dashboard/util.js
-msgid "Number Sent"
-msgstr ""
-
-#: lms/static/js/instructor_dashboard/util.js
-msgid "Copy Email To Editor"
-msgstr ""
-
-#: lms/static/js/instructor_dashboard/util.js
-msgid "Subject:"
-msgstr ""
-
-#: lms/static/js/instructor_dashboard/util.js
-msgid "Sent By:"
-msgstr ""
-
-#: lms/static/js/instructor_dashboard/util.js
-msgid "Time Sent:"
-msgstr ""
-
-#: lms/static/js/instructor_dashboard/util.js
-msgid "Sent To:"
-msgstr ""
-
-#: lms/static/js/instructor_dashboard/util.js
-msgid "Message:"
-msgstr ""
-
-#: lms/static/js/instructor_dashboard/util.js
-msgid "No tasks currently running."
-msgstr ""
-
-#: lms/static/js/instructor_dashboard/util.js
-msgid "File Name"
-msgstr ""
-
-#: lms/static/js/instructor_dashboard/util.js
-msgid ""
-"Links are generated on demand and expire within 5 minutes due to the "
-"sensitive nature of student information."
-msgstr ""
-
-#: lms/static/js/learner_dashboard/models/course_card_model.js
-msgid "(Self-paced) Starts {start}"
-msgstr ""
-
-#: lms/static/js/learner_dashboard/models/course_card_model.js
-msgid "(Self-paced) Started {start}"
-msgstr ""
-
-#: lms/static/js/learner_dashboard/models/course_card_model.js
-msgid "(Self-paced) Ends {end}"
-msgstr ""
-
-#: lms/static/js/learner_dashboard/models/course_card_model.js
-msgid "(Self-paced) Ended {end}"
-msgstr ""
-
-#: lms/static/js/learner_dashboard/models/course_card_model.js
-msgid "Starts {start}"
-msgstr ""
-
-#: lms/static/js/learner_dashboard/models/course_card_model.js
-msgid "Started {start}"
-msgstr ""
-
-#: lms/static/js/learner_dashboard/models/course_card_model.js
-msgid "Ends {end}"
-msgstr ""
-
-#: lms/static/js/learner_dashboard/views/course_entitlement_view.js
-msgid "You must select a session to access the course."
-msgstr ""
-
-#: lms/static/js/learner_dashboard/views/course_entitlement_view.js
-msgid "There was an error. Please reload the page and try again."
-msgstr ""
-
-#: lms/static/js/learner_dashboard/views/course_entitlement_view.js
-#: lms/templates/learner_dashboard/course_entitlement.underscore
-msgid "Change Session"
-msgstr ""
-
-#: lms/static/js/learner_dashboard/views/course_entitlement_view.js
-#: lms/templates/learner_dashboard/course_entitlement.underscore
-msgid "Select Session"
-msgstr ""
-
-#: lms/static/js/learner_dashboard/views/course_entitlement_view.js
-msgid "Leave Current Session"
-msgstr ""
-
-#: lms/static/js/learner_dashboard/views/course_entitlement_view.js
-msgid "Are you sure you want to select this session?"
-msgstr ""
-
-#: lms/static/js/learner_dashboard/views/course_entitlement_view.js
-msgid "Are you sure you want to change to a different session?"
-msgstr ""
-
-#: lms/static/js/learner_dashboard/views/course_entitlement_view.js
-msgid "Any course progress or grades from your current session will be lost."
-msgstr ""
-
-#: lms/static/js/learner_dashboard/views/course_entitlement_view.js
-msgid "Are you sure that you want to leave this session?"
-msgstr ""
-
-#: lms/static/js/learner_dashboard/views/entitlement_unenrollment_view.js
-msgid ""
-"Your unenrollment request could not be processed. Please try again later."
-msgstr ""
-
-#: lms/static/js/learner_dashboard/views/entitlement_unenrollment_view.js
-msgid ""
-"Are you sure you want to unenroll from {courseName} ({courseNumber})? You "
-"will be refunded the amount you paid."
-msgstr ""
-
-#: lms/static/js/learner_dashboard/views/program_details_sidebar_view.js
-msgid "{type} Progress"
-msgstr ""
-
-#: lms/static/js/learner_dashboard/views/program_details_sidebar_view.js
-msgid "Earned Certificates"
-msgstr ""
-
-#: lms/static/js/learner_dashboard/views/program_details_view.js
-msgid "Enrolled"
-msgstr ""
-
-#: lms/static/js/staff_debug_actions.js
-msgid "Successfully reset the attempts for user {user}"
-msgstr ""
-
-#: lms/static/js/staff_debug_actions.js
-msgid "Failed to reset attempts for user."
-msgstr ""
-
-#: lms/static/js/staff_debug_actions.js
-msgid "Successfully deleted student state for user {user}"
-msgstr ""
-
-#: lms/static/js/staff_debug_actions.js
-msgid "Failed to delete student state for user."
-msgstr ""
-
-#: lms/static/js/staff_debug_actions.js
-msgid "Successfully rescored problem for user {user}"
-msgstr ""
-
-#: lms/static/js/staff_debug_actions.js
-msgid "Failed to rescore problem for user."
-msgstr ""
-
-#: lms/static/js/staff_debug_actions.js
-msgid "Successfully rescored problem to improve score for user {user}"
-msgstr ""
-
-#: lms/static/js/staff_debug_actions.js
-msgid "Failed to rescore problem to improve score for user."
-msgstr ""
-
-#: lms/static/js/staff_debug_actions.js
-msgid "Successfully overrode problem score for {user}"
-msgstr ""
-
-#: lms/static/js/staff_debug_actions.js
-msgid "Could not override problem score for {user}."
-msgstr ""
-
-#: lms/static/js/student_account/components/PasswordResetConfirmation.jsx
-#: lms/static/js/student_account/views/account_settings_factory.js
-msgid "Reset Your Password"
-msgstr ""
-
-#: lms/static/js/student_account/components/PasswordResetConfirmation.jsx
-msgid "Enter and confirm your new password."
-msgstr ""
-
-#: lms/static/js/student_account/components/PasswordResetConfirmation.jsx
-msgid "New Password"
-msgstr ""
-
-#: lms/static/js/student_account/components/PasswordResetConfirmation.jsx
-msgid "Confirm Password"
-msgstr ""
-
-#: lms/static/js/student_account/components/PasswordResetConfirmation.jsx
-msgid "Passwords do not match."
-msgstr ""
-
-#: lms/static/js/student_account/components/PasswordResetConfirmation.jsx
-msgid "Reset My Password"
-msgstr ""
-
-#: lms/static/js/student_account/components/PasswordResetInput.jsx
-msgid "Error: "
 msgstr ""
 
 #: lms/static/js/student_account/components/StudentAccountDeletion.jsx
-#: lms/static/js/student_account/components/StudentAccountDeletionModal.jsx
-msgid ""
-"You may also lose access to verified certificates and other program "
-"credentials like MicroMasters certificates. If you want to make a copy of "
-"these for your records before proceeding with deletion, follow the "
-"instructions for {htmlStart}printing or downloading a certificate{htmlEnd}."
-msgstr ""
-
-#: lms/static/js/student_account/components/StudentAccountDeletion.jsx
-msgid ""
-"Before proceeding, please {htmlStart}unlink all social media "
-"accounts{htmlEnd}."
-msgstr ""
-
-#: lms/static/js/student_account/components/StudentAccountDeletion.jsx
-msgid "Before proceeding, please {htmlStart}activate your account{htmlEnd}."
-msgstr ""
-
-#: lms/static/js/student_account/components/StudentAccountDeletion.jsx
-msgid ""
-"{htmlStart}Want to change your email, name, or password instead?{htmlEnd}"
->>>>>>> c758115d
-msgstr ""
-
-#: lms/static/js/student_account/components/StudentAccountDeletion.jsx
-msgid ""
-<<<<<<< HEAD
+msgid ""
 "{htmlStart}Want to change your email, name, or password instead?{htmlEnd}"
 msgstr ""
 
@@ -4795,15 +4311,6 @@
 
 #: lms/static/js/student_account/components/StudentAccountDeletion.jsx
 msgid "We’re sorry to see you go!"
-=======
-"{strongStart}Warning: Account deletion is permanent.{strongEnd} Please read "
-"the above carefully before proceeding. This is an irreversible action, and "
-"{strongStart}you will no longer be able to use the same email on "
-"edX.{strongEnd}"
-msgstr ""
-
-#: lms/static/js/student_account/components/StudentAccountDeletion.jsx
-msgid "We’re sorry to see you go!"
 msgstr ""
 
 #: lms/static/js/student_account/components/StudentAccountDeletion.jsx
@@ -4811,15 +4318,6 @@
 "Please note: Deletion of your account and personal data is permanent and "
 "cannot be undone. EdX will not be able to recover your account or the data "
 "that is deleted."
->>>>>>> c758115d
-msgstr ""
-
-#: lms/static/js/student_account/components/StudentAccountDeletion.jsx
-msgid ""
-<<<<<<< HEAD
-"Please note: Deletion of your account and personal data is permanent and "
-"cannot be undone. EdX will not be able to recover your account or the data "
-"that is deleted."
 msgstr ""
 
 #: lms/static/js/student_account/components/StudentAccountDeletion.jsx
@@ -4853,36 +4351,6 @@
 
 #: lms/static/js/student_account/components/StudentAccountDeletionModal.jsx
 msgid "A Password is required"
-=======
-"Once your account is deleted, you cannot use it to take courses on the "
-"EliteMBA app, elitemba.cn, or any other site hosted by EliteMBA."
-msgstr ""
-
-#: lms/static/js/student_account/components/StudentAccountDeletion.jsx
-#: lms/static/js/student_account/views/account_settings_factory.js
-msgid "Delete My Account"
-msgstr ""
-
-#: lms/static/js/student_account/components/StudentAccountDeletionModal.jsx
-msgid "Password is incorrect"
-msgstr ""
-
-#: lms/static/js/student_account/components/StudentAccountDeletionModal.jsx
-msgid "Unable to delete account"
-msgstr ""
-
-#: lms/static/js/student_account/components/StudentAccountDeletionModal.jsx
-msgid "Please re-enter your password."
-msgstr ""
-
-#: lms/static/js/student_account/components/StudentAccountDeletionModal.jsx
-msgid ""
-"Sorry, there was an error trying to process your request. Please try again "
-"later."
-msgstr ""
-
-#: lms/static/js/student_account/components/StudentAccountDeletionModal.jsx
-msgid "A Password is required"
 msgstr ""
 
 #: lms/static/js/student_account/components/StudentAccountDeletionModal.jsx
@@ -4890,32 +4358,15 @@
 "You have selected “Delete my account.” Deletion of your account and personal"
 " data is permanent and cannot be undone. EdX will not be able to recover "
 "your account or the data that is deleted."
->>>>>>> c758115d
 msgstr ""
 
 #: lms/static/js/student_account/components/StudentAccountDeletionModal.jsx
 msgid ""
-<<<<<<< HEAD
-"You have selected “Delete my account.” Deletion of your account and personal"
-" data is permanent and cannot be undone. EdX will not be able to recover "
-"your account or the data that is deleted."
-=======
 "If you proceed, you will be unable to use this account to take courses on "
 "the edX app, edx.org, or any other site hosted by edX. This includes access "
 "to edx.org from your employer’s or university’s system and access to private"
 " sites offered by MIT Open Learning, Wharton Executive Education, and "
 "Harvard Medical School."
->>>>>>> c758115d
-msgstr ""
-
-#: lms/static/js/student_account/components/StudentAccountDeletionModal.jsx
-msgid ""
-<<<<<<< HEAD
-"If you proceed, you will be unable to use this account to take courses on "
-"the edX app, edx.org, or any other site hosted by edX. This includes access "
-"to edx.org from your employer’s or university’s system and access to private"
-" sites offered by MIT Open Learning, Wharton Executive Education, and "
-"Harvard Medical School."
 msgstr ""
 
 #: lms/static/js/student_account/components/StudentAccountDeletionModal.jsx
@@ -4933,21 +4384,6 @@
 msgstr ""
 
 #: lms/static/js/student_account/components/StudentAccountDeletionModal.jsx
-=======
-"If you still wish to continue and delete your account, please enter your "
-"account password:"
-msgstr ""
-
-#: lms/static/js/student_account/components/StudentAccountDeletionModal.jsx
-msgid "Yes, Delete"
-msgstr ""
-
-#: lms/static/js/student_account/components/StudentAccountDeletionModal.jsx
-msgid "We're sorry to see you go! Your account will be deleted shortly."
-msgstr ""
-
-#: lms/static/js/student_account/components/StudentAccountDeletionModal.jsx
->>>>>>> c758115d
 msgid ""
 "Account deletion, including removal from email lists, may take a few weeks "
 "to fully process through our system. If you want to opt-out of emails before"
@@ -5549,8 +4985,6 @@
 msgid "There was an error updating your goal."
 msgstr ""
 
-<<<<<<< HEAD
-=======
 #: openedx/features/course_experience/static/course_experience/js/CourseOutline.js
 #: lms/templates/ccx/schedule.underscore
 msgid "Expand All"
@@ -5561,7 +4995,6 @@
 msgid "Collapse All"
 msgstr ""
 
->>>>>>> c758115d
 #: openedx/features/course_search/static/course_search/js/views/search_results_view.js
 msgid "{total_results} result"
 msgid_plural "{total_results} results"
@@ -5817,76 +5250,6 @@
 #: cms/static/js/factories/textbooks.js
 #: cms/static/js/views/pages/group_configurations.js
 msgid "You have unsaved changes. Do you really want to leave this page?"
-msgstr ""
-
-#: cms/static/js/features/import/factories/import.js
-msgid "There was an error during the upload process."
-msgstr ""
-
-#: cms/static/js/features/import/factories/import.js
-msgid "There was an error while unpacking the file."
-msgstr ""
-
-#: cms/static/js/features/import/factories/import.js
-msgid "There was an error while verifying the file you submitted."
-msgstr ""
-
-#: cms/static/js/features/import/factories/import.js
-msgid "Choose new file"
-msgstr ""
-
-#: cms/static/js/features/import/factories/import.js
-msgid ""
-"File format not supported. Please upload a file with a {ext} extension."
-msgstr ""
-
-#: cms/static/js/features/import/factories/import.js
-msgid "There was an error while importing the new library to our database."
-msgstr ""
-
-#: cms/static/js/features/import/factories/import.js
-msgid "There was an error while importing the new course to our database."
-msgstr ""
-
-#: cms/static/js/features/import/factories/import.js
-msgid "Your import has failed."
-msgstr ""
-
-#: cms/static/js/features/import/views/import.js
-msgid "Your import is in progress; navigating away will abort it."
-msgstr ""
-
-#: cms/static/js/features/import/views/import.js
-msgid "Error importing course"
-msgstr ""
-
-#: cms/static/js/features/import/views/import.js
-msgid "There was an error with the upload"
-msgstr ""
-
-#: cms/static/js/features_jsx/studio/CourseOrLibraryListing.jsx
-msgid "Organization:"
-msgstr ""
-
-#: cms/static/js/features_jsx/studio/CourseOrLibraryListing.jsx
-msgid "Course Number:"
-msgstr ""
-
-#: cms/static/js/features_jsx/studio/CourseOrLibraryListing.jsx
-msgid "Course Run:"
-msgstr ""
-
-#: cms/static/js/features_jsx/studio/CourseOrLibraryListing.jsx
-msgid "(Read-only)"
-msgstr ""
-
-#: cms/static/js/features_jsx/studio/CourseOrLibraryListing.jsx
-msgid "Re-run Course"
-msgstr ""
-
-#: cms/static/js/features_jsx/studio/CourseOrLibraryListing.jsx
-#: cms/templates/js/show-textbook.underscore
-msgid "View Live"
 msgstr ""
 
 #: cms/static/js/features/import/factories/import.js
@@ -6646,151 +6009,6 @@
 msgid "Discarding Changes"
 msgstr ""
 
-<<<<<<< HEAD
-#: cms/static/js/views/modals/course_outline_modals.js
-msgid "Publish {display_name}"
-msgstr ""
-
-#: cms/static/js/views/modals/course_outline_modals.js
-msgid "Publish all unpublished changes for this {item}?"
-msgstr ""
-
-#: cms/static/js/views/modals/course_outline_modals.js
-#: cms/templates/js/course-outline.underscore
-#: cms/templates/js/publish-xblock.underscore
-msgid "Publish"
-msgstr ""
-
-#: cms/static/js/views/modals/course_outline_modals.js
-msgid "Highlights for {display_name}"
-msgstr ""
-
-#: cms/static/js/views/modals/course_outline_modals.js
-msgid "Enable Weekly Highlight Emails"
-msgstr ""
-
-#: cms/static/js/views/modals/course_outline_modals.js
-msgid "Enable"
-msgstr ""
-
-#: cms/static/js/views/modals/course_outline_modals.js
-msgid "Not yet"
-msgstr ""
-
-#: cms/static/js/views/modals/course_outline_modals.js
-msgid "All Learners and Staff"
-msgstr ""
-
-#: cms/static/js/views/modals/course_outline_modals.js
-msgid "Basic"
-msgstr ""
-
-#: cms/static/js/views/modals/course_outline_modals.js
-msgid "Visibility"
-msgstr ""
-
-#. Translators: "title" is the name of the current component being edited.
-#: cms/static/js/views/modals/edit_xblock.js
-msgid "Editing: %(title)s"
-msgstr ""
-
-#: cms/static/js/views/modals/edit_xblock.js
-#: lms/templates/ccx/schedule.underscore
-msgid "Unit"
-msgstr ""
-
-#: cms/static/js/views/modals/edit_xblock.js
-msgid "Component"
-msgstr ""
-
-#: cms/static/js/views/modals/move_xblock_modal.js
-msgid "Move"
-msgstr ""
-
-#: cms/static/js/views/modals/move_xblock_modal.js
-msgid "Choose a location to move your component to"
-msgstr ""
-
-#: cms/static/js/views/modals/move_xblock_modal.js
-msgid "Move: {displayName}"
-msgstr ""
-
-#: cms/static/js/views/modals/validation_error_modal.js
-msgid "Validation Error While Saving"
-msgstr ""
-
-#: cms/static/js/views/modals/validation_error_modal.js
-msgid "Undo Changes"
-msgstr ""
-
-#: cms/static/js/views/modals/validation_error_modal.js
-msgid "Change Manually"
-msgstr ""
-
-#: cms/static/js/views/move_xblock_list.js
-msgid "Sections"
-msgstr ""
-
-#: cms/static/js/views/move_xblock_list.js
-msgid "Subsections"
-msgstr ""
-
-#: cms/static/js/views/move_xblock_list.js
-msgid "Units"
-msgstr ""
-
-#: cms/static/js/views/move_xblock_list.js
-msgid "Components"
-msgstr ""
-
-#: cms/static/js/views/move_xblock_list.js
-#: cms/templates/js/group-configuration-editor.underscore
-msgid "Groups"
-msgstr ""
-
-#: cms/static/js/views/move_xblock_list.js
-msgid "This {parentCategory} has no {childCategory}"
-msgstr ""
-
-#: cms/static/js/views/move_xblock_list.js
-#: cms/templates/js/group-configuration-details.underscore
-#: cms/templates/js/partition-group-details.underscore
-msgid "Course Outline"
-msgstr ""
-
-#: cms/static/js/views/paged_container.js
-msgid "Date added"
-msgstr ""
-
-#. Translators: "title" is the name of the current component or unit being
-#. edited.
-#: cms/static/js/views/pages/container.js
-msgid "Editing access for: %(title)s"
-msgstr ""
-
-#: cms/static/js/views/pages/container_subviews.js
-msgid "Publishing"
-msgstr ""
-
-#: cms/static/js/views/pages/container_subviews.js
-#: cms/templates/js/course-video-settings-update-org-credentials-footer.underscore
-#: cms/templates/js/course-video-settings-update-settings-footer.underscore
-#: cms/templates/js/publish-xblock.underscore
-msgid "Discard Changes"
-msgstr ""
-
-#: cms/static/js/views/pages/container_subviews.js
-msgid ""
-"Are you sure you want to revert to the last published version of the unit? "
-"You cannot undo this action."
-msgstr ""
-
-#: cms/static/js/views/pages/container_subviews.js
-msgid "Discarding Changes"
-msgstr ""
-
-=======
->>>>>>> c758115d
 #: cms/static/js/views/pages/container_subviews.js
 msgid "Hiding from Students"
 msgstr ""
@@ -7969,14 +7187,6 @@
 
 #: lms/templates/api_admin/catalog-results.underscore
 msgid "This catalog's courses:"
-msgstr ""
-
-#: lms/templates/ccx/schedule.underscore
-msgid "Expand All"
-msgstr ""
-
-#: lms/templates/ccx/schedule.underscore
-msgid "Collapse All"
 msgstr ""
 
 #: lms/templates/ccx/schedule.underscore
