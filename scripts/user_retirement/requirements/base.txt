--- conflicted
+++ resolved
@@ -10,15 +10,9 @@
     # via zeep
 backoff==2.2.1
     # via -r scripts/user_retirement/requirements/base.in
-<<<<<<< HEAD
-boto3==1.40.18
-    # via -r scripts/user_retirement/requirements/base.in
-botocore==1.40.18
-=======
 boto3==1.40.17
     # via -r scripts/user_retirement/requirements/base.in
 botocore==1.40.17
->>>>>>> 109f5e03
     # via
     #   boto3
     #   s3transfer
@@ -85,11 +79,7 @@
     #   zeep
 more-itertools==10.7.0
     # via simple-salesforce
-<<<<<<< HEAD
-platformdirs==4.4.0
-=======
 platformdirs==4.3.8
->>>>>>> 109f5e03
     # via zeep
 proto-plus==1.26.1
     # via google-api-core
