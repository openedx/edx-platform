#
# This file is autogenerated by pip-compile with Python 3.11
# by the following command:
#
#    make upgrade
#
asgiref==3.9.1
    # via
    #   -r scripts/user_retirement/requirements/base.txt
    #   django
attrs==25.3.0
    # via
    #   -r scripts/user_retirement/requirements/base.txt
    #   zeep
backoff==2.2.1
    # via -r scripts/user_retirement/requirements/base.txt
<<<<<<< HEAD
boto3==1.40.7
    # via
    #   -r scripts/user_retirement/requirements/base.txt
    #   moto
botocore==1.40.7
=======
boto3==1.40.26
    # via
    #   -r scripts/user_retirement/requirements/base.txt
    #   moto
botocore==1.40.26
>>>>>>> 298bbcb8
    # via
    #   -r scripts/user_retirement/requirements/base.txt
    #   boto3
    #   moto
    #   s3transfer
cachetools==5.5.2
    # via
    #   -r scripts/user_retirement/requirements/base.txt
    #   google-auth
certifi==2025.8.3
    # via
    #   -r scripts/user_retirement/requirements/base.txt
    #   requests
cffi==2.0.0
    # via
    #   -r scripts/user_retirement/requirements/base.txt
    #   cryptography
    #   pynacl
charset-normalizer==3.4.3
    # via
    #   -r scripts/user_retirement/requirements/base.txt
    #   requests
click==8.2.1
    # via
    #   -r scripts/user_retirement/requirements/base.txt
    #   edx-django-utils
cryptography==45.0.7
    # via
    #   -r scripts/user_retirement/requirements/base.txt
    #   moto
    #   pyjwt
ddt==1.7.2
    # via -r scripts/user_retirement/requirements/testing.in
django==4.2.24
    # via
    #   -r scripts/user_retirement/requirements/base.txt
    #   django-crum
    #   django-waffle
    #   edx-django-utils
django-crum==0.7.9
    # via
    #   -r scripts/user_retirement/requirements/base.txt
    #   edx-django-utils
django-waffle==5.0.0
    # via
    #   -r scripts/user_retirement/requirements/base.txt
    #   edx-django-utils
edx-django-utils==8.0.0
    # via
    #   -r scripts/user_retirement/requirements/base.txt
    #   edx-rest-api-client
edx-rest-api-client==6.2.0
    # via -r scripts/user_retirement/requirements/base.txt
google-api-core==2.25.1
    # via
    #   -r scripts/user_retirement/requirements/base.txt
    #   google-api-python-client
google-api-python-client==2.181.0
    # via -r scripts/user_retirement/requirements/base.txt
google-auth==2.40.3
    # via
    #   -r scripts/user_retirement/requirements/base.txt
    #   google-api-core
    #   google-api-python-client
    #   google-auth-httplib2
google-auth-httplib2==0.2.0
    # via
    #   -r scripts/user_retirement/requirements/base.txt
    #   google-api-python-client
googleapis-common-protos==1.70.0
    # via
    #   -r scripts/user_retirement/requirements/base.txt
    #   google-api-core
httplib2==0.30.0
    # via
    #   -r scripts/user_retirement/requirements/base.txt
    #   google-api-python-client
    #   google-auth-httplib2
idna==3.10
    # via
    #   -r scripts/user_retirement/requirements/base.txt
    #   requests
iniconfig==2.1.0
    # via pytest
isodate==0.7.2
    # via
    #   -r scripts/user_retirement/requirements/base.txt
    #   zeep
jenkinsapi==0.3.15
    # via -r scripts/user_retirement/requirements/base.txt
jinja2==3.1.6
    # via moto
jmespath==1.0.1
    # via
    #   -r scripts/user_retirement/requirements/base.txt
    #   boto3
    #   botocore
lxml==5.3.2
    # via
    #   -r scripts/user_retirement/requirements/base.txt
    #   zeep
markupsafe==3.0.2
    # via
    #   jinja2
    #   werkzeug
mock==5.2.0
    # via -r scripts/user_retirement/requirements/testing.in
more-itertools==10.8.0
    # via
    #   -r scripts/user_retirement/requirements/base.txt
    #   simple-salesforce
<<<<<<< HEAD
moto==5.1.10
=======
moto==5.1.12
>>>>>>> 298bbcb8
    # via -r scripts/user_retirement/requirements/testing.in
packaging==25.0
    # via pytest
platformdirs==4.4.0
    # via
    #   -r scripts/user_retirement/requirements/base.txt
    #   zeep
pluggy==1.6.0
    # via pytest
proto-plus==1.26.1
    # via
    #   -r scripts/user_retirement/requirements/base.txt
    #   google-api-core
protobuf==6.32.0
    # via
    #   -r scripts/user_retirement/requirements/base.txt
    #   google-api-core
    #   googleapis-common-protos
    #   proto-plus
psutil==7.0.0
    # via
    #   -r scripts/user_retirement/requirements/base.txt
    #   edx-django-utils
pyasn1==0.6.1
    # via
    #   -r scripts/user_retirement/requirements/base.txt
    #   pyasn1-modules
    #   rsa
pyasn1-modules==0.4.2
    # via
    #   -r scripts/user_retirement/requirements/base.txt
    #   google-auth
pycparser==2.22
    # via
    #   -r scripts/user_retirement/requirements/base.txt
    #   cffi
pygments==2.19.2
    # via pytest
pyjwt[crypto]==2.10.1
    # via
    #   -r scripts/user_retirement/requirements/base.txt
    #   edx-rest-api-client
    #   simple-salesforce
pynacl==1.5.0
    # via
    #   -r scripts/user_retirement/requirements/base.txt
    #   edx-django-utils
pyparsing==3.2.3
    # via
    #   -r scripts/user_retirement/requirements/base.txt
    #   httplib2
pytest==8.4.2
    # via -r scripts/user_retirement/requirements/testing.in
python-dateutil==2.9.0.post0
    # via
    #   -r scripts/user_retirement/requirements/base.txt
    #   botocore
    #   moto
pytz==2025.2
    # via
    #   -r scripts/user_retirement/requirements/base.txt
    #   jenkinsapi
    #   zeep
pyyaml==6.0.2
    # via
    #   -r scripts/user_retirement/requirements/base.txt
    #   responses
requests==2.32.5
    # via
    #   -r scripts/user_retirement/requirements/base.txt
    #   edx-rest-api-client
    #   google-api-core
    #   jenkinsapi
    #   moto
    #   requests-file
    #   requests-mock
    #   requests-toolbelt
    #   responses
    #   simple-salesforce
    #   zeep
requests-file==2.1.0
    # via
    #   -r scripts/user_retirement/requirements/base.txt
    #   zeep
requests-mock==1.12.1
    # via -r scripts/user_retirement/requirements/testing.in
requests-toolbelt==1.0.0
    # via
    #   -r scripts/user_retirement/requirements/base.txt
    #   zeep
responses==0.25.8
    # via
    #   -r scripts/user_retirement/requirements/testing.in
    #   moto
rsa==4.9.1
    # via
    #   -r scripts/user_retirement/requirements/base.txt
    #   google-auth
s3transfer==0.13.1
    # via
    #   -r scripts/user_retirement/requirements/base.txt
    #   boto3
simple-salesforce==1.12.9
    # via -r scripts/user_retirement/requirements/base.txt
simplejson==3.20.1
    # via -r scripts/user_retirement/requirements/base.txt
six==1.17.0
    # via
    #   -r scripts/user_retirement/requirements/base.txt
    #   python-dateutil
sqlparse==0.5.3
    # via
    #   -r scripts/user_retirement/requirements/base.txt
    #   django
stevedore==5.5.0
    # via
    #   -r scripts/user_retirement/requirements/base.txt
    #   edx-django-utils
typing-extensions==4.15.0
    # via
    #   -r scripts/user_retirement/requirements/base.txt
    #   simple-salesforce
unicodecsv==0.14.1
    # via -r scripts/user_retirement/requirements/base.txt
uritemplate==4.2.0
    # via
    #   -r scripts/user_retirement/requirements/base.txt
    #   google-api-python-client
urllib3==2.5.0
    # via
    #   -r scripts/user_retirement/requirements/base.txt
    #   -r scripts/user_retirement/requirements/testing.in
    #   botocore
    #   requests
    #   responses
werkzeug==3.1.3
    # via moto
xmltodict==0.15.1
    # via moto
zeep==4.3.1
    # via
    #   -r scripts/user_retirement/requirements/base.txt
    #   simple-salesforce<|MERGE_RESOLUTION|>--- conflicted
+++ resolved
@@ -14,19 +14,11 @@
     #   zeep
 backoff==2.2.1
     # via -r scripts/user_retirement/requirements/base.txt
-<<<<<<< HEAD
-boto3==1.40.7
-    # via
-    #   -r scripts/user_retirement/requirements/base.txt
-    #   moto
-botocore==1.40.7
-=======
 boto3==1.40.26
     # via
     #   -r scripts/user_retirement/requirements/base.txt
     #   moto
 botocore==1.40.26
->>>>>>> 298bbcb8
     # via
     #   -r scripts/user_retirement/requirements/base.txt
     #   boto3
@@ -138,11 +130,7 @@
     # via
     #   -r scripts/user_retirement/requirements/base.txt
     #   simple-salesforce
-<<<<<<< HEAD
-moto==5.1.10
-=======
 moto==5.1.12
->>>>>>> 298bbcb8
     # via -r scripts/user_retirement/requirements/testing.in
 packaging==25.0
     # via pytest
