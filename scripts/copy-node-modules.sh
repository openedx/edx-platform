--- conflicted
+++ resolved
@@ -45,24 +45,14 @@
 log "Copying studio-frontend JS & CSS from node_modules into vendor directores..."
 while read -r -d $'\0' src_file ; do
     if [[ "$src_file" = *.css ]] || [[ "$src_file" = *.css.map ]] ; then
-<<<<<<< HEAD
-        cp -f "$src_file" "$vendor_css"
+        log_and_run cp -f "$src_file" "$vendor_css"
     else
-        cp -f "$src_file" "$vendor_js"
-=======
-        log_and_run cp --force "$src_file" "$vendor_css"
-    else
-        log_and_run cp --force "$src_file" "$vendor_js"
->>>>>>> fd86ba15
+        log_and_run cp -f "$src_file" "$vendor_js"
     fi
 done < <(find "$node_modules/@edx/studio-frontend/dist" -type f -print0)
 
 log "Copying certain JS modules from node_modules into vendor directory..."
-<<<<<<< HEAD
-cp -f \
-=======
-log_and_run cp --force \
->>>>>>> fd86ba15
+log_and_run cp -f \
     "$node_modules/backbone.paginator/lib/backbone.paginator.js" \
     "$node_modules/backbone/backbone.js" \
     "$node_modules/bootstrap/dist/js/bootstrap.bundle.js" \
@@ -81,13 +71,8 @@
 
 log "Copying certain JS developer modules into vendor directory..."
 if [[ "${NODE_ENV:-production}" = development ]] ; then
-<<<<<<< HEAD
-    cp -f "$node_modules/sinon/pkg/sinon.js" "$vendor_js"
-    cp -f "$node_modules/squirejs/src/Squire.js" "$vendor_js"
-=======
-    log_and_run cp --force "$node_modules/sinon/pkg/sinon.js" "$vendor_js"
-    log_and_run cp --force "$node_modules/squirejs/src/Squire.js" "$vendor_js"
->>>>>>> fd86ba15
+    log_and_run cp -f "$node_modules/sinon/pkg/sinon.js" "$vendor_js"
+    log_and_run cp -f "$node_modules/squirejs/src/Squire.js" "$vendor_js"
 else
     # TODO: https://github.com/openedx/edx-platform/issues/31768
     # In the old implementation of this scipt (pavelib/assets.py), these two
@@ -97,13 +82,8 @@
     # However, in the future, it would be good to only copy them for dev
     # builds. Furthermore, these libraries should not be `npm install`ed
     # into prod builds in the first place.
-<<<<<<< HEAD
-    cp -f "$node_modules/sinon/pkg/sinon.js" "$vendor_js" || true      # "|| true" means "tolerate errors"; in this case,
-    cp -f "$node_modules/squirejs/src/Squire.js" "$vendor_js" || true  # that's "tolerate if these files don't exist."
-=======
-    log_and_run cp --force "$node_modules/sinon/pkg/sinon.js" "$vendor_js" || true      # "|| true" means "tolerate errors"; in this case,
-    log_and_run cp --force "$node_modules/squirejs/src/Squire.js" "$vendor_js" || true  # that's "tolerate if these files don't exist."
->>>>>>> fd86ba15
+    log_and_run cp -f "$node_modules/sinon/pkg/sinon.js" "$vendor_js" || true      # "|| true" means "tolerate errors"; in this case,
+    log_and_run cp -f "$node_modules/squirejs/src/Squire.js" "$vendor_js" || true  # that's "tolerate if these files don't exist."
 fi
 
 log "-------------------------------------------------------------------------------"
