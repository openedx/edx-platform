"""
Tasks for the student_certificate application
"""
from logging import getLogger
from os import remove

import imgkit
from celery.task import task
from django.conf import settings

from openedx.features.student_certificates.helpers import (
    get_certificate_image_name,
    get_certificate_image_path,
    get_certificate_img_key,
    get_certificate_url,
    upload_to_s3
)

log = getLogger(__name__)


@task(routing_key=settings.HIGH_MEM_QUEUE, max_retries=0)
def task_create_certificate_img_and_upload_to_s3(verify_uuid):
    """
    :param certificate:
    :return:
    """
    try:
        url = get_certificate_url(verify_uuid)
        img_name = get_certificate_image_name(verify_uuid)
        img_path = get_certificate_image_path(img_name)
        # creating image from certificate url
        imgkit.from_url(url, img_path)
        log.info('Certificate image created for verify_uuid:{uuid}'.format(uuid=verify_uuid))
        # uploading image to s3
        img_key = get_certificate_img_key(img_name)
        bucket_name = getattr(settings, "FILE_UPLOAD_STORAGE_BUCKET_NAME", None)
        upload_to_s3(img_path, bucket_name, img_key)
        log.info('Certificate image uploaded to S3 for verify_uuid:{uuid}'.format(uuid=verify_uuid))
        # Deleting image from local
        remove(img_path)
        log.info('Certificate image removed from local for verify_uuid:{uuid}'.format(uuid=verify_uuid))
<<<<<<< HEAD
    except Exception as ex:
=======
    except Exception as ex:  # pylint: disable=broad-except
>>>>>>> 86cade35
        log.error('Certificate image creation task failed, Reason: %s', ex.message)<|MERGE_RESOLUTION|>--- conflicted
+++ resolved
@@ -40,9 +40,5 @@
         # Deleting image from local
         remove(img_path)
         log.info('Certificate image removed from local for verify_uuid:{uuid}'.format(uuid=verify_uuid))
-<<<<<<< HEAD
-    except Exception as ex:
-=======
     except Exception as ex:  # pylint: disable=broad-except
->>>>>>> 86cade35
         log.error('Certificate image creation task failed, Reason: %s', ex.message)