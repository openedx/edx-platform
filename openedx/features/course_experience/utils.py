--- conflicted
+++ resolved
@@ -127,8 +127,6 @@
         recurse_mark_scored(course_outline_root_block)
         recurse_num_graded_problems(course_outline_root_block)
         recurse_mark_auth_denial(course_outline_root_block)
-<<<<<<< HEAD
-=======
         if user:
             set_last_accessed_default(course_outline_root_block)
             mark_blocks_completed(
@@ -136,7 +134,6 @@
                 user=user,
                 course_key=course_key
             )
->>>>>>> f773f671
     return course_outline_root_block
 
 
