--- conflicted
+++ resolved
@@ -15,17 +15,12 @@
 from pytz import UTC
 from web_fragments.fragment import Fragment
 
-<<<<<<< HEAD
-from course_modes.models import CourseMode
+from common.djangoapps.course_modes.models import CourseMode
 from lms.djangoapps.courseware.courses import (
     course_open_for_self_enrollment,
     get_course_date_blocks,
     get_course_with_access,
 )
-=======
-from common.djangoapps.course_modes.models import CourseMode
-from lms.djangoapps.courseware.courses import get_course_date_blocks, get_course_with_access
->>>>>>> f773f671
 from lms.djangoapps.course_goals.api import (
     get_course_goal,
     get_course_goal_options,
