"""Tests of openedx.features.course_duration_limits.access"""


import itertools
from datetime import datetime, timedelta

import ddt
from django.utils import timezone
from pytz import UTC

from course_modes.models import CourseMode
from course_modes.tests.factories import CourseModeFactory
<<<<<<< HEAD
from django.test import RequestFactory
from django.utils import timezone
from courseware.models import DynamicUpgradeDeadlineConfiguration
from mock import patch
=======
from lms.djangoapps.courseware.models import DynamicUpgradeDeadlineConfiguration
>>>>>>> d9a072af
from openedx.core.djangoapps.schedules.tests.factories import ScheduleFactory
from openedx.core.djangolib.testing.utils import CacheIsolationTestCase
from openedx.features.course_duration_limits.access import (
    generate_course_expired_message,
    get_user_course_duration,
    get_user_course_expiration_date
)
from openedx.features.course_duration_limits.models import CourseDurationLimitConfig
from student.tests.factories import CourseEnrollmentFactory
from util.date_utils import strftime_localized


@ddt.ddt
class TestAccess(CacheIsolationTestCase):
    """Tests of openedx.features.course_duration_limits.access"""
    def setUp(self):
        super(TestAccess, self).setUp()

        CourseDurationLimitConfig.objects.create(enabled=True, enabled_as_of=datetime(2018, 1, 1, tzinfo=UTC))
        DynamicUpgradeDeadlineConfiguration.objects.create(enabled=True)

    @ddt.data(
        *itertools.product(
            ['en-us', 'es-419'],
            itertools.product([None, -2, -1, 1, 2], repeat=2),
        )
    )
    @ddt.unpack
    def test_generate_course_expired_message(self, language, offsets):
        now = timezone.now()
        schedule_offset, course_offset = offsets

        if schedule_offset is not None:
            schedule_upgrade_deadline = now + timedelta(days=schedule_offset)
        else:
            schedule_upgrade_deadline = None

        if course_offset is not None:
            course_upgrade_deadline = now + timedelta(days=course_offset)
        else:
            course_upgrade_deadline = None

        def format_date(date):
<<<<<<< HEAD
            if language.startswith('es-'):
                return strftime_localized(date, '%-d de %b. de %Y').lower()
            else:
                return strftime_localized(date, '%b. %-d, %Y')
=======
            return strftime_localized(date, u'%b %-d, %Y')
>>>>>>> d9a072af

        patch_lang = patch('openedx.features.course_duration_limits.access.get_language', return_value=language)
        with patch_lang:
            enrollment = CourseEnrollmentFactory.create(
                course__start=datetime(2018, 1, 1, tzinfo=UTC),
                course__self_paced=True,
            )
            CourseModeFactory.create(
                course_id=enrollment.course.id,
                mode_slug=CourseMode.VERIFIED,
                expiration_datetime=course_upgrade_deadline,
            )
            CourseModeFactory.create(
                course_id=enrollment.course.id,
                mode_slug=CourseMode.AUDIT,
            )
            ScheduleFactory.create(
                enrollment=enrollment,
                upgrade_deadline=schedule_upgrade_deadline,
            )

            duration_limit_upgrade_deadline = get_user_course_expiration_date(enrollment.user, enrollment.course)
            self.assertIsNotNone(duration_limit_upgrade_deadline)

            message = generate_course_expired_message(enrollment.user, enrollment.course)

            self.assertIn(format_date(duration_limit_upgrade_deadline), message)

            soft_upgradeable = schedule_upgrade_deadline is not None and now < schedule_upgrade_deadline
            upgradeable = course_upgrade_deadline is None or now < course_upgrade_deadline
            has_upgrade_deadline = course_upgrade_deadline is not None

<<<<<<< HEAD
            if upgradeable and soft_upgradeable:
                self.assertIn(format_date(schedule_upgrade_deadline), message)
            elif upgradeable and has_upgrade_deadline:
                self.assertIn(format_date(course_upgrade_deadline), message)
            else:
                self.assertNotIn("Upgrade by", message)
=======
        if upgradeable and soft_upgradeable:
            self.assertIn(format_date(schedule_upgrade_deadline), message)
        elif upgradeable and has_upgrade_deadline:
            self.assertIn(format_date(course_upgrade_deadline), message)
        else:
            self.assertNotIn("Upgrade by", message)

    def test_schedule_start_date_in_past(self):
        """
        Test that when schedule start date is before course start or
        enrollment date, content_availability_date is set to max of course start
        or enrollment date
        """
        enrollment = CourseEnrollmentFactory.create(
            course__start=datetime(2018, 1, 1, tzinfo=UTC),
            course__self_paced=True,
        )
        CourseModeFactory.create(
            course_id=enrollment.course.id,
            mode_slug=CourseMode.VERIFIED,
        )
        CourseModeFactory.create(
            course_id=enrollment.course.id,
            mode_slug=CourseMode.AUDIT,
        )
        ScheduleFactory.create(
            enrollment=enrollment,
            start_date=datetime(2017, 1, 1, tzinfo=UTC),
        )

        content_availability_date = max(enrollment.created, enrollment.course.start)
        access_duration = get_user_course_duration(enrollment.user, enrollment.course)
        expected_course_expiration_date = content_availability_date + access_duration

        duration_limit_upgrade_deadline = get_user_course_expiration_date(enrollment.user, enrollment.course)
        self.assertIsNotNone(duration_limit_upgrade_deadline)
        self.assertEqual(duration_limit_upgrade_deadline, expected_course_expiration_date)
>>>>>>> d9a072af
<|MERGE_RESOLUTION|>--- conflicted
+++ resolved
@@ -10,14 +10,7 @@
 
 from course_modes.models import CourseMode
 from course_modes.tests.factories import CourseModeFactory
-<<<<<<< HEAD
-from django.test import RequestFactory
-from django.utils import timezone
-from courseware.models import DynamicUpgradeDeadlineConfiguration
-from mock import patch
-=======
 from lms.djangoapps.courseware.models import DynamicUpgradeDeadlineConfiguration
->>>>>>> d9a072af
 from openedx.core.djangoapps.schedules.tests.factories import ScheduleFactory
 from openedx.core.djangolib.testing.utils import CacheIsolationTestCase
 from openedx.features.course_duration_limits.access import (
@@ -61,14 +54,7 @@
             course_upgrade_deadline = None
 
         def format_date(date):
-<<<<<<< HEAD
-            if language.startswith('es-'):
-                return strftime_localized(date, '%-d de %b. de %Y').lower()
-            else:
-                return strftime_localized(date, '%b. %-d, %Y')
-=======
             return strftime_localized(date, u'%b %-d, %Y')
->>>>>>> d9a072af
 
         patch_lang = patch('openedx.features.course_duration_limits.access.get_language', return_value=language)
         with patch_lang:
@@ -101,14 +87,6 @@
             upgradeable = course_upgrade_deadline is None or now < course_upgrade_deadline
             has_upgrade_deadline = course_upgrade_deadline is not None
 
-<<<<<<< HEAD
-            if upgradeable and soft_upgradeable:
-                self.assertIn(format_date(schedule_upgrade_deadline), message)
-            elif upgradeable and has_upgrade_deadline:
-                self.assertIn(format_date(course_upgrade_deadline), message)
-            else:
-                self.assertNotIn("Upgrade by", message)
-=======
         if upgradeable and soft_upgradeable:
             self.assertIn(format_date(schedule_upgrade_deadline), message)
         elif upgradeable and has_upgrade_deadline:
@@ -145,5 +123,4 @@
 
         duration_limit_upgrade_deadline = get_user_course_expiration_date(enrollment.user, enrollment.course)
         self.assertIsNotNone(duration_limit_upgrade_deadline)
-        self.assertEqual(duration_limit_upgrade_deadline, expected_course_expiration_date)
->>>>>>> d9a072af
+        self.assertEqual(duration_limit_upgrade_deadline, expected_course_expiration_date)