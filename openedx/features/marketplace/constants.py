--- conflicted
+++ resolved
@@ -1,23 +1,7 @@
 from django.utils.translation import ugettext as _
 
-<<<<<<< HEAD
-ORGANIZATION_SECTOR_CHOICES = (
-    ('health-and-well-being', _('Health & Well-being')),
-    ('education', _('Education')),
-    ('gender-equality', _('Gender Equality')),
-    ('sanitation', _('Sanitation')),
-    ('climate-changes', _('Climate Change')),
-    ('clean-energy', _('Clean Energy')),
-    ('environmental-conservation', _('Environmental Conservation')),
-    ('work-and-economic-growth', _('Work & Economic Growth')),
-    ('human-rights', _('Human Rights')),
-    ('social-justice', _('Social Justice')),
-    ('art-and-culture', _('Arts & Culture'))
-)
-=======
 DJANGO_COUNTRIES_INDEX = 0
 DJANGO_COUNTRIES_VALUE_INDEX = 1
->>>>>>> 43e0b583
 
 MARKETPLACE_PARAM_QUERY = 'query'
 MARKETPLACE_PARAM_COUNTRY = 'country'
@@ -104,15 +88,6 @@
 USER_SERVICES_ONLINE_TRAINING = 'online-training'
 USER_SERVICES_PEOPLE_POWER = 'people-power'
 
-<<<<<<< HEAD
-USER_SERVICES = (
-    ('healthcare-supplies', _('Healthcare Supplies')),
-    ('people-power', _('People Power')),
-    ('online-training', _('Online Training Tools')),
-    ('delivery-services', _('Delivery Services')),
-    ('mentorship', _('Mentorship')),
-    ('funding', _('Funding')),
-=======
 USER_SERVICES_CHOICES = (
     (USER_SERVICES_HEALTH_CARE_SUPPLIES, _('Healthcare Supplies')),
     (USER_SERVICES_PEOPLE_POWER, _('People Power')),
@@ -120,7 +95,6 @@
     (USER_SERVICES_DELIVERY_SERVICES, _('Delivery Services')),
     (USER_SERVICES_MENTORSHIP, _('Mentorship')),
     (USER_SERVICES_FUNDING, _('Funding')),
->>>>>>> 43e0b583
 )
 
 PUBLISHED_DATE_FORMAT = '%B %d, %Y'