--- conflicted
+++ resolved
@@ -1,18 +1,9 @@
 from django.conf.urls import url
 
-<<<<<<< HEAD
-from .views import add_job, list_jobs, show_job_detail
-
+from .views import add_job, JobDetailView, JobListView
 
 urlpatterns = [
-    url(r'list/$', list_jobs, name='job_list'),
+    url(r'$', JobListView.as_view(), name='job_list'),
     url(r'add/$', add_job, name='add_job'),
-    url(r'[0-9]+/$', show_job_detail, name='job_detail'),
-=======
-from .views import JobDetailView, JobListView
-
-urlpatterns = [
-    url(r'^jobs/$', JobListView.as_view(), name='job_list'),
-    url(r'^jobs/(?P<pk>[0-9]+)/$', JobDetailView.as_view(), name='job_detail'),
->>>>>>> 8bc9ee13
+    url(r'(?P<pk>[0-9]+)/$', JobDetailView.as_view(), name='job_detail'),
 ]