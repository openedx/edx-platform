<<<<<<< HEAD
from django.core.urlresolvers import reverse
from django.shortcuts import redirect
from edxmako.shortcuts import render_to_response

from forms import JobForm


def list_jobs(request):
    return render_to_response('features/job_board/job_list.html', {})
=======
from django.views.generic.detail import DetailView
from django.views.generic.list import ListView

from .models import Job


class JobListView(ListView):
>>>>>>> 8bc9ee13

    model = Job
    context_object_name = 'job_list'
    paginate_by = 10
    template_name = 'features/job_board/job_list.html'
    ordering = ['-created']
    template_engine = 'mako'

<<<<<<< HEAD
def show_job_detail(request):
    return render_to_response('features/job_board/job_detail.html', {})


def add_job(request):
    add_job_template = 'features/job_board/add_job.html'

    if request.method == 'GET':
        return render_to_response(add_job_template, {'job_form': JobForm()})
    elif request.method == 'POST':
        submitted_job_form = JobForm(request.POST)

        if submitted_job_form.is_valid():
            submitted_job_form.save()
            return redirect(reverse('job_list'))

        return render_to_response(add_job_template, {'job_form': submitted_job_form})
=======

class JobDetailView(DetailView):
    model = Job
    template_engine = 'mako'
    template_name = 'features/job_board/job_detail.html'
>>>>>>> 8bc9ee13
<|MERGE_RESOLUTION|>--- conflicted
+++ resolved
@@ -1,22 +1,16 @@
-<<<<<<< HEAD
 from django.core.urlresolvers import reverse
 from django.shortcuts import redirect
 from edxmako.shortcuts import render_to_response
 
+from django.views.generic.detail import DetailView
+from django.views.generic.list import ListView
+
+
+from models import Job
 from forms import JobForm
 
 
-def list_jobs(request):
-    return render_to_response('features/job_board/job_list.html', {})
-=======
-from django.views.generic.detail import DetailView
-from django.views.generic.list import ListView
-
-from .models import Job
-
-
 class JobListView(ListView):
->>>>>>> 8bc9ee13
 
     model = Job
     context_object_name = 'job_list'
@@ -25,9 +19,11 @@
     ordering = ['-created']
     template_engine = 'mako'
 
-<<<<<<< HEAD
-def show_job_detail(request):
-    return render_to_response('features/job_board/job_detail.html', {})
+
+class JobDetailView(DetailView):
+    model = Job
+    template_engine = 'mako'
+    template_name = 'features/job_board/job_detail.html'
 
 
 def add_job(request):
@@ -43,10 +39,3 @@
             return redirect(reverse('job_list'))
 
         return render_to_response(add_job_template, {'job_form': submitted_job_form})
-=======
-
-class JobDetailView(DetailView):
-    model = Job
-    template_engine = 'mako'
-    template_name = 'features/job_board/job_detail.html'
->>>>>>> 8bc9ee13
