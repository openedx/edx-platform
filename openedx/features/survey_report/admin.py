"""
Django Admin page for SurveyReport.
"""


from django.contrib import admin
from django.conf import settings
from .models import SurveyReport
from .api import send_report_to_external_api


class SurveyReportAdmin(admin.ModelAdmin):
    """
    Admin to manage survey reports.
    """
    change_list_template = "survey_report/change_list.html"

    readonly_fields = (
        'courses_offered', 'learners', 'registered_learners',
        'enrollments', 'generated_certificates', 'extra_data',
        'created_at', 'state',
    )

    list_display = (
        'id', 'summary', 'created_at', 'report_state'
    )

    actions = ['send_report']

    @admin.action(description='Send report to external API')
    def send_report(self, request, queryset):
        """
        Add custom actions to send the reports to the external API.
        """
        selected_reports = queryset.values_list('id', flat=True)
        for report_id in selected_reports:
            send_report_to_external_api(report_id=report_id)

    def summary(self, obj) -> str:
        """
        Show a summary of the survey report.
        info:
        - Courses: Total number of active unique courses.
        - Learners: Recently active users with login in some weeks.
        - Enrollments: Total number of active enrollments in the platform.
        """
        return f"Total Courses: {obj.courses_offered}," \
               f"Total Learners: {obj.learners}, Total Enrollments: {obj.enrollments}"

    def has_add_permission(self, request):
        """
        Removes the "add" button from admin.
        """
        return False

    def has_delete_permission(self, request, obj=None):
        """
        Removes the "delete" options from admin.
        """
        return False

    def changeform_view(self, request, object_id=None, form_url='', extra_context=None):
        """
        Removes the "save" buttons from admin change view.
        """
        extra_context = extra_context or {}

        extra_context['show_save'] = False
        extra_context['show_save_and_continue'] = False
        extra_context['show_save_and_add_another'] = False

        return super().changeform_view(request, object_id, form_url, extra_context)

    def get_actions(self, request):
        """
        Removes the default bulk delete option provided by Django,
        it doesn't do what we need for this model.
        """
        actions = super().get_actions(request)
        if 'delete_selected' in actions:
            del actions['delete_selected']
        return actions

<<<<<<< HEAD
    def report_state(self, obj):
        """
        Method to define the custom State column with the new "send" state,
        to avoid modifying the current models.
        """
        try:
            if obj.surveyreportupload_set.last().is_uploaded():
                return "Sent"
        except AttributeError:
            return obj.state.capitalize()
    report_state.short_description = 'State'

admin.site.register(SurveyReport, SurveyReportAdmin)
=======

if settings.SURVEY_REPORT_ENABLE:
    admin.site.register(SurveyReport, SurveyReportAdmin)
>>>>>>> 76330b36
<|MERGE_RESOLUTION|>--- conflicted
+++ resolved
@@ -81,7 +81,6 @@
             del actions['delete_selected']
         return actions
 
-<<<<<<< HEAD
     def report_state(self, obj):
         """
         Method to define the custom State column with the new "send" state,
@@ -94,9 +93,6 @@
             return obj.state.capitalize()
     report_state.short_description = 'State'
 
-admin.site.register(SurveyReport, SurveyReportAdmin)
-=======
 
 if settings.SURVEY_REPORT_ENABLE:
-    admin.site.register(SurveyReport, SurveyReportAdmin)
->>>>>>> 76330b36
+    admin.site.register(SurveyReport, SurveyReportAdmin)