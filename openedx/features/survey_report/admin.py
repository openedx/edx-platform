"""
Django Admin page for SurveyReport.
"""


from django.contrib import admin
from django.conf import settings
from .models import SurveyReport
from .api import send_report_to_external_api


class SurveyReportAdmin(admin.ModelAdmin):
    """
    Admin to manage survey reports.
    """
    change_list_template = "survey_report/change_list.html"

    readonly_fields = (
        'courses_offered', 'learners', 'registered_learners',
        'enrollments', 'generated_certificates', 'extra_data',
        'created_at', 'state',
    )

    list_display = (
        'id', 'summary', 'created_at', 'state'
    )

    actions = ['send_report']

    @admin.action(description='Send report to external API')
    def send_report(self, request, queryset):
        """
        Add custom actions to send the reports to the external API.
        """
        selected_reports = queryset.values_list('id', flat=True)
        for report_id in selected_reports:
            send_report_to_external_api(report_id=report_id)

    def summary(self, obj) -> str:
        """
        Show a summary of the survey report.
        info:
        - Courses: Total number of active unique courses.
        - Learners: Recently active users with login in some weeks.
        - Enrollments: Total number of active enrollments in the platform.
        """
        return f"Total Courses: {obj.courses_offered}," \
               f"Total Learners: {obj.learners}, Total Enrollments: {obj.enrollments}"

    def has_add_permission(self, request):
        """
        Removes the "add" button from admin.
        """
        return False

    def has_delete_permission(self, request, obj=None):
        """
        Removes the "delete" options from admin.
        """
        return False

    def changeform_view(self, request, object_id=None, form_url='', extra_context=None):
        """
        Removes the "save" buttons from admin change view.
        """
        extra_context = extra_context or {}

        extra_context['show_save'] = False
        extra_context['show_save_and_continue'] = False
        extra_context['show_save_and_add_another'] = False

        return super().changeform_view(request, object_id, form_url, extra_context)

    def get_actions(self, request):
        """
        Removes the default bulk delete option provided by Django,
        it doesn't do what we need for this model.
        """
        actions = super().get_actions(request)
        if 'delete_selected' in actions:
            del actions['delete_selected']
        return actions

<<<<<<< HEAD
    def report_state(self, obj):
        """
        Method to define the custom State column with the new "send" state,
        to avoid modifying the current models.
        """
        try:
            if obj.surveyreportupload_set.last().is_uploaded():
                return "Sent"
        except AttributeError:
            return obj.state.capitalize()
    report_state.short_description = 'State'

if settings.ENABLE_SURVEY_REPORT:
    admin.site.register(SurveyReport, SurveyReportAdmin)
=======
admin.site.register(SurveyReport, SurveyReportAdmin)
>>>>>>> cc8f8379
<|MERGE_RESOLUTION|>--- conflicted
+++ resolved
@@ -81,21 +81,6 @@
             del actions['delete_selected']
         return actions
 
-<<<<<<< HEAD
-    def report_state(self, obj):
-        """
-        Method to define the custom State column with the new "send" state,
-        to avoid modifying the current models.
-        """
-        try:
-            if obj.surveyreportupload_set.last().is_uploaded():
-                return "Sent"
-        except AttributeError:
-            return obj.state.capitalize()
-    report_state.short_description = 'State'
 
 if settings.ENABLE_SURVEY_REPORT:
-    admin.site.register(SurveyReport, SurveyReportAdmin)
-=======
-admin.site.register(SurveyReport, SurveyReportAdmin)
->>>>>>> cc8f8379
+    admin.site.register(SurveyReport, SurveyReportAdmin)