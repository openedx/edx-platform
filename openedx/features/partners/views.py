import json
from copy import deepcopy
from datetime import datetime
from logging import getLogger

import analytics
from django.conf import settings
from django.contrib.auth import authenticate, login
from django.contrib.auth.models import User
from django.db import transaction
from django.db.models.signals import post_save
from django.http import Http404, HttpResponseForbidden, JsonResponse
from django.shortcuts import get_object_or_404
from django.utils.translation import get_language
from django.views.decorators.debug import sensitive_post_parameters
from django.views.decorators.http import require_http_methods
<<<<<<< HEAD

from edxmako.shortcuts import render_to_response
from rest_framework import status
from openedx.features.partners.helpers import get_partner_recommended_courses
=======
from edxmako.shortcuts import render_to_response
from eventtracking import tracker
from notification_prefs.views import enable_notifications
from pytz import UTC
from rest_framework import status

from lms.djangoapps.philu_overrides.user_api.views import RegistrationViewCustom
from lms.djangoapps.onboarding.models import EmailPreference, Organization, PartnerNetwork, UserExtendedProfile
from nodebb.helpers import update_nodebb_for_user_status, set_user_activation_status_on_nodebb
from openedx.core.djangoapps.lang_pref import LANGUAGE_KEY
from openedx.core.djangoapps.user_api.preferences import api as preferences_api
from openedx.core.djangoapps.user_authn.cookies import set_logged_in_cookies
from openedx.core.djangoapps.user_authn.views.register import REGISTER_USER, record_registration_attributions
from openedx.features.partners.helpers import auto_join_partner_community, get_partner_recommended_courses
from openedx.features.partners.models import PartnerUser
from philu_overrides.user_api.views import LoginSessionViewCustom
from student.models import Registration, UserProfile
>>>>>>> 9ffad189
from student.views import password_change_request_handler

from . import constants as partner_constants
from .forms import PartnerAccountCreationForm
from .forms import PartnerResetPasswordForm
from .helpers import import_form_using_slug, user_has_performance_access
from .models import Partner

log = getLogger(__name__)
AUDIT_LOG = getLogger('audit')


def dashboard(request, slug):
    partner = get_object_or_404(Partner, slug=slug)
    courses = get_partner_recommended_courses(partner.slug, request.user)
<<<<<<< HEAD
    return render_to_response('features/partners/dashboard.html', {'partner': partner, 'recommended_courses': courses,
=======
    return render_to_response('features/partners/dashboard.html', {'recommended_courses': courses,
>>>>>>> 9ffad189
                                                                   'slug': partner.slug})


def performance_dashboard(request, slug):
    partner = get_object_or_404(Partner, slug=slug)
    if user_has_performance_access(request.user, partner):
        return render_to_response('features/partners/performance_dashboard.html',
<<<<<<< HEAD
                                  {'partner': partner, 'slug': partner.slug})
=======
                                  {'slug': partner.slug, 'performance_url': partner.performance_url})
>>>>>>> 9ffad189
    return HttpResponseForbidden()


class PartnerLimitReachedError(Exception):
    pass


@require_http_methods(['POST'])
@sensitive_post_parameters('password')
def register_user(request, slug):
    """
    This is general registering view, for users of all partners
    :param request: The HttpRequest request object.
    :param slug: partner slug
    :return: JsonResponse object with success/error message
    """
    partner = get_object_or_404(Partner, slug=slug)
    return PartnerRegistrationView.as_view()(request, partner=partner)


@require_http_methods(['POST'])
@sensitive_post_parameters('password')
def login_user(request, slug):
    """
    This is general login view, for users of all partners
    :param request: The HttpRequest request object.
    :param slug: partner slug
    :return: JsonResponse object with success/error message
    """
    partner = get_object_or_404(Partner, slug=slug)
    return PartnerLoginSessionView.as_view()(request, partner=partner)


@require_http_methods(['POST'])
def reset_password_view(request):
    """
    This is the basic password reset view, as per the requirements
    of organization password reset flow. Have to send 404 if user does
    not exist
    :param request: The HttpRequest request object.
    :return: HTTPResponse/JSONResponse object with success/error status code
    """
    email = request.POST.get('email')
    reset_password_form = PartnerResetPasswordForm(data={'email': email})
    if reset_password_form.is_valid():
        response = password_change_request_handler(request)
        if response.status_code == status.HTTP_403_FORBIDDEN:
            return JsonResponse({'Error': {'email': [response.content]}}, status=status.HTTP_403_FORBIDDEN)
        return response
    return JsonResponse({'Error': dict(reset_password_form.errors.items())}, status=status.HTTP_404_NOT_FOUND)


class PartnerRegistrationView(RegistrationViewCustom):
    """
    This class handles registration flow for partner users. It inherit some basic functionality from original (normal)
    registration flow
    """

    def get(self, request, partner):
        # Overriding get method to suppress corresponding method of parent class
        raise Http404

    def post(self, request, partner):
        registration_data = request.POST.copy()

        # validate data provided by end user
        # PhilU implementation to import custom form if it exists
        # Note that the override form must be named `AccountCreationFormCustom`
        form = import_form_using_slug(partner.slug)
        account_creation_form = form.AccountCreationFormCustom(data=registration_data, tos_required=True) if form \
            else PartnerAccountCreationForm(data=registration_data, tos_required=True)
        if not account_creation_form.is_valid():
            return JsonResponse({'Error': dict(account_creation_form.errors.items())}, status=400)

        account_creation_form.clean_registration_data(registration_data)
        try:
            # Create or update models for User, UserProfile,
            # UserExtendedProfile, Organization, PartnerUser and EmailPreference
            user = create_account_with_params_custom(request, registration_data, partner)
            self.save_user_utm_info(user)
        except PartnerLimitReachedError as er:
            error_message = {'Error': er.message,
                             'Partner': partner.label}
            log.exception(error_message)
            return JsonResponse(error_message, status=400)
        except Exception as err:
            error_message = {'Error': {'reason': 'User registration failed due to {}'.format(repr(err))}}
            log.exception(error_message)
            return JsonResponse(error_message, status=400)

        response = JsonResponse({'success': True})
        set_logged_in_cookies(request, response, user)
        return response


def create_account_with_params_custom(request, params, partner):
    # Copy params so we can modify it; we can't just do dict(params) because if
    # params is request.POST, that results in a dict containing lists of values
    params = dict(params.items())

    first_name, last_name = params['name']
    # Perform operations within a transaction that are critical to account creation
    with transaction.atomic():
        try:
            # Create user and activate it
            user = User(
                username=params['username'],
                email=params['email'],
                first_name=first_name,
                last_name=last_name,
                is_active=True,
            )
            user.set_password(params['password'])
            registration = Registration()

            user.save()
            registration.register(user)
        except Exception as err:  # pylint: disable=broad-except
            log.exception('User creation failed for user {username}'.format(username=params['username']), repr(err))
            raise

        extended_profile_data = deepcopy(partner_constants.PARTNER_EXTENDED_PROFILE_DEFAULT_DATA)
        extended_profile_data[partner_constants.START_MONTH_YEAR_KEY] = datetime.now().strftime('%m/%Y')

        user_profile_data = deepcopy(partner_constants.PARTNER_USER_PROFILE_DEFAULT_DATA)
        user_profile_data['name'] = '{} {}'.format(first_name, last_name)
        user_profile_data['country'] = params['country']

        try:
            # Create user profile
            profile = UserProfile(user=user, **user_profile_data)
            profile.meta = json.dumps(extended_profile_data)
            profile.save()

            # We have to manually trigger the post_save so that profile is synced on nodebb
            post_save.send(UserProfile, instance=profile, created=False)

        except Exception as err:  # pylint: disable=broad-except
            log.exception('UserProfile creation failed for user {id}.'.format(id=user.id), repr(err))
            raise

        try:
            organization_data = deepcopy(partner_constants.PARTNER_ORGANIZATION_DEFAULT_DATA)
            organization_data[partner_constants.ORG_TYPE_KEY] = PartnerNetwork.NON_PROFIT_ORG_TYPE_CODE

            organization_name = params['organization_name']
            organization_to_assign = Organization.objects.filter(label__iexact=organization_name).first()

            if not organization_to_assign:
                # Create organization if not already exists
                organization_to_assign = Organization.objects.create(label=organization_name, **organization_data)
                organization_to_assign.save()

            # Make user first learner either if his organization is new or his organization is orphan
            extended_profile_data[partner_constants.IS_FIRST_LEARNER] = organization_to_assign.users_count() == 0

            if extended_profile_data[partner_constants.IS_FIRST_LEARNER]:
                # submit organization detail form
                extended_profile_data[partner_constants.IS_ORGANIZATION_METRICS_SUBMITTED] = True

            # create User Extended Profile
            extended_profile = UserExtendedProfile.objects.create(
                user=user, organization=organization_to_assign, **extended_profile_data
            )

            extended_profile.save()
        except Exception as err:  # pylint: disable=broad-except
            log.exception('User extended profile creation failed for user {id}.'.format(id=user.id), repr(err))
            raise

        try:
            # create a bridge between user and partner
            partner_user = PartnerUser.objects.create(user=user, partner=partner)
            partner_user.save()
        except Exception as err:  # pylint: disable=broad-except
            log.exception('partner_user creation failed for user {id}, partner {slug}'
                          .format(id=user.id, slug=partner.slug), repr(err))
            raise

        try:
            user_email_preferences, created = EmailPreference.objects.get_or_create(user=user)
            user_email_preferences.opt_in = partner_constants.OPT_IN_DATA
            user_email_preferences.save()
        except Exception as err:  # pylint: disable=broad-except
            log.exception('User email preferences creation failed for user {id}.'.format(id=user.id), repr(err))
            raise

    # Perform operations that are non-critical parts of account creation
    preferences_api.set_user_preference(user, LANGUAGE_KEY, get_language())

    auto_join_partner_community(partner, user)

    if settings.FEATURES.get('ENABLE_DISCUSSION_EMAIL_DIGEST'):
        try:
            enable_notifications(user)
        except Exception:  # pylint: disable=broad-except
            log.exception('Enable discussion notifications failed for user {id}.'.format(id=user.id))

    # Track the user's registration
    if hasattr(settings, 'LMS_SEGMENT_KEY') and settings.LMS_SEGMENT_KEY:
        tracking_context = tracker.get_tracker().resolve_context()
        identity_args = [
            user.id,  # pylint: disable=no-member
            {
                'email': user.email,
                'username': user.username,
                'name': profile.name,
                # Mailchimp requires the age & yearOfBirth to be integers, we send a sane integer default if falsey.
                'age': profile.age or -1,
                'yearOfBirth': profile.year_of_birth or datetime.now(UTC).year,
                'education': profile.level_of_education_display,
                'address': profile.mailing_address,
                'gender': profile.gender_display,
                'country': unicode(profile.country),
            }
        ]

        if hasattr(settings, 'MAILCHIMP_NEW_USER_LIST_ID'):
            identity_args.append({
                'MailChimp': {
                    'listId': settings.MAILCHIMP_NEW_USER_LIST_ID
                }
            })

        analytics.identify(*identity_args)

        analytics.track(
            user.id,
            'edx.bi.user.account.registered',
            {
                'category': 'conversion',
                'label': params.get('course_id'),
                'provider': None
            },
            context={
                'ip': tracking_context.get('ip'),
                'Google Analytics': {
                    'clientId': tracking_context.get('client_id')
                }
            }
        )

    # Activate user on nodebb manually
    set_user_activation_status_on_nodebb(params['username'], True)

    # Since all required data corresponding to new user is saved in relevant models
    # request NodeBB to register user
    update_nodebb_for_user_status(params['username'])

    # Announce registration
    REGISTER_USER.send(sender=None, user=user, registration=registration)
    if not registration.user.is_active:
        registration.activate()

    count_registered_partner_users = PartnerUser.objects.filter(partner=partner).count()
    limit_registered_partner_users = partner.configuration.get('USER_LIMIT')

    if limit_registered_partner_users and count_registered_partner_users > int(limit_registered_partner_users):
        partner_user.status = partner_constants.PARTNER_USER_STATUS_WAITING
        partner_user.save()
        raise PartnerLimitReachedError('Partner registration limit reached for partner {}'.format(partner.label))
    else:
        # login user immediately after a user creates an account,
        new_user = authenticate(username=user.username, password=params['password'])
        login(request, new_user)
        request.session.set_expiry(0)

    try:
        record_registration_attributions(request, new_user)
    # Don't prevent a user from registering due to attribution errors.
    except Exception:  # pylint: disable=broad-except
        log.exception('Error while attributing cookies to user registration.')

    # TODO: there is no error checking here to see that the user actually logged in successfully,
    # and is not yet an active user.
    if new_user is not None:
        AUDIT_LOG.info(u'Login success on new account creation - {0}'.format(new_user.username))

    return new_user


class PartnerLoginSessionView(LoginSessionViewCustom):
    """
    Inherited from LoginSessionViewCustom to keep the existing flow for login
    and extend the functionality to affiliate the user with Partner if not already done
    """

    def post(self, request, partner):

        response = super(PartnerLoginSessionView, self).post(request)

        if response.status_code == status.HTTP_200_OK:
            user = request.user
            try:
                PartnerUser.objects.get_or_create(partner=partner, user=user)
            except Exception as ex:
                log.error('Failed to affiliate {user} with {partner} due to exception {exp}'.format(
                    user=user.username, partner=partner.slug, exp=str(ex))
                )
        return response
<|MERGE_RESOLUTION|>--- conflicted
+++ resolved
@@ -14,12 +14,6 @@
 from django.utils.translation import get_language
 from django.views.decorators.debug import sensitive_post_parameters
 from django.views.decorators.http import require_http_methods
-<<<<<<< HEAD
-
-from edxmako.shortcuts import render_to_response
-from rest_framework import status
-from openedx.features.partners.helpers import get_partner_recommended_courses
-=======
 from edxmako.shortcuts import render_to_response
 from eventtracking import tracker
 from notification_prefs.views import enable_notifications
@@ -37,7 +31,6 @@
 from openedx.features.partners.models import PartnerUser
 from philu_overrides.user_api.views import LoginSessionViewCustom
 from student.models import Registration, UserProfile
->>>>>>> 9ffad189
 from student.views import password_change_request_handler
 
 from . import constants as partner_constants
@@ -53,23 +46,16 @@
 def dashboard(request, slug):
     partner = get_object_or_404(Partner, slug=slug)
     courses = get_partner_recommended_courses(partner.slug, request.user)
-<<<<<<< HEAD
-    return render_to_response('features/partners/dashboard.html', {'partner': partner, 'recommended_courses': courses,
-=======
     return render_to_response('features/partners/dashboard.html', {'recommended_courses': courses,
->>>>>>> 9ffad189
-                                                                   'slug': partner.slug})
+                                                                   'slug': partner.slug, 'partner': partner})
 
 
 def performance_dashboard(request, slug):
     partner = get_object_or_404(Partner, slug=slug)
     if user_has_performance_access(request.user, partner):
         return render_to_response('features/partners/performance_dashboard.html',
-<<<<<<< HEAD
-                                  {'partner': partner, 'slug': partner.slug})
-=======
-                                  {'slug': partner.slug, 'performance_url': partner.performance_url})
->>>>>>> 9ffad189
+                                  {'slug': partner.slug, 'partner': partner,
+                                   'performance_url': partner.performance_url})
     return HttpResponseForbidden()
 
 
