from importlib import import_module

from django.http import Http404
from django.shortcuts import get_object_or_404

<<<<<<< HEAD
from django.http import JsonResponse
from django.views.decorators.csrf import csrf_exempt
=======
>>>>>>> 04eff638
from django.views.decorators.debug import sensitive_post_parameters
from django.views.decorators.http import require_http_methods

from rest_framework import status

from student.views import password_change_request_handler

from .forms import PartnerResetPasswordForm
from .models import Partner

PARTNERS_VIEW_FRMT = 'openedx.features.partners.{slug}.views'


def dashboard(request, slug):
    partner = get_object_or_404(Partner, slug=slug)
    try:
        views = import_module(PARTNERS_VIEW_FRMT.format(slug=partner.slug))
        return views.dashboard(request, partner.slug)
    except ImportError:
        raise Http404('Your partner is not properly registered')


@require_http_methods(["POST"])
@sensitive_post_parameters('password')
def register_user(request, slug):
    """
    This is general registering view, for users of all partners
    :param request: The Django request.
    :param slug: partner slug
    :return: JsonResponse object with success/error message
    """
    partner = get_object_or_404(Partner, slug=slug)

    try:
        views = import_module(PARTNERS_VIEW_FRMT.format(slug=partner.slug))
        return views.Give2AsiaRegistrationView.as_view()(request, partner=partner)
    except ImportError:
        raise Http404('Your partner is not properly registered')


@require_http_methods(['POST'])
def reset_password_view(request):
    """
    This is the basic password reset view, as per the requirements
    of organization password reset flow. Have to send 404 if user does
    not exist
    :param request: The HttpRequest request object.
    :return: HTTPResponse/JSONResponse object with success/error status code
    """
    email = request.POST.get('email')
    reset_password_form = PartnerResetPasswordForm(data={'email': email})
    if reset_password_form.is_valid():
        response = password_change_request_handler(request)
        if response.status_code == status.HTTP_403_FORBIDDEN:
            return JsonResponse({"Error": {"email": [response.content]}}, status=status.HTTP_403_FORBIDDEN)
        else:
            return response
    else:
        return JsonResponse({"Error": dict(reset_password_form.errors.items())}, status=status.HTTP_404_NOT_FOUND)<|MERGE_RESOLUTION|>--- conflicted
+++ resolved
@@ -1,13 +1,8 @@
 from importlib import import_module
 
-from django.http import Http404
+from django.http import Http404, JsonResponse
 from django.shortcuts import get_object_or_404
-
-<<<<<<< HEAD
-from django.http import JsonResponse
 from django.views.decorators.csrf import csrf_exempt
-=======
->>>>>>> 04eff638
 from django.views.decorators.debug import sensitive_post_parameters
 from django.views.decorators.http import require_http_methods
 
@@ -32,6 +27,7 @@
 
 @require_http_methods(["POST"])
 @sensitive_post_parameters('password')
+@csrf_exempt
 def register_user(request, slug):
     """
     This is general registering view, for users of all partners
@@ -63,7 +59,5 @@
         response = password_change_request_handler(request)
         if response.status_code == status.HTTP_403_FORBIDDEN:
             return JsonResponse({"Error": {"email": [response.content]}}, status=status.HTTP_403_FORBIDDEN)
-        else:
-            return response
-    else:
-        return JsonResponse({"Error": dict(reset_password_form.errors.items())}, status=status.HTTP_404_NOT_FOUND)+        return response
+    return JsonResponse({"Error": dict(reset_password_form.errors.items())}, status=status.HTTP_404_NOT_FOUND)