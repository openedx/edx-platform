"""
The urls for philu features app.
"""
from django.conf.urls import url

from .views import dashboard

urlpatterns = [
<<<<<<< HEAD
    url(r"^partners/give2asia/$", g2a_dashboard, name="partners"),
=======
    url(r"^partner/(?P<slug>[0-9a-z]+)/$",  dashboard, name="partner_url"),
>>>>>>> 88327f5a
]<|MERGE_RESOLUTION|>--- conflicted
+++ resolved
@@ -6,9 +6,5 @@
 from .views import dashboard
 
 urlpatterns = [
-<<<<<<< HEAD
-    url(r"^partners/give2asia/$", g2a_dashboard, name="partners"),
-=======
     url(r"^partner/(?P<slug>[0-9a-z]+)/$",  dashboard, name="partner_url"),
->>>>>>> 88327f5a
 ]