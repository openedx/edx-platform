--- conflicted
+++ resolved
@@ -5,18 +5,12 @@
 
 import pytest
 
-<<<<<<< HEAD
-from openedx.adg.lms.applications.constants import LOGO_IMAGE_MAX_SIZE
+from openedx.adg.lms.applications.constants import LOGO_IMAGE_MAX_SIZE, RESUME_FILE_MAX_SIZE
 from openedx.adg.lms.applications.helpers import (
     check_validations_for_current_record,
     check_validations_for_past_record,
     send_application_submission_confirmation_email,
-=======
-from openedx.adg.lms.applications.constants import LOGO_IMAGE_MAX_SIZE, RESUME_FILE_MAX_SIZE
-from openedx.adg.lms.applications.helpers import (
-    send_application_submission_confirmation_email,
     validate_file_size,
->>>>>>> 2c2e05ce
     validate_logo_size
 )
 
@@ -57,7 +51,6 @@
     assert mock_mandrill_email.called
 
 
-<<<<<<< HEAD
 @pytest.mark.parametrize('date_attrs_with_expected_results', [
     {
         'attrs': {},
@@ -136,7 +129,8 @@
     """
     actual_result = check_validations_for_past_record(date_attrs_with_expected_results['attrs'], ERROR_MESSAGE)
     assert actual_result == date_attrs_with_expected_results['expected_result']
-=======
+
+
 @pytest.mark.parametrize('size , expected', [
     (RESUME_FILE_MAX_SIZE, None),
     (RESUME_FILE_MAX_SIZE + 1, 'File size must not exceed 4.0 MB')
@@ -148,5 +142,4 @@
     mocked_file = Mock()
     mocked_file.size = size
     error = validate_file_size(mocked_file, RESUME_FILE_MAX_SIZE)
-    assert error == expected
->>>>>>> 2c2e05ce
+    assert error == expected