--- conflicted
+++ resolved
@@ -102,7 +102,6 @@
         Returns:
             HttpResponse object.
         """
-<<<<<<< HEAD
         user_application_hub = ApplicationHub.objects.get(user=self.request.user)
         pre_req_courses = business_line_courses = []
         is_any_prerequisite_started = is_locked = is_any_bu_course_started = False
@@ -110,13 +109,13 @@
         if user_application_hub.is_written_application_completed:
             pre_req_courses, is_any_prerequisite_started, is_locked = get_course_card_information(
                 request.user,
-                MultilingualCourseGroup.objects.get_courses(request.user, is_prereq=True)
+                MultilingualCourseGroup.objects.get_user_program_prereq_courses(request.user)
             )
 
             business_line_courses, is_any_bu_course_started, _ = get_course_card_information(
                 request.user,
-                MultilingualCourseGroup.objects.get_courses(
-                    request.user, is_prereq=True, business_line=request.user.application.business_line
+                MultilingualCourseGroup.objects.get_user_business_line_and_common_business_line_prereq_courses(
+                    request.user
                 )
             )
 
@@ -133,10 +132,6 @@
             'is_locked': is_locked,
             'messages': messages
         }
-=======
-        user_application_hub, _ = ApplicationHub.objects.get_or_create(user=self.request.user)
-        pre_req_courses = MultilingualCourseGroup.objects.get_user_program_prereq_courses(request.user)
->>>>>>> fa54f85c
 
         return render(
             request,
