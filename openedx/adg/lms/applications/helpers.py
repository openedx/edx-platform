"""
Helper methods for applications
"""
from datetime import datetime

from django.conf import settings
from django.core.validators import MaxValueValidator, MinValueValidator, ValidationError
from django.urls import reverse
from django.utils.translation import ugettext as _

from openedx.adg.common.lib.mandrill_client.client import MandrillClient
from openedx.adg.lms.student.helpers import send_mandrill_email
from openedx.core.djangoapps.site_configuration import helpers as configuration_helpers

from .constants import LOGO_IMAGE_MAX_SIZE, MAXIMUM_YEAR_OPTION, MINIMUM_YEAR_OPTION


def validate_logo_size(file_):
    """
    Validate maximum allowed file upload size, raise validation error if file size exceeds.

    Arguments:
         file_(object): file that needs to be validated for size

    Returns:
        None
    """
    size = getattr(file_, 'size', None)
    if size and LOGO_IMAGE_MAX_SIZE < size:
        raise ValidationError(_('File size must not exceed {size} KB').format(size=LOGO_IMAGE_MAX_SIZE / 1024))


# pylint: disable=translation-of-non-string
def check_validations_for_past_record(attrs, error_message):
    """
    Check for validation errors for past record

    Arguments:
        attrs (dict): dictionary contains all attributes
        error_message (str): Error message for validations

    Returns:
        dict: contains error messages
    """
    errors = {}

    if not attrs.get('date_completed_month', False):
        errors['date_completed_month'] = _(error_message).format(key='Date completed month')

    if not attrs.get('date_completed_year', False):
        errors['date_completed_year'] = _(error_message).format(key='Date completed year')

    started_date = datetime(year=attrs['date_started_year'], month=attrs['date_started_month'], day=1)

    if attrs.get('date_completed_month') and attrs.get('date_completed_year'):
        completed_date = datetime(year=attrs['date_completed_year'], month=attrs['date_completed_month'], day=1)

        if completed_date <= started_date:
            errors['date_completed_year'] = _('Completion date must comes after started date')

    return errors


def check_validations_for_current_record(attrs, error_message):
    """
    Check for validation errors for current record

    Arguments:
        attrs (dict): dictionary contains all attributes
        error_message (str): Error message for validations

    Returns:
        dict: contains error messages
    """
    errors = {}

    if attrs.get('date_completed_month'):
        errors['date_completed_month'] = _(error_message).format(key='Date completed month')

    if attrs.get('date_completed_year'):
        errors['date_completed_year'] = _(error_message).format(key='Date completed year')

    return errors


def send_application_submission_confirmation_email(recipient_email):
    """
    Send an email to the recipient_email according to the mandrill template

    Args:
        recipient_email(str): target email address to send the email to

    Returns:
        None
    """
    root_url = configuration_helpers.get_value('LMS_ROOT_URL', settings.LMS_ROOT_URL)
    course_catalog_url = '{root_url}{course_catalog_url}'.format(
        root_url=root_url,
        course_catalog_url=reverse('courses')
    )

    context = {
        'course_catalog_url': course_catalog_url
    }
    send_mandrill_email(MandrillClient.APPLICATION_SUBMISSION_CONFIRMATION, recipient_email, context)


<<<<<<< HEAD
def min_year_value_validator(value):
    """
    Minimum value validator for year fields in UserStartAndEndDates model.

    Args:
        value (Int): Value to save as year
    """
    return MinValueValidator(MINIMUM_YEAR_OPTION)(value)


def max_year_value_validator(value):
    """
    Maximum value validator for year fields in UserStartAndEndDates model.

    Args:
        value (Int): Value to save as year
    """
    return MaxValueValidator(MAXIMUM_YEAR_OPTION)(value)
=======
def validate_file_size(data_file, max_size):
    """
    Validate maximum allowed file upload size, return error if file size exceeds, else return None.

    Arguments:
         data_file(object): file that needs to be validated for size
         max_size(int): Maximum size allowed for file

    Returns:
        str: Error message if validation fails
    """
    size = getattr(data_file, 'size', None)
    if size and max_size < size:
        return _('File size must not exceed {size} MB').format(size=max_size / 1024 / 1024)
    return None
>>>>>>> 7163f9ce
<|MERGE_RESOLUTION|>--- conflicted
+++ resolved
@@ -105,7 +105,6 @@
     send_mandrill_email(MandrillClient.APPLICATION_SUBMISSION_CONFIRMATION, recipient_email, context)
 
 
-<<<<<<< HEAD
 def min_year_value_validator(value):
     """
     Minimum value validator for year fields in UserStartAndEndDates model.
@@ -124,7 +123,8 @@
         value (Int): Value to save as year
     """
     return MaxValueValidator(MAXIMUM_YEAR_OPTION)(value)
-=======
+
+
 def validate_file_size(data_file, max_size):
     """
     Validate maximum allowed file upload size, return error if file size exceeds, else return None.
@@ -139,5 +139,4 @@
     size = getattr(data_file, 'size', None)
     if size and max_size < size:
         return _('File size must not exceed {size} MB').format(size=max_size / 1024 / 1024)
-    return None
->>>>>>> 7163f9ce
+    return None