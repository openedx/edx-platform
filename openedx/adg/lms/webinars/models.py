--- conflicted
+++ resolved
@@ -82,20 +82,7 @@
     DELIVERED = 'delivered'
     CANCELLED = 'cancelled'
 
-<<<<<<< HEAD
-    is_virtual = models.BooleanField(default=True, verbose_name=_('Virtual Event'), )
     is_cancelled = models.BooleanField(default=False, verbose_name=_('Is Event Cancelled'), )
-=======
-    STATUS_CHOICES = (
-        (UPCOMING, _('Upcoming')),
-        (DELIVERED, _('Delivered')),
-        (CANCELLED, _('Cancelled'))
-    )
-    status = models.CharField(
-        verbose_name=_('Webinar Status'), choices=STATUS_CHOICES, max_length=10, default=UPCOMING,
-    )
-
->>>>>>> f2ebec7a
     created_by = models.ForeignKey(
         User, verbose_name=_('Created By'), on_delete=models.CASCADE, blank=True, related_name='webinar_created_by',
     )
