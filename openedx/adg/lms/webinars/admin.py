"""
Registering models for webinars app.
"""
from django.contrib import admin
from django.db.models import Q
from django.utils.translation import ugettext_lazy as _

from openedx.adg.lms.applications.admin import adg_admin_site

from .models import CancelledWebinar, Webinar, WebinarRegistration


class ActiveWebinarStatusFilter(admin.SimpleListFilter):
    """
    Custom filter to provide `Upcoming` and `Delivered` states filter functionality to the WebinarAdmin
    """

    title = _('Webinar Status')
    parameter_name = 'status'

    def lookups(self, request, model_admin):
        return (
            (Webinar.UPCOMING, _('Upcoming')),
            (Webinar.DELIVERED, _('Delivered')),
        )

    def queryset(self, request, queryset):
        if self.value() == Webinar.UPCOMING:
            return queryset.filter(status=Webinar.UPCOMING)

        if self.value() == Webinar.DELIVERED:
            return queryset.filter(status=Webinar.DELIVERED)


class WebinarAdminBase(admin.ModelAdmin):
    """
    Base Model admin for webinars i.e Cancelled Webinars and Non-Cancelled Webinars
    """

    list_display = ('title', 'start_time', 'presenter', 'status',)
    search_fields = ('title',)
<<<<<<< HEAD
    raw_id_fields = ('presenter', 'co_hosts', 'panelists')
    readonly_fields = ('created_by', 'modified_by', 'status',)
=======
>>>>>>> bb32106d
    filter_horizontal = ('co_hosts', 'panelists',)


class WebinarAdmin(WebinarAdminBase):
    """
    Admin for upcoming and delivered webinars
    """

    save_as = True
    list_filter = ('start_time', 'language', ActiveWebinarStatusFilter)
    readonly_fields = ('created_by', 'modified_by', 'status',)

    def save_model(self, request, obj, form, change):
        if not change:
            obj.created_by = request.user
        else:
            obj.modified_by = request.user
        obj.save()

    def get_queryset(self, request):
        qs = super(WebinarAdmin, self).get_queryset(request)
        return qs.filter(~Q(status=Webinar.CANCELLED))


class CancelledWebinarAdmin(WebinarAdminBase):
    """
    Model admin for cancelled webinar
    """

    def get_queryset(self, request):
        qs = super(CancelledWebinarAdmin, self).get_queryset(request)
        return qs.filter(status=Webinar.CANCELLED)

    def has_delete_permission(self, request, obj=None):
        return False

    def has_add_permission(self, request):
        return False

    def has_change_permission(self, request, obj=None):
        return False


class WebinarRegistrationAdmin(admin.ModelAdmin):
    """
    Model admin for webinar registration
    """

    list_display = ('webinar', 'user', 'is_registered',)
    search_fields = ('webinar',)


admin.site.register(Webinar, WebinarAdmin)
adg_admin_site.register(Webinar, WebinarAdmin)

admin.site.register(CancelledWebinar, CancelledWebinarAdmin)
adg_admin_site.register(CancelledWebinar, CancelledWebinarAdmin)

admin.site.register(WebinarRegistration, WebinarRegistrationAdmin)
adg_admin_site.register(WebinarRegistration, WebinarRegistrationAdmin)<|MERGE_RESOLUTION|>--- conflicted
+++ resolved
@@ -36,14 +36,10 @@
     """
     Base Model admin for webinars i.e Cancelled Webinars and Non-Cancelled Webinars
     """
-
+    save_as = True
     list_display = ('title', 'start_time', 'presenter', 'status',)
+    raw_id_fields = ('presenter', 'co_hosts', 'panelists')
     search_fields = ('title',)
-<<<<<<< HEAD
-    raw_id_fields = ('presenter', 'co_hosts', 'panelists')
-    readonly_fields = ('created_by', 'modified_by', 'status',)
-=======
->>>>>>> bb32106d
     filter_horizontal = ('co_hosts', 'panelists',)
 
 
@@ -51,8 +47,6 @@
     """
     Admin for upcoming and delivered webinars
     """
-
-    save_as = True
     list_filter = ('start_time', 'language', ActiveWebinarStatusFilter)
     readonly_fields = ('created_by', 'modified_by', 'status',)
 
@@ -72,6 +66,7 @@
     """
     Model admin for cancelled webinar
     """
+    save_as = False
 
     def get_queryset(self, request):
         qs = super(CancelledWebinarAdmin, self).get_queryset(request)
@@ -91,7 +86,6 @@
     """
     Model admin for webinar registration
     """
-
     list_display = ('webinar', 'user', 'is_registered',)
     search_fields = ('webinar',)
 
