--- conflicted
+++ resolved
@@ -5,38 +5,26 @@
 
 import pytest
 from django.contrib.admin.sites import AdminSite
-<<<<<<< HEAD
+from django.contrib.auth.models import User
 from django.utils.timezone import now
-=======
-from django.contrib.auth.models import User
->>>>>>> f2ebec7a
 from mock import Mock, call
 
 from common.djangoapps.student.tests.factories import UserFactory
 from openedx.adg.common.lib.mandrill_client.client import MandrillClient
-<<<<<<< HEAD
-from openedx.adg.lms.webinars.admin import (
-    ActiveWebinarStatusFilter,
-    CancelledWebinarAdmin,
-    WebinarAdmin,
-    WebinarRegistrationAdmin
-)
-from openedx.adg.lms.webinars.constants import (
-    WEBINAR_STATUS_CANCELLED,
-    WEBINAR_STATUS_DELIVERED,
-    WEBINAR_STATUS_UPCOMING
-)
-from openedx.adg.lms.webinars.models import CancelledWebinar, Webinar, WebinarRegistration
-=======
 from openedx.adg.lms.applications.admin import adg_admin_site
 from openedx.adg.lms.webinars.admin import (
     ActiveWebinarStatusFilter,
     CancelledWebinarAdmin,
     ReadOnlyUserAdmin,
-    WebinarAdmin
-)
-from openedx.adg.lms.webinars.models import CancelledWebinar, Webinar
->>>>>>> f2ebec7a
+    WebinarAdmin,
+    WebinarRegistrationAdmin
+)
+from openedx.adg.lms.webinars.constants import (
+    WEBINAR_STATUS_CANCELLED,
+    WEBINAR_STATUS_DELIVERED,
+    WEBINAR_STATUS_UPCOMING
+)
+from openedx.adg.lms.webinars.models import CancelledWebinar, Webinar, WebinarRegistration
 
 from .factories import WebinarFactory, WebinarRegistrationFactory
 
@@ -53,17 +41,15 @@
     return WebinarAdmin(Webinar, site)
 
 
-<<<<<<< HEAD
+@pytest.fixture(name='readonly_user_admin')
+def readonly_user_admin_fixture():
+    return ReadOnlyUserAdmin(User, adg_admin_site)
+
+
 @pytest.fixture(name='webinar_registration_admin')
 def webinar_registration_admin_fixture():
     site = AdminSite()
     return WebinarRegistrationAdmin(WebinarRegistration, site)
-=======
-@pytest.fixture(name='readonly_user_admin')
-def readonly_user_admin_fixture():
-    return ReadOnlyUserAdmin(User, adg_admin_site)
->>>>>>> f2ebec7a
-
 
 def test_cancelled_webinar_admin_add_permission():
     """
@@ -208,7 +194,41 @@
         )
 
 
-<<<<<<< HEAD
+def test_readonly_user_admin_change_permission(readonly_user_admin):
+    """
+    Test that ReadOnlyUserAdmin does not have any change permissions
+    """
+    assert not readonly_user_admin.has_change_permission(Mock())
+
+
+def test_readonly_user_admin_add_permission(readonly_user_admin):
+    """
+    Test that ReadOnlyUserAdmin does not have any add permissions
+    """
+    assert not readonly_user_admin.has_add_permission(Mock())
+
+
+def test_readonly_user_admin_delete_permission(readonly_user_admin):
+    """
+    Test that ReadOnlyUserAdmin does not have any delete permissions
+    """
+    assert not readonly_user_admin.has_delete_permission(Mock())
+
+
+def test_readonly_user_admin_view_permission(readonly_user_admin):
+    """
+    Test that ReadOnlyUserAdmin has view permission as it is essential for ADG admin user field lookups
+    """
+    assert readonly_user_admin.has_view_permission(Mock())
+
+
+def test_readonly_user_admin_get_model_perms(readonly_user_admin):
+    """
+    Test that ReadOnlyUserAdmin does not appear on the adg admin site index page
+    """
+    assert readonly_user_admin.get_model_perms(Mock()) == {}
+
+
 def create_test_webinars_as_per_status(webinar_statues):
     """
     Prepare multiple webinars for test data, one for every status i-e upcoming, delivered and cancelled
@@ -219,39 +239,4 @@
         elif status == Webinar.DELIVERED:
             WebinarFactory(end_time=now() - timedelta(hours=1))
         else:
-            WebinarFactory(is_cancelled=True)
-=======
-def test_readonly_user_admin_change_permission(readonly_user_admin):
-    """
-    Test that ReadOnlyUserAdmin does not have any change permissions
-    """
-    assert not readonly_user_admin.has_change_permission(Mock())
-
-
-def test_readonly_user_admin_add_permission(readonly_user_admin):
-    """
-    Test that ReadOnlyUserAdmin does not have any add permissions
-    """
-    assert not readonly_user_admin.has_add_permission(Mock())
-
-
-def test_readonly_user_admin_delete_permission(readonly_user_admin):
-    """
-    Test that ReadOnlyUserAdmin does not have any delete permissions
-    """
-    assert not readonly_user_admin.has_delete_permission(Mock())
-
-
-def test_readonly_user_admin_view_permission(readonly_user_admin):
-    """
-    Test that ReadOnlyUserAdmin has view permission as it is essential for ADG admin user field lookups
-    """
-    assert readonly_user_admin.has_view_permission(Mock())
-
-
-def test_readonly_user_admin_get_model_perms(readonly_user_admin):
-    """
-    Test that ReadOnlyUserAdmin does not appear on the adg admin site index page
-    """
-    assert readonly_user_admin.get_model_perms(Mock()) == {}
->>>>>>> f2ebec7a
+            WebinarFactory(is_cancelled=True)