--- conflicted
+++ resolved
@@ -27,14 +27,4 @@
         """
         Return a python object from pickled data.
         """
-<<<<<<< HEAD
-        if six.PY2:
-            # Params used below don't exist in python 2
-            return pickle.loads(data)
-        else:
-            # See notes here about pickling python2 objects in python3
-            # https://docs.python.org/3/library/pickle.html#pickle.Unpickler
-            return pickle.loads(data, encoding='latin1')
-=======
-        return pickle.loads(data)
->>>>>>> 53c1d2a0
+        return pickle.loads(data)