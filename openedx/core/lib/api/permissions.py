--- conflicted
+++ resolved
@@ -32,24 +32,13 @@
         Allow the request if and only if settings.EDX_API_KEY is set and
         the X-Edx-Api-Key HTTP header is present in the request and
         matches the setting.
-<<<<<<< HEAD
-=======
-        """
-        api_key = getattr(settings, "EDX_API_KEY", None)
-
-        if api_key is not None and request.META.get("HTTP_X_EDX_API_KEY") == api_key:
-            audit_log("ApiKeyHeaderPermission used",
-                      path=request.path,
-                      ip=request.META.get("REMOTE_ADDR"))
-            set_custom_metric('deprecated_api_key_header', True)
-            return True
->>>>>>> 089f03c0
 
         Appsembler: Actual implementation is now moved to
                     `is_request_has_valid_api_key` to break circular
                     dependency.
         """
-        return is_request_has_valid_api_key(request)
+        set_custom_metric('deprecated_api_key_header', True)
+            return is_request_has_valid_api_key(request)
 
 
 class ApiKeyHeaderPermissionIsAuthenticated(ApiKeyHeaderPermission, permissions.IsAuthenticated):
