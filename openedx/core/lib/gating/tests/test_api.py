--- conflicted
+++ resolved
@@ -1,13 +1,8 @@
 """
 Tests for the gating API
 """
-<<<<<<< HEAD
-from __future__ import absolute_import
-from __future__ import unicode_literals
-=======
-from __future__ import unicode_literals
-
->>>>>>> 95986c4f
+from __future__ import absolute_import, unicode_literals
+
 import unittest
 
 from completion.models import BlockCompletion
