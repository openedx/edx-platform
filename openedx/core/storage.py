"""
Django storage backends for Open edX.
"""
<<<<<<< HEAD
from django.contrib.staticfiles.storage import StaticFilesStorage
from pipeline.storage import NonPackagingMixin
from django_pipeline_forgiving.storages import PipelineForgivingStorage
=======
from django.contrib.staticfiles.storage import StaticFilesStorage, CachedFilesMixin
from pipeline.storage import PipelineMixin, NonPackagingMixin
>>>>>>> d0b8f5d4
from require.storage import OptimizedFilesMixin
from openedx.core.djangoapps.theming.storage import ComprehensiveThemingAwareMixin


class ProductionStorage(
<<<<<<< HEAD
        PipelineForgivingStorage,
=======
        ComprehensiveThemingAwareMixin,
>>>>>>> d0b8f5d4
        OptimizedFilesMixin,
        PipelineMixin,
        CachedFilesMixin,
        StaticFilesStorage
):
    """
    This class combines Django's StaticFilesStorage class with several mixins
    that provide additional functionality. We use this version on production.
    """
    pass


class DevelopmentStorage(
        ComprehensiveThemingAwareMixin,
        NonPackagingMixin,
        PipelineMixin,
        StaticFilesStorage
):
    """
    This class combines Django's StaticFilesStorage class with several mixins
    that provide additional functionality. We use this version for development,
    so that we can skip packaging and optimization.
    """
    pass<|MERGE_RESOLUTION|>--- conflicted
+++ resolved
@@ -1,24 +1,16 @@
 """
 Django storage backends for Open edX.
 """
-<<<<<<< HEAD
-from django.contrib.staticfiles.storage import StaticFilesStorage
-from pipeline.storage import NonPackagingMixin
 from django_pipeline_forgiving.storages import PipelineForgivingStorage
-=======
 from django.contrib.staticfiles.storage import StaticFilesStorage, CachedFilesMixin
 from pipeline.storage import PipelineMixin, NonPackagingMixin
->>>>>>> d0b8f5d4
 from require.storage import OptimizedFilesMixin
 from openedx.core.djangoapps.theming.storage import ComprehensiveThemingAwareMixin
 
 
 class ProductionStorage(
-<<<<<<< HEAD
         PipelineForgivingStorage,
-=======
         ComprehensiveThemingAwareMixin,
->>>>>>> d0b8f5d4
         OptimizedFilesMixin,
         PipelineMixin,
         CachedFilesMixin,
