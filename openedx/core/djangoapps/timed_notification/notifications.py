--- conflicted
+++ resolved
@@ -1,26 +1,17 @@
-<<<<<<< HEAD
-from common.lib.mandrill_client.client import MandrillClient
-from django.dispatch import receiver
-from lms.djangoapps.philu_api.helpers import get_course_custom_settings
-from openedx.core.djangoapps.timed_notification.core import get_course_link
-from student.models import ENROLL_STATUS_CHANGE, EnrollStatusChange
-from xmodule.modulestore.django import modulestore
-=======
 from django.core.urlresolvers import reverse
 from openedx.core.djangoapps.timed_notification.core import get_course_link
 from student.models import ENROLL_STATUS_CHANGE, EnrollStatusChange
+from lms.djangoapps.philu_api.helpers import get_course_custom_settings
 from xmodule.modulestore.django import modulestore
 from django.dispatch import receiver
 from common.lib.mandrill_client.client import MandrillClient
 from django.conf import settings
->>>>>>> ca251eb1
 
 
 @receiver(ENROLL_STATUS_CHANGE)
 def enrollment_confirmation(sender, event=None, user=None, **kwargs):
     if event == EnrollStatusChange.enroll:
         course = modulestore().get_course(kwargs.get('course_id'))
-<<<<<<< HEAD
 
         is_welcome_email_enabled = True
         custom_settings = get_course_custom_settings(course.id)
@@ -32,6 +23,7 @@
                 'course_name': course.display_name,
                 # TODO: find a way to move this code to PhilU overrides
                 'course_url': get_course_link(course_id=course.id),
+                'signin_url': settings.LMS_ROOT_URL + '/login',
                 'full_name': user.first_name + " " + user.last_name
             }
             MandrillClient().send_mail(
@@ -39,17 +31,3 @@
                 user.email,
                 context
             )
-=======
-        context = {
-            'course_name': course.display_name,
-            # TODO: find a way to move this code to PhilU overrides
-            'course_url': get_course_link(course_id=course.id),
-            'signin_url': settings.LMS_ROOT_URL + '/login',
-            'full_name': user.first_name + " " + user.last_name
-        }
-        MandrillClient().send_mail(
-            MandrillClient.ENROLLMENT_CONFIRMATION_TEST_TEMPLATE,
-            user.email,
-            context
-        )
->>>>>>> ca251eb1
