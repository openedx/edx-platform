--- conflicted
+++ resolved
@@ -27,12 +27,6 @@
     if isinstance(course_key, LibraryLocator):
         return
 
-<<<<<<< HEAD
-   
-=======
-    
->>>>>>> f1396e2e
-
     update_course_in_cache_v2.apply_async(
         kwargs=dict(course_id=str(course_key)),
         countdown=settings.BLOCK_STRUCTURES_SETTINGS['COURSE_PUBLISH_TASK_DELAY'],
