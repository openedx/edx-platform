"""
Declaration of CourseOverview model
"""
import json
import logging
from urlparse import urlparse, urlunparse

from django.conf import settings
from django.db import models, transaction
from django.db.models.fields import BooleanField, DateTimeField, DecimalField, TextField, FloatField, IntegerField, \
    CharField
from django.db.utils import IntegrityError
from django.template import defaultfilters

from ccx_keys.locator import CCXLocator
from model_utils.models import TimeStampedModel
from opaque_keys.edx.keys import CourseKey

from config_models.models import ConfigurationModel
from lms.djangoapps import django_comment_client
from openedx.core.djangoapps.models.course_details import CourseDetails
from static_replace.models import AssetBaseUrlConfig
from xmodule import course_metadata_utils, block_metadata_utils
from xmodule.course_module import CourseDescriptor, DEFAULT_START_DATE
from xmodule.error_module import ErrorDescriptor
from xmodule.modulestore.django import modulestore
from openedx.core.djangoapps.xmodule_django.models import CourseKeyField, UsageKeyField

log = logging.getLogger(__name__)


class CourseOverview(TimeStampedModel):
    """
    Model for storing and caching basic information about a course.

    This model contains basic course metadata such as an ID, display name,
    image URL, and any other information that would be necessary to display
    a course as part of:
        user dashboard (enrolled courses)
        course catalog (courses to enroll in)
        course about (meta data about the course)
    """

    class Meta(object):
        app_label = 'course_overviews'

    # IMPORTANT: Bump this whenever you modify this model and/or add a migration.
<<<<<<< HEAD
    VERSION = 5
=======
    VERSION = 6
>>>>>>> 75068967

    # Cache entry versioning.
    version = IntegerField()

    # Course identification
    id = CourseKeyField(db_index=True, primary_key=True, max_length=255)
    _location = UsageKeyField(max_length=255)
    org = TextField(max_length=255, default='outdated_entry')
    display_name = TextField(null=True)
    display_number_with_default = TextField()
    display_org_with_default = TextField()

    # Start/end dates
    start = DateTimeField(null=True)
    end = DateTimeField(null=True)
    advertised_start = TextField(null=True)
    announcement = DateTimeField(null=True)

    # URLs
    course_image_url = TextField()
    social_sharing_url = TextField(null=True)
    end_of_course_survey_url = TextField(null=True)

    # Certification data
    certificates_display_behavior = TextField(null=True)
    certificates_show_before_end = BooleanField(default=False)
    cert_html_view_enabled = BooleanField(default=False)
    has_any_active_web_certificate = BooleanField(default=False)
    cert_name_short = TextField()
    cert_name_long = TextField()

    # Grading
    lowest_passing_grade = DecimalField(max_digits=5, decimal_places=2, null=True)

    # Access parameters
    days_early_for_beta = FloatField(null=True)
    mobile_available = BooleanField(default=False)
    visible_to_staff_only = BooleanField(default=False)
    _pre_requisite_courses_json = TextField()  # JSON representation of list of CourseKey strings

    # Enrollment details
    enrollment_start = DateTimeField(null=True)
    enrollment_end = DateTimeField(null=True)
    enrollment_domain = TextField(null=True)
    invitation_only = BooleanField(default=False)
    max_student_enrollments_allowed = IntegerField(null=True)

    # Catalog information
    catalog_visibility = TextField(null=True)
    short_description = TextField(null=True)
    course_video_url = TextField(null=True)
    effort = TextField(null=True)
    self_paced = BooleanField(default=False)
<<<<<<< HEAD
=======
    marketing_url = TextField(null=True)
    eligible_for_financial_aid = BooleanField(default=True)

>>>>>>> 75068967
    language = CharField(max_length=255, null=True)

    @classmethod
    def _create_or_update(cls, course):
        """
        Creates or updates a CourseOverview object from a CourseDescriptor.

        Does not touch the database, simply constructs and returns an overview
        from the given course.

        Arguments:
            course (CourseDescriptor): any course descriptor object

        Returns:
            CourseOverview: created or updated overview extracted from the given course
        """
        from lms.djangoapps.certificates.api import get_active_web_certificate
        from openedx.core.lib.courses import course_image_url

        # Workaround for a problem discovered in https://openedx.atlassian.net/browse/TNL-2806.
        # If the course has a malformed grading policy such that
        # course._grading_policy['GRADE_CUTOFFS'] = {}, then
        # course.lowest_passing_grade will raise a ValueError.
        # Work around this for now by defaulting to None.
        try:
            lowest_passing_grade = course.lowest_passing_grade
        except ValueError:
            lowest_passing_grade = None

        display_name = course.display_name
        start = course.start
        end = course.end
        max_student_enrollments_allowed = course.max_student_enrollments_allowed
        if isinstance(course.id, CCXLocator):
            from lms.djangoapps.ccx.utils import get_ccx_from_ccx_locator
            ccx = get_ccx_from_ccx_locator(course.id)
            display_name = ccx.display_name
            start = ccx.start
            end = ccx.due
            max_student_enrollments_allowed = ccx.max_student_enrollments_allowed

<<<<<<< HEAD
        return cls(
            version=cls.VERSION,
            id=course.id,
            _location=course.location,
            org=course.location.org,
            display_name=display_name,
            display_number_with_default=course.display_number_with_default,
            display_org_with_default=course.display_org_with_default,

            start=start,
            end=end,
            advertised_start=course.advertised_start,
            announcement=course.announcement,

            course_image_url=course_image_url(course),
            social_sharing_url=course.social_sharing_url,

            certificates_display_behavior=course.certificates_display_behavior,
            certificates_show_before_end=course.certificates_show_before_end,
            cert_html_view_enabled=course.cert_html_view_enabled,
            has_any_active_web_certificate=(get_active_web_certificate(course) is not None),
            cert_name_short=course.cert_name_short,
            cert_name_long=course.cert_name_long,
            lowest_passing_grade=lowest_passing_grade,
            end_of_course_survey_url=course.end_of_course_survey_url,

            days_early_for_beta=course.days_early_for_beta,
            mobile_available=course.mobile_available,
            visible_to_staff_only=course.visible_to_staff_only,
            _pre_requisite_courses_json=json.dumps(course.pre_requisite_courses),

            enrollment_start=course.enrollment_start,
            enrollment_end=course.enrollment_end,
            enrollment_domain=course.enrollment_domain,
            invitation_only=course.invitation_only,
            max_student_enrollments_allowed=max_student_enrollments_allowed,

            catalog_visibility=course.catalog_visibility,
            short_description=CourseDetails.fetch_about_attribute(course.id, 'short_description'),
            effort=CourseDetails.fetch_about_attribute(course.id, 'effort'),
            course_video_url=CourseDetails.fetch_video_url(course.id),
            self_paced=course.self_paced,
            language=course.language,
        )
=======
        course_overview = cls.objects.filter(id=course.id)
        if course_overview.exists():
            log.info('Updating course overview for %s.', unicode(course.id))
            course_overview = course_overview.first()
        else:
            log.info('Creating course overview for %s.', unicode(course.id))
            course_overview = cls()

        course_overview.version = cls.VERSION
        course_overview.id = course.id
        course_overview._location = course.location
        course_overview.org = course.location.org
        course_overview.display_name = display_name
        course_overview.display_number_with_default = course.display_number_with_default
        course_overview.display_org_with_default = course.display_org_with_default

        course_overview.start = start
        course_overview.end = end
        course_overview.advertised_start = course.advertised_start
        course_overview.announcement = course.announcement

        course_overview.course_image_url = course_image_url(course)
        course_overview.social_sharing_url = course.social_sharing_url

        course_overview.certificates_display_behavior = course.certificates_display_behavior
        course_overview.certificates_show_before_end = course.certificates_show_before_end
        course_overview.cert_html_view_enabled = course.cert_html_view_enabled
        course_overview.has_any_active_web_certificate = (get_active_web_certificate(course) is not None)
        course_overview.cert_name_short = course.cert_name_short
        course_overview.cert_name_long = course.cert_name_long
        course_overview.lowest_passing_grade = lowest_passing_grade
        course_overview.end_of_course_survey_url = course.end_of_course_survey_url

        course_overview.days_early_for_beta = course.days_early_for_beta
        course_overview.mobile_available = course.mobile_available
        course_overview.visible_to_staff_only = course.visible_to_staff_only
        course_overview._pre_requisite_courses_json = json.dumps(course.pre_requisite_courses)

        course_overview.enrollment_start = course.enrollment_start
        course_overview.enrollment_end = course.enrollment_end
        course_overview.enrollment_domain = course.enrollment_domain
        course_overview.invitation_only = course.invitation_only
        course_overview.max_student_enrollments_allowed = max_student_enrollments_allowed

        course_overview.catalog_visibility = course.catalog_visibility
        course_overview.short_description = CourseDetails.fetch_about_attribute(course.id, 'short_description')
        course_overview.effort = CourseDetails.fetch_about_attribute(course.id, 'effort')
        course_overview.course_video_url = CourseDetails.fetch_video_url(course.id)
        course_overview.self_paced = course.self_paced

        course_overview.language = course.language

        return course_overview
>>>>>>> 75068967

    @classmethod
    def load_from_module_store(cls, course_id):
        """
        Load a CourseDescriptor, create or update a CourseOverview from it, cache the
        overview, and return it.

        Arguments:
            course_id (CourseKey): the ID of the course overview to be loaded.

        Returns:
            CourseOverview: overview of the requested course.

        Raises:
            - CourseOverview.DoesNotExist if the course specified by course_id
                was not found.
            - IOError if some other error occurs while trying to load the
                course from the module store.
        """
        store = modulestore()
        with store.bulk_operations(course_id):
            course = store.get_course(course_id)
            if isinstance(course, CourseDescriptor):
                course_overview = cls._create_or_update(course)
                try:
                    with transaction.atomic():
                        course_overview.save()
                        # Remove and recreate all the course tabs
                        CourseOverviewTab.objects.filter(course_overview=course_overview).delete()
                        CourseOverviewTab.objects.bulk_create([
                            CourseOverviewTab(tab_id=tab.tab_id, course_overview=course_overview)
                            for tab in course.tabs
                        ])
                        # Remove and recreate course images
                        CourseOverviewImageSet.objects.filter(course_overview=course_overview).delete()
                        CourseOverviewImageSet.create(course_overview, course)

                except IntegrityError:
                    # There is a rare race condition that will occur if
                    # CourseOverview.get_from_id is called while a
                    # another identical overview is already in the process
                    # of being created.
                    # One of the overviews will be saved normally, while the
                    # other one will cause an IntegrityError because it tries
                    # to save a duplicate.
                    # (see: https://openedx.atlassian.net/browse/TNL-2854).
                    pass
                except Exception:  # pylint: disable=broad-except
                    log.exception(
                        "CourseOverview for course %s failed!",
                        course_id,
                    )
                    raise

                return course_overview
            elif course is not None:
                raise IOError(
                    "Error while loading course {} from the module store: {}",
                    unicode(course_id),
                    course.error_msg if isinstance(course, ErrorDescriptor) else unicode(course)
                )
            else:
                raise cls.DoesNotExist()

    @classmethod
    def get_from_id(cls, course_id):
        """
        Load a CourseOverview object for a given course ID.

        First, we try to load the CourseOverview from the database. If it
        doesn't exist, we load the entire course from the modulestore, create a
        CourseOverview object from it, and then cache it in the database for
        future use.

        Arguments:
            course_id (CourseKey): the ID of the course overview to be loaded.

        Returns:
            CourseOverview: overview of the requested course.

        Raises:
            - CourseOverview.DoesNotExist if the course specified by course_id
                was not found.
            - IOError if some other error occurs while trying to load the
                course from the module store.
        """
        try:
            course_overview = cls.objects.select_related('image_set').get(id=course_id)
            if course_overview.version < cls.VERSION:
                # Throw away old versions of CourseOverview, as they might contain stale data.
                course_overview.delete()
                course_overview = None
        except cls.DoesNotExist:
            course_overview = None

        # Regenerate the thumbnail images if they're missing (either because
        # they were never generated, or because they were flushed out after
        # a change to CourseOverviewImageConfig.
        if course_overview and not hasattr(course_overview, 'image_set'):
            CourseOverviewImageSet.create(course_overview)

        return course_overview or cls.load_from_module_store(course_id)

    @classmethod
    def get_from_ids_if_exists(cls, course_ids):
        """
        Return a dict mapping course_ids to CourseOverviews, if they exist.

        This method will *not* generate new CourseOverviews or delete outdated
        ones. It exists only as a small optimization used when CourseOverviews
        are known to exist, for common situations like the student dashboard.

        Callers should assume that this list is incomplete and fall back to
        get_from_id if they need to guarantee CourseOverview generation.
        """
        return {
            overview.id: overview
            for overview
            in cls.objects.select_related('image_set').filter(
                id__in=course_ids,
                version__gte=cls.VERSION
            )
        }

    def clean_id(self, padding_char='='):
        """
        Returns a unique deterministic base32-encoded ID for the course.

        Arguments:
            padding_char (str): Character used for padding at end of base-32
                                -encoded string, defaulting to '='
        """
        return course_metadata_utils.clean_course_key(self.location.course_key, padding_char)

    @property
    def location(self):
        """
        Returns the UsageKey of this course.

        UsageKeyField has a strange behavior where it fails to parse the "run"
        of a course out of the serialized form of a Mongo Draft UsageKey. This
        method is a wrapper around _location attribute that fixes the problem
        by calling map_into_course, which restores the run attribute.
        """
        if self._location.run is None:
            self._location = self._location.map_into_course(self.id)
        return self._location

    @property
    def number(self):
        """
        Returns this course's number.

        This is a "number" in the sense of the "course numbers" that you see at
        lots of universities. For example, given a course
        "Intro to Computer Science" with the course key "edX/CS-101/2014", the
        course number would be "CS-101"
        """
        return course_metadata_utils.number_for_course_location(self.location)

    @property
    def url_name(self):
        """
        Returns this course's URL name.
        """
        return block_metadata_utils.url_name_for_block(self)

    @property
    def display_name_with_default(self):
        """
        Return reasonable display name for the course.
        """
        return block_metadata_utils.display_name_with_default(self)

    @property
    def display_name_with_default_escaped(self):
        """
        DEPRECATED: use display_name_with_default

        Return html escaped reasonable display name for the course.

        Note: This newly introduced method should not be used.  It was only
        introduced to enable a quick search/replace and the ability to slowly
        migrate and test switching to display_name_with_default, which is no
        longer escaped.
        """
        return block_metadata_utils.display_name_with_default_escaped(self)

    @property
    def dashboard_start_display(self):
        """
         Return start date to diplay on learner's dashboard, preferably `Course Advertised Start`
        """
        return self.advertised_start or self.start

    def has_started(self):
        """
        Returns whether the the course has started.
        """
        return course_metadata_utils.has_course_started(self.start)

    def has_ended(self):
        """
        Returns whether the course has ended.
        """
        return course_metadata_utils.has_course_ended(self.end)

    def has_marketing_url(self):
        """
        Returns whether the course has marketing url.
        """
        return settings.FEATURES.get('ENABLE_MKTG_SITE') and bool(self.marketing_url)

    def has_social_sharing_url(self):
        """
        Returns whether the course has social sharing url.
        """
        is_social_sharing_enabled = getattr(settings, 'SOCIAL_SHARING_SETTINGS', {}).get('CUSTOM_COURSE_URLS')
        return is_social_sharing_enabled and bool(self.social_sharing_url)

    def starts_within(self, days):
        """
        Returns True if the course starts with-in given number of days otherwise returns False.
        """
        return course_metadata_utils.course_starts_within(self.start, days)

    @property
    def start_date_is_still_default(self):
        """
        Checks if the start date set for the course is still default, i.e.
        .start has not been modified, and .advertised_start has not been set.
        """
        return course_metadata_utils.course_start_date_is_default(
            self.start,
            self.advertised_start,
        )

    @property
    def sorting_score(self):
        """
        Returns a tuple that can be used to sort the courses according
        the how "new" they are. The "newness" score is computed using a
        heuristic that takes into account the announcement and
        (advertised) start dates of the course if available.

        The lower the number the "newer" the course.
        """
        return course_metadata_utils.sorting_score(self.start, self.advertised_start, self.announcement)

    @property
    def start_type(self):
        """
        Returns the type of the course's 'start' field.
        """
        if self.advertised_start:
            return u'string'
        elif self.start != DEFAULT_START_DATE:
            return u'timestamp'
        else:
            return u'empty'

    @property
    def start_display(self):
        """
        Returns the display value for the course's start date.
        """
        if self.advertised_start:
            return self.advertised_start
        elif self.start != DEFAULT_START_DATE:
            return defaultfilters.date(self.start, "DATE_FORMAT")
        else:
            return None

    def may_certify(self):
        """
        Returns whether it is acceptable to show the student a certificate
        download link.
        """
        return course_metadata_utils.may_certify_for_course(
            self.certificates_display_behavior,
            self.certificates_show_before_end,
            self.has_ended()
        )

    @property
    def pre_requisite_courses(self):
        """
        Returns a list of ID strings for this course's prerequisite courses.
        """
        return json.loads(self._pre_requisite_courses_json)

    @classmethod
    def get_select_courses(cls, course_keys):
        """
        Returns CourseOverview objects for the given course_keys.
        """
        course_overviews = []

        log.info('Generating course overview for %d courses.', len(course_keys))
        log.debug('Generating course overview(s) for the following courses: %s', course_keys)

        for course_key in course_keys:
            try:
                course_overviews.append(CourseOverview.get_from_id(course_key))
            except Exception as ex:  # pylint: disable=broad-except
                log.exception(
                    'An error occurred while generating course overview for %s: %s',
                    unicode(course_key),
                    ex.message,
                )

        log.info('Finished generating course overviews.')

        return course_overviews

    @classmethod
    def get_all_courses(cls, orgs=None, filter_=None):
        """
        Returns all CourseOverview objects in the database.

        Arguments:
            orgs (list[string]): Optional parameter that allows case-insensitive
                filtering by organization.
            filter_ (dict): Optional parameter that allows custom filtering.
        """
        # Note: If a newly created course is not returned in this QueryList,
        # make sure the "publish" signal was emitted when the course was
        # created. For tests using CourseFactory, use emit_signals=True.
        course_overviews = CourseOverview.objects.all()

        if orgs:
            # In rare cases, courses belonging to the same org may be accidentally assigned
            # an org code with a different casing (e.g., Harvardx as opposed to HarvardX).
            # Case-insensitive matching allows us to deal with this kind of dirty data.
            course_overviews = course_overviews.filter(org__iregex=r'(' + '|'.join(orgs) + ')')

        if filter_:
            course_overviews = course_overviews.filter(**filter_)

        return course_overviews

    @classmethod
    def get_all_course_keys(cls):
        """
        Returns all course keys from course overviews.
        """
        return [
            CourseKey.from_string(course_overview['id'])
            for course_overview in CourseOverview.objects.values('id')
        ]

    def is_discussion_tab_enabled(self):
        """
        Returns True if course has discussion tab and is enabled
        """
        tabs = self.tabs.all()
        # creates circular import; hence explicitly referenced is_discussion_enabled
        for tab in tabs:
            if tab.tab_id == "discussion" and django_comment_client.utils.is_discussion_enabled(self.id):
                return True
        return False

    @property
    def image_urls(self):
        """
        Return a dict with all known URLs for this course image.

        Current resolutions are:
          raw = original upload from the user
          small = thumbnail with dimensions CourseOverviewImageConfig.current().small
          large = thumbnail with dimensions CourseOverviewImageConfig.current().large

        If no thumbnails exist, the raw (originally uploaded) image will be
        returned for all resolutions.
        """
        # This is either the raw image that the course team uploaded, or the
        # settings.DEFAULT_COURSE_ABOUT_IMAGE_URL if they didn't specify one.
        raw_image_url = self.course_image_url

        # Default all sizes to return the raw image if there is no
        # CourseOverviewImageSet associated with this CourseOverview. This can
        # happen because we're disabled via CourseOverviewImageConfig.
        urls = {
            'raw': raw_image_url,
            'small': raw_image_url,
            'large': raw_image_url,
        }

        # If we do have a CourseOverviewImageSet, we still default to the raw
        # images if our thumbnails are blank (might indicate that there was a
        # processing error of some sort while trying to generate thumbnails).
        if hasattr(self, 'image_set') and CourseOverviewImageConfig.current().enabled:
            urls['small'] = self.image_set.small_url or raw_image_url
            urls['large'] = self.image_set.large_url or raw_image_url

        return self.apply_cdn_to_urls(urls)

    @property
    def pacing(self):
        """ Returns the pacing for the course.

        Potential values:
            self: Self-paced courses
            instructor: Instructor-led courses
        """
        return 'self' if self.self_paced else 'instructor'

    def apply_cdn_to_urls(self, image_urls):
        """
        Given a dict of resolutions -> urls, return a copy with CDN applied.

        If CDN does not exist or is disabled, just returns the original. The
        URLs that we store in CourseOverviewImageSet are all already top level
        paths, so we don't need to go through the /static remapping magic that
        happens with other course assets. We just need to add the CDN server if
        appropriate.
        """
        cdn_config = AssetBaseUrlConfig.current()
        if not cdn_config.enabled:
            return image_urls

        base_url = cdn_config.base_url

        return {
            resolution: self._apply_cdn_to_url(url, base_url)
            for resolution, url in image_urls.items()
        }

    def _apply_cdn_to_url(self, url, base_url):
        """
        Applies a new CDN/base URL to the given URL.

        If a URL is absolute, we skip switching the host since it could
        be a hostname that isn't behind our CDN, and we could unintentionally
        break the URL overall.
        """

        # The URL can't be empty.
        if not url:
            return url

        _, netloc, path, params, query, fragment = urlparse(url)

        # If this is an absolute URL, just return it as is.  It could be a domain
        # that isn't ours, and thus CDNing it would actually break it.
        if netloc:
            return url

        return urlunparse((None, base_url, path, params, query, fragment))

    def __unicode__(self):
        """Represent ourselves with the course key."""
        return unicode(self.id)


class CourseOverviewTab(models.Model):
    """
    Model for storing and caching tabs information of a course.
    """
    tab_id = models.CharField(max_length=50)
    course_overview = models.ForeignKey(CourseOverview, db_index=True, related_name="tabs")


class CourseOverviewImageSet(TimeStampedModel):
    """
    Model for Course overview images. Each column is an image type/size.

    You should basically never use this class directly. Read from
    CourseOverview.image_urls instead.

    Special Notes on Deployment/Rollback/Changes:

    1. By default, this functionality is disabled. To turn it on, you have to
       create a CourseOverviewImageConfig entry via Django Admin and select
       enabled=True.

    2. If it is enabled in configuration, it will lazily create thumbnails as
       individual CourseOverviews are requested. This is independent of the
       CourseOverview's cls.VERSION scheme. This is to better support the use
       case where someone might want to change the thumbnail resolutions for
       their theme -- we didn't want to tie the code-based data schema of
       CourseOverview to configuration changes.

    3. A CourseOverviewImageSet is automatically deleted when the CourseOverview
       it belongs to is deleted. So it will be regenerated whenever there's a
       new publish or the CourseOverview schema version changes. It's not
       particularly smart about this, and will just re-write the same thumbnails
       over and over to the same location without checking to see if there were
       changes.

    4. Just because a CourseOverviewImageSet is successfully created does not
       mean that any thumbnails exist. There might have been a processing error,
       or there might simply be no source image to create a thumbnail out of.
       In this case, accessing CourseOverview.image_urls will return the value
       for course.course_image_url for all resolutions. CourseOverviewImageSet
       will *not* try to regenerate if there is a model entry with blank values
       for the URLs -- the assumption is that either there's no data there or
       something has gone wrong and needs fixing in code.

    5. If you want to change thumbnail resolutions, you need to create a new
       CourseOverviewImageConfig with the desired dimensions and then wipe the
       values in CourseOverviewImageSet.

    Logical next steps that I punted on for this first cut:

    1. Converting other parts of the app to use this.

       Our first cut only affects About Pages and the Student Dashboard. But
       most places that use course_image_url() should be converted -- e.g.
       course discovery, mobile, etc.

    2. Center cropping the image before scaling.

       This is desirable, but it involves a few edge cases (what the rounding
       policy is, what to do with undersized images, etc.) The behavior that
       we implemented is at least no worse than what was already there in terms
       of distorting images.

    3. Automatically invalidating entries based on CourseOverviewImageConfig.

       There are two basic paths I can think of for this. The first is to
       completely wipe this table when the config changes. The second is to
       actually tie the config as a foreign key from this model -- so you could
       do the comparison to see if the image_set's config_id matched
       CourseOverviewImageConfig.current() and invalidate it if they didn't
       match. I punted on this mostly because it's just not something that
       happens much at all in practice, there is an understood (if manual)
       process to do it, and it can happen in a follow-on PR if anyone is
       interested in extending this functionality.

    """
    course_overview = models.OneToOneField(CourseOverview, db_index=True, related_name="image_set")
    small_url = models.TextField(blank=True, default="")
    large_url = models.TextField(blank=True, default="")

    @classmethod
    def create(cls, course_overview, course=None):
        """
        Create thumbnail images for this CourseOverview.

        This will save the CourseOverviewImageSet before it returns.
        """
        from openedx.core.lib.courses import create_course_image_thumbnail

        # If image thumbnails are not enabled, do nothing.
        config = CourseOverviewImageConfig.current()
        if not config.enabled:
            return

        # If a course object was provided, use that. Otherwise, pull it from
        # CourseOverview's course_id. This happens because sometimes we are
        # generated as part of the CourseOverview creation (course is available
        # and passed in), and sometimes the CourseOverview already exists.
        if not course:
            course = modulestore().get_course(course_overview.id)

        image_set = cls(course_overview=course_overview)

        if course.course_image:
            # Try to create a thumbnails of the course image. If this fails for any
            # reason (weird format, non-standard URL, etc.), the URLs will default
            # to being blank. No matter what happens, we don't want to bubble up
            # a 500 -- an image_set is always optional.
            try:
                image_set.small_url = create_course_image_thumbnail(course, config.small)
                image_set.large_url = create_course_image_thumbnail(course, config.large)
            except Exception:  # pylint: disable=broad-except
                log.exception(
                    "Could not create thumbnail for course %s with image %s (small=%s), (large=%s)",
                    course.id,
                    course.course_image,
                    config.small,
                    config.large
                )

        # Regardless of whether we created thumbnails or not, we need to save
        # this record before returning. If no thumbnails were created (there was
        # an error or the course has no source course_image), our url fields
        # just keep their blank defaults.
        try:
            with transaction.atomic():
                image_set.save()
                course_overview.image_set = image_set
        except (IntegrityError, ValueError):
            # In the event of a race condition that tries to save two image sets
            # to the same CourseOverview, we'll just silently pass on the one
            # that fails. They should be the same data anyway.
            #
            # The ValueError above is to catch the following error that can
            # happen in Django 1.8.4+ if the CourseOverview object fails to save
            # (again, due to race condition).
            #
            # Example: ValueError: save() prohibited to prevent data loss due
            #          to unsaved related object 'course_overview'.")
            pass

    def __unicode__(self):
        return u"CourseOverviewImageSet({}, small_url={}, large_url={})".format(
            self.course_overview_id, self.small_url, self.large_url
        )


class CourseOverviewImageConfig(ConfigurationModel):
    """
    This sets the size of the thumbnail images that Course Overviews will generate
    to display on the about, info, and student dashboard pages. If you make any
    changes to this, you will have to regenerate CourseOverviews in order for it
    to take effect. You might want to do this if you're doing precise theming of
    your install of edx-platform... but really, you probably don't want to do this
    at all at the moment, given how new this is. :-P
    """
    # Small thumbnail, for things like the student dashboard
    small_width = models.IntegerField(default=375)
    small_height = models.IntegerField(default=200)

    # Large thumbnail, for things like the about page
    large_width = models.IntegerField(default=750)
    large_height = models.IntegerField(default=400)

    @property
    def small(self):
        """Tuple for small image dimensions in pixels -- (width, height)"""
        return (self.small_width, self.small_height)

    @property
    def large(self):
        """Tuple for large image dimensions in pixels -- (width, height)"""
        return (self.large_width, self.large_height)

    def __unicode__(self):
        return u"CourseOverviewImageConfig(enabled={}, small={}, large={})".format(
            self.enabled, self.small, self.large
        )<|MERGE_RESOLUTION|>--- conflicted
+++ resolved
@@ -45,11 +45,7 @@
         app_label = 'course_overviews'
 
     # IMPORTANT: Bump this whenever you modify this model and/or add a migration.
-<<<<<<< HEAD
-    VERSION = 5
-=======
     VERSION = 6
->>>>>>> 75068967
 
     # Cache entry versioning.
     version = IntegerField()
@@ -103,12 +99,9 @@
     course_video_url = TextField(null=True)
     effort = TextField(null=True)
     self_paced = BooleanField(default=False)
-<<<<<<< HEAD
-=======
     marketing_url = TextField(null=True)
     eligible_for_financial_aid = BooleanField(default=True)
 
->>>>>>> 75068967
     language = CharField(max_length=255, null=True)
 
     @classmethod
@@ -150,52 +143,6 @@
             end = ccx.due
             max_student_enrollments_allowed = ccx.max_student_enrollments_allowed
 
-<<<<<<< HEAD
-        return cls(
-            version=cls.VERSION,
-            id=course.id,
-            _location=course.location,
-            org=course.location.org,
-            display_name=display_name,
-            display_number_with_default=course.display_number_with_default,
-            display_org_with_default=course.display_org_with_default,
-
-            start=start,
-            end=end,
-            advertised_start=course.advertised_start,
-            announcement=course.announcement,
-
-            course_image_url=course_image_url(course),
-            social_sharing_url=course.social_sharing_url,
-
-            certificates_display_behavior=course.certificates_display_behavior,
-            certificates_show_before_end=course.certificates_show_before_end,
-            cert_html_view_enabled=course.cert_html_view_enabled,
-            has_any_active_web_certificate=(get_active_web_certificate(course) is not None),
-            cert_name_short=course.cert_name_short,
-            cert_name_long=course.cert_name_long,
-            lowest_passing_grade=lowest_passing_grade,
-            end_of_course_survey_url=course.end_of_course_survey_url,
-
-            days_early_for_beta=course.days_early_for_beta,
-            mobile_available=course.mobile_available,
-            visible_to_staff_only=course.visible_to_staff_only,
-            _pre_requisite_courses_json=json.dumps(course.pre_requisite_courses),
-
-            enrollment_start=course.enrollment_start,
-            enrollment_end=course.enrollment_end,
-            enrollment_domain=course.enrollment_domain,
-            invitation_only=course.invitation_only,
-            max_student_enrollments_allowed=max_student_enrollments_allowed,
-
-            catalog_visibility=course.catalog_visibility,
-            short_description=CourseDetails.fetch_about_attribute(course.id, 'short_description'),
-            effort=CourseDetails.fetch_about_attribute(course.id, 'effort'),
-            course_video_url=CourseDetails.fetch_video_url(course.id),
-            self_paced=course.self_paced,
-            language=course.language,
-        )
-=======
         course_overview = cls.objects.filter(id=course.id)
         if course_overview.exists():
             log.info('Updating course overview for %s.', unicode(course.id))
@@ -249,7 +196,6 @@
         course_overview.language = course.language
 
         return course_overview
->>>>>>> 75068967
 
     @classmethod
     def load_from_module_store(cls, course_id):
