"""
Declaration of CourseOverview model
"""


import json
import logging

import six
from ccx_keys.locator import CCXLocator
from config_models.models import ConfigurationModel
from django.conf import settings
from django.db import models, transaction
from django.db.models import Q
<<<<<<< HEAD
from django.db.models.fields import BooleanField, DateTimeField, DecimalField, TextField, FloatField, IntegerField
=======
from django.db.models.fields import BooleanField, DateTimeField, DecimalField, FloatField, IntegerField, TextField
from django.db.models.signals import post_save, post_delete
>>>>>>> d9a072af
from django.db.utils import IntegrityError
from django.template import defaultfilters
from django.utils.encoding import python_2_unicode_compatible
from django.utils.functional import cached_property
from model_utils.models import TimeStampedModel
from opaque_keys.edx.django.models import CourseKeyField, UsageKeyField
from six import text_type  # pylint: disable=ungrouped-imports
from six.moves.urllib.parse import urlparse, urlunparse  # pylint: disable=import-error
from simple_history.models import HistoricalRecords

from lms.djangoapps.discussion import django_comment_client
from openedx.core.djangoapps.catalog.models import CatalogIntegration
from openedx.core.djangoapps.lang_pref.api import get_closest_released_language
from openedx.core.djangoapps.models.course_details import CourseDetails
from openedx.core.lib.cache_utils import request_cached, RequestCache
from static_replace.models import AssetBaseUrlConfig
from xmodule import block_metadata_utils, course_metadata_utils
from xmodule.course_module import DEFAULT_START_DATE, CourseDescriptor
from xmodule.error_module import ErrorDescriptor
from xmodule.modulestore.django import modulestore
from xmodule.tabs import CourseTab


log = logging.getLogger(__name__)


class CourseOverviewCaseMismatchException(Exception):
    pass


@python_2_unicode_compatible
class CourseOverview(TimeStampedModel):
    """
    Model for storing and caching basic information about a course.

    This model contains basic course metadata such as an ID, display name,
    image URL, and any other information that would be necessary to display
    a course as part of:
        user dashboard (enrolled courses)
        course catalog (courses to enroll in)
        course about (meta data about the course)

    .. no_pii:
    """

    class Meta(object):
        app_label = 'course_overviews'

    # IMPORTANT: Bump this whenever you modify this model and/or add a migration.
    VERSION = 11  # this one goes to eleven

    # Cache entry versioning.
    version = IntegerField()

    # Course identification
    id = CourseKeyField(db_index=True, primary_key=True, max_length=255)
    _location = UsageKeyField(max_length=255)
    org = TextField(max_length=255, default=u'outdated_entry')
    display_name = TextField(null=True)
    display_number_with_default = TextField()
    display_org_with_default = TextField()

    # Start/end dates
    # TODO Remove 'start' & 'end' in removing field in column renaming, DE-1822
    start = DateTimeField(null=True)
    end = DateTimeField(null=True)
    start_date = DateTimeField(null=True)
    end_date = DateTimeField(null=True)
    advertised_start = TextField(null=True)
    announcement = DateTimeField(null=True)

    # URLs
    course_image_url = TextField()
    social_sharing_url = TextField(null=True)
    end_of_course_survey_url = TextField(null=True)

    # Certification data
    certificates_display_behavior = TextField(null=True)
    certificates_show_before_end = BooleanField(default=False)
    cert_html_view_enabled = BooleanField(default=False)
    has_any_active_web_certificate = BooleanField(default=False)
    cert_name_short = TextField()
    cert_name_long = TextField()
    certificate_available_date = DateTimeField(default=None, null=True)

    # Grading
    lowest_passing_grade = DecimalField(max_digits=5, decimal_places=2, null=True)

    # Access parameters
    days_early_for_beta = FloatField(null=True)
    mobile_available = BooleanField(default=False)
    visible_to_staff_only = BooleanField(default=False)
    _pre_requisite_courses_json = TextField()  # JSON representation of list of CourseKey strings

    # Enrollment details
    enrollment_start = DateTimeField(null=True)
    enrollment_end = DateTimeField(null=True)
    enrollment_domain = TextField(null=True)
    invitation_only = BooleanField(default=False)
    max_student_enrollments_allowed = IntegerField(null=True)

    # Catalog information
    catalog_visibility = TextField(null=True)
    short_description = TextField(null=True)
    course_video_url = TextField(null=True)
    effort = TextField(null=True)
    self_paced = BooleanField(default=False)
    marketing_url = TextField(null=True)
    eligible_for_financial_aid = BooleanField(default=True)

    language = TextField(null=True)

    history = HistoricalRecords()

    @classmethod
    def _create_or_update(cls, course):
        """
        Creates or updates a CourseOverview object from a CourseDescriptor.

        Does not touch the database, simply constructs and returns an overview
        from the given course.

        Arguments:
            course (CourseDescriptor): any course descriptor object

        Returns:
            CourseOverview: created or updated overview extracted from the given course
        """
        from lms.djangoapps.certificates.api import get_active_web_certificate
        from openedx.core.lib.courses import course_image_url

        # Workaround for a problem discovered in https://openedx.atlassian.net/browse/TNL-2806.
        # If the course has a malformed grading policy such that
        # course._grading_policy['GRADE_CUTOFFS'] = {}, then
        # course.lowest_passing_grade will raise a ValueError.
        # Work around this for now by defaulting to None.
        try:
            lowest_passing_grade = course.lowest_passing_grade
        except ValueError:
            lowest_passing_grade = None

        display_name = course.display_name
        start = course.start
        end = course.end
        max_student_enrollments_allowed = course.max_student_enrollments_allowed
        if isinstance(course.id, CCXLocator):
            from lms.djangoapps.ccx.utils import get_ccx_from_ccx_locator
            ccx = get_ccx_from_ccx_locator(course.id)
            display_name = ccx.display_name
            start = ccx.start
            end = ccx.due
            max_student_enrollments_allowed = ccx.max_student_enrollments_allowed

        course_overview = cls.objects.filter(id=course.id)
        if course_overview.exists():
            log.info(u'Updating course overview for %s.', six.text_type(course.id))
            course_overview = course_overview.first()
            # MySQL ignores casing, but CourseKey doesn't. To prevent multiple
            # courses with different cased keys from overriding each other, we'll
            # check for equality here in python.
            if course_overview.id != course.id:
                raise CourseOverviewCaseMismatchException(course_overview.id, course.id)
        else:
            log.info(u'Creating course overview for %s.', six.text_type(course.id))
            course_overview = cls()

        course_overview.version = cls.VERSION
        course_overview.id = course.id
        course_overview._location = course.location
        course_overview.org = course.location.org
        course_overview.display_name = display_name
        course_overview.display_number_with_default = course.display_number_with_default
        course_overview.display_org_with_default = course.display_org_with_default

        course_overview.start = start
        # Add writes to new fields 'start_date' & 'end_date'.
        course_overview.start_date = start
        course_overview.end = end
        course_overview.end_date = end
        course_overview.advertised_start = course.advertised_start
        course_overview.announcement = course.announcement

        course_overview.course_image_url = course_image_url(course)
        course_overview.social_sharing_url = course.social_sharing_url

        course_overview.certificates_display_behavior = course.certificates_display_behavior
        course_overview.certificates_show_before_end = course.certificates_show_before_end
        course_overview.cert_html_view_enabled = course.cert_html_view_enabled
        course_overview.has_any_active_web_certificate = (get_active_web_certificate(course) is not None)
        course_overview.cert_name_short = course.cert_name_short
        course_overview.cert_name_long = course.cert_name_long
        course_overview.certificate_available_date = course.certificate_available_date
        course_overview.lowest_passing_grade = lowest_passing_grade
        course_overview.end_of_course_survey_url = course.end_of_course_survey_url

        course_overview.days_early_for_beta = course.days_early_for_beta
        course_overview.mobile_available = course.mobile_available
        course_overview.visible_to_staff_only = course.visible_to_staff_only
        course_overview._pre_requisite_courses_json = json.dumps(course.pre_requisite_courses)

        course_overview.enrollment_start = course.enrollment_start
        course_overview.enrollment_end = course.enrollment_end
        course_overview.enrollment_domain = course.enrollment_domain
        course_overview.invitation_only = course.invitation_only
        course_overview.max_student_enrollments_allowed = max_student_enrollments_allowed

        course_overview.catalog_visibility = course.catalog_visibility
        course_overview.short_description = CourseDetails.fetch_about_attribute(course.id, 'short_description')
        course_overview.effort = CourseDetails.fetch_about_attribute(course.id, 'effort')
        course_overview.course_video_url = CourseDetails.fetch_video_url(course.id)
        course_overview.self_paced = course.self_paced

        if not CatalogIntegration.is_enabled():
            course_overview.language = course.language

        return course_overview

    @classmethod
    def load_from_module_store(cls, course_id):
        """
        Load a CourseDescriptor, create or update a CourseOverview from it, cache the
        overview, and return it.

        Arguments:
            course_id (CourseKey): the ID of the course overview to be loaded.

        Returns:
            CourseOverview: overview of the requested course.

        Raises:
            - CourseOverview.DoesNotExist if the course specified by course_id
                was not found.
            - IOError if some other error occurs while trying to load the
                course from the module store.
        """
        log.info(
            "Attempting to load CourseOverview for course %s from modulestore.",
            course_id,
        )
        store = modulestore()
        with store.bulk_operations(course_id):
            course = store.get_course(course_id)
            if isinstance(course, CourseDescriptor):
                try:
                    course_overview = cls._create_or_update(course)
                    with transaction.atomic():
                        course_overview.save()
                        # Remove and recreate all the course tabs
                        CourseOverviewTab.objects.filter(course_overview=course_overview).delete()
                        CourseOverviewTab.objects.bulk_create([
                            CourseOverviewTab(
                                tab_id=tab.tab_id,
                                type=tab.type,
                                name=tab.name,
                                course_staff_only=tab.course_staff_only,
                                url_slug=tab.get('url_slug'),
                                link=tab.get('link'),
                                is_hidden=tab.get('is_hidden', False),
                                course_overview=course_overview)
                            for tab in course.tabs
                        ])
                        # Remove and recreate course images
                        CourseOverviewImageSet.objects.filter(course_overview=course_overview).delete()
                        CourseOverviewImageSet.create(course_overview, course)

                except IntegrityError:
                    # There is a rare race condition that will occur if
                    # CourseOverview.get_from_id is called while a
                    # another identical overview is already in the process
                    # of being created.
                    # One of the overviews will be saved normally, while the
                    # other one will cause an IntegrityError because it tries
                    # to save a duplicate.
                    # (see: https://openedx.atlassian.net/browse/TNL-2854).
                    log.info(
                        "Multiple CourseOverviews for course %s requested "
                        "simultaneously; will only save one.",
                        course_id,
                    )
                except Exception:
                    log.exception(
                        "Saving CourseOverview for course %s failed with "
                        "unexpected exception!",
                        course_id,
                    )
                    raise

                return course_overview
            elif course is not None:
                raise IOError(
                    "Error while loading CourseOverview for course {} "
                    "from the module store: {}",
                    six.text_type(course_id),
                    course.error_msg if isinstance(course, ErrorDescriptor) else six.text_type(course)
                )
            else:
                log.info(
                    "Could not create CourseOverview for non-existent course: %s",
                    course_id,
                )
                raise cls.DoesNotExist()

    @classmethod
    def course_exists(cls, course_id):
        """
        Check whether a course run exists (in CourseOverviews _or_ modulestore).

        Checks the CourseOverview table first.
        If it is not there, check the modulestore.
        Equivalent to, but more efficient than:
            bool(CourseOverview.get_from_id(course_id))

        Arguments:
            course_id (CourseKey)

        Returns: bool
        """
        if cls.objects.filter(id=course_id).exists():
            return True
        return modulestore().has_course(course_id)

    @classmethod
    @request_cached('course_overview')
    def get_from_id(cls, course_id):
        """
        Load a CourseOverview object for a given course ID.

        First, we try to load the CourseOverview from the database. If it
        doesn't exist, we load the entire course from the modulestore, create a
        CourseOverview object from it, and then cache it in the database for
        future use.

        Arguments:
            course_id (CourseKey): the ID of the course overview to be loaded.

        Returns:
            CourseOverview: overview of the requested course.

        Raises:
            - CourseOverview.DoesNotExist if the course specified by course_id
                was not found.
            - IOError if some other error occurs while trying to load the
                course from the module store.
        """
        try:
            course_overview = cls.objects.select_related('image_set').get(id=course_id)
            if course_overview.version < cls.VERSION:
                # Reload the overview from the modulestore to update the version
                course_overview = cls.load_from_module_store(course_id)
        except cls.DoesNotExist:
            course_overview = None

        # Regenerate the thumbnail images if they're missing (either because
        # they were never generated, or because they were flushed out after
        # a change to CourseOverviewImageConfig.
        if course_overview and not hasattr(course_overview, 'image_set'):
            CourseOverviewImageSet.create(course_overview)

        return course_overview or cls.load_from_module_store(course_id)

    @classmethod
    def get_from_ids(cls, course_ids):
        """
        Return a dict mapping course_ids to CourseOverviews.

        Tries to select all CourseOverviews in one query,
        then fetches remaining (uncached) overviews from the modulestore.

        Course IDs for non-existant courses will map to None.

        Arguments:
            course_ids (iterable[CourseKey])

        Returns: dict[CourseKey, CourseOverview|None]
        """
        overviews = {
            overview.id: overview
            for overview in cls.objects.select_related('image_set').filter(
                id__in=course_ids,
                version__gte=cls.VERSION
            )
        }
        for course_id in course_ids:
            if course_id not in overviews:
                try:
                    overviews[course_id] = cls.load_from_module_store(course_id)
                except CourseOverview.DoesNotExist:
                    overviews[course_id] = None
        return overviews

    def clean_id(self, padding_char='='):
        """
        Returns a unique deterministic base32-encoded ID for the course.

        Arguments:
            padding_char (str): Character used for padding at end of base-32
                                -encoded string, defaulting to '='
        """
        return course_metadata_utils.clean_course_key(self.location.course_key, padding_char)

    @property
    def location(self):
        """
        Returns the UsageKey of this course.

        UsageKeyField has a strange behavior where it fails to parse the "run"
        of a course out of the serialized form of a Mongo Draft UsageKey. This
        method is a wrapper around _location attribute that fixes the problem
        by calling map_into_course, which restores the run attribute.
        """
        if self._location.run is None:
            self._location = self._location.map_into_course(self.id)
        return self._location

    @property
    def number(self):
        """
        Returns this course's number.

        This is a "number" in the sense of the "course numbers" that you see at
        lots of universities. For example, given a course
        "Intro to Computer Science" with the course key "edX/CS-101/2014", the
        course number would be "CS-101"
        """
        return course_metadata_utils.number_for_course_location(self.location)

    @property
    def url_name(self):
        """
        Returns this course's URL name.
        """
        return block_metadata_utils.url_name_for_block(self)

    @property
    def display_name_with_default(self):
        """
        Return reasonable display name for the course.
        """
        return block_metadata_utils.display_name_with_default(self)

    @property
    def display_name_with_default_escaped(self):
        """
        DEPRECATED: use display_name_with_default

        Return html escaped reasonable display name for the course.

        Note: This newly introduced method should not be used.  It was only
        introduced to enable a quick search/replace and the ability to slowly
        migrate and test switching to display_name_with_default, which is no
        longer escaped.
        """
        # pylint: disable=line-too-long
        return block_metadata_utils.display_name_with_default_escaped(self)  # xss-lint: disable=python-deprecated-display-name

    @property
    def dashboard_start_display(self):
        """
         Return start date to diplay on learner's dashboard, preferably `Course Advertised Start`
        """
        return self.advertised_start or self.start

    def has_started(self):
        """
        Returns whether the the course has started.
        """
        return course_metadata_utils.has_course_started(self.start)

    def has_ended(self):
        """
        Returns whether the course has ended.
        """
        return course_metadata_utils.has_course_ended(self.end)

    def has_marketing_url(self):
        """
        Returns whether the course has marketing url.
        """
        return settings.FEATURES.get('ENABLE_MKTG_SITE') and bool(self.marketing_url)

    def has_social_sharing_url(self):
        """
        Returns whether the course has social sharing url.
        """
        is_social_sharing_enabled = getattr(settings, 'SOCIAL_SHARING_SETTINGS', {}).get('CUSTOM_COURSE_URLS')
        return is_social_sharing_enabled and bool(self.social_sharing_url)

    def starts_within(self, days):
        """
        Returns True if the course starts with-in given number of days otherwise returns False.
        """
        return course_metadata_utils.course_starts_within(self.start, days)

    @property
    def start_date_is_still_default(self):
        """
        Checks if the start date set for the course is still default, i.e.
        .start has not been modified, and .advertised_start has not been set.
        """
        return course_metadata_utils.course_start_date_is_default(
            self.start,
            self.advertised_start,
        )

    @property
    def sorting_score(self):
        """
        Returns a tuple that can be used to sort the courses according
        the how "new" they are. The "newness" score is computed using a
        heuristic that takes into account the announcement and
        (advertised) start dates of the course if available.

        The lower the number the "newer" the course.
        """
        return course_metadata_utils.sorting_score(self.start, self.advertised_start, self.announcement)

    @property
    def start_type(self):
        """
        Returns the type of the course's 'start' field.
        """
        if self.advertised_start:
            return u'string'
        elif self.start != DEFAULT_START_DATE:
            return u'timestamp'
        else:
            return u'empty'

    @property
    def start_display(self):
        """
        Returns the display value for the course's start date.
        """
        if self.advertised_start:
            return self.advertised_start
        elif self.start != DEFAULT_START_DATE:
            return defaultfilters.date(self.start, "DATE_FORMAT")
        else:
            return None

    def may_certify(self):
        """
        Returns whether it is acceptable to show the student a certificate
        download link.
        """
        return course_metadata_utils.may_certify_for_course(
            self.certificates_display_behavior,
            self.certificates_show_before_end,
            self.has_ended(),
            self.certificate_available_date,
            self.self_paced
        )

    @property
    def pre_requisite_courses(self):
        """
        Returns a list of ID strings for this course's prerequisite courses.
        """
        return json.loads(self._pre_requisite_courses_json)

    @pre_requisite_courses.setter
    def pre_requisite_courses(self, value):
        """
        Django requires there be a setter for this, but it is not
        necessary for the way we currently use it. Due to the way
        CourseOverviews are constructed raising errors here will
        cause a lot of issues. These should not be mutable after
        construction, so for now we just eat this.
        """
        pass

    @classmethod
    def update_select_courses(cls, course_keys, force_update=False):
        """
        A side-effecting method that updates CourseOverview objects for
        the given course_keys.

        Arguments:
            course_keys (list[CourseKey]): Identifies for which courses to
                return CourseOverview objects.
            force_update (boolean): Optional parameter that indicates
                whether the requested CourseOverview objects should be
                forcefully updated (i.e., re-synched with the modulestore).
        """
        log.info(u'Generating course overview for %d courses.', len(course_keys))
        log.debug(u'Generating course overview(s) for the following courses: %s', course_keys)

        action = CourseOverview.load_from_module_store if force_update else CourseOverview.get_from_id

        for course_key in course_keys:
            try:
                action(course_key)
            except Exception as ex:  # pylint: disable=broad-except
                log.exception(
                    u'An error occurred while generating course overview for %s: %s',
                    six.text_type(course_key),
                    text_type(ex),
                )

        log.info('Finished generating course overviews.')

    @classmethod
    def get_all_courses(cls, orgs=None, filter_=None):
        """
        Return a queryset containing all CourseOverview objects in the database.

        Arguments:
            orgs (list[string]): Optional parameter that allows case-insensitive
                filtering by organization.
            filter_ (dict): Optional parameter that allows custom filtering.
        """
        # Note: If a newly created course is not returned in this QueryList,
        # make sure the "publish" signal was emitted when the course was
        # created. For tests using CourseFactory, use emit_signals=True.
        course_overviews = CourseOverview.objects.all()

        if orgs:
            # In rare cases, courses belonging to the same org may be accidentally assigned
            # an org code with a different casing (e.g., Harvardx as opposed to HarvardX).
            # Case-insensitive matching allows us to deal with this kind of dirty data.
            org_filter = Q()  # Avoiding the `reduce()` for more readability, so a no-op filter starter is needed.
            for org in orgs:
                org_filter |= Q(org__iexact=org)
<<<<<<< HEAD

=======
>>>>>>> d9a072af
            course_overviews = course_overviews.filter(org_filter)

        if filter_:
            course_overviews = course_overviews.filter(**filter_)

        return course_overviews

    @classmethod
    def get_all_course_keys(cls):
        """
        Returns all course keys from course overviews.
        """
        return CourseOverview.objects.values_list('id', flat=True)

    def is_discussion_tab_enabled(self):
        """
        Returns True if course has discussion tab and is enabled
        """
        tabs = self.tab_set.all()
        # creates circular import; hence explicitly referenced is_discussion_enabled
        for tab in tabs:
            if tab.tab_id == "discussion" and django_comment_client.utils.is_discussion_enabled(self.id):
                return True
        return False

    @property
    def tabs(self):
        """
        Returns an iterator of CourseTabs.
        """
        for tab_dict in self.tab_set.all().values():
            tab = CourseTab.from_json(tab_dict)
            if tab is None:
                log.warning("Can't instantiate CourseTab from %r", tab_dict)
            else:
                yield tab

    @property
    def image_urls(self):
        """
        Return a dict with all known URLs for this course image.

        Current resolutions are:
          raw = original upload from the user
          small = thumbnail with dimensions CourseOverviewImageConfig.current().small
          large = thumbnail with dimensions CourseOverviewImageConfig.current().large

        If no thumbnails exist, the raw (originally uploaded) image will be
        returned for all resolutions.
        """
        # This is either the raw image that the course team uploaded, or the
        # settings.DEFAULT_COURSE_ABOUT_IMAGE_URL if they didn't specify one.
        raw_image_url = self.course_image_url

        # Default all sizes to return the raw image if there is no
        # CourseOverviewImageSet associated with this CourseOverview. This can
        # happen because we're disabled via CourseOverviewImageConfig.
        urls = {
            'raw': raw_image_url,
            'small': raw_image_url,
            'large': raw_image_url,
        }

        # If we do have a CourseOverviewImageSet, we still default to the raw
        # images if our thumbnails are blank (might indicate that there was a
        # processing error of some sort while trying to generate thumbnails).
        if hasattr(self, 'image_set') and CourseOverviewImageConfig.current().enabled:
            urls['small'] = self.image_set.small_url or raw_image_url
            urls['large'] = self.image_set.large_url or raw_image_url

        return self.apply_cdn_to_urls(urls)

    @property
    def pacing(self):
        """ Returns the pacing for the course.

        Potential values:
            self: Self-paced courses
            instructor: Instructor-led courses
        """
        return 'self' if self.self_paced else 'instructor'

    @property
    def closest_released_language(self):
        """
        Returns the language code that most closely matches this course' language and is fully
        supported by the LMS, or None if there are no fully supported languages that
        match the target.
        """
        return get_closest_released_language(self.language) if self.language else None

    def apply_cdn_to_urls(self, image_urls):
        """
        Given a dict of resolutions -> urls, return a copy with CDN applied.

        If CDN does not exist or is disabled, just returns the original. The
        URLs that we store in CourseOverviewImageSet are all already top level
        paths, so we don't need to go through the /static remapping magic that
        happens with other course assets. We just need to add the CDN server if
        appropriate.
        """
        cdn_config = AssetBaseUrlConfig.current()
        if not cdn_config.enabled:
            return image_urls

        base_url = cdn_config.base_url

        return {
            resolution: self._apply_cdn_to_url(url, base_url)
            for resolution, url in image_urls.items()
        }

    def _apply_cdn_to_url(self, url, base_url):
        """
        Applies a new CDN/base URL to the given URL.

        If a URL is absolute, we skip switching the host since it could
        be a hostname that isn't behind our CDN, and we could unintentionally
        break the URL overall.
        """

        # The URL can't be empty.
        if not url:
            return url

        _, netloc, path, params, query, fragment = urlparse(url)

        # If this is an absolute URL, just return it as is.  It could be a domain
        # that isn't ours, and thus CDNing it would actually break it.
        if netloc:
            return url

        return urlunparse(('', base_url, path, params, query, fragment))

    @cached_property
    def _original_course(self):
        """
        Returns the course from the modulestore.
        """
        log.warning('Falling back on modulestore to get course information for %s', self.id)
        return modulestore().get_course(self.id)

    @property
    def allow_public_wiki_access(self):
        """
        TODO: move this to the model.
        """
        return self._original_course.allow_public_wiki_access

    @property
    def textbooks(self):
        """
        TODO: move this to the model.
        """
        return self._original_course.textbooks

    @property
    def pdf_textbooks(self):
        """
        TODO: move this to the model.
        """
        return self._original_course.pdf_textbooks

    @property
    def html_textbooks(self):
        """
        TODO: move this to the model.
        """
        return self._original_course.html_textbooks

    @property
    def hide_progress_tab(self):
        """
        TODO: move this to the model.
        """
        return self._original_course.hide_progress_tab

    @property
    def edxnotes(self):
        """
        TODO: move this to the model.
        """
        return self._original_course.edxnotes

    @property
    def enable_ccx(self):
        """
        TODO: move this to the model.
        """
        return self._original_course.enable_ccx

    @property
    def course_visibility(self):
        """
        TODO: move this to the model.
        """
        return self._original_course.course_visibility

    @property
    def teams_enabled(self):
        """
        TODO: move this to the model.
        """
        return self._original_course.teams_enabled

    @property
    def show_calculator(self):
        """
        TODO: move this to the model.
        """
        return self._original_course.show_calculator

    @property
    def edxnotes_visibility(self):
        """
        TODO: move this to the model.
        """
        return self._original_course.edxnotes_visibility

    def __str__(self):
        """Represent ourselves with the course key."""
        return six.text_type(self.id)


class CourseOverviewTab(models.Model):
    """
    Model for storing and caching tabs information of a course.

    .. no_pii:
    """
    tab_id = models.CharField(max_length=50)
    course_overview = models.ForeignKey(CourseOverview, db_index=True, related_name="tab_set", on_delete=models.CASCADE)
    type = models.CharField(max_length=50, null=True)
    name = models.TextField(null=True)
    course_staff_only = models.BooleanField(default=False)
    url_slug = models.TextField(null=True)
    link = models.TextField(null=True)
    is_hidden = models.BooleanField(default=False)

    def __str__(self):
        return self.tab_id


@python_2_unicode_compatible
class CourseOverviewImageSet(TimeStampedModel):
    """
    Model for Course overview images. Each column is an image type/size.

    You should basically never use this class directly. Read from
    CourseOverview.image_urls instead.

    Special Notes on Deployment/Rollback/Changes:

    1. By default, this functionality is disabled. To turn it on, you have to
       create a CourseOverviewImageConfig entry via Django Admin and select
       enabled=True.

    2. If it is enabled in configuration, it will lazily create thumbnails as
       individual CourseOverviews are requested. This is independent of the
       CourseOverview's cls.VERSION scheme. This is to better support the use
       case where someone might want to change the thumbnail resolutions for
       their theme -- we didn't want to tie the code-based data schema of
       CourseOverview to configuration changes.

    3. A CourseOverviewImageSet is automatically deleted when the CourseOverview
       it belongs to is deleted. So it will be regenerated whenever there's a
       new publish or the CourseOverview schema version changes. It's not
       particularly smart about this, and will just re-write the same thumbnails
       over and over to the same location without checking to see if there were
       changes.

    4. Just because a CourseOverviewImageSet is successfully created does not
       mean that any thumbnails exist. There might have been a processing error,
       or there might simply be no source image to create a thumbnail out of.
       In this case, accessing CourseOverview.image_urls will return the value
       for course.course_image_url for all resolutions. CourseOverviewImageSet
       will *not* try to regenerate if there is a model entry with blank values
       for the URLs -- the assumption is that either there's no data there or
       something has gone wrong and needs fixing in code.

    5. If you want to change thumbnail resolutions, you need to create a new
       CourseOverviewImageConfig with the desired dimensions and then wipe the
       values in CourseOverviewImageSet.

    Logical next steps that I punted on for this first cut:

    1. Converting other parts of the app to use this.

       Our first cut only affects About Pages and the Student Dashboard. But
       most places that use course_image_url() should be converted -- e.g.
       course discovery, mobile, etc.

    2. Center cropping the image before scaling.

       This is desirable, but it involves a few edge cases (what the rounding
       policy is, what to do with undersized images, etc.) The behavior that
       we implemented is at least no worse than what was already there in terms
       of distorting images.

    3. Automatically invalidating entries based on CourseOverviewImageConfig.

       There are two basic paths I can think of for this. The first is to
       completely wipe this table when the config changes. The second is to
       actually tie the config as a foreign key from this model -- so you could
       do the comparison to see if the image_set's config_id matched
       CourseOverviewImageConfig.current() and invalidate it if they didn't
       match. I punted on this mostly because it's just not something that
       happens much at all in practice, there is an understood (if manual)
       process to do it, and it can happen in a follow-on PR if anyone is
       interested in extending this functionality.


    .. no_pii:
    """
    course_overview = models.OneToOneField(CourseOverview, db_index=True, related_name="image_set",
                                           on_delete=models.CASCADE)
    small_url = models.TextField(blank=True, default=u"")
    large_url = models.TextField(blank=True, default=u"")

    @classmethod
    def create(cls, course_overview, course=None):
        """
        Create thumbnail images for this CourseOverview.

        This will save the CourseOverviewImageSet before it returns.
        """
        from openedx.core.lib.courses import create_course_image_thumbnail

        # If image thumbnails are not enabled, do nothing.
        config = CourseOverviewImageConfig.current()
        if not config.enabled:
            return

        # If a course object was provided, use that. Otherwise, pull it from
        # CourseOverview's course_id. This happens because sometimes we are
        # generated as part of the CourseOverview creation (course is available
        # and passed in), and sometimes the CourseOverview already exists.
        if not course:
            course = modulestore().get_course(course_overview.id)

        image_set = cls(course_overview=course_overview)

        if course.course_image:
            # Try to create a thumbnails of the course image. If this fails for any
            # reason (weird format, non-standard URL, etc.), the URLs will default
            # to being blank. No matter what happens, we don't want to bubble up
            # a 500 -- an image_set is always optional.
            try:
                image_set.small_url = create_course_image_thumbnail(course, config.small)
                image_set.large_url = create_course_image_thumbnail(course, config.large)
            except Exception:  # pylint: disable=broad-except
                log.exception(
                    u"Could not create thumbnail for course %s with image %s (small=%s), (large=%s)",
                    course.id,
                    course.course_image,
                    config.small,
                    config.large
                )

        # Regardless of whether we created thumbnails or not, we need to save
        # this record before returning. If no thumbnails were created (there was
        # an error or the course has no source course_image), our url fields
        # just keep their blank defaults.
        try:
            with transaction.atomic():
                image_set.save()
                course_overview.image_set = image_set
        except (IntegrityError, ValueError):
            # In the event of a race condition that tries to save two image sets
            # to the same CourseOverview, we'll just silently pass on the one
            # that fails. They should be the same data anyway.
            #
            # The ValueError above is to catch the following error that can
            # happen in Django 1.8.4+ if the CourseOverview object fails to save
            # (again, due to race condition).
            #
            # Example: ValueError: save() prohibited to prevent data loss due
            #          to unsaved related object 'course_overview'.")
            pass

    def __str__(self):
        return u"CourseOverviewImageSet({}, small_url={}, large_url={})".format(
            self.course_overview_id, self.small_url, self.large_url
        )


@python_2_unicode_compatible
class CourseOverviewImageConfig(ConfigurationModel):
    """
    This sets the size of the thumbnail images that Course Overviews will generate
    to display on the about, info, and student dashboard pages. If you make any
    changes to this, you will have to regenerate CourseOverviews in order for it
    to take effect. You might want to do this if you're doing precise theming of
    your install of edx-platform... but really, you probably don't want to do this
    at all at the moment, given how new this is. :-P

    .. no_pii:
    """
    # Small thumbnail, for things like the student dashboard
    small_width = models.IntegerField(default=375)
    small_height = models.IntegerField(default=200)

    # Large thumbnail, for things like the about page
    large_width = models.IntegerField(default=750)
    large_height = models.IntegerField(default=400)

    @property
    def small(self):
        """Tuple for small image dimensions in pixels -- (width, height)"""
        return (self.small_width, self.small_height)

    @property
    def large(self):
        """Tuple for large image dimensions in pixels -- (width, height)"""
        return (self.large_width, self.large_height)

    def __str__(self):
        return u"CourseOverviewImageConfig(enabled={}, small={}, large={})".format(
            self.enabled, self.small, self.large
        )


@python_2_unicode_compatible
class SimulateCoursePublishConfig(ConfigurationModel):
    """
    Manages configuration for a run of the simulate_publish management command.

    .. no_pii:
    """

    class Meta(object):
        app_label = 'course_overviews'
        verbose_name = 'simulate_publish argument'

    arguments = models.TextField(
        blank=True,
        help_text=u'Useful for manually running a Jenkins job. Specify like "--delay 10 --receivers A B C \
        --courses X Y Z".',
        default=u'',
    )

    def __str__(self):
        return six.text_type(self.arguments)


def _invalidate_overview_cache(**kwargs):  # pylint: disable=unused-argument
    """
    Invalidate the course overview request cache.
    """
    RequestCache('course_overview').clear()


post_save.connect(_invalidate_overview_cache, sender=CourseOverview)
post_save.connect(_invalidate_overview_cache, sender=CourseOverviewImageConfig)
post_delete.connect(_invalidate_overview_cache, sender=CourseOverview)
post_delete.connect(_invalidate_overview_cache, sender=CourseOverviewImageConfig)<|MERGE_RESOLUTION|>--- conflicted
+++ resolved
@@ -12,12 +12,8 @@
 from django.conf import settings
 from django.db import models, transaction
 from django.db.models import Q
-<<<<<<< HEAD
-from django.db.models.fields import BooleanField, DateTimeField, DecimalField, TextField, FloatField, IntegerField
-=======
 from django.db.models.fields import BooleanField, DateTimeField, DecimalField, FloatField, IntegerField, TextField
 from django.db.models.signals import post_save, post_delete
->>>>>>> d9a072af
 from django.db.utils import IntegrityError
 from django.template import defaultfilters
 from django.utils.encoding import python_2_unicode_compatible
@@ -641,10 +637,6 @@
             org_filter = Q()  # Avoiding the `reduce()` for more readability, so a no-op filter starter is needed.
             for org in orgs:
                 org_filter |= Q(org__iexact=org)
-<<<<<<< HEAD
-
-=======
->>>>>>> d9a072af
             course_overviews = course_overviews.filter(org_filter)
 
         if filter_:
