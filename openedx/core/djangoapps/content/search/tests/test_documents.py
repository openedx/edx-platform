--- conflicted
+++ resolved
@@ -9,18 +9,14 @@
 from xmodule.modulestore.tests.django_utils import SharedModuleStoreTestCase
 from xmodule.modulestore.tests.factories import BlockFactory, ToyCourseFactory
 
-<<<<<<< HEAD
-from ..documents import searchable_doc_for_course_block, searchable_doc_tags
-=======
 try:
     # This import errors in the lms because content.search is not an installed app there.
-    from ..documents import searchable_doc_for_course_block
+    from ..documents import searchable_doc_for_course_block, searchable_doc_tags
     from ..models import SearchAccess
 except RuntimeError:
     searchable_doc_for_course_block = lambda x: x
     SearchAccess = {}
 
->>>>>>> d6721105
 
 STUDIO_SEARCH_ENDPOINT_URL = "/api/content_search/v2/studio/"
 
