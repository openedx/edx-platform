"""
Tests for the Studio content search API.
"""
from __future__ import annotations

import copy

from datetime import datetime, timezone
from unittest.mock import MagicMock, Mock, call, patch
from opaque_keys.edx.keys import UsageKey

import ddt
from django.test import override_settings
from freezegun import freeze_time
from openedx_learning.api import authoring as authoring_api
from organizations.tests.factories import OrganizationFactory

from common.djangoapps.student.tests.factories import UserFactory
from openedx.core.djangoapps.content_libraries import api as library_api
from openedx.core.djangoapps.content_tagging import api as tagging_api
from openedx.core.djangoapps.content.course_overviews.api import CourseOverview
from openedx.core.djangolib.testing.utils import skip_unless_cms
from xmodule.modulestore.tests.django_utils import TEST_DATA_SPLIT_MODULESTORE, ModuleStoreTestCase


try:
    # This import errors in the lms because content.search is not an installed app there.
    from .. import api
    from ..models import SearchAccess
except RuntimeError:
    SearchAccess = {}

STUDIO_SEARCH_ENDPOINT_URL = "/api/content_search/v2/studio/"


@ddt.ddt
@skip_unless_cms
@patch("openedx.core.djangoapps.content.search.api._wait_for_meili_task", new=MagicMock(return_value=None))
@patch("openedx.core.djangoapps.content.search.api.MeilisearchClient")
class TestSearchApi(ModuleStoreTestCase):
    """
    Tests for the Studio content search and index API.
    """

    MODULESTORE = TEST_DATA_SPLIT_MODULESTORE

    def setUp(self):
        super().setUp()
        self.user = UserFactory.create()
        self.user_id = self.user.id

        self.modulestore_patcher = patch(
            "openedx.core.djangoapps.content.search.api.modulestore", return_value=self.store
        )
        self.addCleanup(self.modulestore_patcher.stop)
        self.modulestore_patcher.start()

        # Clear the Meilisearch client to avoid side effects from other tests
        api.clear_meilisearch_client()

        # Create course
        self.course = self.store.create_course(
            "org1",
            "test_course",
            "test_run",
            self.user_id,
            fields={"display_name": "Test Course"},
        )
        course_access, _ = SearchAccess.objects.get_or_create(context_key=self.course.id)
        self.course_block_key = "block-v1:org1+test_course+test_run+type@course+block@course"

        # Create XBlocks
        self.sequential = self.store.create_child(self.user_id, self.course.location, "sequential", "test_sequential")
        self.doc_sequential = {
            "id": "block-v1org1test_coursetest_runtypesequentialblocktest_sequential-f702c144",
            "type": "course_block",
            "usage_key": "block-v1:org1+test_course+test_run+type@sequential+block@test_sequential",
            "block_id": "test_sequential",
            "display_name": "sequential",
            "block_type": "sequential",
            "context_key": "course-v1:org1+test_course+test_run",
            "org": "org1",
            "breadcrumbs": [
                {
                    "display_name": "Test Course",
                },
            ],
            "content": {},
            "access_id": course_access.id,
        }
        self.store.create_child(self.user_id, self.sequential.location, "vertical", "test_vertical")
        self.doc_vertical = {
            "id": "block-v1org1test_coursetest_runtypeverticalblocktest_vertical-e76a10a4",
            "type": "course_block",
            "usage_key": "block-v1:org1+test_course+test_run+type@vertical+block@test_vertical",
            "block_id": "test_vertical",
            "display_name": "vertical",
            "block_type": "vertical",
            "context_key": "course-v1:org1+test_course+test_run",
            "org": "org1",
            "breadcrumbs": [
                {
                    "display_name": "Test Course",
                },
                {
                    "display_name": "sequential",
                    "usage_key": "block-v1:org1+test_course+test_run+type@sequential+block@test_sequential",
                },
            ],
            "content": {},
            "access_id": course_access.id,
        }
        # Make sure the CourseOverview for the course is created:
        CourseOverview.get_from_id(self.course.id)

        # Create a content library:
        self.library = library_api.create_library(
            library_type=library_api.COMPLEX,
            org=OrganizationFactory.create(short_name="org1"),
            slug="lib",
            title="Library",
        )
        lib_access, _ = SearchAccess.objects.get_or_create(context_key=self.library.key)

        # Populate it with 2 problems, freezing the date so we can verify created date serializes correctly.
        created_date = datetime(2023, 4, 5, 6, 7, 8, tzinfo=timezone.utc)
        with freeze_time(created_date):
            self.problem1 = library_api.create_library_block(self.library.key, "problem", "p1")
            self.problem2 = library_api.create_library_block(self.library.key, "problem", "p2")
        # Update problem1, freezing the date so we can verify modified date serializes correctly.
        modified_date = datetime(2024, 5, 6, 7, 8, 9, tzinfo=timezone.utc)
        with freeze_time(modified_date):
            library_api.set_library_block_olx(self.problem1.usage_key, "<problem />")

        self.doc_problem1 = {
            "id": "lborg1libproblemp1-a698218e",
            "usage_key": "lb:org1:lib:problem:p1",
            "block_id": "p1",
            "display_name": "Blank Problem",
            "block_type": "problem",
            "context_key": "lib:org1:lib",
            "org": "org1",
            "breadcrumbs": [{"display_name": "Library"}],
            "content": {"problem_types": [], "capa_content": " "},
            "type": "library_block",
            "access_id": lib_access.id,
            "last_published": None,
            "created": created_date.timestamp(),
            "modified": modified_date.timestamp(),
        }
        self.doc_problem2 = {
            "id": "lborg1libproblemp2-b2f65e29",
            "usage_key": "lb:org1:lib:problem:p2",
            "block_id": "p2",
            "display_name": "Blank Problem",
            "block_type": "problem",
            "context_key": "lib:org1:lib",
            "org": "org1",
            "breadcrumbs": [{"display_name": "Library"}],
            "content": {"problem_types": [], "capa_content": " "},
            "type": "library_block",
            "access_id": lib_access.id,
            "last_published": None,
            "created": created_date.timestamp(),
            "modified": created_date.timestamp(),
        }

        # Create a couple of taxonomies with tags
        self.taxonomyA = tagging_api.create_taxonomy(name="A", export_id="A")
        self.taxonomyB = tagging_api.create_taxonomy(name="B", export_id="B")
        tagging_api.set_taxonomy_orgs(self.taxonomyA, all_orgs=True)
        tagging_api.set_taxonomy_orgs(self.taxonomyB, all_orgs=True)
        tagging_api.add_tag_to_taxonomy(self.taxonomyA, "one")
        tagging_api.add_tag_to_taxonomy(self.taxonomyA, "two")
        tagging_api.add_tag_to_taxonomy(self.taxonomyB, "three")
        tagging_api.add_tag_to_taxonomy(self.taxonomyB, "four")

        # Create a collection:
        self.learning_package = authoring_api.get_learning_package_by_key(self.library.key)
        with freeze_time(created_date):
            self.collection = authoring_api.create_collection(
                learning_package_id=self.learning_package.id,
                key="MYCOL",
                title="my_collection",
                created_by=None,
                description="my collection description"
            )
        self.collection_dict = {
<<<<<<< HEAD
            'id': 'MYCOL',
=======
            'id': self.collection.id,
>>>>>>> 082350e7
            'type': 'collection',
            'display_name': 'my_collection',
            'description': 'my collection description',
            'context_key': 'lib:org1:lib',
            'org': 'org1',
            'created': created_date.timestamp(),
            'modified': created_date.timestamp(),
            "access_id": lib_access.id,
            'breadcrumbs': [{'display_name': 'Library'}]
        }

    @override_settings(MEILISEARCH_ENABLED=False)
    def test_reindex_meilisearch_disabled(self, mock_meilisearch):
        with self.assertRaises(RuntimeError):
            api.rebuild_index()

        mock_meilisearch.return_value.swap_indexes.assert_not_called()

    @override_settings(MEILISEARCH_ENABLED=True)
    def test_reindex_meilisearch(self, mock_meilisearch):

        # Add tags field to doc, since reindex calls includes tags
        doc_sequential = copy.deepcopy(self.doc_sequential)
        doc_sequential["tags"] = {}
        doc_vertical = copy.deepcopy(self.doc_vertical)
        doc_vertical["tags"] = {}
        doc_problem1 = copy.deepcopy(self.doc_problem1)
        doc_problem1["tags"] = {}
        doc_problem2 = copy.deepcopy(self.doc_problem2)
        doc_problem2["tags"] = {}

        api.rebuild_index()
        mock_meilisearch.return_value.index.return_value.add_documents.assert_has_calls(
            [
                call([doc_sequential, doc_vertical]),
                call([doc_problem1, doc_problem2]),
                call([self.collection_dict]),
            ],
            any_order=True,
        )

    @override_settings(MEILISEARCH_ENABLED=True)
    @patch(
        "openedx.core.djangoapps.content.search.api.searchable_doc_for_collection",
        Mock(side_effect=Exception("Failed to generate document")),
    )
    def test_reindex_meilisearch_collection_error(self, mock_meilisearch):

        mock_logger = Mock()
        api.rebuild_index(mock_logger)
        assert call(
            [self.collection_dict]
        ) not in mock_meilisearch.return_value.index.return_value.add_documents.mock_calls
        mock_logger.assert_any_call(
            f"Error indexing collection {self.collection}: Failed to generate document"
        )

    @override_settings(MEILISEARCH_ENABLED=True)
    def test_reindex_meilisearch_library_block_error(self, mock_meilisearch):

        # Add tags field to doc, since reindex calls includes tags
        doc_sequential = copy.deepcopy(self.doc_sequential)
        doc_sequential["tags"] = {}
        doc_vertical = copy.deepcopy(self.doc_vertical)
        doc_vertical["tags"] = {}
        doc_problem2 = copy.deepcopy(self.doc_problem2)
        doc_problem2["tags"] = {}

        orig_from_component = library_api.LibraryXBlockMetadata.from_component

        def mocked_from_component(lib_key, component):
            # Simulate an error when processing problem 1
            if component.key == 'xblock.v1:problem:p1':
                raise Exception('Error')

            return orig_from_component(lib_key, component)

        with patch.object(
            library_api.LibraryXBlockMetadata,
            "from_component",
            new=mocked_from_component,
        ):
            api.rebuild_index()

        mock_meilisearch.return_value.index.return_value.add_documents.assert_has_calls(
            [
                call([doc_sequential, doc_vertical]),
                # Problem 1 should not be indexed
                call([doc_problem2]),
            ],
            any_order=True,
        )

        # Check that the sorting-related settings were updated to support sorting on the expected fields
        mock_meilisearch.return_value.index.return_value.update_sortable_attributes.assert_called_with([
            "display_name",
            "created",
            "modified",
            "last_published",
        ])
        mock_meilisearch.return_value.index.return_value.update_ranking_rules.assert_called_with([
            "sort",
            "words",
            "typo",
            "proximity",
            "attribute",
            "exactness",
        ])

    @ddt.data(
        True,
        False
    )
    @override_settings(MEILISEARCH_ENABLED=True)
    def test_index_xblock_metadata(self, recursive, mock_meilisearch):
        """
        Test indexing an XBlock.
        """
        api.upsert_xblock_index_doc(self.sequential.usage_key, recursive=recursive)

        if recursive:
            expected_docs = [self.doc_sequential, self.doc_vertical]
        else:
            expected_docs = [self.doc_sequential]

        mock_meilisearch.return_value.index.return_value.update_documents.assert_called_once_with(expected_docs)

    @override_settings(MEILISEARCH_ENABLED=True)
    def test_no_index_excluded_xblocks(self, mock_meilisearch):
        api.upsert_xblock_index_doc(UsageKey.from_string(self.course_block_key))

        mock_meilisearch.return_value.index.return_value.update_document.assert_not_called()

    @override_settings(MEILISEARCH_ENABLED=True)
    def test_index_xblock_tags(self, mock_meilisearch):
        """
        Test indexing an XBlock with tags.
        """

        # Tag XBlock (these internally call `upsert_block_tags_index_docs`)
        tagging_api.tag_object(str(self.sequential.usage_key), self.taxonomyA, ["one", "two"])
        tagging_api.tag_object(str(self.sequential.usage_key), self.taxonomyB, ["three", "four"])

        # Build expected docs with tags at each stage
        doc_sequential_with_tags1 = {
            "id": self.doc_sequential["id"],
            "tags": {
                'taxonomy': ['A'],
                'level0': ['A > one', 'A > two']
            }
        }
        doc_sequential_with_tags2 = {
            "id": self.doc_sequential["id"],
            "tags": {
                'taxonomy': ['A', 'B'],
                'level0': ['A > one', 'A > two', 'B > four', 'B > three']
            }
        }

        mock_meilisearch.return_value.index.return_value.update_documents.assert_has_calls(
            [
                call([doc_sequential_with_tags1]),
                call([doc_sequential_with_tags2]),
            ],
            any_order=True,
        )

    @override_settings(MEILISEARCH_ENABLED=True)
    def test_delete_index_xblock(self, mock_meilisearch):
        """
        Test deleting an XBlock doc from the index.
        """
        api.delete_index_doc(self.sequential.usage_key)

        mock_meilisearch.return_value.index.return_value.delete_document.assert_called_once_with(
            self.doc_sequential['id']
        )

    @override_settings(MEILISEARCH_ENABLED=True)
    def test_index_library_block_metadata(self, mock_meilisearch):
        """
        Test indexing a Library Block.
        """
        api.upsert_library_block_index_doc(self.problem1.usage_key)

        mock_meilisearch.return_value.index.return_value.update_documents.assert_called_once_with([self.doc_problem1])

    @override_settings(MEILISEARCH_ENABLED=True)
    def test_index_library_block_tags(self, mock_meilisearch):
        """
        Test indexing an Library Block with tags.
        """

        # Tag XBlock (these internally call `upsert_block_tags_index_docs`)
        tagging_api.tag_object(str(self.problem1.usage_key), self.taxonomyA, ["one", "two"])
        tagging_api.tag_object(str(self.problem1.usage_key), self.taxonomyB, ["three", "four"])

        # Build expected docs with tags at each stage
        doc_problem_with_tags1 = {
            "id": self.doc_problem1["id"],
            "tags": {
                'taxonomy': ['A'],
                'level0': ['A > one', 'A > two']
            }
        }
        doc_problem_with_tags2 = {
            "id": self.doc_problem1["id"],
            "tags": {
                'taxonomy': ['A', 'B'],
                'level0': ['A > one', 'A > two', 'B > four', 'B > three']
            }
        }

        mock_meilisearch.return_value.index.return_value.update_documents.assert_has_calls(
            [
                call([doc_problem_with_tags1]),
                call([doc_problem_with_tags2]),
            ],
            any_order=True,
        )

    @override_settings(MEILISEARCH_ENABLED=True)
    def test_index_library_block_collections(self, mock_meilisearch):
        """
        Test indexing an Library Block that is in two collections.
        """
        collection1 = authoring_api.create_collection(
            learning_package_id=self.library.learning_package.id,
            key="COL1",
            title="Collection 1",
            created_by=None,
            description="First Collection",
        )

        collection2 = authoring_api.create_collection(
            learning_package_id=self.library.learning_package.id,
            key="COL2",
            title="Collection 2",
            created_by=None,
            description="Second Collection",
        )

        # Add Problem1 to both Collections (these internally call `upsert_block_collections_index_docs`)
        # (adding in reverse order to test sorting of collection tag))
        for collection in (collection2, collection1):
            library_api.update_library_collection_components(
                self.library.key,
                collection_key=collection.key,
                usage_keys=[
                    self.problem1.usage_key,
                ],
            )

        # Build expected docs with collections at each stage
        doc_problem_with_collection2 = {
            "id": self.doc_problem1["id"],
            "collections": [collection2.key],
        }
        doc_problem_with_collection1 = {
            "id": self.doc_problem1["id"],
            "collections": [collection1.key, collection2.key],
        }

        mock_meilisearch.return_value.index.return_value.update_documents.assert_has_calls(
            [
                call([doc_problem_with_collection2]),
                call([doc_problem_with_collection1]),
            ],
            any_order=True,
        )

    @override_settings(MEILISEARCH_ENABLED=True)
    def test_delete_index_library_block(self, mock_meilisearch):
        """
        Test deleting a Library Block doc from the index.
        """
        api.delete_index_doc(self.problem1.usage_key)

        mock_meilisearch.return_value.index.return_value.delete_document.assert_called_once_with(
            self.doc_problem1['id']
        )

    @override_settings(MEILISEARCH_ENABLED=True)
    def test_index_content_library_metadata(self, mock_meilisearch):
        """
        Test indexing a whole content library.
        """
        api.upsert_content_library_index_docs(self.library.key)

        mock_meilisearch.return_value.index.return_value.update_documents.assert_called_once_with(
            [self.doc_problem1, self.doc_problem2]
        )

    @override_settings(MEILISEARCH_ENABLED=True)
    def test_delete_all_drafts(self, mock_meilisearch):
        """
        Test deleting all draft documents from the index.
        """
        api.delete_all_draft_docs_for_library(self.library.key)

        delete_filter = [
            f'context_key="{self.library.key}"',
            ['last_published IS EMPTY', 'last_published IS NULL'],
        ]
        mock_meilisearch.return_value.index.return_value.delete_documents.assert_called_once_with(
            filter=delete_filter
        )<|MERGE_RESOLUTION|>--- conflicted
+++ resolved
@@ -186,11 +186,7 @@
                 description="my collection description"
             )
         self.collection_dict = {
-<<<<<<< HEAD
-            'id': 'MYCOL',
-=======
             'id': self.collection.id,
->>>>>>> 082350e7
             'type': 'collection',
             'display_name': 'my_collection',
             'description': 'my collection description',
