"""
Tests for the Studio content search API.
"""
from __future__ import annotations

import copy

from datetime import datetime, timezone
from unittest.mock import MagicMock, Mock, call, patch
from opaque_keys.edx.keys import UsageKey

import ddt
from django.test import override_settings
from freezegun import freeze_time
from openedx_learning.api import authoring as authoring_api
from organizations.tests.factories import OrganizationFactory

from common.djangoapps.student.tests.factories import UserFactory
from openedx.core.djangoapps.content_libraries import api as library_api
from openedx.core.djangoapps.content_tagging import api as tagging_api
from openedx.core.djangoapps.content.course_overviews.api import CourseOverview
from openedx.core.djangolib.testing.utils import skip_unless_cms
from xmodule.modulestore.tests.django_utils import TEST_DATA_SPLIT_MODULESTORE, ModuleStoreTestCase


try:
    # This import errors in the lms because content.search is not an installed app there.
    from .. import api
    from ..models import SearchAccess
except RuntimeError:
    SearchAccess = {}

STUDIO_SEARCH_ENDPOINT_URL = "/api/content_search/v2/studio/"


@ddt.ddt
@skip_unless_cms
@patch("openedx.core.djangoapps.content.search.api._wait_for_meili_task", new=MagicMock(return_value=None))
@patch("openedx.core.djangoapps.content.search.api.MeilisearchClient")
class TestSearchApi(ModuleStoreTestCase):
    """
    Tests for the Studio content search and index API.
    """

    MODULESTORE = TEST_DATA_SPLIT_MODULESTORE

    def setUp(self):
        super().setUp()
        self.user = UserFactory.create()
        self.user_id = self.user.id

        self.modulestore_patcher = patch(
            "openedx.core.djangoapps.content.search.api.modulestore", return_value=self.store
        )
        self.addCleanup(self.modulestore_patcher.stop)
        self.modulestore_patcher.start()

        # Clear the Meilisearch client to avoid side effects from other tests
        api.clear_meilisearch_client()

        # Create course
        self.course = self.store.create_course(
            "org1",
            "test_course",
            "test_run",
            self.user_id,
            fields={"display_name": "Test Course"},
        )
        course_access, _ = SearchAccess.objects.get_or_create(context_key=self.course.id)
        self.course_block_key = "block-v1:org1+test_course+test_run+type@course+block@course"

        # Create XBlocks
        self.sequential = self.store.create_child(self.user_id, self.course.location, "sequential", "test_sequential")
        self.doc_sequential = {
            "id": "block-v1org1test_coursetest_runtypesequentialblocktest_sequential-f702c144",
            "type": "course_block",
            "usage_key": "block-v1:org1+test_course+test_run+type@sequential+block@test_sequential",
            "block_id": "test_sequential",
            "display_name": "sequential",
            "block_type": "sequential",
            "context_key": "course-v1:org1+test_course+test_run",
            "org": "org1",
            "breadcrumbs": [
                {
                    "display_name": "Test Course",
                },
            ],
            "content": {},
            "access_id": course_access.id,
        }
        self.store.create_child(self.user_id, self.sequential.location, "vertical", "test_vertical")
        self.doc_vertical = {
            "id": "block-v1org1test_coursetest_runtypeverticalblocktest_vertical-e76a10a4",
            "type": "course_block",
            "usage_key": "block-v1:org1+test_course+test_run+type@vertical+block@test_vertical",
            "block_id": "test_vertical",
            "display_name": "vertical",
            "block_type": "vertical",
            "context_key": "course-v1:org1+test_course+test_run",
            "org": "org1",
            "breadcrumbs": [
                {
                    "display_name": "Test Course",
                },
                {
                    "display_name": "sequential",
                    "usage_key": "block-v1:org1+test_course+test_run+type@sequential+block@test_sequential",
                },
            ],
            "content": {},
            "access_id": course_access.id,
        }
        # Make sure the CourseOverview for the course is created:
        CourseOverview.get_from_id(self.course.id)

        # Create a content library:
        self.library = library_api.create_library(
            library_type=library_api.COMPLEX,
            org=OrganizationFactory.create(short_name="org1"),
            slug="lib",
            title="Library",
        )
        lib_access, _ = SearchAccess.objects.get_or_create(context_key=self.library.key)

        # Populate it with 2 problems, freezing the date so we can verify created date serializes correctly.
        created_date = datetime(2023, 4, 5, 6, 7, 8, tzinfo=timezone.utc)
        with freeze_time(created_date):
            self.problem1 = library_api.create_library_block(self.library.key, "problem", "p1")
            self.problem2 = library_api.create_library_block(self.library.key, "problem", "p2")
        # Update problem1, freezing the date so we can verify modified date serializes correctly.
        modified_date = datetime(2024, 5, 6, 7, 8, 9, tzinfo=timezone.utc)
        with freeze_time(modified_date):
            library_api.set_library_block_olx(self.problem1.usage_key, "<problem />")

        self.doc_problem1 = {
            "id": "lborg1libproblemp1-a698218e",
            "usage_key": "lb:org1:lib:problem:p1",
            "block_id": "p1",
            "display_name": "Blank Problem",
            "block_type": "problem",
            "context_key": "lib:org1:lib",
            "org": "org1",
            "breadcrumbs": [{"display_name": "Library"}],
            "content": {"problem_types": [], "capa_content": " "},
            "type": "library_block",
            "access_id": lib_access.id,
            "last_published": None,
            "created": created_date.timestamp(),
            "modified": modified_date.timestamp(),
        }
        self.doc_problem2 = {
            "id": "lborg1libproblemp2-b2f65e29",
            "usage_key": "lb:org1:lib:problem:p2",
            "block_id": "p2",
            "display_name": "Blank Problem",
            "block_type": "problem",
            "context_key": "lib:org1:lib",
            "org": "org1",
            "breadcrumbs": [{"display_name": "Library"}],
            "content": {"problem_types": [], "capa_content": " "},
            "type": "library_block",
            "access_id": lib_access.id,
            "last_published": None,
            "created": created_date.timestamp(),
            "modified": created_date.timestamp(),
        }

        # Create a couple of taxonomies with tags
        self.taxonomyA = tagging_api.create_taxonomy(name="A", export_id="A")
        self.taxonomyB = tagging_api.create_taxonomy(name="B", export_id="B")
        tagging_api.set_taxonomy_orgs(self.taxonomyA, all_orgs=True)
        tagging_api.set_taxonomy_orgs(self.taxonomyB, all_orgs=True)
        tagging_api.add_tag_to_taxonomy(self.taxonomyA, "one")
        tagging_api.add_tag_to_taxonomy(self.taxonomyA, "two")
        tagging_api.add_tag_to_taxonomy(self.taxonomyB, "three")
        tagging_api.add_tag_to_taxonomy(self.taxonomyB, "four")

        # Create a collection:
        self.learning_package = authoring_api.get_learning_package_by_key(self.library.key)
        with freeze_time(created_date):
            self.collection = authoring_api.create_collection(
                learning_package_id=self.learning_package.id,
                key="MYCOL",
                title="my_collection",
                created_by=None,
                description="my collection description"
            )
        self.collection_dict = {
<<<<<<< HEAD
            "id": "MYCOL",
            "type": "collection",
            "display_name": "my_collection",
            "description": "my collection description",
            "num_children": 0,
            "context_key": "lib:org1:lib",
            "org": "org1",
            "created": created_date.timestamp(),
            "modified": created_date.timestamp(),
=======
            'id': self.collection.id,
            'type': 'collection',
            'display_name': 'my_collection',
            'description': 'my collection description',
            'context_key': 'lib:org1:lib',
            'org': 'org1',
            'created': created_date.timestamp(),
            'modified': created_date.timestamp(),
>>>>>>> 8a380a70
            "access_id": lib_access.id,
            "breadcrumbs": [{"display_name": "Library"}],
        }

    @override_settings(MEILISEARCH_ENABLED=False)
    def test_reindex_meilisearch_disabled(self, mock_meilisearch):
        with self.assertRaises(RuntimeError):
            api.rebuild_index()

        mock_meilisearch.return_value.swap_indexes.assert_not_called()

    @override_settings(MEILISEARCH_ENABLED=True)
    def test_reindex_meilisearch(self, mock_meilisearch):

        # Add tags field to doc, since reindex calls includes tags
        doc_sequential = copy.deepcopy(self.doc_sequential)
        doc_sequential["tags"] = {}
        doc_vertical = copy.deepcopy(self.doc_vertical)
        doc_vertical["tags"] = {}
        doc_problem1 = copy.deepcopy(self.doc_problem1)
        doc_problem1["tags"] = {}
        doc_problem2 = copy.deepcopy(self.doc_problem2)
        doc_problem2["tags"] = {}

        api.rebuild_index()
        mock_meilisearch.return_value.index.return_value.add_documents.assert_has_calls(
            [
                call([doc_sequential, doc_vertical]),
                call([doc_problem1, doc_problem2]),
                call([self.collection_dict]),
            ],
            any_order=True,
        )

    @override_settings(MEILISEARCH_ENABLED=True)
    @patch(
        "openedx.core.djangoapps.content.search.api.searchable_doc_for_collection",
        Mock(side_effect=Exception("Failed to generate document")),
    )
    def test_reindex_meilisearch_collection_error(self, mock_meilisearch):

        mock_logger = Mock()
        api.rebuild_index(mock_logger)
        assert call(
            [self.collection_dict]
        ) not in mock_meilisearch.return_value.index.return_value.add_documents.mock_calls
        mock_logger.assert_any_call(
            f"Error indexing collection {self.collection}: Failed to generate document"
        )

    @override_settings(MEILISEARCH_ENABLED=True)
    def test_reindex_meilisearch_library_block_error(self, mock_meilisearch):

        # Add tags field to doc, since reindex calls includes tags
        doc_sequential = copy.deepcopy(self.doc_sequential)
        doc_sequential["tags"] = {}
        doc_vertical = copy.deepcopy(self.doc_vertical)
        doc_vertical["tags"] = {}
        doc_problem2 = copy.deepcopy(self.doc_problem2)
        doc_problem2["tags"] = {}

        orig_from_component = library_api.LibraryXBlockMetadata.from_component

        def mocked_from_component(lib_key, component):
            # Simulate an error when processing problem 1
            if component.key == 'xblock.v1:problem:p1':
                raise Exception('Error')

            return orig_from_component(lib_key, component)

        with patch.object(
            library_api.LibraryXBlockMetadata,
            "from_component",
            new=mocked_from_component,
        ):
            api.rebuild_index()

        mock_meilisearch.return_value.index.return_value.add_documents.assert_has_calls(
            [
                call([doc_sequential, doc_vertical]),
                # Problem 1 should not be indexed
                call([doc_problem2]),
            ],
            any_order=True,
        )

        # Check that the sorting-related settings were updated to support sorting on the expected fields
        mock_meilisearch.return_value.index.return_value.update_sortable_attributes.assert_called_with([
            "display_name",
            "created",
            "modified",
            "last_published",
        ])
        mock_meilisearch.return_value.index.return_value.update_ranking_rules.assert_called_with([
            "sort",
            "words",
            "typo",
            "proximity",
            "attribute",
            "exactness",
        ])

    @ddt.data(
        True,
        False
    )
    @override_settings(MEILISEARCH_ENABLED=True)
    def test_index_xblock_metadata(self, recursive, mock_meilisearch):
        """
        Test indexing an XBlock.
        """
        api.upsert_xblock_index_doc(self.sequential.usage_key, recursive=recursive)

        if recursive:
            expected_docs = [self.doc_sequential, self.doc_vertical]
        else:
            expected_docs = [self.doc_sequential]

        mock_meilisearch.return_value.index.return_value.update_documents.assert_called_once_with(expected_docs)

    @override_settings(MEILISEARCH_ENABLED=True)
    def test_no_index_excluded_xblocks(self, mock_meilisearch):
        api.upsert_xblock_index_doc(UsageKey.from_string(self.course_block_key))

        mock_meilisearch.return_value.index.return_value.update_document.assert_not_called()

    @override_settings(MEILISEARCH_ENABLED=True)
    def test_index_xblock_tags(self, mock_meilisearch):
        """
        Test indexing an XBlock with tags.
        """

        # Tag XBlock (these internally call `upsert_block_tags_index_docs`)
        tagging_api.tag_object(str(self.sequential.usage_key), self.taxonomyA, ["one", "two"])
        tagging_api.tag_object(str(self.sequential.usage_key), self.taxonomyB, ["three", "four"])

        # Build expected docs with tags at each stage
        doc_sequential_with_tags1 = {
            "id": self.doc_sequential["id"],
            "tags": {
                'taxonomy': ['A'],
                'level0': ['A > one', 'A > two']
            }
        }
        doc_sequential_with_tags2 = {
            "id": self.doc_sequential["id"],
            "tags": {
                'taxonomy': ['A', 'B'],
                'level0': ['A > one', 'A > two', 'B > four', 'B > three']
            }
        }

        mock_meilisearch.return_value.index.return_value.update_documents.assert_has_calls(
            [
                call([doc_sequential_with_tags1]),
                call([doc_sequential_with_tags2]),
            ],
            any_order=True,
        )

    @override_settings(MEILISEARCH_ENABLED=True)
    def test_delete_index_xblock(self, mock_meilisearch):
        """
        Test deleting an XBlock doc from the index.
        """
        api.delete_index_doc(self.sequential.usage_key)

        mock_meilisearch.return_value.index.return_value.delete_document.assert_called_once_with(
            self.doc_sequential['id']
        )

    @override_settings(MEILISEARCH_ENABLED=True)
    def test_index_library_block_metadata(self, mock_meilisearch):
        """
        Test indexing a Library Block.
        """
        api.upsert_library_block_index_doc(self.problem1.usage_key)

        mock_meilisearch.return_value.index.return_value.update_documents.assert_called_once_with([self.doc_problem1])

    @override_settings(MEILISEARCH_ENABLED=True)
    def test_index_library_block_tags(self, mock_meilisearch):
        """
        Test indexing an Library Block with tags.
        """

        # Tag XBlock (these internally call `upsert_block_tags_index_docs`)
        tagging_api.tag_object(str(self.problem1.usage_key), self.taxonomyA, ["one", "two"])
        tagging_api.tag_object(str(self.problem1.usage_key), self.taxonomyB, ["three", "four"])

        # Build expected docs with tags at each stage
        doc_problem_with_tags1 = {
            "id": self.doc_problem1["id"],
            "tags": {
                'taxonomy': ['A'],
                'level0': ['A > one', 'A > two']
            }
        }
        doc_problem_with_tags2 = {
            "id": self.doc_problem1["id"],
            "tags": {
                'taxonomy': ['A', 'B'],
                'level0': ['A > one', 'A > two', 'B > four', 'B > three']
            }
        }

        mock_meilisearch.return_value.index.return_value.update_documents.assert_has_calls(
            [
                call([doc_problem_with_tags1]),
                call([doc_problem_with_tags2]),
            ],
            any_order=True,
        )

    @override_settings(MEILISEARCH_ENABLED=True)
    def test_index_library_block_and_collections(self, mock_meilisearch):
        """
        Test indexing an Library Block and the Collections it's in.
        """
        # Create collections (these internally call `upsert_library_collection_index_doc`)
        created_date = datetime(2023, 5, 6, 7, 8, 9, tzinfo=timezone.utc)
        with freeze_time(created_date):
            collection1 = library_api.create_library_collection(
                self.library.key,
                collection_key="COL1",
                title="Collection 1",
                created_by=None,
                description="First Collection",
            )

            collection2 = library_api.create_library_collection(
                self.library.key,
                collection_key="COL2",
                title="Collection 2",
                created_by=None,
                description="Second Collection",
            )

        # Add Problem1 to both Collections (these internally call `upsert_block_collections_index_docs` and
        # `upsert_library_collection_index_doc`)
        # (adding in reverse order to test sorting of collection tag)
        updated_date = datetime(2023, 6, 7, 8, 9, 10, tzinfo=timezone.utc)
        with freeze_time(updated_date):
            for collection in (collection2, collection1):
                library_api.update_library_collection_components(
                    self.library.key,
                    collection_key=collection.key,
                    usage_keys=[
                        self.problem1.usage_key,
                    ],
                )

        # Build expected docs at each stage
        lib_access, _ = SearchAccess.objects.get_or_create(context_key=self.library.key)
        doc_collection1_created = {
            "id": "COL1",
            "type": "collection",
            "display_name": "Collection 1",
            "description": "First Collection",
            "num_children": 0,
            "context_key": "lib:org1:lib",
            "org": "org1",
            "created": created_date.timestamp(),
            "modified": created_date.timestamp(),
            "access_id": lib_access.id,
            "breadcrumbs": [{"display_name": "Library"}],
        }
        doc_collection2_created = {
            "id": "COL2",
            "type": "collection",
            "display_name": "Collection 2",
            "description": "Second Collection",
            "num_children": 0,
            "context_key": "lib:org1:lib",
            "org": "org1",
            "created": created_date.timestamp(),
            "modified": created_date.timestamp(),
            "access_id": lib_access.id,
            "breadcrumbs": [{"display_name": "Library"}],
        }
        doc_collection2_updated = {
            "id": "COL2",
            "type": "collection",
            "display_name": "Collection 2",
            "description": "Second Collection",
            "num_children": 1,
            "context_key": "lib:org1:lib",
            "org": "org1",
            "created": created_date.timestamp(),
            "modified": updated_date.timestamp(),
            "access_id": lib_access.id,
            "breadcrumbs": [{"display_name": "Library"}],
        }
        doc_collection1_updated = {
            "id": "COL1",
            "type": "collection",
            "display_name": "Collection 1",
            "description": "First Collection",
            "num_children": 1,
            "context_key": "lib:org1:lib",
            "org": "org1",
            "created": created_date.timestamp(),
            "modified": updated_date.timestamp(),
            "access_id": lib_access.id,
            "breadcrumbs": [{"display_name": "Library"}],
        }
        doc_problem_with_collection2 = {
            "id": self.doc_problem1["id"],
            "collections": [collection2.key],
        }
        doc_problem_with_collection1 = {
            "id": self.doc_problem1["id"],
            "collections": [collection1.key, collection2.key],
        }

        mock_meilisearch.return_value.index.return_value.update_documents.assert_has_calls(
            [
                call([doc_collection1_created]),
                call([doc_collection2_created]),
                call([doc_collection2_updated]),
                call([doc_collection1_updated]),
                call([doc_problem_with_collection2]),
                call([doc_problem_with_collection1]),
            ],
            any_order=True,
        )

    @override_settings(MEILISEARCH_ENABLED=True)
    def test_delete_index_library_block(self, mock_meilisearch):
        """
        Test deleting a Library Block doc from the index.
        """
        api.delete_index_doc(self.problem1.usage_key)

        mock_meilisearch.return_value.index.return_value.delete_document.assert_called_once_with(
            self.doc_problem1['id']
        )

    @override_settings(MEILISEARCH_ENABLED=True)
    def test_index_content_library_metadata(self, mock_meilisearch):
        """
        Test indexing a whole content library.
        """
        api.upsert_content_library_index_docs(self.library.key)

        mock_meilisearch.return_value.index.return_value.update_documents.assert_called_once_with(
            [self.doc_problem1, self.doc_problem2]
        )

    @override_settings(MEILISEARCH_ENABLED=True)
    def test_delete_all_drafts(self, mock_meilisearch):
        """
        Test deleting all draft documents from the index.
        """
        api.delete_all_draft_docs_for_library(self.library.key)

        delete_filter = [
            f'context_key="{self.library.key}"',
            ['last_published IS EMPTY', 'last_published IS NULL'],
        ]
        mock_meilisearch.return_value.index.return_value.delete_documents.assert_called_once_with(
            filter=delete_filter
        )<|MERGE_RESOLUTION|>--- conflicted
+++ resolved
@@ -186,8 +186,7 @@
                 description="my collection description"
             )
         self.collection_dict = {
-<<<<<<< HEAD
-            "id": "MYCOL",
+            'id': self.collection.id,
             "type": "collection",
             "display_name": "my_collection",
             "description": "my collection description",
@@ -196,16 +195,6 @@
             "org": "org1",
             "created": created_date.timestamp(),
             "modified": created_date.timestamp(),
-=======
-            'id': self.collection.id,
-            'type': 'collection',
-            'display_name': 'my_collection',
-            'description': 'my collection description',
-            'context_key': 'lib:org1:lib',
-            'org': 'org1',
-            'created': created_date.timestamp(),
-            'modified': created_date.timestamp(),
->>>>>>> 8a380a70
             "access_id": lib_access.id,
             "breadcrumbs": [{"display_name": "Library"}],
         }
@@ -461,7 +450,7 @@
         # Build expected docs at each stage
         lib_access, _ = SearchAccess.objects.get_or_create(context_key=self.library.key)
         doc_collection1_created = {
-            "id": "COL1",
+            "id": collection1.id,
             "type": "collection",
             "display_name": "Collection 1",
             "description": "First Collection",
@@ -474,7 +463,7 @@
             "breadcrumbs": [{"display_name": "Library"}],
         }
         doc_collection2_created = {
-            "id": "COL2",
+            "id": collection2.id,
             "type": "collection",
             "display_name": "Collection 2",
             "description": "Second Collection",
@@ -487,7 +476,7 @@
             "breadcrumbs": [{"display_name": "Library"}],
         }
         doc_collection2_updated = {
-            "id": "COL2",
+            "id": collection2.id,
             "type": "collection",
             "display_name": "Collection 2",
             "description": "Second Collection",
@@ -500,7 +489,7 @@
             "breadcrumbs": [{"display_name": "Library"}],
         }
         doc_collection1_updated = {
-            "id": "COL1",
+            "id": collection1.id,
             "type": "collection",
             "display_name": "Collection 1",
             "description": "First Collection",
