"""
Defines asynchronous celery task for content indexing
"""

from __future__ import annotations

import logging

from celery import shared_task
from celery_utils.logged_task import LoggedTask
from edx_django_utils.monitoring import set_code_owner_attribute
from meilisearch.errors import MeilisearchError
from opaque_keys.edx.keys import UsageKey
from opaque_keys.edx.locator import (
<<<<<<< HEAD
    LibraryCollectionLocator,
=======
>>>>>>> dc4144ec
    LibraryContainerLocator,
    LibraryLocatorV2,
    LibraryUsageLocatorV2,
)

from . import api

log = logging.getLogger(__name__)


@shared_task(base=LoggedTask, autoretry_for=(MeilisearchError, ConnectionError))
@set_code_owner_attribute
def upsert_xblock_index_doc(usage_key_str: str, recursive: bool) -> None:
    """
    Celery task to update the content index document for an XBlock
    """
    usage_key = UsageKey.from_string(usage_key_str)

    log.info("Updating content index document for XBlock with id: %s", usage_key)

    api.upsert_xblock_index_doc(usage_key, recursive)


@shared_task(base=LoggedTask, autoretry_for=(MeilisearchError, ConnectionError))
@set_code_owner_attribute
def delete_xblock_index_doc(usage_key_str: str) -> None:
    """
    Celery task to delete the content index document for an XBlock
    """
    usage_key = UsageKey.from_string(usage_key_str)

    log.info("Updating content index document for XBlock with id: %s", usage_key)

    api.delete_index_doc(usage_key)


@shared_task(base=LoggedTask, autoretry_for=(MeilisearchError, ConnectionError))
@set_code_owner_attribute
def upsert_library_block_index_doc(usage_key_str: str) -> None:
    """
    Celery task to update the content index document for a library block
    """
    usage_key = LibraryUsageLocatorV2.from_string(usage_key_str)

    log.info("Updating content index document for library block with id: %s", usage_key)

    api.upsert_library_block_index_doc(usage_key)


@shared_task(base=LoggedTask, autoretry_for=(MeilisearchError, ConnectionError))
@set_code_owner_attribute
def delete_library_block_index_doc(usage_key_str: str) -> None:
    """
    Celery task to delete the content index document for a library block
    """
    usage_key = LibraryUsageLocatorV2.from_string(usage_key_str)

    log.info("Deleting content index document for library block with id: %s", usage_key)

    api.delete_index_doc(usage_key)


@shared_task(base=LoggedTask, autoretry_for=(MeilisearchError, ConnectionError))
@set_code_owner_attribute
def update_content_library_index_docs(library_key_str: str) -> None:
    """
    Celery task to update the content index documents for all library blocks in a library
    """
    library_key = LibraryLocatorV2.from_string(library_key_str)

    log.info("Updating content index documents for library with id: %s", library_key)

    api.upsert_content_library_index_docs(library_key)
    # Delete all documents in this library that were not published by above function
    # as this task is also triggered on discard event.
    api.delete_all_draft_docs_for_library(library_key)


@shared_task(base=LoggedTask, autoretry_for=(MeilisearchError, ConnectionError))
@set_code_owner_attribute
def update_library_collection_index_doc(collection_key_str: str) -> None:
    """
    Celery task to update the content index document for a library collection
    """
    collection_key = LibraryCollectionLocator.from_string(collection_key_str)
    library_key = collection_key.library_key

    log.info("Updating content index documents for collection %s in library%s", collection_key, library_key)

    api.upsert_library_collection_index_doc(collection_key)


@shared_task(base=LoggedTask, autoretry_for=(MeilisearchError, ConnectionError))
@set_code_owner_attribute
def update_library_components_collections(collection_key_str: str) -> None:
    """
    Celery task to update the "collections" field for components in the given content library collection.
    """
    collection_key = LibraryCollectionLocator.from_string(collection_key_str)
    library_key = collection_key.library_key

    log.info("Updating document.collections for library %s collection %s components", library_key, collection_key)

    api.update_library_components_collections(collection_key)


@shared_task(base=LoggedTask, autoretry_for=(MeilisearchError, ConnectionError))
@set_code_owner_attribute
def update_library_container_index_doc(container_key_str: str) -> None:
    """
    Celery task to update the content index document for a library container
    """
    container_key = LibraryContainerLocator.from_string(container_key_str)
    library_key = container_key.library_key

    log.info("Updating content index documents for container %s in library%s", container_key, library_key)

    api.upsert_library_container_index_doc(container_key)


@shared_task(base=LoggedTask, autoretry_for=(MeilisearchError, ConnectionError))
@set_code_owner_attribute
def delete_library_container_index_doc(container_key_str: str) -> None:
    """
    Celery task to delete the content index document for a library block
    """
    container_key = LibraryContainerLocator.from_string(container_key_str)

    log.info("Deleting content index document for library block with id: %s", container_key)

    api.delete_index_doc(container_key)<|MERGE_RESOLUTION|>--- conflicted
+++ resolved
@@ -12,10 +12,7 @@
 from meilisearch.errors import MeilisearchError
 from opaque_keys.edx.keys import UsageKey
 from opaque_keys.edx.locator import (
-<<<<<<< HEAD
     LibraryCollectionLocator,
-=======
->>>>>>> dc4144ec
     LibraryContainerLocator,
     LibraryLocatorV2,
     LibraryUsageLocatorV2,
