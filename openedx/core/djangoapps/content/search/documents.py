--- conflicted
+++ resolved
@@ -58,12 +58,8 @@
     tags_level1 = "level1"
     tags_level2 = "level2"
     tags_level3 = "level3"
-<<<<<<< HEAD
-    # List of collection.block_id strings this object belongs to.
-=======
     # Collections (dictionary) that this object belongs to.
     # Similarly to tags above, we collect the collection.titles and collection.keys into hierarchical facets.
->>>>>>> 360ec357
     collections = "collections"
     collections_display_name = "display_name"
     collections_key = "key"
