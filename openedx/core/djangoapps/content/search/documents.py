"""
Utilities related to indexing content for search
"""
from __future__ import annotations

import logging
from hashlib import blake2b

from django.core.exceptions import ObjectDoesNotExist
from django.utils.text import slugify
<<<<<<< HEAD
from opaque_keys.edx.keys import LearningContextKey, UsageKey, OpaqueKey
=======
from opaque_keys import OpaqueKey
from opaque_keys.edx.keys import LearningContextKey, UsageKey
>>>>>>> de75c370
from opaque_keys.edx.locator import LibraryContainerLocator, LibraryLocatorV2
from openedx_learning.api import authoring as authoring_api
from openedx_learning.api.authoring_models import Collection
from rest_framework.exceptions import NotFound

from openedx.core.djangoapps.content.search.models import SearchAccess
from openedx.core.djangoapps.content.search.plain_text_math import process_mathjax
from openedx.core.djangoapps.content_libraries import api as lib_api
from openedx.core.djangoapps.content_tagging import api as tagging_api
from openedx.core.djangoapps.xblock import api as xblock_api
from openedx.core.djangoapps.xblock.data import LatestVersion

log = logging.getLogger(__name__)


class Fields:
    """
    Fields that exist on the documents in our search index
    """
    # Meilisearch primary key. String.
    id = "id"
    usage_key = "usage_key"
    type = "type"  # DocType.course_block or DocType.library_block (see below)
    # The block_id part of the usage key for course or library blocks.
    # If it's a collection, the collection.key is stored here.
    # Sometimes human-readable, sometimes a random hex ID
    # Is only unique within the given context_key.
    block_id = "block_id"
    display_name = "display_name"
    description = "description"
    modified = "modified"
    created = "created"
    last_published = "last_published"
    block_type = "block_type"
    problem_types = "problem_types"
    context_key = "context_key"
    org = "org"
    access_id = "access_id"  # .models.SearchAccess.id
    # breadcrumbs: an array of {"display_name": "..."} entries. First one is the name of the course/library itself.
    # After that is the name of any parent Section/Subsection/Unit/etc.
    # It's a list of dictionaries because for now we just include the name of each but in future we may add their IDs.
    breadcrumbs = "breadcrumbs"
    # tags (dictionary)
    # See https://blog.meilisearch.com/nested-hierarchical-facets-guide/
    # and https://www.algolia.com/doc/api-reference/widgets/hierarchical-menu/js/
    # For details on the format of the hierarchical tag data.
    # We currently have a hard-coded limit of 4 levels of tags in the search index (level0..level3).
    tags = "tags"
    tags_taxonomy = "taxonomy"  # subfield of tags, i.e. tags.taxonomy
    tags_level0 = "level0"  # subfield of tags, i.e. tags.level0
    tags_level1 = "level1"
    tags_level2 = "level2"
    tags_level3 = "level3"
    # Collections (dictionary) that this object belongs to.
    # Similarly to tags above, we collect the collection.titles and collection.keys into hierarchical facets.
    collections = "collections"
    collections_display_name = "display_name"
    collections_key = "key"

    # The "content" field is a dictionary of arbitrary data, depending on the block_type.
    # It comes from each XBlock's index_dictionary() method (if present) plus some processing.
    # Text (html) blocks have an "html_content" key in here, capa has "capa_content" and "problem_types", and so on.
    content = "content"

    # Collections use this field to communicate how many entities/components they contain.
    # Structural XBlocks may use this one day to indicate how many child blocks they ocntain.
    num_children = "num_children"

    # Publish status can be on of:
    #   "published",
    #   "modified" (for blocks that were published but have been modified since),
    #   "never" (for never-published blocks).
    publish_status = "publish_status"

    # Published data (dictionary) of this object
    published = "published"
    published_display_name = "display_name"
    published_description = "description"
    published_num_children = "num_children"

    # Note: new fields or values can be added at any time, but if they need to be indexed for filtering or keyword
    # search, the index configuration will need to be changed, which is only done as part of the 'reindex_studio'
    # command (changing those settings on an large active index is not recommended).


class DocType:
    """
    Values for the 'type' field on each doc in the search index
    """
    course_block = "course_block"
    library_block = "library_block"
    library_container = "library_container"
    collection = "collection"


class PublishStatus:
    """
    Values for the 'publish_status' field on each doc in the search index
    """
    never = "never"
    published = "published"
    modified = "modified"


def meili_id_from_opaque_key(key: OpaqueKey) -> str:
    """
    Meilisearch requires each document to have a primary key that's either an
    integer or a string composed of alphanumeric characters (a-z A-Z 0-9),
    hyphens (-) and underscores (_). Since our opaque keys don't meet this
    requirement, we transform them to a similar slug ID string that does.

    In the future, with Learning Core's data models in place for courseware,
    we could use PublishableEntity's primary key / UUID instead.
    """
    # The slugified key _may_ not be unique so we append a hashed string to make it unique:
    key_str = str(key)
    key_bin = key_str.encode()

    suffix = blake2b(key_bin, digest_size=4, usedforsecurity=False).hexdigest()

    return f"{slugify(key_str)}-{suffix}"


def _meili_access_id_from_context_key(context_key: LearningContextKey) -> int:
    """
    Retrieve the numeric access id for the given course/library context.
    """
    access, _ = SearchAccess.objects.get_or_create(context_key=context_key)
    return access.id


def searchable_doc_for_key(key: OpaqueKey) -> dict:
    """
    Generates a base document identified by its opaque key.
    """
    return {
        Fields.id: meili_id_from_opaque_key(key),
    }


def _get_content_from_block(block) -> dict:
    """
    Get the content from block
    """
    try:
        content_data = block.index_dictionary()
        # Will be something like:
        # {
        #     'content': {'display_name': '...', 'capa_content': '...'},
        #     'content_type': 'CAPA',
        #     'problem_types': ['multiplechoiceresponse']
        # }
        # Which we need to flatten:
        if "content_type" in content_data:
            del content_data["content_type"]  # Redundant with our standard Fields.block_type field.
        if "content" in content_data and isinstance(content_data["content"], dict):
            content = content_data["content"]
            if "display_name" in content:
                del content["display_name"]
            del content_data["content"]
            content_data.update(content)

        return content_data

    except Exception as err:  # pylint: disable=broad-except
        log.exception(f"Failed to process index_dictionary for {block.usage_key}: {err}")


def _get_description_from_block_content(block_type, block_content) -> str:
    """
    Generate description from block content
    """
    result = None

    if block_type == 'html' and 'html_content' in block_content:
        result = block_content['html_content']
    elif block_type == 'problem' and 'capa_content' in block_content:
        result = block_content['capa_content']

    return result


def _fields_from_block(block) -> dict:
    """
    Given an XBlock instance, call its index_dictionary() method to load any
    data that it wants included in the search index. Format into a flat dict.

    Note: the format of index_dictionary() depends on the block type. The base
    class implementation returns only:
        {"content": {"display_name": "..."}, "content_type": "..."}
    """
    block_type = block.scope_ids.block_type
    block_data = {
        Fields.usage_key: str(block.usage_key),
        Fields.block_id: str(block.usage_key.block_id),
        Fields.display_name: xblock_api.get_block_display_name(block),
        Fields.block_type: block_type,
        # This is called context_key so it's the same for courses and libraries
        Fields.context_key: str(block.usage_key.context_key),  # same as lib_key
        Fields.org: str(block.usage_key.context_key.org),
        Fields.access_id: _meili_access_id_from_context_key(block.usage_key.context_key),
        Fields.breadcrumbs: [],
    }
    # Get the breadcrumbs (course, section, subsection, etc.):
    if block.usage_key.context_key.is_course:  # Getting parent is not yet implemented in Learning Core (for libraries).
        cur_block = block
        while cur_block.parent:
            if not cur_block.has_cached_parent:
                # This is not a big deal, but if you're updating many blocks in the same course at once,
                # this would be very inefficient. Better to recurse the tree top-down with the parent blocks loaded.
                log.warning(f"Updating Studio search index for XBlock {block.usage_key} but ancestors weren't cached.")
            cur_block = cur_block.get_parent()
            parent_data = {
                "display_name": xblock_api.get_block_display_name(cur_block),
            }
            if cur_block.scope_ids.block_type != "course":
                parent_data["usage_key"] = str(cur_block.usage_key)
            block_data[Fields.breadcrumbs].insert(
                0,
                parent_data,
            )
    try:
        content_data = _get_content_from_block(block)
        block_data[Fields.content] = content_data

        # Generate description from the content
        description = _get_description_from_block_content(block_type, content_data)
        if description:
            block_data[Fields.description] = process_mathjax(description)

    except Exception as err:  # pylint: disable=broad-except
        log.exception(f"Failed to process index_dictionary for {block.usage_key}: {err}")
    return block_data


def _tags_for_content_object(object_id: OpaqueKey) -> dict:
    """
    Given an XBlock, course, library, etc., get the tag data for its index doc.

    See the comments above on "Field.tags" for an explanation of the format.

    e.g. for something tagged "Difficulty: Hard" and "Location: Vancouver" this
    would return:
        {
            "tags": {
                "taxonomy": ["Location", "Difficulty"],
                "level0": ["Location > North America", "Difficulty > Hard"],
                "level1": ["Location > North America > Canada"],
                "level2": ["Location > North America > Canada > Vancouver"],
            }
        }

    Note: despite what you might expect, because this is only used for the
    filtering/refinement UI, it's fine if this is a one-way transformation.
    It's not necessary to be able to re-construct the exact tag IDs nor taxonomy
    IDs from this data that's stored in the search index. It's just a bunch of
    strings in a particular format that the frontend knows how to render to
    support hierarchical refinement by tag.
    """
    # Note that we could improve performance for indexing many components from the same library/course,
    # if we used get_all_object_tags() to load all the tags for the library in a single query rather than loading the
    # tags for each component separately.
    all_tags = tagging_api.get_object_tags(str(object_id)).all()
    if not all_tags:
        # Clear out tags in the index when unselecting all tags for the block, otherwise
        # it would remain the last value if a cleared Fields.tags field is not included
        return {Fields.tags: {}}
    result = {
        Fields.tags_taxonomy: [],
        Fields.tags_level0: [],
        # ... other levels added as needed
    }
    for obj_tag in all_tags:
        # Add the taxonomy name:
        if obj_tag.taxonomy.name not in result[Fields.tags_taxonomy]:
            result[Fields.tags_taxonomy].append(obj_tag.taxonomy.name)
        # Taxonomy name plus each level of tags, in a list: # e.g. ["Location", "North America", "Canada", "Vancouver"]
        parts = [obj_tag.taxonomy.name] + obj_tag.get_lineage()
        parts = [part.replace(" > ", " _ ") for part in parts]  # Escape our separator.
        # Now we build each level (tags.level0, tags.level1, etc.) as applicable.
        # We have a hard-coded limit of 4 levels of tags for now (see Fields.tags above).
        # A tag like "Difficulty: Hard" will only result in one level (tags.level0)
        # But a tag like "Location: North America > Canada > Vancouver" would result in three levels (tags.level0:
        #   "North America", tags.level1: "North America > Canada", tags.level2: "North America > Canada > Vancouver")
        # See the comments above on "Field.tags" for an explanation of why we use this format (basically it's the format
        # required by the Instantsearch frontend).
        for level in range(4):
            # We use '>' as a separator because it's the default for the Instantsearch frontend library, and our
            # preferred separator (\t) used in the database is ignored by Meilisearch since it's whitespace.
            new_value = " > ".join(parts[0:level + 2])
            if f"level{level}" not in result:
                result[f"level{level}"] = [new_value]
            elif new_value not in result[f"level{level}"]:
                result[f"level{level}"].append(new_value)
            if len(parts) == level + 2:
                break  # We have all the levels for this tag now (e.g. parts=["Difficulty", "Hard"] -> need level0 only)

    return {Fields.tags: result}


def _collections_for_content_object(object_id: UsageKey | LearningContextKey) -> dict:
    """
    Given an XBlock, course, library, etc., get the collections for its index doc.

    e.g. for something in Collections "COL_A" and "COL_B", this would return:
        {
            "collections":  {
                "display_name": ["Collection A", "Collection B"],
                "key": ["COL_A", "COL_B"],
            }
        }

    If the object is in no collections, returns:
        {
            "collections":  {
                "display_name": [],
                "key": [],
            },
        }

    """
    result = {
        Fields.collections: {
            Fields.collections_display_name: [],
            Fields.collections_key: [],
        }
    }

    # Gather the collections associated with this object
    collections = None
    try:
        component = lib_api.get_component_from_usage_key(object_id)
        collections = authoring_api.get_entity_collections(
            component.learning_package_id,
            component.key,
        )
    except ObjectDoesNotExist:
        log.warning(f"No component found for {object_id}")

    if not collections:
        return result

    for collection in collections:
        result[Fields.collections][Fields.collections_display_name].append(collection.title)
        result[Fields.collections][Fields.collections_key].append(collection.key)

    return result


def _published_data_from_block(block_published) -> dict:
    """
    Given an library block get the published data.
    """
    result = {
        Fields.published: {
            Fields.published_display_name: xblock_api.get_block_display_name(block_published),
        }
    }

    try:
        content_data = _get_content_from_block(block_published)

        description = _get_description_from_block_content(
            block_published.scope_ids.block_type,
            content_data,
        )

        if description:
            result[Fields.published][Fields.published_description] = description
    except Exception as err:  # pylint: disable=broad-except
        log.exception(f"Failed to process index_dictionary for {block_published.usage_key}: {err}")

    return result


def searchable_doc_for_library_block(xblock_metadata: lib_api.LibraryXBlockMetadata) -> dict:
    """
    Generate a dictionary document suitable for ingestion into a search engine
    like Meilisearch or Elasticsearch, so that the given library block can be
    found using faceted search.

    Datetime fields (created, modified, last_published) are serialized to POSIX timestamps so that they can be used to
    sort the search results.
    """
    library_name = lib_api.get_library(xblock_metadata.usage_key.context_key).title
    block = xblock_api.load_block(xblock_metadata.usage_key, user=None)

    publish_status = PublishStatus.published
    try:
        block_published = xblock_api.load_block(xblock_metadata.usage_key, user=None, version=LatestVersion.PUBLISHED)
        if xblock_metadata.last_published and xblock_metadata.last_published < xblock_metadata.modified:
            publish_status = PublishStatus.modified
    except NotFound:
        # Never published
        block_published = None
        publish_status = PublishStatus.never

    doc = searchable_doc_for_key(xblock_metadata.usage_key)
    doc.update({
        Fields.type: DocType.library_block,
        Fields.breadcrumbs: [],
        Fields.created: xblock_metadata.created.timestamp(),
        Fields.modified: xblock_metadata.modified.timestamp(),
        Fields.last_published: xblock_metadata.last_published.timestamp() if xblock_metadata.last_published else None,
        Fields.publish_status: publish_status,
    })

    doc.update(_fields_from_block(block))

    if block_published:
        doc.update(_published_data_from_block(block_published))

    # Add the breadcrumbs. In v2 libraries, the library itself is not a "parent" of the XBlocks so we add it here:
    doc[Fields.breadcrumbs] = [{"display_name": library_name}]

    return doc


def searchable_doc_tags(key: OpaqueKey) -> dict:
    """
    Generate a dictionary document suitable for ingestion into a search engine
    like Meilisearch or Elasticsearch, with the tags data for the given content object.
    """
<<<<<<< HEAD
    doc = searchable_doc_for_key(usage_key)
    doc.update(_tags_for_content_object(usage_key))
=======
    doc = searchable_doc_for_key(key)
    doc.update(_tags_for_content_object(key))
>>>>>>> de75c370

    return doc


def searchable_doc_collections(usage_key: UsageKey) -> dict:
    """
    Generate a dictionary document suitable for ingestion into a search engine
    like Meilisearch or Elasticsearch, with the collections data for the given content object.
    """
    doc = searchable_doc_for_key(usage_key)
    doc.update(_collections_for_content_object(usage_key))

    return doc


def searchable_doc_tags_for_collection(
    library_key: LibraryLocatorV2,
    collection_key: str,
) -> dict:
    """
    Generate a dictionary document suitable for ingestion into a search engine
    like Meilisearch or Elasticsearch, with the tags data for the given library collection.
    """
    collection_usage_key = lib_api.get_library_collection_usage_key(
        library_key,
        collection_key,
    )
    doc = searchable_doc_for_key(collection_usage_key)
    doc.update(_tags_for_content_object(collection_usage_key))

    return doc


def searchable_doc_for_course_block(block) -> dict:
    """
    Generate a dictionary document suitable for ingestion into a search engine
    like Meilisearch or Elasticsearch, so that the given course block can be
    found using faceted search.
    """
    doc = searchable_doc_for_key(block.usage_key)
    doc.update({
        Fields.type: DocType.course_block,
    })

    doc.update(_fields_from_block(block))

    return doc


def searchable_doc_for_collection(
    library_key: LibraryLocatorV2,
    collection_key: str,
    *,
    # Optionally provide the collection if we've already fetched one
    collection: Collection | None = None,
) -> dict:
    """
    Generate a dictionary document suitable for ingestion into a search engine
    like Meilisearch or Elasticsearch, so that the given collection can be
    found using faceted search.

    If no collection is found for the given library_key + collection_key, the returned document will contain only basic
    information derived from the collection usage key, and no Fields.type value will be included in the returned dict.
    """
    collection_usage_key = lib_api.get_library_collection_usage_key(
        library_key,
        collection_key,
    )

    doc = searchable_doc_for_key(collection_usage_key)

    try:
        collection = collection or lib_api.get_library_collection_from_usage_key(collection_usage_key)
    except lib_api.ContentLibraryCollectionNotFound:
        # Collection not found, so we can only return the base doc
        pass

    if collection:
        assert collection.key == collection_key

        draft_num_children = authoring_api.filter_publishable_entities(
            collection.entities,
            has_draft=True,
        ).count()
        published_num_children = authoring_api.filter_publishable_entities(
            collection.entities,
            has_published=True,
        ).count()

        doc.update({
            Fields.context_key: str(library_key),
            Fields.org: str(library_key.org),
            Fields.usage_key: str(collection_usage_key),
            Fields.block_id: collection.key,
            Fields.type: DocType.collection,
            Fields.display_name: collection.title,
            Fields.description: collection.description,
            Fields.created: collection.created.timestamp(),
            Fields.modified: collection.modified.timestamp(),
            Fields.num_children: draft_num_children,
            Fields.published: {
                Fields.published_num_children: published_num_children,
            },
            Fields.access_id: _meili_access_id_from_context_key(library_key),
            Fields.breadcrumbs: [{"display_name": collection.learning_package.title}],
        })

        # Disabled collections should be removed from the search index,
        # so we mark them as _disabled
        if not collection.enabled:
            doc['_disabled'] = True

    return doc


def searchable_doc_for_container(
    container_key: LibraryContainerLocator,
) -> dict:
    """
    Generate a dictionary document suitable for ingestion into a search engine
    like Meilisearch or Elasticsearch, so that the given container can be
    found using faceted search.

    If no container is found for the given container key, the returned document
    will contain only basic information derived from the container key, and no
    Fields.type value will be included in the returned dict.
    """
    doc = {
        Fields.id: meili_id_from_opaque_key(container_key),
        Fields.context_key: str(container_key.library_key),
        Fields.org: str(container_key.org),
        # In the future, this may be either course_container or library_container
        Fields.type: DocType.library_container,
        # To check if it is "unit", "section", "subsection", etc..
        Fields.block_type: container_key.container_type,
        Fields.usage_key: str(container_key),  # Field name isn't exact but this is the closest match
        Fields.block_id: container_key.container_id,  # Field name isn't exact but this is the closest match
        Fields.access_id: _meili_access_id_from_context_key(container_key.library_key),
        Fields.publish_status: PublishStatus.never,
    }

    try:
        container = lib_api.get_container(container_key)
    except lib_api.ContentLibraryContainerNotFound:
        # Container not found, so we can only return the base doc
        return doc

    draft_num_children = lib_api.get_container_children_count(container_key, published=False)
    publish_status = PublishStatus.published
    if container.last_published is None:
        publish_status = PublishStatus.never
    elif container.has_unpublished_changes:
        publish_status = PublishStatus.modified

    doc.update({
        Fields.display_name: container.display_name,
        Fields.created: container.created.timestamp(),
        Fields.modified: container.modified.timestamp(),
        Fields.num_children: draft_num_children,
        Fields.publish_status: publish_status,
    })
    library = lib_api.get_library(container_key.library_key)
    if library:
        doc[Fields.breadcrumbs] = [{"display_name": library.title}]

    if container.published_version_num is not None:
        published_num_children = lib_api.get_container_children_count(container_key, published=True)
        doc[Fields.published] = {
            # Fields.published_display_name: container_published.title, TODO: set the published title
            Fields.published_num_children: published_num_children,
        }

    return doc<|MERGE_RESOLUTION|>--- conflicted
+++ resolved
@@ -8,12 +8,7 @@
 
 from django.core.exceptions import ObjectDoesNotExist
 from django.utils.text import slugify
-<<<<<<< HEAD
 from opaque_keys.edx.keys import LearningContextKey, UsageKey, OpaqueKey
-=======
-from opaque_keys import OpaqueKey
-from opaque_keys.edx.keys import LearningContextKey, UsageKey
->>>>>>> de75c370
 from opaque_keys.edx.locator import LibraryContainerLocator, LibraryLocatorV2
 from openedx_learning.api import authoring as authoring_api
 from openedx_learning.api.authoring_models import Collection
@@ -437,13 +432,8 @@
     Generate a dictionary document suitable for ingestion into a search engine
     like Meilisearch or Elasticsearch, with the tags data for the given content object.
     """
-<<<<<<< HEAD
-    doc = searchable_doc_for_key(usage_key)
-    doc.update(_tags_for_content_object(usage_key))
-=======
     doc = searchable_doc_for_key(key)
     doc.update(_tags_for_content_object(key))
->>>>>>> de75c370
 
     return doc
 
