--- conflicted
+++ resolved
@@ -257,13 +257,8 @@
         # the frontend invalidates/refetches index.
         # See content_library_updated_handler for more details.
         update_library_container_index_doc.apply(args=[
-<<<<<<< HEAD
             str(library_container.container_key),
         ])
-=======
-            str(library_container.library_key),
-            library_container.container_key,
-        ])
 
 
 @receiver(LIBRARY_CONTAINER_DELETED)
@@ -279,5 +274,4 @@
 
     # Update content library index synchronously to make sure that search index is updated before
     # the frontend invalidates/refetches results. This is only a single document update so is very fast.
-    delete_library_container_index_doc.apply(args=[str(library_container.container_key)])
->>>>>>> dc4144ec
+    delete_library_container_index_doc.apply(args=[str(library_container.container_key)])