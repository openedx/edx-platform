"""
Top level API tests. Tests API public contracts only. Do not import/create/mock
models for this app.
"""
from datetime import datetime, timezone
<<<<<<< HEAD
from unittest.mock import patch
=======
from unittest import TestCase

>>>>>>> a361cbdb
import pytest
import attr
from django.conf import settings
from django.contrib.auth.models import AnonymousUser, User  # lint-amnesty, pylint: disable=imported-auth-user
from edx_proctoring.exceptions import ProctoredExamNotFoundException
from edx_when.api import set_dates_for_course
from mock import patch
from opaque_keys.edx.keys import CourseKey
from opaque_keys.edx.locator import LibraryLocator

from edx_toggles.toggles.testutils import override_waffle_flag
from lms.djangoapps.courseware.tests.factories import BetaTesterFactory
from openedx.core.djangolib.testing.utils import CacheIsolationTestCase
from openedx.features.course_experience import COURSE_ENABLE_UNENROLLED_ACCESS_FLAG
from common.djangoapps.student.auth import user_has_role
from common.djangoapps.student.roles import CourseBetaTesterRole

from ...data import (
    ContentErrorData,
    CourseLearningSequenceData,
    CourseOutlineData,
    CourseSectionData,
    CourseVisibility,
    ExamData,
    VisibilityData,
)
from ..outlines import (
    get_content_errors,
    get_course_outline,
    get_user_course_outline,
    get_user_course_outline_details,
    key_supports_outlines,
    replace_course_outline,
)
from .test_data import generate_sections


class OutlineSupportTestCase(TestCase):
    """
    Make sure we know what kinds of course-like keys we support for outlines.
    """
    def test_supported_types(self):
        assert key_supports_outlines(CourseKey.from_string("course-v1:edX+100+2021"))
        assert key_supports_outlines(CourseKey.from_string("ccx-v1:edX+100+2021+ccx@1"))

    def test_unsupported_types(self):
        assert not key_supports_outlines(CourseKey.from_string("edX/100/2021"))
        assert not key_supports_outlines(LibraryLocator(org="edX", library="100"))


class CourseOutlineTestCase(CacheIsolationTestCase):
    """
    Simple tests around reading and writing CourseOutlineData. No user info.
    """
    @classmethod
    def setUpTestData(cls):  # lint-amnesty, pylint: disable=super-method-not-called
        cls.course_key = CourseKey.from_string("course-v1:OpenEdX+Learn+Roundtrip")
        normal_visibility = VisibilityData(  # lint-amnesty, pylint: disable=unused-variable
            hide_from_toc=False,
            visible_to_staff_only=False
        )
        cls.course_outline = CourseOutlineData(
            course_key=cls.course_key,
            title="Roundtrip Test Course!",
            published_at=datetime(2020, 5, 20, tzinfo=timezone.utc),
            published_version="5ebece4b69dd593d82fe2015",
            entrance_exam_id=None,
            days_early_for_beta=None,
            sections=generate_sections(cls.course_key, [2, 2]),
            self_paced=False,
            course_visibility=CourseVisibility.PRIVATE
        )

    def test_deprecated_course_key(self):
        """Don't allow Old Mongo Courses at all."""
        old_course_key = CourseKey.from_string("Org/Course/Run")
        with pytest.raises(ValueError):
            outline = get_course_outline(old_course_key)  # lint-amnesty, pylint: disable=unused-variable

    def test_simple_roundtrip(self):
        """Happy path for writing/reading-back a course outline."""
        with pytest.raises(CourseOutlineData.DoesNotExist):
            course_outline = get_course_outline(self.course_key)  # lint-amnesty, pylint: disable=unused-variable

        replace_course_outline(self.course_outline)
        outline = get_course_outline(self.course_key)
        assert outline == self.course_outline

    def test_empty_course(self):
        """Empty Courses are a common case (when authoring just starts)."""
        empty_outline = attr.evolve(self.course_outline, sections=[])
        assert not empty_outline.sections
        assert not empty_outline.sequences
        replace_course_outline(empty_outline)
        assert empty_outline == get_course_outline(self.course_key)

    def test_empty_sections(self):
        """Empty Sections aren't very useful, but they shouldn't break."""
        empty_section_outline = attr.evolve(
            self.course_outline, sections=generate_sections(self.course_key, [0])
        )
        replace_course_outline(empty_section_outline)
        assert empty_section_outline == get_course_outline(self.course_key)

    def test_cached_response(self):
        # First lets seed the data...
        replace_course_outline(self.course_outline)

        # Uncached access always makes three database checks: LearningContext,
        # CourseSection, and CourseSectionSequence.
        with self.assertNumQueries(3):
            uncached_outline = get_course_outline(self.course_key)
            assert uncached_outline == self.course_outline

        # Successful cache access only makes a query to LearningContext to check
        # the current published version. That way we know that values are never
        # stale.
        with self.assertNumQueries(1):
            cached_outline = get_course_outline(self.course_key)

        # Cache hits in the same process are literally the same object.
        assert cached_outline is uncached_outline

        # Now we put a new version into the cache...
        new_version_outline = attr.evolve(
            self.course_outline, published_version="2222222222222222"
        )
        replace_course_outline(new_version_outline)

        # Make sure this new outline is returned instead of the previously
        # cached one.
        with self.assertNumQueries(3):
            uncached_new_version_outline = get_course_outline(self.course_key)  # lint-amnesty, pylint: disable=unused-variable
            assert new_version_outline == new_version_outline  # lint-amnesty, pylint: disable=comparison-with-itself


class UserCourseOutlineTestCase(CacheIsolationTestCase):
    """
    Tests for basic UserCourseOutline functionality.
    """

    @classmethod
    def setUpTestData(cls):  # lint-amnesty, pylint: disable=super-method-not-called
        course_key = CourseKey.from_string("course-v1:OpenEdX+Outline+T1")
        # Users...
        cls.global_staff = User.objects.create_user(
            'global_staff', email='gstaff@example.com', is_staff=True
        )
        cls.student = User.objects.create_user(
            'student', email='student@example.com', is_staff=False
        )
        cls.beta_tester = BetaTesterFactory(course_key=course_key)
        cls.anonymous_user = AnonymousUser()

        # Seed with data
        cls.course_key = course_key
        cls.simple_outline = CourseOutlineData(
            course_key=cls.course_key,
            title="User Outline Test Course!",
            published_at=datetime(2020, 5, 20, tzinfo=timezone.utc),
            published_version="5ebece4b69dd593d82fe2020",
            entrance_exam_id=None,
            days_early_for_beta=None,
            sections=generate_sections(cls.course_key, [2, 1, 3]),
            self_paced=False,
            course_visibility=CourseVisibility.PRIVATE
        )
        replace_course_outline(cls.simple_outline)

        # Enroll student in the course
        cls.student.courseenrollment_set.create(course_id=cls.course_key, is_active=True, mode="audit")
        # Enroll beta tester in the course
        cls.beta_tester.courseenrollment_set.create(course_id=cls.course_key, is_active=True, mode="audit")

    def test_simple_outline(self):
        """This outline is the same for everyone."""
        at_time = datetime(2020, 5, 21, tzinfo=timezone.utc)
        beta_tester_outline = get_user_course_outline(
            self.course_key, self.beta_tester, at_time
        )
        student_outline = get_user_course_outline(
            self.course_key, self.student, at_time
        )
        global_staff_outline = get_user_course_outline(
            self.course_key, self.global_staff, at_time
        )
        assert beta_tester_outline.sections == global_staff_outline.sections
        assert student_outline.sections == global_staff_outline.sections
        assert student_outline.at_time == at_time

        beta_tester_outline_details = get_user_course_outline_details(
            self.course_key, self.beta_tester, at_time
        )
        assert beta_tester_outline_details.outline == beta_tester_outline

        student_outline_details = get_user_course_outline_details(
            self.course_key, self.student, at_time
        )
        assert student_outline_details.outline == student_outline

        global_staff_outline_details = get_user_course_outline_details(
            self.course_key, self.global_staff, at_time
        )
        assert global_staff_outline_details.outline == global_staff_outline


class OutlineProcessorTestCase(CacheIsolationTestCase):  # lint-amnesty, pylint: disable=missing-class-docstring
    @classmethod
    def setUpTestData(cls):  # lint-amnesty, pylint: disable=super-method-not-called
        cls.course_key = CourseKey.from_string("course-v1:OpenEdX+Outline+T1")

        # Users...
        cls.global_staff = User.objects.create_user(
            'global_staff', email='gstaff@example.com', is_staff=True
        )
        cls.student = User.objects.create_user(
            'student', email='student@example.com', is_staff=False
        )
        cls.beta_tester = BetaTesterFactory(course_key=cls.course_key)
        cls.anonymous_user = AnonymousUser()

        cls.all_seq_keys = []

    def get_details(self, at_time):
        staff_details = get_user_course_outline_details(self.course_key, self.global_staff, at_time)
        student_details = get_user_course_outline_details(self.course_key, self.student, at_time)
        beta_tester_details = get_user_course_outline_details(self.course_key, self.beta_tester, at_time)
        return staff_details, student_details, beta_tester_details

    @classmethod
    def set_sequence_keys(cls, keys):
        cls.all_seq_keys = keys

    def get_sequence_keys(self, exclude=None):  # lint-amnesty, pylint: disable=missing-function-docstring
        if exclude is None:
            exclude = []
        if not isinstance(exclude, list):
            raise TypeError("`exclude` must be a list of keys to be excluded")
        return [key for key in self.all_seq_keys if key not in exclude]


class ContentGatingTestCase(OutlineProcessorTestCase):
    """
    Content Gating specific outline tests
    """

    @classmethod
    def setUpTestData(cls):
        super().setUpTestData()

        # The UsageKeys we're going to set up for content gating tests.
        cls.entrance_exam_section_key = cls.course_key.make_usage_key('chapter', 'entrance_exam')
        cls.entrance_exam_seq_key = cls.course_key.make_usage_key('sequential', 'entrance_exam')
        cls.open_section_key = cls.course_key.make_usage_key('chapter', 'open')
        cls.open_seq_key = cls.course_key.make_usage_key('sequential', 'open')
        cls.gated_section_key = cls.course_key.make_usage_key('chapter', 'gated')
        cls.gated_seq_key = cls.course_key.make_usage_key('sequential', 'gated')

        cls.set_sequence_keys([
            cls.entrance_exam_seq_key,
            cls.open_seq_key,
            cls.gated_seq_key,
        ])

        set_dates_for_course(
            cls.course_key,
            [
                (
                    cls.course_key.make_usage_key('course', 'course'),
                    {'start': datetime(2020, 5, 10, tzinfo=timezone.utc)}
                ),
                (
                    cls.entrance_exam_section_key,
                    {'start': datetime(2020, 5, 15, tzinfo=timezone.utc)}
                ),
                (
                    cls.entrance_exam_seq_key,
                    {'start': datetime(2020, 5, 15, tzinfo=timezone.utc)}
                ),
                (
                    cls.open_section_key,
                    {'start': datetime(2020, 5, 15, tzinfo=timezone.utc)}
                ),
                (
                    cls.open_seq_key,
                    {'start': datetime(2020, 5, 15, tzinfo=timezone.utc)}
                ),
                (
                    cls.gated_section_key,
                    {'start': datetime(2020, 5, 15, tzinfo=timezone.utc)}
                ),
                (
                    cls.gated_seq_key,
                    {'start': datetime(2020, 5, 15, tzinfo=timezone.utc)}
                ),
            ]
        )

        visibility = VisibilityData(
            hide_from_toc=False,
            visible_to_staff_only=False
        )
        cls.outline = CourseOutlineData(
            course_key=cls.course_key,
            title="User Outline Test Course!",
            published_at=datetime(2020, 5, 20, tzinfo=timezone.utc),
            published_version="5ebece4b69dd593d82fe2020",
            entrance_exam_id=str(cls.entrance_exam_section_key),
            days_early_for_beta=None,
            self_paced=False,
            course_visibility=CourseVisibility.PRIVATE,
            sections=[
                CourseSectionData(
                    usage_key=cls.entrance_exam_section_key,
                    title="Entrance Exam",
                    visibility=visibility,
                    sequences=[
                        CourseLearningSequenceData(
                            usage_key=cls.entrance_exam_seq_key,
                            title='Entrance Exam',
                            visibility=visibility
                        ),
                    ]
                ),
                CourseSectionData(
                    usage_key=cls.open_section_key,
                    title="Open Section",
                    visibility=visibility,
                    sequences=[
                        CourseLearningSequenceData(
                            usage_key=cls.open_seq_key,
                            title='Open Sequence',
                            visibility=visibility
                        ),
                    ]
                ),
                CourseSectionData(
                    usage_key=cls.gated_section_key,
                    title="Gated Section",
                    visibility=visibility,
                    sequences=[
                        CourseLearningSequenceData(
                            usage_key=cls.gated_seq_key,
                            title='Gated Sequence',
                            visibility=visibility
                        ),
                    ]
                ),
            ]
        )
        replace_course_outline(cls.outline)

        # Enroll student in the course
        cls.student.courseenrollment_set.create(course_id=cls.course_key, is_active=True, mode="verified")

    """
    Currently returns all, and only, sequences in required content, not just the first.
    This logic matches the existing transformer. Is this right?
    """  # lint-amnesty, pylint: disable=pointless-string-statement

    @patch('openedx.core.djangoapps.content.learning_sequences.api.processors.content_gating.EntranceExamConfiguration.user_can_skip_entrance_exam')  # lint-amnesty, pylint: disable=line-too-long
    @patch('openedx.core.djangoapps.content.learning_sequences.api.processors.content_gating.milestones_helpers.get_required_content')  # lint-amnesty, pylint: disable=line-too-long
    def test_user_can_skip_entrance_exam(self, required_content_mock, user_can_skip_entrance_exam_mock):
        required_content_mock.return_value = [str(self.entrance_exam_section_key)]
        user_can_skip_entrance_exam_mock.return_value = True
        staff_details, student_details, _ = self.get_details(
            datetime(2020, 5, 25, tzinfo=timezone.utc)
        )

        # Staff can always access all sequences
        assert len(staff_details.outline.accessible_sequences) == 3

        # Student can access all sequences
        assert len(student_details.outline.accessible_sequences) == 3

    @patch('openedx.core.djangoapps.content.learning_sequences.api.processors.content_gating.EntranceExamConfiguration.user_can_skip_entrance_exam')  # lint-amnesty, pylint: disable=line-too-long
    @patch('openedx.core.djangoapps.content.learning_sequences.api.processors.content_gating.milestones_helpers.get_required_content')  # lint-amnesty, pylint: disable=line-too-long
    def test_user_can_not_skip_entrance_exam(self, required_content_mock, user_can_skip_entrance_exam_mock):
        required_content_mock.return_value = [str(self.entrance_exam_section_key)]
        user_can_skip_entrance_exam_mock.return_value = False
        staff_details, student_details, _ = self.get_details(
            datetime(2020, 5, 25, tzinfo=timezone.utc)
        )
        # Staff can always access all sequences
        assert len(staff_details.outline.accessible_sequences) == 3

        # Student can access only the entrance exam sequence
        assert len(student_details.outline.accessible_sequences) == 1
        assert self.entrance_exam_seq_key in student_details.outline.accessible_sequences
        for key in self.get_sequence_keys(exclude=[self.entrance_exam_seq_key]):
            assert key not in student_details.outline.accessible_sequences


class MilestonesTestCase(OutlineProcessorTestCase):
    """
    Milestones specific outline tests
    """

    @classmethod
    def setUpTestData(cls):
        super().setUpTestData()

        # The UsageKeys we're going to set up for milestone tests.
        cls.section_key = cls.course_key.make_usage_key('chapter', 'ch1')
        cls.open_seq_key = cls.course_key.make_usage_key('sequential', 'open')
        cls.milestone_required_seq_key = cls.course_key.make_usage_key('sequential', 'milestone_required')

        cls.set_sequence_keys([
            cls.open_seq_key,
            cls.milestone_required_seq_key,
        ])

        set_dates_for_course(
            cls.course_key,
            [
                (
                    cls.course_key.make_usage_key('course', 'course'),
                    {'start': datetime(2020, 5, 10, tzinfo=timezone.utc)}
                ),
                (
                    cls.section_key,
                    {'start': datetime(2020, 5, 15, tzinfo=timezone.utc)}
                ),
                (
                    cls.open_seq_key,
                    {'start': datetime(2020, 5, 15, tzinfo=timezone.utc)}
                ),
                (
                    cls.milestone_required_seq_key,
                    {'start': datetime(2020, 5, 15, tzinfo=timezone.utc)}
                ),
            ]
        )

        visibility = VisibilityData(
            hide_from_toc=False,
            visible_to_staff_only=False
        )
        cls.outline = CourseOutlineData(
            course_key=cls.course_key,
            title="User Outline Test Course!",
            published_at=datetime(2020, 5, 20, tzinfo=timezone.utc),
            published_version="5ebece4b69dd593d82fe2020",
            entrance_exam_id=None,
            days_early_for_beta=None,
            self_paced=False,
            course_visibility=CourseVisibility.PRIVATE,
            sections=[
                CourseSectionData(
                    usage_key=cls.section_key,
                    title="Chapter 1",
                    visibility=visibility,
                    sequences=[
                        CourseLearningSequenceData(
                            usage_key=cls.open_seq_key,
                            title='Open Sequence',
                            visibility=visibility
                        ),
                        CourseLearningSequenceData(
                            usage_key=cls.milestone_required_seq_key,
                            title='Milestone Required Sequence',
                            visibility=visibility
                        ),
                    ]
                ),
            ]
        )
        replace_course_outline(cls.outline)

        # Enroll student in the course
        cls.student.courseenrollment_set.create(course_id=cls.course_key, is_active=True, mode="audit")

    @patch('openedx.core.djangoapps.content.learning_sequences.api.processors.milestones.milestones_helpers.get_course_content_milestones')  # lint-amnesty, pylint: disable=line-too-long
    def test_user_can_skip_entrance_exam(self, get_course_content_milestones_mock):
        # Only return that there are milestones required for the
        # milestones_required_seq_key usage key
        def get_milestones_side_effect(_course_key, usage_key, _milestone_type, _user_id):
            return usage_key == str(self.milestone_required_seq_key)

        get_course_content_milestones_mock.side_effect = get_milestones_side_effect

        staff_details, student_details, _ = self.get_details(
            datetime(2020, 5, 25, tzinfo=timezone.utc)
        )

        # Staff can always access all sequences
        assert len(staff_details.outline.accessible_sequences) == 2

        # Student can access only the open sequence, but not milestone required sequence
        assert len(student_details.outline.accessible_sequences) == 1
        assert self.open_seq_key in student_details.outline.accessible_sequences
        assert self.milestone_required_seq_key not in student_details.outline.accessible_sequences


class ScheduleTestCase(OutlineProcessorTestCase):
    """
    Schedule-specific Outline tests.

    These aren't super-comprehensive with edge cases yet, partly because it's
    still lacking a few important features (e.g. early beta releases, close-
    after-due policy, etc.), and I'm not sure how we want to structure the
    testing after all that's rolled up.
    """

    @classmethod
    def setUpTestData(cls):
        super().setUpTestData()

        # The UsageKeys we're going to set up for date tests.
        cls.section_key = cls.course_key.make_usage_key('chapter', 'ch1')
        cls.seq_before_key = cls.course_key.make_usage_key('sequential', 'seq_before')
        cls.seq_same_key = cls.course_key.make_usage_key('sequential', 'seq_same')
        cls.seq_after_key = cls.course_key.make_usage_key('sequential', 'seq_after')
        cls.seq_inherit_key = cls.course_key.make_usage_key('sequential', 'seq_inherit')
        cls.seq_due_key = cls.course_key.make_usage_key('sequential', 'seq_due')

        cls.set_sequence_keys([
            cls.seq_before_key,
            cls.seq_same_key,
            cls.seq_after_key,
            cls.seq_inherit_key,
            cls.seq_due_key,
        ])

        # Set scheduling information into edx-when for a single Section with
        # sequences starting at various times.
        set_dates_for_course(
            cls.course_key,
            [
                (
                    cls.course_key.make_usage_key('course', 'course'),
                    {'start': datetime(2020, 5, 10, tzinfo=timezone.utc)}
                ),
                (
                    cls.section_key,
                    {'start': datetime(2020, 5, 15, tzinfo=timezone.utc)}
                ),
                # Sequence that starts before containing Section.
                (
                    cls.seq_before_key,
                    {'start': datetime(2020, 5, 14, tzinfo=timezone.utc)}
                ),
                # Sequence starts at same time as containing Section.
                (
                    cls.seq_same_key,
                    {'start': datetime(2020, 5, 15, tzinfo=timezone.utc)}
                ),
                # Sequence starts after containing Section.
                (
                    cls.seq_after_key,
                    {'start': datetime(2020, 5, 16, tzinfo=timezone.utc)}
                ),
                # Sequence should inherit start information from Section.
                (
                    cls.seq_inherit_key,
                    {'start': None}
                ),
                # Sequence should inherit start information from Section, but has a due date set.
                (
                    cls.seq_due_key,
                    {
                        'start': None,
                        'due': datetime(2020, 5, 20, tzinfo=timezone.utc)
                    }
                ),
            ]
        )
        visibility = VisibilityData(
            hide_from_toc=False,
            visible_to_staff_only=False
        )
        cls.outline = CourseOutlineData(
            course_key=cls.course_key,
            title="User Outline Test Course!",
            published_at=datetime(2020, 5, 20, tzinfo=timezone.utc),
            published_version="5ebece4b69dd593d82fe2020",
            entrance_exam_id=None,
            days_early_for_beta=None,
            self_paced=False,
            course_visibility=CourseVisibility.PRIVATE,
            sections=[
                CourseSectionData(
                    usage_key=cls.section_key,
                    title="Section",
                    visibility=visibility,
                    sequences=[
                        CourseLearningSequenceData(
                            usage_key=cls.seq_before_key,
                            title='Before',
                            visibility=visibility
                        ),
                        CourseLearningSequenceData(
                            usage_key=cls.seq_same_key,
                            title='Same', visibility=visibility
                        ),
                        CourseLearningSequenceData(
                            usage_key=cls.seq_after_key,
                            title='After',
                            visibility=visibility
                        ),
                        CourseLearningSequenceData(
                            usage_key=cls.seq_inherit_key,
                            title='Inherit',
                            visibility=visibility
                        ),
                        CourseLearningSequenceData(
                            usage_key=cls.seq_due_key,
                            title='Due',
                            visibility=visibility,
                            inaccessible_after_due=True
                        ),
                    ]
                )
            ],
        )
        replace_course_outline(cls.outline)

        # Enroll student in the course
        cls.student.courseenrollment_set.create(course_id=cls.course_key, is_active=True, mode="audit")
        # Enroll beta tester in the course
        cls.beta_tester.courseenrollment_set.create(course_id=cls.course_key, is_active=True, mode="audit")
        assert user_has_role(cls.beta_tester, CourseBetaTesterRole(cls.course_key))
        assert cls.outline.days_early_for_beta is None

    def test_before_course_starts(self):
        staff_details, student_details, beta_tester_details = self.get_details(
            datetime(2020, 5, 9, tzinfo=timezone.utc)
        )
        # Staff can always access all sequences
        assert len(staff_details.outline.accessible_sequences) == 5
        # Student can access nothing
        assert len(student_details.outline.accessible_sequences) == 0
        # Beta tester can access nothing
        assert len(beta_tester_details.outline.accessible_sequences) == 0

        # Everyone can see everything
        assert len(staff_details.outline.sequences) == 5
        assert len(student_details.outline.sequences) == 5
        assert len(beta_tester_details.outline.sequences) == 5

    def test_course_beta_access(self):
        course_outline = attr.evolve(self.outline, days_early_for_beta=6)
        assert course_outline.days_early_for_beta is not None
        replace_course_outline(course_outline)

        staff_details, student_details, beta_tester_details = self.get_details(
            datetime(2020, 5, 9, tzinfo=timezone.utc)
        )
        # Staff can always access all sequences
        assert len(staff_details.outline.accessible_sequences) == 5
        # Student can access nothing
        assert len(student_details.outline.accessible_sequences) == 0
        # Beta tester can access some
        assert len(beta_tester_details.outline.accessible_sequences) == 4

        # Everyone can see everything
        assert len(staff_details.outline.sequences) == 5
        assert len(student_details.outline.sequences) == 5
        assert len(beta_tester_details.outline.sequences) == 5

    def test_before_section_starts(self):
        staff_details, student_details, beta_tester_details = self.get_details(
            datetime(2020, 5, 14, tzinfo=timezone.utc)
        )
        # Staff can always access all sequences
        assert len(staff_details.outline.accessible_sequences) == 5

        # Student can access nothing -- even though one of the sequences is set
        # to start on 2020-05-14, it's not available because the section hasn't
        # started yet.
        assert len(student_details.outline.accessible_sequences) == 0
        before_seq_sched_item_data = student_details.schedule.sequences[self.seq_before_key]
        assert before_seq_sched_item_data.start == datetime(2020, 5, 14, tzinfo=timezone.utc)
        assert before_seq_sched_item_data.effective_start == datetime(2020, 5, 15, tzinfo=timezone.utc)

        # Beta tester can access nothing
        assert len(beta_tester_details.outline.accessible_sequences) == 0

    def test_section_beta_access(self):
        course_outline = attr.evolve(self.outline, days_early_for_beta=1)
        assert course_outline.days_early_for_beta is not None
        replace_course_outline(course_outline)

        staff_details, student_details, beta_tester_details = self.get_details(
            datetime(2020, 5, 14, tzinfo=timezone.utc)
        )
        # Staff can always access all sequences
        assert len(staff_details.outline.accessible_sequences) == 5

        # Student can access nothing -- even though one of the sequences is set
        # to start on 2020-05-14, it's not available because the section hasn't
        # started yet.
        assert len(student_details.outline.accessible_sequences) == 0
        before_seq_sched_item_data = student_details.schedule.sequences[self.seq_before_key]
        assert before_seq_sched_item_data.start == datetime(2020, 5, 14, tzinfo=timezone.utc)
        assert before_seq_sched_item_data.effective_start == datetime(2020, 5, 15, tzinfo=timezone.utc)

        # Beta tester can access some
        assert len(beta_tester_details.outline.accessible_sequences) == 4

    def test_at_section_start(self):
        staff_details, student_details, beta_tester_details = self.get_details(
            datetime(2020, 5, 15, tzinfo=timezone.utc)
        )
        # Staff can always access all sequences
        assert len(staff_details.outline.accessible_sequences) == 5

        # Student can access all sequences except the one that starts after this
        # datetime (self.seq_after_key)
        assert len(student_details.outline.accessible_sequences) == 4
        assert self.seq_after_key not in student_details.outline.accessible_sequences
        for key in self.get_sequence_keys(exclude=[self.seq_after_key]):
            assert key in student_details.outline.accessible_sequences

        # Beta tester can access same as student
        assert len(beta_tester_details.outline.accessible_sequences) == 4

    def test_at_beta_section_start(self):
        course_outline = attr.evolve(self.outline, days_early_for_beta=1)
        assert course_outline.days_early_for_beta is not None
        replace_course_outline(course_outline)

        staff_details, student_details, beta_tester_details = self.get_details(
            datetime(2020, 5, 15, tzinfo=timezone.utc)
        )
        # Staff can always access all sequences
        assert len(staff_details.outline.accessible_sequences) == 5

        # Student can access all sequences except the one that starts after this
        # datetime (self.seq_after_key)
        assert len(student_details.outline.accessible_sequences) == 4
        assert self.seq_after_key not in student_details.outline.accessible_sequences
        for key in self.get_sequence_keys(exclude=[self.seq_after_key]):
            assert key in student_details.outline.accessible_sequences

        # Beta tester can access all
        assert len(beta_tester_details.outline.accessible_sequences) == 5

    def test_is_due_and_before_due(self):
        staff_details, student_details, beta_tester_details = self.get_details(
            datetime(2020, 5, 16, tzinfo=timezone.utc)
        )
        # Staff can always access all sequences
        assert len(staff_details.outline.accessible_sequences) == 5

        # Student can access all sequences including the one that is due in
        # the future (self.seq_due_key)
        assert len(student_details.outline.accessible_sequences) == 5
        assert self.seq_due_key in student_details.outline.accessible_sequences

        seq_due_sched_item_data = student_details.schedule.sequences[self.seq_due_key]
        assert seq_due_sched_item_data.due == datetime(2020, 5, 20, tzinfo=timezone.utc)

        # Beta tester can access some
        assert len(beta_tester_details.outline.accessible_sequences) == 5

    def test_is_due_and_after_due(self):
        staff_details, student_details, beta_tester_details = self.get_details(
            datetime(2020, 5, 21, tzinfo=timezone.utc)
        )
        # Staff can always access all sequences
        assert len(staff_details.outline.accessible_sequences) == 5

        # Student can access all sequences except the one that is due before this
        # datetime (self.seq_due_key)
        assert len(student_details.outline.accessible_sequences) == 4
        assert self.seq_due_key not in student_details.outline.accessible_sequences
        assert self.seq_due_key in student_details.outline.sequences
        for key in self.get_sequence_keys(exclude=[self.seq_due_key]):
            assert key in student_details.outline.accessible_sequences

        # Beta tester can access same as student
        assert len(beta_tester_details.outline.accessible_sequences) == 4


class SelfPacedTestCase(OutlineProcessorTestCase):  # lint-amnesty, pylint: disable=missing-class-docstring

    @classmethod
    def setUpTestData(cls):
        super().setUpTestData()

        # The UsageKeys we're going to set up for date tests.
        cls.section_key = cls.course_key.make_usage_key('chapter', 'ch1')
        cls.seq_one_key = cls.course_key.make_usage_key('sequential', 'seq_one_key')
        cls.seq_two_key = cls.course_key.make_usage_key('sequential', 'seq_two_key')

        cls.set_sequence_keys([
            cls.seq_one_key,
            cls.seq_two_key,
        ])

        # Set scheduling information into edx-when for a single Section with
        # two sequences with due date
        set_dates_for_course(
            cls.course_key,
            [
                (
                    cls.course_key.make_usage_key('course', 'course'),
                    {
                        'start': datetime(2020, 5, 10, tzinfo=timezone.utc),
                    }
                ),
                (
                    cls.section_key,
                    {'start': datetime(2020, 5, 15, tzinfo=timezone.utc)}
                ),
                (
                    cls.seq_one_key,
                    {'due': datetime(2020, 5, 21, tzinfo=timezone.utc)}
                ),
                (
                    cls.seq_two_key,
                    {'due': datetime(2020, 5, 21, tzinfo=timezone.utc)}
                ),
            ]
        )
        visibility = VisibilityData(
            hide_from_toc=False,
            visible_to_staff_only=False
        )
        cls.outline = CourseOutlineData(
            course_key=cls.course_key,
            title="User Outline Test Course!",
            published_at=datetime(2020, 5, 20, tzinfo=timezone.utc),
            published_version="5ebece4b69dd593d82fe2020",
            entrance_exam_id=None,
            days_early_for_beta=None,
            course_visibility=CourseVisibility.PRIVATE,
            sections=[
                CourseSectionData(
                    usage_key=cls.section_key,
                    title="Section",
                    visibility=visibility,
                    sequences=[
                        CourseLearningSequenceData(
                            usage_key=cls.seq_one_key,
                            title='Sequence One',
                            visibility=visibility
                        ),
                        CourseLearningSequenceData(
                            usage_key=cls.seq_two_key,
                            title='Sequence Two',
                            visibility=visibility
                        ),
                    ],
                ),
            ],
            self_paced=True,
        )

        replace_course_outline(cls.outline)

        # Enroll student in the course
        cls.student.courseenrollment_set.create(course_id=cls.course_key, is_active=True, mode="audit")

    def test_sequences_accessible_after_due(self):
        at_time = datetime(2020, 5, 22, tzinfo=timezone.utc)  # lint-amnesty, pylint: disable=unused-variable

        staff_details, student_details, _ = self.get_details(
            datetime(2020, 5, 25, tzinfo=timezone.utc)
        )

        # Staff can always access all sequences
        assert len(staff_details.outline.accessible_sequences) == 2

        # In self-paced course, due date of sequences equals to due date of
        # course, so here student should see all sequences, even if their
        # due dates explicitly were set before end of course
        assert len(student_details.outline.accessible_sequences) == 2


class SpecialExamsTestCase(OutlineProcessorTestCase):  # lint-amnesty, pylint: disable=missing-class-docstring

    @classmethod
    def setUpTestData(cls):
        super().setUpTestData()

        # The UsageKeys we're going to set up for date tests.
        cls.section_key = cls.course_key.make_usage_key('chapter', 'ch1')
        cls.seq_practice_exam_key = cls.course_key.make_usage_key('sequential', 'seq_practice_exam_key')
        cls.seq_proctored_exam_key = cls.course_key.make_usage_key('sequential', 'seq_proctored_exam_key')
        cls.seq_timed_exam_key = cls.course_key.make_usage_key('sequential', 'seq_timed_exam_key')
        cls.seq_normal_key = cls.course_key.make_usage_key('sequential', 'seq_normal_key')

        cls.set_sequence_keys([
            cls.seq_practice_exam_key,
            cls.seq_proctored_exam_key,
            cls.seq_timed_exam_key,
            cls.seq_normal_key,
        ])

        # Set scheduling information into edx-when for a single Section with
        # two sequences with due date
        set_dates_for_course(
            cls.course_key,
            [
                (
                    cls.course_key.make_usage_key('course', 'course'),
                    {'start': datetime(2020, 5, 15, tzinfo=timezone.utc)}
                ),
                (
                    cls.section_key,
                    {'start': datetime(2020, 5, 15, tzinfo=timezone.utc)}
                ),
                (
                    cls.seq_practice_exam_key,
                    {'start': datetime(2020, 5, 15, tzinfo=timezone.utc)}
                ),
                (
                    cls.seq_proctored_exam_key,
                    {'start': datetime(2020, 5, 15, tzinfo=timezone.utc)}
                ),
                (
                    cls.seq_timed_exam_key,
                    {'start': datetime(2020, 5, 15, tzinfo=timezone.utc)}
                ),
                (
                    cls.seq_normal_key,
                    {'start': datetime(2020, 5, 15, tzinfo=timezone.utc)}
                ),
            ]
        )
        visibility = VisibilityData(
            hide_from_toc=False,
            visible_to_staff_only=False
        )
        cls.outline = CourseOutlineData(
            course_key=cls.course_key,
            title="User Outline Test Course!",
            published_at=datetime(2020, 5, 20, tzinfo=timezone.utc),
            published_version="5ebece4b69dd593d82fe2020",
            entrance_exam_id=None,
            days_early_for_beta=None,
            course_visibility=CourseVisibility.PRIVATE,
            sections=[
                CourseSectionData(
                    usage_key=cls.section_key,
                    title="Section",
                    visibility=visibility,
                    sequences=[
                        CourseLearningSequenceData(
                            usage_key=cls.seq_practice_exam_key,
                            title='Exam',
                            visibility=visibility,
                            exam=ExamData(is_practice_exam=True)
                        ),
                        CourseLearningSequenceData(
                            usage_key=cls.seq_proctored_exam_key,
                            title='Exam',
                            visibility=visibility,
                            exam=ExamData(is_proctored_enabled=True)
                        ),
                        CourseLearningSequenceData(
                            usage_key=cls.seq_timed_exam_key,
                            title='Exam',
                            visibility=visibility,
                            exam=ExamData(is_time_limited=True)
                        ),
                        CourseLearningSequenceData(
                            usage_key=cls.seq_normal_key,
                            title='Normal',
                            visibility=visibility
                        ),
                    ],
                ),
            ],
            self_paced=True,
        )

        replace_course_outline(cls.outline)

        # Enroll student in the course
        cls.student.courseenrollment_set.create(course_id=cls.course_key, is_active=True, mode="audit")

    @patch.dict(settings.FEATURES, {'ENABLE_SPECIAL_EXAMS': True})
    def test_special_exams_enabled_all_sequences_visible(self):
        at_time = datetime(2020, 5, 22, tzinfo=timezone.utc)  # lint-amnesty, pylint: disable=unused-variable

        staff_details, student_details, _ = self.get_details(
            datetime(2020, 5, 25, tzinfo=timezone.utc)
        )

        # Staff can always access all sequences
        assert len(staff_details.outline.accessible_sequences) == 4
        assert len(staff_details.outline.sequences) == 4

        # Ensure the exams are all still present
        assert len(student_details.outline.accessible_sequences) == 4
        assert len(student_details.outline.sequences) == 4

    @patch.dict(settings.FEATURES, {'ENABLE_SPECIAL_EXAMS': False})
    def test_special_exams_disabled_preserves_exam_sequences(self):
        at_time = datetime(2020, 5, 22, tzinfo=timezone.utc)  # lint-amnesty, pylint: disable=unused-variable

        staff_details, student_details, _ = self.get_details(
            datetime(2020, 5, 25, tzinfo=timezone.utc)
        )

        # Staff can always access all sequences
        assert len(staff_details.outline.accessible_sequences) == 4
        assert len(staff_details.outline.sequences) == 4

        # Ensure the exams have been completely removed
        assert len(student_details.outline.accessible_sequences) == 4
        assert len(student_details.outline.sequences) == 4
        for key in self.get_sequence_keys(exclude=[self.seq_normal_key]):
            assert key in student_details.outline.accessible_sequences
            assert key in student_details.outline.sequences

    @patch.dict(settings.FEATURES, {'ENABLE_SPECIAL_EXAMS': True})
    @patch('openedx.core.djangoapps.content.learning_sequences.api.processors.special_exams.get_attempt_status_summary')
    def test_special_exam_attempt_data_in_details(self, mock_get_attempt_status_summary):
        at_time = datetime(2020, 5, 22, tzinfo=timezone.utc)  # lint-amnesty, pylint: disable=unused-variable

        def get_attempt_status_side_effect(user_id, _course_key, usage_key):
            """
            Returns fake data for calls to get_attempt_status_summary for the student
            """
            if user_id != self.student.id:
                raise ProctoredExamNotFoundException

            for sequence_key in self.get_sequence_keys(exclude=[self.seq_normal_key]):
                if usage_key == str(sequence_key):
                    num_fake_attempts = mock_get_attempt_status_summary.call_count % len(self.all_seq_keys)  # lint-amnesty, pylint: disable=unused-variable
                    return {
                        "summary": {
                            "usage_key": usage_key
                        }
                    }

        mock_get_attempt_status_summary.side_effect = get_attempt_status_side_effect

        _, student_details, _ = self.get_details(
            datetime(2020, 5, 25, tzinfo=timezone.utc)
        )

        assert len(student_details.special_exam_attempts.sequences) == 3
        for sequence_key in self.get_sequence_keys(exclude=[self.seq_normal_key]):
            assert sequence_key in student_details.special_exam_attempts.sequences
            attempt_summary = student_details.special_exam_attempts.sequences[sequence_key]
            assert type(attempt_summary) == dict  # lint-amnesty, pylint: disable=unidiomatic-typecheck
            assert attempt_summary["summary"]["usage_key"] == str(sequence_key)

    @patch.dict(settings.FEATURES, {'ENABLE_SPECIAL_EXAMS': False})
    @patch('openedx.core.djangoapps.content.learning_sequences.api.processors.special_exams.get_attempt_status_summary')
    def test_special_exam_attempt_data_empty_when_disabled(self, mock_get_attempt_status_summary):
        at_time = datetime(2020, 5, 22, tzinfo=timezone.utc)  # lint-amnesty, pylint: disable=unused-variable

        _, student_details, _ = self.get_details(
            datetime(2020, 5, 25, tzinfo=timezone.utc)
        )

        # Ensure that no calls are made to get_attempt_status_summary and no data in special_exam_attempts
        assert mock_get_attempt_status_summary.call_count == 0
        assert len(student_details.special_exam_attempts.sequences) == 0


class VisbilityTestCase(OutlineProcessorTestCase):
    """
    Visibility-related tests.
    """

    @classmethod
    def setUpTestData(cls):
        super().setUpTestData()

        # The UsageKeys we're going to set up for date tests.
        cls.normal_section_key = cls.course_key.make_usage_key('chapter', 'normal_section')
        cls.staff_section_key = cls.course_key.make_usage_key('chapter', 'staff_only_section')

        cls.staff_in_normal_key = cls.course_key.make_usage_key('sequential', 'staff_in_normal')
        cls.hide_in_normal_key = cls.course_key.make_usage_key('sequential', 'hide_in_normal')
        cls.due_in_normal_key = cls.course_key.make_usage_key('sequential', 'due_in_normal')
        cls.normal_in_normal_key = cls.course_key.make_usage_key('sequential', 'normal_in_normal')
        cls.normal_in_staff_key = cls.course_key.make_usage_key('sequential', 'normal_in_staff')

        cls.set_sequence_keys([
            cls.staff_in_normal_key,
            cls.hide_in_normal_key,
            cls.due_in_normal_key,
            cls.normal_in_normal_key,
            cls.normal_in_staff_key,
        ])

        v_normal = VisibilityData(
            hide_from_toc=False,
            visible_to_staff_only=False
        )
        v_hide_from_toc = VisibilityData(
            hide_from_toc=True,
            visible_to_staff_only=False
        )
        v_staff_only = VisibilityData(
            hide_from_toc=False,
            visible_to_staff_only=True
        )

        cls.outline = CourseOutlineData(
            course_key=cls.course_key,
            title="User Outline Test Course!",
            published_at=datetime(2020, 5, 20, tzinfo=timezone.utc),
            published_version="5ebece4b69dd593d82fe2020",
            entrance_exam_id=None,
            days_early_for_beta=None,
            course_visibility=CourseVisibility.PRIVATE,
            sections=[
                CourseSectionData(
                    usage_key=cls.normal_section_key,
                    title="Normal Section",
                    visibility=v_normal,
                    sequences=[
                        CourseLearningSequenceData(
                            usage_key=cls.staff_in_normal_key, title='Before', visibility=v_staff_only
                        ),
                        CourseLearningSequenceData(
                            usage_key=cls.hide_in_normal_key, title='Same', visibility=v_hide_from_toc
                        ),
                        CourseLearningSequenceData(
                            usage_key=cls.normal_in_normal_key, title='After', visibility=v_normal
                        ),
                    ]
                ),
                CourseSectionData(
                    usage_key=cls.staff_section_key,
                    title="Staff Only Section",
                    visibility=v_staff_only,
                    sequences=[
                        CourseLearningSequenceData(
                            usage_key=cls.normal_in_staff_key, title='Before', visibility=v_normal
                        ),
                    ]
                )

            ],
            self_paced=False
        )
        replace_course_outline(cls.outline)

        # Enroll student in the course
        cls.student.courseenrollment_set.create(course_id=cls.course_key, is_active=True, mode="audit")

    def test_visibility(self):
        at_time = datetime(2020, 5, 21, tzinfo=timezone.utc)  # Exact value doesn't matter  # lint-amnesty, pylint: disable=unused-variable

        staff_details, student_details, _ = self.get_details(
            datetime(2020, 5, 25, tzinfo=timezone.utc)
        )

        # Sections visible
        assert len(staff_details.outline.sections) == 2
        assert len(student_details.outline.sections) == 1

        # Sequences visible
        assert len(staff_details.outline.sequences) == 4
        assert len(student_details.outline.sequences) == 1
        assert self.normal_in_normal_key in student_details.outline.sequences


class SequentialVisibilityTestCase(CacheIsolationTestCase):
    """
    Tests sequentials visibility under different course visibility settings i.e public, public_outline, private
    and different types of users e.g unenrolled, enrolled, anonymous, staff
    """

    @classmethod
    def setUpTestData(cls):
        super().setUpTestData()

        cls.global_staff = User.objects.create_user('global_staff', email='gstaff@example.com', is_staff=True)
        cls.student = User.objects.create_user('student', email='student@example.com', is_staff=False)
        cls.unenrolled_student = User.objects.create_user('unenrolled', email='unenrolled@example.com', is_staff=False)
        cls.anonymous_user = AnonymousUser()

        # Handy variable as we almost always need to test with all types of users
        cls.all_users = [cls.global_staff, cls.student, cls.unenrolled_student, cls.anonymous_user]

        cls.course_access_time = datetime(2020, 5, 21, tzinfo=timezone.utc)  # Some random time in past

        # Create course, set it start date to some time in past and attach outline to it
        cls.course_key = CourseKey.from_string("course-v1:OpenEdX+Outline+T0")
        set_dates_for_course(
            cls.course_key, [(cls.course_key.make_usage_key('course', 'course'), {'start': cls.course_access_time})]
        )
        cls.course_outline = CourseOutlineData(
            course_key=cls.course_key,
            title="User Outline Test Course!",
            published_at=datetime(2020, 5, 20, tzinfo=timezone.utc),
            published_version="5ebece4b69dd593d82fe2020",
            entrance_exam_id=None,
            days_early_for_beta=None,
            sections=generate_sections(cls.course_key, [2, 1, 3]),
            self_paced=False,
            course_visibility=CourseVisibility.PRIVATE
        )
        replace_course_outline(cls.course_outline)

        # enroll student into the course
        cls.student.courseenrollment_set.create(course_id=cls.course_key, is_active=True, mode="audit")

    @override_waffle_flag(COURSE_ENABLE_UNENROLLED_ACCESS_FLAG, active=True)
    def test_public_course_outline(self):
        """Test that public course outline is the same for everyone."""
        course_outline = attr.evolve(self.course_outline, course_visibility=CourseVisibility.PUBLIC)
        replace_course_outline(course_outline)

        for user in self.all_users:
            with self.subTest(user=user):
                user_course_outline = get_user_course_outline(self.course_key, user, self.course_access_time)

                assert len(user_course_outline.sections) == 3
                assert len(user_course_outline.sequences) == 6
                assert all([(seq.usage_key in user_course_outline.accessible_sequences) for seq in
                            user_course_outline.sequences.values()]),\
                    'Sequences should be accessible to all users for a public course'

    @override_waffle_flag(COURSE_ENABLE_UNENROLLED_ACCESS_FLAG, active=True)
    def test_public_outline_course_outline(self):
        """
        Test that a course with public_outline access has same outline for everyone
        except that the links are not accessible for non-enrolled and anonymous user.
        """
        course_outline = attr.evolve(self.course_outline, course_visibility=CourseVisibility.PUBLIC_OUTLINE)
        replace_course_outline(course_outline)

        for user in self.all_users:
            with self.subTest(user=user):
                user_course_outline = get_user_course_outline(self.course_key, user, self.course_access_time)

                assert len(user_course_outline.sections) == 3
                assert len(user_course_outline.sequences) == 6

                is_sequence_accessible = [
                    seq.usage_key in user_course_outline.accessible_sequences
                    for seq in user_course_outline.sequences.values()
                ]

                if user in [self.anonymous_user, self.unenrolled_student]:
                    assert all((not is_accessible) for is_accessible in is_sequence_accessible),\
                        "Sequences shouldn't be accessible to anonymous or " \
                        "non-enrolled students for a public_outline course"
                else:
                    assert all(is_sequence_accessible),\
                        'Sequences should be accessible to enrolled, staff users for a public_outline course'

    @override_waffle_flag(COURSE_ENABLE_UNENROLLED_ACCESS_FLAG, active=True)
    def test_private_course_outline(self):
        """
        Test that the outline of a course with private access is only accessible/visible
        to enrolled user or staff.
        """
        course_outline = attr.evolve(self.course_outline, course_visibility=CourseVisibility.PRIVATE)
        replace_course_outline(course_outline)

        for user in self.all_users:
            with self.subTest(user=user):
                user_course_outline = get_user_course_outline(self.course_key, user, self.course_access_time)

                is_sequence_accessible = [
                    seq.usage_key in user_course_outline.accessible_sequences
                    for seq in user_course_outline.sequences.values()
                ]

                if user in [self.anonymous_user, self.unenrolled_student]:
                    assert (len(user_course_outline.sections) == len(user_course_outline.sequences) == 0),\
                        'No section of a private course should be visible to anonymous or non-enrolled student'
                else:
                    # Enrolled or Staff User
                    assert len(user_course_outline.sections) == 3
                    assert len(user_course_outline.sequences) == 6
                    assert all(is_sequence_accessible),\
                        'Sequences should be accessible to enrolled, staff users for a public_outline course'


class ContentErrorTestCase(CacheIsolationTestCase):
    """Test error collection and reporting."""

    def test_errors(self):
        """
        Basic tests for writing and retriving errors.
        """
        course_key = CourseKey.from_string("course-v1:OpenEdX+Outlines+Errors")
        outline = CourseOutlineData(
            course_key=course_key,
            title="Outline Errors Test Course!",
            published_at=datetime(2021, 3, 21, tzinfo=timezone.utc),
            published_version="8ebece4b69dd593d82fe2020",
            sections=[],
            self_paced=False,
            days_early_for_beta=None,
            entrance_exam_id=None,
            course_visibility=CourseVisibility.PRIVATE,
        )
        usage_key_1 = course_key.make_usage_key('sequential', 'seq1')
        usage_key_2 = course_key.make_usage_key('sequential', 'seq2')
        replace_course_outline(
            outline,
            content_errors=[
                # Explicitly set to no usage key.
                ContentErrorData(message="Content is Hard", usage_key=None),

                # Implicitly set usage key
                ContentErrorData("Simple Content Error Description"),

                # Multiple copies of the same usage key
                ContentErrorData(message="Seq1 is wrong", usage_key=usage_key_1),
                ContentErrorData(message="Seq1 is still wrong", usage_key=usage_key_1),

                # Another key
                ContentErrorData(message="Seq2 is also wrong", usage_key=usage_key_2)
            ]
        )
        assert outline == get_course_outline(course_key)

        # Ordering is preserved.
        assert get_content_errors(course_key) == [
            ContentErrorData(message="Content is Hard", usage_key=None),
            ContentErrorData(message="Simple Content Error Description", usage_key=None),
            ContentErrorData(message="Seq1 is wrong", usage_key=usage_key_1),
            ContentErrorData(message="Seq1 is still wrong", usage_key=usage_key_1),
            ContentErrorData(message="Seq2 is also wrong", usage_key=usage_key_2),
        ]

        # Now do it again and make sure updates work as well as inserts
        replace_course_outline(
            outline,
            content_errors=[
                ContentErrorData(message="Content is Hard", usage_key=None),
            ]
        )
        assert get_content_errors(course_key) == [
            ContentErrorData(message="Content is Hard", usage_key=None),
        ]<|MERGE_RESOLUTION|>--- conflicted
+++ resolved
@@ -3,12 +3,9 @@
 models for this app.
 """
 from datetime import datetime, timezone
-<<<<<<< HEAD
+from unittest import TestCase
 from unittest.mock import patch
-=======
-from unittest import TestCase
-
->>>>>>> a361cbdb
+
 import pytest
 import attr
 from django.conf import settings
