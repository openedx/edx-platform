"""
Middleware for user api.
Adds user's tags to tracking event context.
"""

from opaque_keys import InvalidKeyError
from opaque_keys.edx.keys import CourseKey

<<<<<<< HEAD
=======
from eventtracking import tracker
from track.contexts import COURSE_REGEX

>>>>>>> 75068967
from .models import UserCourseTag
from util.request import COURSE_REGEX


class UserTagsEventContextMiddleware(object):
    """Middleware that adds a user's tags to tracking event context."""
    CONTEXT_NAME = 'user_tags_context'

    def process_request(self, request):
        """
        Add a user's tags to the tracking event context.
        """
        match = COURSE_REGEX.match(request.path)
        course_key = None
        if match:
            course_key = match.group('course_id')
            try:
                course_key = CourseKey.from_string(course_key)
            except InvalidKeyError:
                course_key = None

        context = {}

        if course_key:
            try:
                context['course_id'] = course_key.to_deprecated_string()
            except AttributeError:
                context['course_id'] = unicode(course_key)

            if request.user.is_authenticated():
                context['course_user_tags'] = dict(
                    UserCourseTag.objects.filter(
                        user=request.user.pk,
                        course_id=course_key,
                    ).values_list('key', 'value')
                )
            else:
                context['course_user_tags'] = {}

        tracker.get_tracker().enter_context(
            self.CONTEXT_NAME,
            context
        )

    def process_response(self, request, response):  # pylint: disable=unused-argument
        """Exit the context if it exists."""
        try:
            tracker.get_tracker().exit_context(self.CONTEXT_NAME)
        except:  # pylint: disable=bare-except
            pass

        return response<|MERGE_RESOLUTION|>--- conflicted
+++ resolved
@@ -6,14 +6,10 @@
 from opaque_keys import InvalidKeyError
 from opaque_keys.edx.keys import CourseKey
 
-<<<<<<< HEAD
-=======
 from eventtracking import tracker
 from track.contexts import COURSE_REGEX
 
->>>>>>> 75068967
 from .models import UserCourseTag
-from util.request import COURSE_REGEX
 
 
 class UserTagsEventContextMiddleware(object):
