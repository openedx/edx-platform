"""
Helper functions for the accounts API.
"""
import hashlib

from django.conf import settings
from django.core.exceptions import ObjectDoesNotExist
from django.core.files.storage import get_storage_class
from django.contrib.staticfiles.storage import staticfiles_storage

from student.models import UserProfile
from ..errors import UserNotFound
from openedx.core.djangoapps.site_configuration import helpers as configuration_helpers


<<<<<<< HEAD
PROFILE_IMAGE_FILE_EXTENSION = 'jpg'   # All processed profile images are converted to JPEGs
=======
PROFILE_IMAGE_FILE_EXTENSION = 'jpg'   # All processed profile images are converted to JPEGs\
>>>>>>> 75068967

_PROFILE_IMAGE_SIZES = settings.PROFILE_IMAGE_SIZES_MAP.values()


def get_profile_image_storage():
    """
    Configures and returns a django Storage instance that can be used
    to physically locate, read and write profile images.
    """
    config = settings.PROFILE_IMAGE_BACKEND
    storage_class = get_storage_class(config['class'])
    return storage_class(**config['options'])


def _make_profile_image_name(username):
    """
    Returns the user-specific part of the image filename, based on a hash of
    the username.
    """
    hash_input = settings.PROFILE_IMAGE_SECRET_KEY + username
    return hashlib.md5(hash_input.encode('utf-8')).hexdigest()


def _get_profile_image_filename(name, size, file_extension=PROFILE_IMAGE_FILE_EXTENSION):
    """
    Returns the full filename for a profile image, given the name and size.
    """
    return '{name}_{size}.{file_extension}'.format(name=name, size=size, file_extension=file_extension)


def _get_profile_image_urls(name, storage, file_extension=PROFILE_IMAGE_FILE_EXTENSION, version=None):
    """
    Returns a dict containing the urls for a complete set of profile images,
    keyed by "friendly" name (e.g. "full", "large", "medium", "small").
    """
    def _make_url(size):  # pylint: disable=missing-docstring
        url = storage.url(
            _get_profile_image_filename(name, size, file_extension=file_extension)
        )
        return '{}?v={}'.format(url, version) if version is not None else url

    return {size_display_name: _make_url(size) for size_display_name, size in settings.PROFILE_IMAGE_SIZES_MAP.items()}
<<<<<<< HEAD
=======

>>>>>>> 75068967


def get_profile_image_names(username):
    """
    Returns a dict containing the filenames for a complete set of profile
    images, keyed by pixel size.
    """
    name = _make_profile_image_name(username)
    return {size: _get_profile_image_filename(name, size) for size in _PROFILE_IMAGE_SIZES}


def get_profile_image_urls_for_user(user, request=None):
    """
    Return a dict {size:url} for each profile image for a given user.
    Notes:
      - this function does not determine whether the set of profile images
    exists, only what the URLs will be if they do exist.  It is assumed that
    callers will use `_get_default_profile_image_urls` instead to provide
    a set of urls that point to placeholder images, when there are no user-
    submitted images.
      - based on the value of django.conf.settings.PROFILE_IMAGE_BACKEND,
    the URL may be relative, and in that case the caller is responsible for
    constructing the full URL if needed.

    Arguments:
        user (django.contrib.auth.User): the user for whom we are getting urls.

    Returns:
        dictionary of {size_display_name: url} for each image.

    """
    try:
        if user.profile.has_profile_image:
            urls = _get_profile_image_urls(
                _make_profile_image_name(user.username),
                get_profile_image_storage(),
                version=user.profile.profile_image_uploaded_at.strftime("%s"),
            )
        else:
            urls = _get_default_profile_image_urls()
    except UserProfile.DoesNotExist:
        # when user does not have profile it raises exception, when exception
        # occur we can simply get default image.
        urls = _get_default_profile_image_urls()

    if request:
        for key, value in urls.items():
            urls[key] = request.build_absolute_uri(value)

    return urls


def _get_default_profile_image_urls():
    """
    Returns a dict {size:url} for a complete set of default profile images,
    used as a placeholder when there are no user-submitted images.

    TODO The result of this function should be memoized, but not in tests.
    """
    return _get_profile_image_urls(
        configuration_helpers.get_value('PROFILE_IMAGE_DEFAULT_FILENAME', settings.PROFILE_IMAGE_DEFAULT_FILENAME),
        staticfiles_storage,
        file_extension=settings.PROFILE_IMAGE_DEFAULT_FILE_EXTENSION,
    )


def set_has_profile_image(username, is_uploaded, upload_dt=None):
    """
    System (not user-facing) API call used to store whether the user has
    uploaded a profile image, and if so, when.  Used by profile_image API.

    Arguments:
        username (django.contrib.auth.User.username): references the user who
            uploaded an image.

        is_uploaded (bool): whether or not the user has an uploaded profile
            image.

        upload_dt (datetime.datetime): If `is_uploaded` is True, this should
            contain the server-side date+time of the upload.  If `is_uploaded`
            is False, the parameter is optional and will be ignored.

    Raises:
        ValueError: is_uploaded was True, but no upload datetime was supplied.
        UserNotFound: no user with username `username` exists.
    """
    if is_uploaded and upload_dt is None:
        raise ValueError("No upload datetime was supplied.")
    elif not is_uploaded:
        upload_dt = None
    try:
        profile = UserProfile.objects.get(user__username=username)
    except ObjectDoesNotExist:
        raise UserNotFound()

    profile.profile_image_uploaded_at = upload_dt
    profile.save()<|MERGE_RESOLUTION|>--- conflicted
+++ resolved
@@ -13,11 +13,7 @@
 from openedx.core.djangoapps.site_configuration import helpers as configuration_helpers
 
 
-<<<<<<< HEAD
-PROFILE_IMAGE_FILE_EXTENSION = 'jpg'   # All processed profile images are converted to JPEGs
-=======
 PROFILE_IMAGE_FILE_EXTENSION = 'jpg'   # All processed profile images are converted to JPEGs\
->>>>>>> 75068967
 
 _PROFILE_IMAGE_SIZES = settings.PROFILE_IMAGE_SIZES_MAP.values()
 
@@ -60,10 +56,7 @@
         return '{}?v={}'.format(url, version) if version is not None else url
 
     return {size_display_name: _make_url(size) for size_display_name, size in settings.PROFILE_IMAGE_SIZES_MAP.items()}
-<<<<<<< HEAD
-=======
 
->>>>>>> 75068967
 
 
 def get_profile_image_names(username):
