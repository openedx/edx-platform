"""
Utility methods for the account settings.
"""
from __future__ import absolute_import, unicode_literals

import random
import re
import string

import waffle
from completion import waffle as completion_waffle
from completion.models import BlockCompletion
from django.conf import settings
from django.utils.translation import ugettext as _
from six import text_type
from six.moves import range
from six.moves.urllib.parse import urlparse  # pylint: disable=import-error

from openedx.core.djangoapps.site_configuration.models import SiteConfiguration
from openedx.core.djangoapps.theming.helpers import get_config_value_from_site_or_settings, get_current_site
from xmodule.modulestore.django import modulestore
from xmodule.modulestore.exceptions import ItemNotFoundError

ENABLE_SECONDARY_EMAIL_FEATURE_SWITCH = 'enable_secondary_email_feature'


def validate_social_link(platform_name, new_social_link):
    """
    Given a new social link for a user, ensure that the link takes one of the
    following forms:

    1) A valid url that comes from the correct social site.
    2) A valid username.
    3) A blank value.
    """
    formatted_social_link = format_social_link(platform_name, new_social_link)

    # Ensure that the new link is valid.
    if formatted_social_link is None:
        required_url_stub = settings.SOCIAL_PLATFORMS[platform_name]['url_stub']
<<<<<<< HEAD
        raise ValueError(_(
            ' Make sure that you are providing a valid username or a URL that contains "' +
            required_url_stub + '". To remove the link from your profile, leave this field blank.'
        ))
=======
        raise ValueError(_('Make sure that you are providing a valid username or a URL that contains "{url_stub}". '
                           'To remove the link from your edX profile, '
                           'leave this field blank.').format(url_stub=required_url_stub))
>>>>>>> 221dc99d


def format_social_link(platform_name, new_social_link):
    """
    Given a user's social link, returns a safe absolute url for the social link.

    Returns the following based on the provided new_social_link:
    1) Given an empty string, returns ''
    1) Given a valid username, return 'https://www.[platform_name_base][username]'
    2) Given a valid URL, return 'https://www.[platform_name_base][username]'
    3) Given anything unparseable, returns None
    """
    # Blank social links should return '' or None as was passed in.
    if not new_social_link:
        return new_social_link

    url_stub = settings.SOCIAL_PLATFORMS[platform_name]['url_stub']
    username = _get_username_from_social_link(platform_name, new_social_link)
    if not username:
        return None

    # For security purposes, always build up the url rather than using input from user.
    return 'https://www.{}{}'.format(url_stub, username)


def _get_username_from_social_link(platform_name, new_social_link):
    """
    Returns the username given a social link.

    Uses the following logic to parse new_social_link into a username:
    1) If an empty string, returns it as the username.
    2) Given a URL, attempts to parse the username from the url and return it.
    3) Given a non-URL, returns the entire string as username if valid.
    4) If no valid username is found, returns None.
    """
    # Blank social links should return '' or None as was passed in.
    if not new_social_link:
        return new_social_link

    # Parse the social link as if it were a URL.
    parse_result = urlparse(new_social_link)
    url_domain_and_path = parse_result[1] + parse_result[2]
    url_stub = re.escape(settings.SOCIAL_PLATFORMS[platform_name]['url_stub'])
    username_match = re.search(r'(www\.)?' + url_stub + r'(?P<username>.*?)[/]?$', url_domain_and_path, re.IGNORECASE)
    if username_match:
        username = username_match.group('username')
    else:
        username = new_social_link

    # Ensure the username is a valid username.
    if not _is_valid_social_username(username):
        return None

    return username


def _is_valid_social_username(value):
    """
    Given a particular string, returns whether the string can be considered a safe username.
    This is a very liberal validation step, simply assuring forward slashes do not exist
    in the username.
    """
    return '/' not in value


def retrieve_last_sitewide_block_completed(user):
    """
    Completion utility
    From a string 'username' or object User retrieve
    the last course block marked as 'completed' and construct a URL

    :param user: obj(User)
    :return: block_lms_url

    """
    if not completion_waffle.waffle().is_enabled(completion_waffle.ENABLE_COMPLETION_TRACKING):
        return

    latest_completions_by_course = BlockCompletion.latest_blocks_completed_all_courses(user)

    current_site_configuration = get_config_value_from_site_or_settings(
        name='course_org_filter',
        site=get_current_site()
    )
    known_site_configs = None

    # courses.edx.org has no 'course_org_filter'
    # however the courses within DO, but those entries are not found in
    # known_site_configs, which are White Label sites
    # This is necessary because the WL sites and courses.edx.org
    # have the same AWS RDS mySQL instance
    candidate_course = None
    candidate_block_key = None
    latest_date = None
    # Go through dict, find latest
    for course, [modified_date, block_key] in latest_completions_by_course.items():
        if not current_site_configuration:
            # This is a edx.org
            if known_site_configs is None:  # Avoid running the query twice
                known_site_configs = [
                    other_site_config.get_value('course_org_filter')
                    for other_site_config in SiteConfiguration.objects.all()
                    if other_site_config.get_value('course_org_filter')
                ]
            if course.org in known_site_configs:
                continue
            if not latest_date or modified_date > latest_date:
                candidate_course = course
                candidate_block_key = block_key
                latest_date = modified_date

        else:
            # This is a White Label site, and we should find candidates from the same site
            if course.org not in current_site_configuration:
                # Not the same White Label, or a edx.org course
                continue
            if not latest_date or modified_date > latest_date:
                candidate_course = course
                candidate_block_key = block_key
                latest_date = modified_date

    if not candidate_course:
        return

    try:
        item = modulestore().get_item(candidate_block_key, depth=1)
    except ItemNotFoundError:
        item = None

    if not item:
        return

    return u"/courses/{course_key}/jump_to/{location}".format(
        course_key=text_type(item.location.course_key),
        location=text_type(item.location),
    )


def generate_password(length=12, chars=string.letters + string.digits):
    """Generate a valid random password"""
    if length < 8:
        raise ValueError("password must be at least 8 characters")

    choice = random.SystemRandom().choice

    password = ''
    password += choice(string.digits)
    password += choice(string.letters)
    password += ''.join([choice(chars) for _i in range(length - 2)])
    return password


def is_secondary_email_feature_enabled():
    """
    Checks to see if the django-waffle switch for enabling the secondary email feature is active

    Returns:
        Boolean value representing switch status
    """
    return waffle.switch_is_active(ENABLE_SECONDARY_EMAIL_FEATURE_SWITCH)


def is_secondary_email_feature_enabled_for_user(user):
    """
    Checks to see if secondary email feature is enabled for the given user.

    Returns:
        Boolean value representing the status of secondary email feature.
    """
    # import is placed here to avoid cyclic import.
    from openedx.features.enterprise_support.utils import is_enterprise_learner
    return is_secondary_email_feature_enabled() and is_enterprise_learner(user)<|MERGE_RESOLUTION|>--- conflicted
+++ resolved
@@ -38,16 +38,9 @@
     # Ensure that the new link is valid.
     if formatted_social_link is None:
         required_url_stub = settings.SOCIAL_PLATFORMS[platform_name]['url_stub']
-<<<<<<< HEAD
-        raise ValueError(_(
-            ' Make sure that you are providing a valid username or a URL that contains "' +
-            required_url_stub + '". To remove the link from your profile, leave this field blank.'
-        ))
-=======
         raise ValueError(_('Make sure that you are providing a valid username or a URL that contains "{url_stub}". '
-                           'To remove the link from your edX profile, '
+                           'To remove the link from your profile, '
                            'leave this field blank.').format(url_stub=required_url_stub))
->>>>>>> 221dc99d
 
 
 def format_social_link(platform_name, new_social_link):
