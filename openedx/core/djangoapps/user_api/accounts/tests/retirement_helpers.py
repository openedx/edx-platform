"""
Helpers for testing retirement functionality
"""
import datetime

import pytest
import pytz
from django.test import TestCase
from social_django.models import UserSocialAuth

from enrollment import api
from openedx.core.djangoapps.user_api.models import (
    RetirementState,
    UserRetirementStatus
)
from student.models import (
    get_retired_username_by_username,
    get_retired_email_by_email,
)
from student.tests.factories import UserFactory

from ..views import AccountRetirementView


@pytest.fixture
def setup_retirement_states(scope="module"):  # pylint: disable=unused-argument
    """
    Create basic states that mimic the retirement process.
    """
    default_states = [
        ('PENDING', 1, False, True),
        ('LOCKING_ACCOUNT', 20, False, False),
        ('LOCKING_COMPLETE', 30, False, False),
        ('RETIRING_CREDENTIALS', 40, False, False),
        ('CREDENTIALS_COMPLETE', 50, False, False),
        ('RETIRING_ECOM', 60, False, False),
        ('ECOM_COMPLETE', 70, False, False),
        ('RETIRING_FORUMS', 80, False, False),
        ('FORUMS_COMPLETE', 90, False, False),
        ('RETIRING_EMAIL_LISTS', 100, False, False),
        ('EMAIL_LISTS_COMPLETE', 110, False, False),
        ('RETIRING_ENROLLMENTS', 120, False, False),
        ('ENROLLMENTS_COMPLETE', 130, False, False),
        ('RETIRING_NOTES', 140, False, False),
        ('NOTES_COMPLETE', 150, False, False),
        ('RETIRING_LMS', 160, False, False),
        ('LMS_COMPLETE', 170, False, False),
        ('ADDING_TO_PARTNER_QUEUE', 180, False, False),
        ('PARTNER_QUEUE_COMPLETE', 190, False, False),
        ('ERRORED', 200, True, True),
        ('ABORTED', 210, True, True),
        ('COMPLETE', 220, True, True),
    ]

    for name, ex, dead, req in default_states:
        RetirementState.objects.create(
            state_name=name,
            state_execution_order=ex,
            is_dead_end_state=dead,
            required=req
        )

    yield

    RetirementState.objects.all().delete()


<<<<<<< HEAD
def create_retirement_status(state=None, create_datetime=None):
=======
def create_retirement_status(user, state=None, create_datetime=None):
>>>>>>> 57a09b7b
    """
    Helper method to create a RetirementStatus with useful defaults.
    Assumes that retirement states have been setup before calling.
    """
    if create_datetime is None:
        create_datetime = datetime.datetime.now(pytz.UTC) - datetime.timedelta(days=8)

<<<<<<< HEAD
    user = UserFactory()
=======
>>>>>>> 57a09b7b
    retirement = UserRetirementStatus.create_retirement(user)
    if state:
        retirement.current_state = state
        retirement.last_state = state
    retirement.created = create_datetime
    retirement.modified = create_datetime
    retirement.save()
    return retirement


<<<<<<< HEAD
def _fake_logged_out_user(user):
    # Simulate the initial logout retirement endpoint.
    user.username = get_retired_username_by_username(user.username)
=======
def _fake_logged_out_user(user, retire_username=False):
    """
    Simulate the initial logout retirement endpoint.
    """
    # By default, do not change the username to the retired hash version because
    # that is not what happens upon actual retirement requests immediately after
    # logout.
    if retire_username:
        user.username = get_retired_username_by_username(user.username)
>>>>>>> 57a09b7b
    user.email = get_retired_email_by_email(user.email)
    user.set_unusable_password()
    user.save()


@pytest.fixture
def logged_out_retirement_request():
    """
    Returns a UserRetirementStatus test fixture object that has been logged out and email-changed,
    which is the first step which happens to a user being added to the retirement queue.
    """
<<<<<<< HEAD
    retirement = create_retirement_status()
    _fake_logged_out_user(retirement.user)
=======
    retirement = fake_requested_retirement(UserFactory())
>>>>>>> 57a09b7b
    return retirement


@pytest.mark.usefixtures("setup_retirement_states")
class RetirementTestCase(TestCase):
    """
    Test case with a helper methods for retirement
    """
    def _retirement_to_dict(self, retirement, all_fields=False):
        """
        Return a dict format of this model to a consistent format for serialization, removing the long text field
        `responses` for performance reasons.
        """
        retirement_dict = {
            u'id': retirement.id,
            u'user': {
                u'id': retirement.user.id,
                u'username': retirement.user.username,
                u'email': retirement.user.email,
                u'profile': {
                    u'id': retirement.user.profile.id,
                    u'name': retirement.user.profile.name
                },
            },
            u'original_username': retirement.original_username,
            u'original_email': retirement.original_email,
            u'original_name': retirement.original_name,
            u'retired_username': retirement.retired_username,
            u'retired_email': retirement.retired_email,
            u'current_state': {
                u'id': retirement.current_state.id,
                u'state_name': retirement.current_state.state_name,
                u'state_execution_order': retirement.current_state.state_execution_order,
            },
            u'last_state': {
                u'id': retirement.last_state.id,
                u'state_name': retirement.last_state.state_name,
                u'state_execution_order': retirement.last_state.state_execution_order,
            },
            u'created': retirement.created,
            u'modified': retirement.modified
        }

        if all_fields:
            retirement_dict['responses'] = retirement.responses

        return retirement_dict

    def _create_users_all_states(self):
<<<<<<< HEAD
        return [create_retirement_status(state) for state in RetirementState.objects.all()]
=======
        return [create_retirement_status(UserFactory(), state=state) for state in RetirementState.objects.all()]
>>>>>>> 57a09b7b

    def _get_non_dead_end_states(self):
        return [state for state in RetirementState.objects.filter(is_dead_end_state=False)]

    def _get_dead_end_states(self):
        return [state for state in RetirementState.objects.filter(is_dead_end_state=True)]


<<<<<<< HEAD
=======
def fake_requested_retirement(user):
    """
    Attempt to make the given user appear to have requested retirement, and
    nothing more.  Among other things, this will only land the user in PENDING.
    """
    _fake_logged_out_user(user, retire_username=False)
    retirement = create_retirement_status(user)
    return retirement


>>>>>>> 57a09b7b
def fake_completed_retirement(user):
    """
    Makes an attempt to put user for the given user into a "COMPLETED"
    retirement state by faking important parts of retirement.

    Use to test idempotency for retirement API calls. Since there are many
    configurable retirement steps this is only a "best guess" and may need
    additional changes added to more accurately reflect post-retirement state.
    """
    # Deactivate / logout and hash username & email
    UserSocialAuth.objects.filter(user_id=user.id).delete()
<<<<<<< HEAD
    _fake_logged_out_user(user)
=======
    _fake_logged_out_user(user, retire_username=True)
>>>>>>> 57a09b7b
    user.first_name = ''
    user.last_name = ''
    user.is_active = False
    user.save()

    # Clear profile
    AccountRetirementView.clear_pii_from_userprofile(user)

    # Unenroll from all courses
    api.unenroll_user_from_all_courses(user.username)<|MERGE_RESOLUTION|>--- conflicted
+++ resolved
@@ -65,11 +65,7 @@
     RetirementState.objects.all().delete()
 
 
-<<<<<<< HEAD
-def create_retirement_status(state=None, create_datetime=None):
-=======
 def create_retirement_status(user, state=None, create_datetime=None):
->>>>>>> 57a09b7b
     """
     Helper method to create a RetirementStatus with useful defaults.
     Assumes that retirement states have been setup before calling.
@@ -77,10 +73,6 @@
     if create_datetime is None:
         create_datetime = datetime.datetime.now(pytz.UTC) - datetime.timedelta(days=8)
 
-<<<<<<< HEAD
-    user = UserFactory()
-=======
->>>>>>> 57a09b7b
     retirement = UserRetirementStatus.create_retirement(user)
     if state:
         retirement.current_state = state
@@ -91,11 +83,6 @@
     return retirement
 
 
-<<<<<<< HEAD
-def _fake_logged_out_user(user):
-    # Simulate the initial logout retirement endpoint.
-    user.username = get_retired_username_by_username(user.username)
-=======
 def _fake_logged_out_user(user, retire_username=False):
     """
     Simulate the initial logout retirement endpoint.
@@ -105,7 +92,6 @@
     # logout.
     if retire_username:
         user.username = get_retired_username_by_username(user.username)
->>>>>>> 57a09b7b
     user.email = get_retired_email_by_email(user.email)
     user.set_unusable_password()
     user.save()
@@ -117,12 +103,7 @@
     Returns a UserRetirementStatus test fixture object that has been logged out and email-changed,
     which is the first step which happens to a user being added to the retirement queue.
     """
-<<<<<<< HEAD
-    retirement = create_retirement_status()
-    _fake_logged_out_user(retirement.user)
-=======
     retirement = fake_requested_retirement(UserFactory())
->>>>>>> 57a09b7b
     return retirement
 
 
@@ -172,11 +153,7 @@
         return retirement_dict
 
     def _create_users_all_states(self):
-<<<<<<< HEAD
-        return [create_retirement_status(state) for state in RetirementState.objects.all()]
-=======
         return [create_retirement_status(UserFactory(), state=state) for state in RetirementState.objects.all()]
->>>>>>> 57a09b7b
 
     def _get_non_dead_end_states(self):
         return [state for state in RetirementState.objects.filter(is_dead_end_state=False)]
@@ -185,8 +162,6 @@
         return [state for state in RetirementState.objects.filter(is_dead_end_state=True)]
 
 
-<<<<<<< HEAD
-=======
 def fake_requested_retirement(user):
     """
     Attempt to make the given user appear to have requested retirement, and
@@ -197,7 +172,6 @@
     return retirement
 
 
->>>>>>> 57a09b7b
 def fake_completed_retirement(user):
     """
     Makes an attempt to put user for the given user into a "COMPLETED"
@@ -209,11 +183,7 @@
     """
     # Deactivate / logout and hash username & email
     UserSocialAuth.objects.filter(user_id=user.id).delete()
-<<<<<<< HEAD
-    _fake_logged_out_user(user)
-=======
     _fake_logged_out_user(user, retire_username=True)
->>>>>>> 57a09b7b
     user.first_name = ''
     user.last_name = ''
     user.is_active = False
