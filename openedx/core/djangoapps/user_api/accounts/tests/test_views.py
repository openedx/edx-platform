--- conflicted
+++ resolved
@@ -7,11 +7,8 @@
 import datetime
 import hashlib
 import json
-<<<<<<< HEAD
+from copy import deepcopy
 import unittest
-=======
-from copy import deepcopy
->>>>>>> 221dc99d
 
 import ddt
 import mock
@@ -399,9 +396,6 @@
         response = self.send_get(client, query_parameters='view=shared')
         verify_fields_visible_to_all_users(response)
 
-<<<<<<< HEAD
-    @unittest.expectedFailure  # Appsembler: Fails for unknown reasons -- Omar
-=======
     @ddt.data(
         ("client", "user"),
         ("staff_client", "staff_user"),
@@ -467,7 +461,7 @@
                 year_of_birth=year_of_birth,
             )
 
->>>>>>> 221dc99d
+    @unittest.expectedFailure  # Appsembler: Fails for unknown reasons -- Omar
     def test_get_account_default(self):
         """
         Test that a client (logged in) can get her own account information (using default legacy profile information,
