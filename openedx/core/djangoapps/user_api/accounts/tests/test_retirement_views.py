--- conflicted
+++ resolved
@@ -260,11 +260,7 @@
 
         # Should be created in parent setUpClass
         retiring_email_lists = RetirementState.objects.get(state_name='RETIRING_EMAIL_LISTS')
-<<<<<<< HEAD
-        self.retirement = create_retirement_status(retiring_email_lists)
-=======
         self.retirement = create_retirement_status(UserFactory(), state=retiring_email_lists)
->>>>>>> 57a09b7b
         self.test_user = self.retirement.user
 
         self.url = reverse('accounts_retire_mailings')
@@ -464,11 +460,7 @@
         Checks the simple success case of creating a user, enrolling in a course, and doing the partner
         report PUT. User should then have the appropriate row in UserRetirementPartnerReportingStatus
         """
-<<<<<<< HEAD
-        retirement = create_retirement_status(self.partner_queue_state)
-=======
         retirement = create_retirement_status(UserFactory(), state=self.partner_queue_state)
->>>>>>> 57a09b7b
         for course in self.courses:
             CourseEnrollment.enroll(user=retirement.user, course_key=course.id)
 
@@ -479,11 +471,7 @@
         """
         Runs the success test twice to make sure that re-running the step still succeeds.
         """
-<<<<<<< HEAD
-        retirement = create_retirement_status(self.partner_queue_state)
-=======
         retirement = create_retirement_status(UserFactory(), state=self.partner_queue_state)
->>>>>>> 57a09b7b
         for course in self.courses:
             CourseEnrollment.enroll(user=retirement.user, course_key=course.id)
 
@@ -516,11 +504,7 @@
         the enrollment.course.org. We now just use the enrollment.course_id.org
         since for this purpose we don't care if the course exists.
         """
-<<<<<<< HEAD
-        retirement = create_retirement_status(self.partner_queue_state)
-=======
         retirement = create_retirement_status(UserFactory(), state=self.partner_queue_state)
->>>>>>> 57a09b7b
         user = retirement.user
         enrollment = CourseEnrollment.enroll(user=user, course_key=CourseKey.from_string('edX/Test201/2018_Fall'))
 
@@ -738,11 +722,7 @@
         Verify that users in dead end states are not returned
         """
         for state in self._get_dead_end_states():
-<<<<<<< HEAD
-            create_retirement_status(state)
-=======
             create_retirement_status(UserFactory(), state=state)
->>>>>>> 57a09b7b
         self.assert_status_and_user_list([], states_to_request=self._get_non_dead_end_states())
 
     def test_users_retrieved_in_multiple_states(self):
@@ -751,11 +731,7 @@
         """
         multiple_states = ['PENDING', 'FORUMS_COMPLETE']
         for state in multiple_states:
-<<<<<<< HEAD
-            create_retirement_status(RetirementState.objects.get(state_name=state))
-=======
             create_retirement_status(UserFactory(), state=RetirementState.objects.get(state_name=state))
->>>>>>> 57a09b7b
         data = {'cool_off_days': 0, 'states': multiple_states}
         response = self.client.get(self.url, data, **self.headers)
         self.assertEqual(response.status_code, status.HTTP_200_OK)
@@ -792,15 +768,11 @@
         pending_state = RetirementState.objects.get(state_name='PENDING')
         for days_back in range(1, days_back_to_test, -1):
             create_datetime = datetime.datetime.now(pytz.UTC) - datetime.timedelta(days=days_back)
-<<<<<<< HEAD
-            retirements.append(create_retirement_status(state=pending_state, create_datetime=create_datetime))
-=======
             retirements.append(create_retirement_status(
                 UserFactory(),
                 state=pending_state,
                 create_datetime=create_datetime
             ))
->>>>>>> 57a09b7b
 
         # Confirm we get the correct number and data back for each day we add to cool off days
         # For each day we add to `cool_off_days` we expect to get one fewer retirement.
@@ -923,11 +895,7 @@
         Verify that users in non-requested states are not returned
         """
         state = RetirementState.objects.get(state_name='PENDING')
-<<<<<<< HEAD
-        create_retirement_status(state=state)
-=======
         create_retirement_status(UserFactory(), state=state)
->>>>>>> 57a09b7b
         self.assert_status_and_user_list([])
 
     def test_users_exist(self):
@@ -958,11 +926,7 @@
         # Create retirements for the last 10 days
         for days_back in range(0, 10):
             create_datetime = datetime.datetime.now(pytz.UTC) - datetime.timedelta(days=days_back)
-<<<<<<< HEAD
-            ret = create_retirement_status(state=complete_state, create_datetime=create_datetime)
-=======
             ret = create_retirement_status(UserFactory(), state=complete_state, create_datetime=create_datetime)
->>>>>>> 57a09b7b
             retirements.append(self._retirement_to_dict(ret))
 
         # Go back in time adding days to the query, assert the correct retirements are present
@@ -1007,6 +971,155 @@
         self.assertEqual(response.status_code, status.HTTP_400_BAD_REQUEST)
 
 
+@ddt.ddt
+@unittest.skipUnless(settings.ROOT_URLCONF == 'lms.urls', 'Account APIs are only supported in LMS')
+class TestAccountRetirementsByStatusAndDate(RetirementTestCase):
+    """
+    Tests the retirements_by_status_and_date endpoint
+    """
+
+    def setUp(self):
+        super(TestAccountRetirementsByStatusAndDate, self).setUp()
+        self.test_superuser = SuperuserFactory()
+        self.headers = build_jwt_headers(self.test_superuser)
+        self.url = reverse('accounts_retirements_by_status_and_date')
+        self.maxDiff = None
+
+    def assert_status_and_user_list(
+            self,
+            expected_data,
+            expected_status=status.HTTP_200_OK,
+            state_to_request=None,
+            start_date=None,
+            end_date=None
+    ):
+        """
+        Helper function for making a request to the endpoint, asserting the status, and
+        optionally asserting data returned. Will try to convert datetime start and end dates
+        to the correct string formatting.
+        """
+        if state_to_request is None:
+            state_to_request = 'COMPLETE'
+
+        if start_date is None:
+            start_date = datetime.datetime.now().date().strftime('%Y-%m-%d')
+        else:
+            start_date = start_date.date().strftime('%Y-%m-%d')
+
+        if end_date is None:
+            end_date = datetime.datetime.now().date().strftime('%Y-%m-%d')
+        else:
+            end_date = end_date.date().strftime('%Y-%m-%d')
+
+        data = {'start_date': start_date, 'end_date': end_date, 'state': state_to_request}
+        response = self.client.get(self.url, data, **self.headers)
+
+        print(response.status_code)
+        print(response)
+
+        self.assertEqual(response.status_code, expected_status)
+        response_data = response.json()
+
+        if expected_data:
+            # These datetimes won't match up due to serialization, but they're inherited fields tested elsewhere
+            for data in (response_data, expected_data):
+                for retirement in data:
+                    # These may have been deleted in a previous pass
+                    try:
+                        del retirement['created']
+                        del retirement['modified']
+                    except KeyError:
+                        pass
+
+            self.assertItemsEqual(response_data, expected_data)
+
+    def test_empty(self):
+        """
+        Verify that an empty array is returned if no users are awaiting retirement
+        """
+        self.assert_status_and_user_list([])
+
+    def test_users_exist_none_in_correct_state(self):
+        """
+        Verify that users in non-requested states are not returned
+        """
+        state = RetirementState.objects.get(state_name='PENDING')
+        create_retirement_status(state=state)
+        self.assert_status_and_user_list([])
+
+    def test_users_exist(self):
+        """
+        Verify correct user is returned when users in different states exist
+        """
+        # Stores the user we expect to get back
+        retirement_values = None
+        for retirement in self._create_users_all_states():
+            if retirement.current_state == 'COMPLETE':
+                retirement_values.append(self._retirement_to_dict(retirement))
+
+        self.assert_status_and_user_list(retirement_values)
+
+    def test_bad_states(self):
+        """
+        Check some bad inputs to make sure we get back the expected status
+        """
+        self.assert_status_and_user_list(None, expected_status=status.HTTP_400_BAD_REQUEST, state_to_request='TACO')
+
+    def test_date_filter(self):
+        """
+        Verifies the functionality of the start and end date filters
+        """
+        retirements = []
+        complete_state = RetirementState.objects.get(state_name='COMPLETE')
+
+        # Create retirements for the last 10 days
+        for days_back in range(0, 10):
+            create_datetime = datetime.datetime.now(pytz.UTC) - datetime.timedelta(days=days_back)
+            ret = create_retirement_status(state=complete_state, create_datetime=create_datetime)
+            retirements.append(self._retirement_to_dict(ret))
+
+        # Go back in time adding days to the query, assert the correct retirements are present
+        end_date = datetime.datetime.now(pytz.UTC)
+        for days_back in range(1, 11):
+            retirement_dicts = retirements[:days_back]
+            start_date = end_date - datetime.timedelta(days=days_back - 1)
+            self.assert_status_and_user_list(
+                retirement_dicts,
+                start_date=start_date,
+                end_date=end_date
+            )
+
+    def test_bad_dates(self):
+        """
+        Check some bad inputs to make sure we get back the expected status
+        """
+        good_date = '2018-01-01'
+        for bad_param, good_param in (('start_date', 'end_date'), ('end_date', 'start_date')):
+            for bad_date in ('10/21/2001', '2118-01-01', '2018-14-25', 'toast', 5):
+                data = {
+                    bad_param: bad_date,
+                    good_param: good_date,
+                    'state': 'COMPLETE'
+                }
+                response = self.client.get(self.url, data, **self.headers)
+                self.assertEqual(response.status_code, status.HTTP_400_BAD_REQUEST)
+
+    @ddt.data(
+        {},
+        {'start_date': '2018-01-01'},
+        {'end_date': '2018-01-01'},
+        {'state': 'PENDING'},
+        {'start_date': '2018-01-01', 'state': 'PENDING'},
+        {'end_date': '2018-01-01', 'state': 'PENDING'},
+    )
+    def test_missing_params(self, request_data):
+        """
+        All params are required, make sure that is enforced
+        """
+        response = self.client.get(self.url, request_data, **self.headers)
+        self.assertEqual(response.status_code, status.HTTP_400_BAD_REQUEST)
+
+
 @unittest.skipUnless(settings.ROOT_URLCONF == 'lms.urls', 'Account APIs are only supported in LMS')
 class TestAccountRetirementRetrieve(RetirementTestCase):
     """
@@ -1055,11 +1168,7 @@
         retirements = []
 
         for state in RetirementState.objects.all():
-<<<<<<< HEAD
-            retirements.append(create_retirement_status(state))
-=======
             retirements.append(create_retirement_status(UserFactory(), state=state))
->>>>>>> 57a09b7b
 
         for retirement in retirements:
             values = self._retirement_to_dict(retirement)
@@ -1070,11 +1179,7 @@
         Simulate retrieving a retirement by the old username, after the name has been changed to the hashed one
         """
         pending_state = RetirementState.objects.get(state_name='PENDING')
-<<<<<<< HEAD
-        retirement = create_retirement_status(pending_state)
-=======
         retirement = create_retirement_status(UserFactory(), state=pending_state)
->>>>>>> 57a09b7b
         original_username = retirement.user.username
 
         hashed_username = get_retired_username_by_username(original_username)
@@ -1086,7 +1191,6 @@
         self.assert_status_and_user_data(values, username_to_find=original_username)
 
 
-@ddt.ddt
 @unittest.skipUnless(settings.ROOT_URLCONF == 'lms.urls', 'Account APIs are only supported in LMS')
 class TestAccountRetirementCleanup(RetirementTestCase):
     """
@@ -1174,11 +1278,7 @@
         self.pending_state = RetirementState.objects.get(state_name='PENDING')
         self.locking_state = RetirementState.objects.get(state_name='LOCKING_ACCOUNT')
 
-<<<<<<< HEAD
-        self.retirement = create_retirement_status(self.pending_state)
-=======
         self.retirement = create_retirement_status(UserFactory(), state=self.pending_state)
->>>>>>> 57a09b7b
         self.test_user = self.retirement.user
         self.test_superuser = SuperuserFactory()
         self.headers = build_jwt_headers(self.test_superuser)
@@ -1301,17 +1401,10 @@
         retirement.save()
 
         data = {'new_state': move_to_state, 'response': 'foo'}
-<<<<<<< HEAD
 
         if force:
             data['force'] = True
 
-=======
-
-        if force:
-            data['force'] = True
-
->>>>>>> 57a09b7b
         self.update_and_assert_status(data, expected_response_code)
 
 
