--- conflicted
+++ resolved
@@ -19,11 +19,7 @@
 
 @attr(shard=2)
 @patch.dict('django.conf.settings.PROFILE_IMAGE_SIZES_MAP', TEST_SIZES, clear=True)
-<<<<<<< HEAD
-@skipUnless(settings.ROOT_URLCONF == 'lms.urls', 'Test only valid in lms')
-=======
 @skip_unless_lms
->>>>>>> 75068967
 class ProfileImageUrlTestCase(TestCase):
     """
     Tests for profile image URL generation helpers.
