--- conflicted
+++ resolved
@@ -2,12 +2,9 @@
 Views for building plugins.
 """
 
-<<<<<<< HEAD
-import beeline
-=======
 from __future__ import absolute_import
 
->>>>>>> 221dc99d
+import beeline
 import logging
 
 from django.conf import settings
