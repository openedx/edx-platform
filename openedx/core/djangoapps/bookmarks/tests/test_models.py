--- conflicted
+++ resolved
@@ -376,19 +376,12 @@
         # (ModuleStoreEnum.Type.mongo, 6, 3, 3), Too slow.
         (ModuleStoreEnum.Type.mongo, 2, 4, 4),
         # (ModuleStoreEnum.Type.mongo, 4, 4, 4),
-<<<<<<< HEAD
         (ModuleStoreEnum.Type.split, 2, 2, 1),
         (ModuleStoreEnum.Type.split, 4, 2, 1),
         (ModuleStoreEnum.Type.split, 2, 3, 1),
         # (ModuleStoreEnum.Type.split, 4, 3, 1),
         (ModuleStoreEnum.Type.split, 2, 4, 1),
-=======
-        (ModuleStoreEnum.Type.split, 2, 2, 2),
-        (ModuleStoreEnum.Type.split, 4, 2, 2),
-        (ModuleStoreEnum.Type.split, 2, 3, 2),
-        # (ModuleStoreEnum.Type.split, 4, 3, 1),
-        (ModuleStoreEnum.Type.split, 2, 4, 2),
->>>>>>> 41fec1c5
+
     )
     @ddt.unpack
     def test_get_path_queries(self, store_type, children_per_block, depth, expected_mongo_calls):
