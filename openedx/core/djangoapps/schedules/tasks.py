

import datetime
import logging
import six
from six.moves import range

from celery import task, current_app
from celery_utils.logged_task import LoggedTask
from celery_utils.persist_on_failure import LoggedPersistOnFailureTask
from django.conf import settings
from django.contrib.auth.models import User
from django.contrib.sites.models import Site
from django.core.exceptions import ValidationError
from django.db.utils import DatabaseError
from edx_ace import ace
from edx_ace.message import Message
from edx_ace.utils.date import deserialize, serialize
from edx_django_utils.monitoring import (
    set_code_owner_attribute,
    set_code_owner_attribute_from_module,
    set_custom_attribute
)
from eventtracking import tracker
from opaque_keys.edx.keys import CourseKey

from openedx.core.djangoapps.content.course_overviews.models import CourseOverview
from openedx.core.djangoapps.schedules import message_types, resolvers
from openedx.core.djangoapps.schedules.models import Schedule, ScheduleConfig
from openedx.core.lib.celery.task_utils import emulate_http_request
from common.djangoapps.track import segment

LOG = logging.getLogger(__name__)


ROUTING_KEY = getattr(settings, 'ACE_ROUTING_KEY', None)
KNOWN_RETRY_ERRORS = (  # Errors we expect occasionally that could resolve on retry
    DatabaseError,
    ValidationError,
)


RECURRING_NUDGE_LOG_PREFIX = 'Recurring Nudge'
UPGRADE_REMINDER_LOG_PREFIX = 'Upgrade Reminder'
COURSE_UPDATE_LOG_PREFIX = 'Course Update'
COURSE_NEXT_SECTION_UPDATE_LOG_PREFIX = 'Course Next Section Update'


@task(base=LoggedPersistOnFailureTask, bind=True, default_retry_delay=30)
@set_code_owner_attribute
def update_course_schedules(self, **kwargs):
    course_key = CourseKey.from_string(kwargs['course_id'])
    new_start_date = deserialize(kwargs['new_start_date_str'])
    new_upgrade_deadline = deserialize(kwargs['new_upgrade_deadline_str'])

    try:
        Schedule.objects.filter(enrollment__course_id=course_key).update(
            start_date=new_start_date,
            upgrade_deadline=new_upgrade_deadline
        )
    except Exception as exc:
        if not isinstance(exc, KNOWN_RETRY_ERRORS):
            LOG.exception(u"Unexpected failure: task id: {}, kwargs={}".format(self.request.id, kwargs))
        raise self.retry(kwargs=kwargs, exc=exc)


class ScheduleMessageBaseTask(LoggedTask):
    """
    Base class for top-level Schedule tasks that create subtasks.
    """
    ignore_result = True
    routing_key = ROUTING_KEY
    enqueue_config_var = None  # define in subclass
    log_prefix = None
    resolver = None  # define in subclass
    async_send_task = None  # define in subclass

    @classmethod
    def log_debug(cls, message, *args, **kwargs):
        """
        Wrapper around LOG.debug that prefixes the message.
        """
        LOG.debug(cls.log_prefix + ': ' + message, *args, **kwargs)

    @classmethod
    def log_info(cls, message, *args, **kwargs):
        """
        Wrapper around LOG.info that prefixes the message.
        """
        LOG.info(cls.log_prefix + ': ' + message, *args, **kwargs)

    @classmethod
<<<<<<< HEAD
    def enqueue(cls, site, current_date, day_offset, override_recipient_email=None, check_completion=False):
=======
    def is_enqueue_enabled(cls, site):
        if cls.enqueue_config_var:
            return getattr(ScheduleConfig.current(site), cls.enqueue_config_var)
        return False


class BinnedScheduleMessageBaseTask(ScheduleMessageBaseTask):
    """
    Base class for top-level Schedule tasks that create subtasks
    for each Bin.
    """
    num_bins = resolvers.DEFAULT_NUM_BINS
    task_instance = None

    @classmethod
    def enqueue(cls, site, current_date, day_offset, override_recipient_email=None):
        set_code_owner_attribute_from_module(__name__)
>>>>>>> 6aa37e2b
        current_date = resolvers._get_datetime_beginning_of_day(current_date)

        if not cls.is_enqueue_enabled(site):
            cls.log_info(u'Message queuing disabled for site %s', site.domain)
            return

        target_date = current_date + datetime.timedelta(days=day_offset)
        cls.log_info(u'Target date = %s', target_date.isoformat())
        for bin in range(cls.num_bins):
            task_args = (
                site.id,
                serialize(target_date),
                day_offset,
                bin,
                override_recipient_email,
                check_completion,
            )
            cls.log_info(u'Launching task with args = %r', task_args)
            cls.task_instance.apply_async(
                task_args,
                retry=False,
            )

    def run(
        self, site_id, target_day_str, day_offset, bin_num, override_recipient_email=None, check_completion=False,
    ):
        set_code_owner_attribute_from_module(__name__)
        site = Site.objects.select_related('configuration').get(id=site_id)
        with emulate_http_request(site=site):
            msg_type = self.make_message_type(day_offset)
            _annotate_for_monitoring(msg_type, site, bin_num, target_day_str, day_offset)
            return self.resolver(
                self.async_send_task,
                site,
                deserialize(target_day_str),
                day_offset,
                bin_num,
                override_recipient_email=override_recipient_email,
                check_completion=check_completion,
            ).send(msg_type)

    def make_message_type(self, day_offset):
        raise NotImplementedError


@task(base=LoggedTask, ignore_result=True)
@set_code_owner_attribute
def _recurring_nudge_schedule_send(site_id, msg_str):
    _schedule_send(
        msg_str,
        site_id,
        'deliver_recurring_nudge',
        RECURRING_NUDGE_LOG_PREFIX,
    )


@task(base=LoggedTask, ignore_result=True)
@set_code_owner_attribute
def _upgrade_reminder_schedule_send(site_id, msg_str):
    _schedule_send(
        msg_str,
        site_id,
        'deliver_upgrade_reminder',
        UPGRADE_REMINDER_LOG_PREFIX,
    )


@task(base=LoggedTask, ignore_result=True)
@set_code_owner_attribute
def _course_update_schedule_send(site_id, msg_str):
    _schedule_send(
        msg_str,
        site_id,
        'deliver_course_update',
        COURSE_UPDATE_LOG_PREFIX,
    )


class ScheduleRecurringNudge(BinnedScheduleMessageBaseTask):
    num_bins = resolvers.RECURRING_NUDGE_NUM_BINS
    enqueue_config_var = 'enqueue_recurring_nudge'
    log_prefix = RECURRING_NUDGE_LOG_PREFIX
    resolver = resolvers.RecurringNudgeResolver
    async_send_task = _recurring_nudge_schedule_send

    def make_message_type(self, day_offset):
        return message_types.RecurringNudge(abs(day_offset))
# Save the task instance on the class object so that it's accessible via the cls argument to enqueue
ScheduleRecurringNudge.task_instance = current_app.register_task(ScheduleRecurringNudge())
ScheduleRecurringNudge = ScheduleRecurringNudge.task_instance


class ScheduleUpgradeReminder(BinnedScheduleMessageBaseTask):
    num_bins = resolvers.UPGRADE_REMINDER_NUM_BINS
    enqueue_config_var = 'enqueue_upgrade_reminder'
    log_prefix = UPGRADE_REMINDER_LOG_PREFIX
    resolver = resolvers.UpgradeReminderResolver
    async_send_task = _upgrade_reminder_schedule_send

    def make_message_type(self, day_offset):
        return message_types.UpgradeReminder()
# Save the task instance on the class object so that it's accessible via the cls argument to enqueue
ScheduleUpgradeReminder.task_instance = current_app.register_task(ScheduleUpgradeReminder())
ScheduleUpgradeReminder = ScheduleUpgradeReminder.task_instance


class ScheduleCourseUpdate(BinnedScheduleMessageBaseTask):
    num_bins = resolvers.COURSE_UPDATE_NUM_BINS
    enqueue_config_var = 'enqueue_course_update'
    log_prefix = COURSE_UPDATE_LOG_PREFIX
    resolver = resolvers.CourseUpdateResolver
    async_send_task = _course_update_schedule_send

    def make_message_type(self, day_offset):
        return message_types.CourseUpdate()
# Save the task instance on the class object so that it's accessible via the cls argument to enqueue
ScheduleCourseUpdate.task_instance = current_app.register_task(ScheduleCourseUpdate())
ScheduleCourseUpdate = ScheduleCourseUpdate.task_instance


class ScheduleCourseNextSectionUpdate(ScheduleMessageBaseTask):
    enqueue_config_var = 'enqueue_course_update'
    log_prefix = COURSE_NEXT_SECTION_UPDATE_LOG_PREFIX
    resolver = resolvers.CourseNextSectionUpdate
    async_send_task = _course_update_schedule_send
    task_instance = None

    @classmethod
    def enqueue(cls, site, current_date, day_offset, override_recipient_email=None):
        set_code_owner_attribute_from_module(__name__)
        target_datetime = (current_date - datetime.timedelta(days=day_offset))

        if not cls.is_enqueue_enabled(site):
            cls.log_info(u'Message queuing disabled for site %s', site.domain)
            return

        cls.log_info(u'Target date = %s', target_datetime.date().isoformat())
        for course_key in CourseOverview.get_all_course_keys():
            task_args = (
                site.id,
                serialize(target_datetime),  # Need to leave as a datetime for serialization purposes here
                str(course_key),  # Needs to be a string for celery to properly process
                override_recipient_email,
            )
            cls.log_info(u'Launching task with args = %r', task_args)
            cls.task_instance.apply_async(
                task_args,
                retry=False,
            )

    def run(self, site_id, target_day_str, course_key, override_recipient_email=None):
        set_code_owner_attribute_from_module(__name__)
        site = Site.objects.select_related('configuration').get(id=site_id)
        with emulate_http_request(site=site):
            _annotate_for_monitoring(message_types.CourseUpdate(), site, 0, target_day_str, -1)
            return self.resolver(
                self.async_send_task,
                site,
                deserialize(target_day_str),
                str(course_key),
                override_recipient_email,
            ).send()
# Save the task instance on the class object so that it's accessible via the cls argument to enqueue
ScheduleCourseNextSectionUpdate.task_instance = current_app.register_task(ScheduleCourseNextSectionUpdate())
ScheduleCourseNextSectionUpdate = ScheduleCourseNextSectionUpdate.task_instance


def _schedule_send(msg_str, site_id, delivery_config_var, log_prefix):
    site = Site.objects.select_related('configuration').get(pk=site_id)
    if _is_delivery_enabled(site, delivery_config_var, log_prefix):
        msg = Message.from_string(msg_str)

        user = User.objects.get(username=msg.recipient.username)
        with emulate_http_request(site=site, user=user):
            _annonate_send_task_for_monitoring(msg)
            LOG.debug(u'%s: Sending message = %s', log_prefix, msg_str)
            ace.send(msg)
            _track_message_sent(site, user, msg)


def _track_message_sent(site, user, msg):
    properties = {
        'site': site.domain,
        'app_label': msg.app_label,
        'name': msg.name,
        'language': msg.language,
        'uuid': six.text_type(msg.uuid),
        'send_uuid': six.text_type(msg.send_uuid),
        'nonInteraction': 1,
    }
    course_ids = msg.context.get('course_ids', [])
    properties['num_courses'] = len(course_ids)
    if len(course_ids) > 0:
        properties['course_ids'] = course_ids[:10]
        properties['primary_course_id'] = course_ids[0]

    tracking_context = {
        'host': site.domain,
        'path': '/',  # make up a value, in order to allow the host to be passed along.
    }
    # I wonder if the user of this event should be the recipient, as they are not the ones
    # who took an action.  Rather, the system is acting, and they are the object.
    # Admittedly that may be what 'nonInteraction' is meant to address.  But sessionization may
    # get confused by these events if they're attributed in this way, because there's no way for
    # this event to get context that would match with what the user might be doing at the moment.
    # But the events do show up in GA being joined up with existing sessions (i.e. within a half
    # hour in the past), so they don't always break sessions.  Not sure what happens after these.
    # We can put the recipient_user_id into the properties, and then export as a custom dimension.
    with tracker.get_tracker().context(msg.app_label, tracking_context):
        segment.track(
            user_id=user.id,
            event_name='edx.bi.email.sent',
            properties=properties,
        )


def _is_delivery_enabled(site, delivery_config_var, log_prefix):
    if getattr(ScheduleConfig.current(site), delivery_config_var, False):
        return True
    else:
        LOG.info(u'%s: Message delivery disabled for site %s', log_prefix, site.domain)


def _annotate_for_monitoring(message_type, site, bin_num=None, target_day_str=None, day_offset=None, course_key=None):
    # This identifies the type of message being sent, for example: schedules.recurring_nudge3.
    set_custom_attribute('message_name', '{0}.{1}'.format(message_type.app_label, message_type.name))
    # The domain name of the site we are sending the message for.
    set_custom_attribute('site', site.domain)
    # This is the "bin" of data being processed. We divide up the work into chunks so that we don't tie up celery
    # workers for too long. This could help us identify particular bins that are problematic.
    if bin_num:
        set_custom_attribute('bin', bin_num)
    # The date we are processing data for.
    if target_day_str:
        set_custom_attribute('target_day', target_day_str)
    # The number of days relative to the current date to process data for.
    if day_offset:
        set_custom_attribute('day_offset', day_offset)
    # If we're processing these according to a course_key rather than bin we can use this to identify problematic keys.
    if course_key:
        set_custom_attribute('course_key', course_key)
    # A unique identifier for this batch of messages being sent.
    set_custom_attribute('send_uuid', message_type.uuid)


def _annonate_send_task_for_monitoring(msg):
    # A unique identifier for this batch of messages being sent.
    set_custom_attribute('send_uuid', msg.send_uuid)
    # A unique identifier for this particular message.
    set_custom_attribute('uuid', msg.uuid)<|MERGE_RESOLUTION|>--- conflicted
+++ resolved
@@ -90,9 +90,6 @@
         LOG.info(cls.log_prefix + ': ' + message, *args, **kwargs)
 
     @classmethod
-<<<<<<< HEAD
-    def enqueue(cls, site, current_date, day_offset, override_recipient_email=None, check_completion=False):
-=======
     def is_enqueue_enabled(cls, site):
         if cls.enqueue_config_var:
             return getattr(ScheduleConfig.current(site), cls.enqueue_config_var)
@@ -108,9 +105,8 @@
     task_instance = None
 
     @classmethod
-    def enqueue(cls, site, current_date, day_offset, override_recipient_email=None):
+    def enqueue(cls, site, current_date, day_offset, override_recipient_email=None, check_completion=False):
         set_code_owner_attribute_from_module(__name__)
->>>>>>> 6aa37e2b
         current_date = resolvers._get_datetime_beginning_of_day(current_date)
 
         if not cls.is_enqueue_enabled(site):
