"""
Course API Views
"""

import json

from completion.exceptions import UnavailableCompletionData
from completion.utilities import get_key_to_last_completed_block
from django.urls import reverse
from django.utils.translation import ugettext as _
from edx_rest_framework_extensions.auth.jwt.authentication import JwtAuthentication
from edx_rest_framework_extensions.auth.session.authentication import SessionAuthenticationAllowInactiveUser
from opaque_keys import InvalidKeyError
from opaque_keys.edx.keys import CourseKey, UsageKey
from rest_framework.exceptions import NotFound
from rest_framework.generics import RetrieveAPIView
from rest_framework.permissions import IsAuthenticated
from rest_framework.response import Response
from rest_framework.views import APIView

from common.djangoapps.course_modes.models import CourseMode
from common.djangoapps.util.views import expose_header
from lms.djangoapps.edxnotes.helpers import is_feature_enabled
from lms.djangoapps.certificates.api import get_certificate_url
from lms.djangoapps.certificates.models import GeneratedCertificate
from lms.djangoapps.course_api.api import course_detail
from lms.djangoapps.courseware.access import has_access
from lms.djangoapps.courseware.access_response import (
    CoursewareMicrofrontendDisabledAccessError,
)
from lms.djangoapps.courseware.context_processor import user_timezone_locale_prefs
from lms.djangoapps.courseware.courses import check_course_access
from lms.djangoapps.courseware.masquerade import setup_masquerade
from lms.djangoapps.courseware.module_render import get_module_by_usage_id
from lms.djangoapps.courseware.tabs import get_course_tab_list
from lms.djangoapps.courseware.toggles import (
<<<<<<< HEAD
    courseware_mfe_is_visible,
    course_exit_page_is_active,
    special_exams_is_active,
=======
    courseware_legacy_is_visible,
    courseware_mfe_is_visible,
    course_exit_page_is_active
>>>>>>> 30e4b437
)
from lms.djangoapps.courseware.views.views import get_cert_data
from lms.djangoapps.grades.api import CourseGradeFactory
from lms.djangoapps.verify_student.services import IDVerificationService
from openedx.core.lib.api.authentication import BearerAuthenticationAllowInactiveUser
from openedx.core.lib.api.view_utils import DeveloperErrorViewMixin
from openedx.core.lib.courses import get_course_by_id
from openedx.core.djangoapps.programs.utils import ProgramProgressMeter
from openedx.features.course_experience import DISPLAY_COURSE_SOCK_FLAG
from openedx.features.content_type_gating.models import ContentTypeGatingConfig
from openedx.features.course_duration_limits.access import get_access_expiration_data
from openedx.features.discounts.utils import generate_offer_data
from common.djangoapps.student.models import (
    CourseEnrollment,
    CourseEnrollmentCelebration,
    LinkedInAddToProfileConfiguration,
    UserCelebration
)
from xmodule.modulestore.django import modulestore
from xmodule.modulestore.search import path_to_location
from xmodule.x_module import PUBLIC_VIEW, STUDENT_VIEW

from .serializers import CourseInfoSerializer
from .utils import serialize_upgrade_info


class CoursewareMeta:
    """
    Encapsulates courseware and enrollment metadata.
    """
    def __init__(self, course_key, request, username=''):
        self.request = request
        self.overview = course_detail(
            self.request,
            username or self.request.user.username,
            course_key,
        )
        # We must compute course load access *before* setting up masquerading,
        # else course staff (who are not enrolled) will not be able view
        # their course from the perspective of a learner.
        self.load_access = check_course_access(
            self.overview,
            self.request.user,
            'load',
            check_if_enrolled=True,
            check_survey_complete=False,
            check_if_authenticated=True,
        )
        self.original_user_is_staff = has_access(self.request.user, 'staff', self.overview).has_access
        self.original_user_is_global_staff = self.request.user.is_staff
        self.course_key = course_key
        self.course_masquerade, self.effective_user = setup_masquerade(
            self.request,
            course_key,
            staff_access=self.original_user_is_staff,
        )
        self.request.user = self.effective_user
        self.is_staff = has_access(self.effective_user, 'staff', self.overview).has_access
        self.enrollment_object = CourseEnrollment.get_enrollment(self.effective_user, self.course_key,
                                                                 select_related=['celebration', 'user__celebration'])
        self.can_view_legacy_courseware = courseware_legacy_is_visible(
            course_key=course_key,
            is_global_staff=self.original_user_is_global_staff,
        )

    def __getattr__(self, name):
        return getattr(self.overview, name)

    def is_microfrontend_enabled_for_user(self):
        """
        Can this user see the MFE for this course?
        """
        return courseware_mfe_is_visible(
            course_key=self.course_key,
            is_global_staff=self.original_user_is_global_staff,
            is_course_staff=self.original_user_is_staff
        )

    @property
    def is_special_exams_enabled(self):
        return special_exams_is_active(self.course_key)

    @property
    def enrollment(self):
        """
        Return enrollment information.
        """
        if self.effective_user.is_anonymous or not self.enrollment_object:
            mode = None
            is_active = False
        else:
            mode = self.enrollment_object.mode
            is_active = self.enrollment_object.is_active
        return {'mode': mode, 'is_active': is_active}

    @property
    def access_expiration(self):
        return get_access_expiration_data(self.effective_user, self.overview)

    @property
    def offer(self):
        return generate_offer_data(self.effective_user, self.overview)

    @property
    def content_type_gating_enabled(self):
        return ContentTypeGatingConfig.enabled_for_enrollment(
            user=self.effective_user,
            course_key=self.course_key,
        )

    @property
    def can_show_upgrade_sock(self):
        return DISPLAY_COURSE_SOCK_FLAG.is_enabled(self.course_key)

    @property
    def license(self):
        course = get_course_by_id(self.course_key)
        return course.license

    @property
    def can_load_courseware(self) -> dict:
        """
        Can the user load this course in the learning micro-frontend?

        Return a JSON-friendly access response.
        """
        # Only check whether the MFE is enabled if the user would otherwise be allowed to see it
        # This means that if the user was denied access, they'll see a meaningful message first if
        # there is one.
        if self.load_access and not self.is_microfrontend_enabled_for_user():
            return CoursewareMicrofrontendDisabledAccessError().to_json()
        return self.load_access.to_json()

    @property
    def tabs(self):
        """
        Return course tab metadata.
        """
        tabs = []
        for priority, tab in enumerate(get_course_tab_list(self.effective_user, self.overview)):
            title = tab.title or tab.get('name', '')
            tabs.append({
                'title': _(title),  # pylint: disable=translation-of-non-string
                'slug': tab.tab_id,
                'priority': priority,
                'type': tab.type,
                'url': tab.link_func(self.overview, reverse),
            })
        return tabs

    @property
    def verified_mode(self):
        """
        Return verified mode information, or None.
        """
        return serialize_upgrade_info(self.effective_user, self.overview, self.enrollment_object)

    @property
    def notes(self):
        """
        Return whether edxnotes is enabled and visible.
        """
        return {
            'enabled': is_feature_enabled(self.overview, self.effective_user),
            'visible': self.overview.edxnotes_visibility,
        }

    @property
    def celebrations(self):
        """
        Returns a list of celebrations that should be performed.
        """
        browser_timezone = self.request.query_params.get('browser_timezone', None)
        return {
            'first_section': CourseEnrollmentCelebration.should_celebrate_first_section(self.enrollment_object),
            'streak_length_to_celebrate': UserCelebration.perform_streak_updates(
                self.effective_user, self.course_key, browser_timezone
            ),
        }

    @property
    def user_has_passing_grade(self):
        """ Returns a boolean on if the effective_user has a passing grade in the course """
        if not self.effective_user.is_anonymous:
            course = get_course_by_id(self.course_key)
            user_grade = CourseGradeFactory().read(self.effective_user, course).percent
            return user_grade >= course.lowest_passing_grade
        return False

    @property
    def course_exit_page_is_active(self):
        """ Returns a boolean on if the course exit page is active """
        return course_exit_page_is_active(self.course_key)

    @property
    def certificate_data(self):
        """
        Returns certificate data if the effective_user is enrolled.
        Note: certificate data can be None depending on learner and/or course state.
        """
        course = get_course_by_id(self.course_key)
        if self.enrollment_object:
            return get_cert_data(self.effective_user, course, self.enrollment_object.mode)

    @property
    def verify_identity_url(self):
        """
        Returns a String to the location to verify a learner's identity
        Note: This might return an absolute URL (if the verification MFE is enabled) or a relative
            URL. The serializer will make the relative URL absolute so any consumers can treat this
            as a full URL.
        """
        if self.enrollment_object and self.enrollment_object.mode in CourseMode.VERIFIED_MODES:
            verification_status = IDVerificationService.user_status(self.effective_user)['status']
            if verification_status == 'must_reverify':
                return IDVerificationService.get_verify_location()
            else:
                return IDVerificationService.get_verify_location(self.course_key)

    @property
    def verification_status(self):
        """
        Returns a String of the verification status of learner.
        """
        if self.enrollment_object and self.enrollment_object.mode in CourseMode.VERIFIED_MODES:
            return IDVerificationService.user_status(self.effective_user)['status']
        # I know this looks weird (and is), but this is just so it is inline with what the
        # IDVerificationService.user_status method would return before a verification was created
        return 'none'

    @property
    def linkedin_add_to_profile_url(self):
        """
        Returns a URL to add a certificate to a LinkedIn profile (will autofill fields).

        Requires LinkedIn sharing to be enabled, either via a site configuration or a
        LinkedInAddToProfileConfiguration object being enabled.
        """
        if self.effective_user.is_anonymous:
            return

        linkedin_config = LinkedInAddToProfileConfiguration.current()
        if linkedin_config.is_enabled():
            try:
                user_certificate = GeneratedCertificate.eligible_certificates.get(
                    user=self.effective_user, course_id=self.course_key
                )
            except GeneratedCertificate.DoesNotExist:
                return
            cert_url = self.request.build_absolute_uri(
                get_certificate_url(course_id=self.course_key, uuid=user_certificate.verify_uuid)
            )
            return linkedin_config.add_to_profile_url(
                self.overview.display_name, user_certificate.mode, cert_url, certificate=user_certificate,
            )

    @property
    def related_programs(self):
        """
        Returns related program data if the effective_user is enrolled.
        Note: related programs can be None depending on the course.
        """
        if self.effective_user.is_anonymous:
            return

        meter = ProgramProgressMeter(self.request.site, self.effective_user)
        inverted_programs = meter.invert_programs()
        related_programs = inverted_programs.get(str(self.course_key))

        if related_programs is None:
            return

        related_progress = meter.progress(programs=related_programs)
        progress_by_program = {
            progress['uuid']: progress for progress in related_progress
        }

        programs = [{
            'progress': progress_by_program[program['uuid']],
            'title': program['title'],
            'slug': program['type_attrs']['slug'],
            'url': program['detail_url'],
            'uuid': program['uuid']
        } for program in related_programs]

        return programs

    @property
    def user_timezone(self):
        """Returns the user's timezone setting (may be None)"""
        user_timezone_locale = user_timezone_locale_prefs(self.request)
        return user_timezone_locale['user_timezone']


class CoursewareInformation(RetrieveAPIView):
    """
    **Use Cases**

        Request details for a course

    **Example Requests**

        GET /api/courseware/course/{course_key}

    **Response Values**

        Body consists of the following fields:

        * access_expiration: An object detailing when access to this course will expire
            * expiration_date: (str) When the access expires, in ISO 8601 notation
            * masquerading_expired_course: (bool) Whether this course is expired for the masqueraded user
            * upgrade_deadline: (str) Last chance to upgrade, in ISO 8601 notation (or None if can't upgrade anymore)
            * upgrade_url: (str) Upgrade linke (or None if can't upgrade anymore)
        * effort: A textual description of the weekly hours of effort expected
            in the course.
        * end: Date the course ends, in ISO 8601 notation
        * enrollment: Enrollment status of authenticated user
            * mode: `audit`, `verified`, etc
            * is_active: boolean
        * enrollment_end: Date enrollment ends, in ISO 8601 notation
        * enrollment_start: Date enrollment begins, in ISO 8601 notation
        * id: A unique identifier of the course; a serialized representation
            of the opaque key identifying the course.
        * media: An object that contains named media items.  Included here:
            * course_image: An image to show for the course.  Represented
              as an object with the following fields:
                * uri: The location of the image
        * name: Name of the course
        * number: Catalog number of the course
        * offer: An object detailing upgrade discount information
            * code: (str) Checkout code
            * expiration_date: (str) Expiration of offer, in ISO 8601 notation
            * original_price: (str) Full upgrade price without checkout code; includes currency symbol
            * discounted_price: (str) Upgrade price with checkout code; includes currency symbol
            * percentage: (int) Amount of discount
            * upgrade_url: (str) Checkout URL
        * org: Name of the organization that owns the course
        * related_programs: A list of objects that contains program data related to the given course including:
            * progress: An object containing program progress:
                * complete: (int) Number of complete courses in the program (a course is completed if the user has
                    earned a certificate for any of the nested course runs)
                * in_progress: (int) Number of courses in the program that are in progress (a course is in progress if
                    the user has enrolled in any of the nested course runs)
                * not_started: (int) Number of courses in the program that have not been started
            * slug: (str) The program type
            * title: (str) The title of the program
            * url: (str) The link to the program's landing page
            * uuid: (str) A unique identifier of the program
        * short_description: A textual description of the course
        * start: Date the course begins, in ISO 8601 notation
        * start_display: Readably formatted start of the course
        * start_type: Hint describing how `start_display` is set. One of:
            * `"string"`: manually set by the course author
            * `"timestamp"`: generated from the `start` timestamp
            * `"empty"`: no start date is specified
        * pacing: Course pacing. Possible values: instructor, self
        * tabs: Course tabs
        * user_timezone: User's chosen timezone setting (or null for browser default)
        * can_load_course: Whether the user can view the course (AccessResponse object)
        * is_staff: Whether the effective user has staff access to the course
        * original_user_is_staff: Whether the original user has staff access to the course
        * can_view_legacy_courseware: Indicates whether the user is able to see the legacy courseware view
        * user_has_passing_grade: Whether or not the effective user's grade is equal to or above the courses minimum
            passing grade
        * course_exit_page_is_active: Flag for the learning mfe on whether or not the course exit page should display
        * certificate_data: data regarding the effective user's certificate for the given course
        * verify_identity_url: URL for a learner to verify their identity. Only returned for learners enrolled in a
            verified mode. Will update to reverify URL if necessary.
        * linkedin_add_to_profile_url: URL to add the effective user's certificate to a LinkedIn Profile.

    **Parameters:**

        requested_fields (optional) comma separated list:
            If set, then only those fields will be returned.
        username (optional) username to masquerade as (if requesting user is staff)

    **Returns**

        * 200 on success with above fields.
        * 400 if an invalid parameter was sent or the username was not provided
          for an authenticated request.
        * 403 if a user who does not have permission to masquerade as
          another user specifies a username other than their own.
        * 404 if the course is not available or cannot be seen.
    """

    authentication_classes = (
        JwtAuthentication,
        BearerAuthenticationAllowInactiveUser,
        SessionAuthenticationAllowInactiveUser,
    )

    serializer_class = CourseInfoSerializer

    def get_object(self):
        """
        Return the requested course object, if the user has appropriate
        permissions.
        """
        if self.request.user.is_staff:
            username = self.request.GET.get('username', '') or self.request.user.username
        else:
            username = self.request.user.username
        overview = CoursewareMeta(
            CourseKey.from_string(self.kwargs['course_key_string']),
            self.request,
            username=username,
        )

        return overview

    def get_serializer_context(self):
        """
        Return extra context to be used by the serializer class.
        """
        context = super().get_serializer_context()
        context['requested_fields'] = self.request.GET.get('requested_fields', None)
        return context

    def finalize_response(self, request, response, *args, **kwargs):
        """
        Return the final response, exposing the 'Date' header for computing relative time to the dates in the data.

        Important dates such as 'access_expiration' are enforced server-side based on correct time; client-side clocks
        are frequently substantially far off which could lead to inaccurate messaging and incorrect expectations.
        Therefore, any messaging about those dates should be based on the server time and preferably in relative terms
        (time remaining); the 'Date' header is a straightforward and generalizable way for client-side code to get this
        reference.
        """
        response = super().finalize_response(request, response, *args, **kwargs)
        # Adding this header should be moved to global middleware, not just this endpoint
        return expose_header('Date', response)


class SequenceMetadata(DeveloperErrorViewMixin, APIView):
    """
    **Use Cases**

        Request details for a sequence/subsection

    **Example Requests**

        GET /api/courseware/sequence/{usage_key}

    **Response Values**

        Body consists of the following fields:
            TODO

    **Returns**

        * 200 on success with above fields.
        * 400 if an invalid parameter was sent.
        * 403 if a user who does not have permission to masquerade as
          another user specifies a username other than their own.
        * 404 if the course is not available or cannot be seen.
    """

    authentication_classes = (
        JwtAuthentication,
        SessionAuthenticationAllowInactiveUser,
    )

    def get(self, request, usage_key_string, *args, **kwargs):  # lint-amnesty, pylint: disable=unused-argument
        """
        Return response to a GET request.
        """
        try:
            usage_key = UsageKey.from_string(usage_key_string)
        except InvalidKeyError:
            raise NotFound(f"Invalid usage key: '{usage_key_string}'.")  # lint-amnesty, pylint: disable=raise-missing-from

        _, request.user = setup_masquerade(
            request,
            usage_key.course_key,
            staff_access=has_access(request.user, 'staff', usage_key.course_key),
            reset_masquerade_data=True,
        )

        sequence, _ = get_module_by_usage_id(
            self.request,
            str(usage_key.course_key),
            str(usage_key),
            disable_staff_debug_info=True,
            will_recheck_access=True)

        view = STUDENT_VIEW
        if request.user.is_anonymous:
            view = PUBLIC_VIEW

        return Response(sequence.get_metadata(view=view))


class Resume(DeveloperErrorViewMixin, APIView):
    """
    **Use Cases**

        Request the last completed block in a course

    **Example Requests**

        GET /api/courseware/resume/{course_key}

    **Response Values**

        Body consists of the following fields:

            * block: the last completed block key
            * section: the key to the section
            * unit: the key to the unit
        If no completion data is available, the keys will be null

    **Returns**

        * 200 on success with above fields.
        * 400 if an invalid parameter was sent.
        * 403 if a user who does not have permission to masquerade as
          another user specifies a username other than their own.
        * 404 if the course is not available or cannot be seen.
    """

    authentication_classes = (
        JwtAuthentication,
        SessionAuthenticationAllowInactiveUser,
    )
    permission_classes = (IsAuthenticated, )

    def get(self, request, course_key_string, *args, **kwargs):  # lint-amnesty, pylint: disable=unused-argument
        """
        Return response to a GET request.
        """
        course_id = CourseKey.from_string(course_key_string)
        resp = {
            'block_id': None,
            'section_id': None,
            'unit_id': None,
        }

        try:
            block_key = get_key_to_last_completed_block(request.user, course_id)
            path = path_to_location(modulestore(), block_key, request, full_path=True)
            resp['section_id'] = str(path[2])
            resp['unit_id'] = str(path[3])
            resp['block_id'] = str(block_key)

        except UnavailableCompletionData:
            pass

        return Response(resp)


class Celebration(DeveloperErrorViewMixin, APIView):
    """
    **Use Cases**

        Marks a particular celebration as complete

    **Example Requests**

        POST /api/courseware/celebration/{course_key}

    **Request Parameters**

        Body consists of the following fields:

            * first_section (bool): whether we should celebrate when a user finishes their first section of a course

    **Returns**

        * 200 or 201 or 202 on success with above fields.
        * 400 if an invalid parameter was sent.
        * 404 if the course is not available or cannot be seen.
    """

    authentication_classes = (
        JwtAuthentication,
        BearerAuthenticationAllowInactiveUser,
        SessionAuthenticationAllowInactiveUser,
    )
    permission_classes = (IsAuthenticated, )
    http_method_names = ['post']

    def post(self, request, course_key_string, *args, **kwargs):  # lint-amnesty, pylint: disable=unused-argument
        """
        Handle a POST request.
        """
        course_key = CourseKey.from_string(course_key_string)

        # Check if we're masquerading as someone else. If so, we should just ignore this request.
        _, user = setup_masquerade(
            request,
            course_key,
            staff_access=has_access(request.user, 'staff', course_key),
            reset_masquerade_data=True,
        )
        if user != request.user:
            return Response(status=202)  # "Accepted"

        data = dict(request.data)
        first_section = data.pop('first_section', None)
        if data:
            return Response(status=400)  # there were parameters we didn't recognize

        enrollment = CourseEnrollment.get_enrollment(request.user, course_key)
        if not enrollment:
            return Response(status=404)

        defaults = {}
        if first_section is not None:
            defaults['celebrate_first_section'] = first_section

        if defaults:
            _, created = CourseEnrollmentCelebration.objects.update_or_create(enrollment=enrollment, defaults=defaults)
            return Response(status=201 if created else 200)
        else:
            return Response(status=200)  # just silently allow it<|MERGE_RESOLUTION|>--- conflicted
+++ resolved
@@ -34,15 +34,10 @@
 from lms.djangoapps.courseware.module_render import get_module_by_usage_id
 from lms.djangoapps.courseware.tabs import get_course_tab_list
 from lms.djangoapps.courseware.toggles import (
-<<<<<<< HEAD
+    courseware_legacy_is_visible,
     courseware_mfe_is_visible,
     course_exit_page_is_active,
-    special_exams_is_active,
-=======
-    courseware_legacy_is_visible,
-    courseware_mfe_is_visible,
-    course_exit_page_is_active
->>>>>>> 30e4b437
+    special_exams_is_active
 )
 from lms.djangoapps.courseware.views.views import get_cert_data
 from lms.djangoapps.grades.api import CourseGradeFactory
