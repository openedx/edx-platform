"""
Registration related views.
"""


import datetime
import json
import logging

from django.conf import settings
from django.contrib.auth import login as django_login
from django.contrib.auth.models import User  # lint-amnesty, pylint: disable=imported-auth-user
from django.core.exceptions import NON_FIELD_ERRORS, PermissionDenied
from django.core.validators import ValidationError
from django.db import transaction
from django.dispatch import Signal
from django.http import HttpResponse, HttpResponseForbidden
from django.urls import reverse
from django.utils.decorators import method_decorator
from django.utils.translation import get_language
from django.utils.translation import ugettext as _
from django.views.decorators.csrf import csrf_exempt, ensure_csrf_cookie
from django.views.decorators.debug import sensitive_post_parameters
from edx_django_utils.monitoring import set_custom_attribute
from edx_toggles.toggles import LegacyWaffleFlag, LegacyWaffleFlagNamespace
from openedx_events.learning.data import UserData, UserPersonalData
from openedx_events.learning.signals import STUDENT_REGISTRATION_COMPLETED
from pytz import UTC
from ratelimit.decorators import ratelimit
from requests import HTTPError
from rest_framework.response import Response
from rest_framework.views import APIView
from social_core.exceptions import AuthAlreadyAssociated, AuthException
from social_django import utils as social_utils

from common.djangoapps import third_party_auth
# Note that this lives in LMS, so this dependency should be refactored.
# TODO Have the discussions code subscribe to the REGISTER_USER signal instead.
from common.djangoapps.student.helpers import get_next_url_for_login_page, get_redirect_url_with_host
from lms.djangoapps.discussion.notification_prefs.views import enable_notifications
from openedx.core.djangoapps.lang_pref import LANGUAGE_KEY
from openedx.core.djangoapps.site_configuration import helpers as configuration_helpers
from openedx.core.djangoapps.user_api import accounts as accounts_settings
from openedx.core.djangoapps.user_api.accounts.api import (
    get_confirm_email_validation_error,
    get_country_validation_error,
    get_email_existence_validation_error,
    get_email_validation_error,
    get_name_validation_error,
    get_password_validation_error,
    get_username_existence_validation_error,
    get_username_validation_error
)
from openedx.core.djangoapps.user_api.preferences import api as preferences_api
from openedx.core.djangoapps.user_authn.cookies import set_logged_in_cookies
from openedx.core.djangoapps.user_authn.utils import (
    generate_username_suggestions, is_registration_api_v1
)
from openedx.core.djangoapps.user_authn.views.registration_form import (
    AccountCreationForm,
    RegistrationFormFactory,
    get_registration_extension_form
)
from openedx.core.djangoapps.user_authn.tasks import check_pwned_password_and_send_track_event
from openedx.core.djangoapps.user_authn.toggles import is_require_third_party_auth_enabled
from common.djangoapps.student.helpers import (
    AccountValidationError,
    authenticate_new_user,
    create_or_set_user_attribute_created_on_site,
    do_create_account
)
from common.djangoapps.student.models import (
    RegistrationCookieConfiguration,
    UserAttribute,
    create_comments_service_user,
    email_exists_or_retired,
    username_exists_or_retired
)
from common.djangoapps.student.views import compose_and_send_activation_email
from common.djangoapps.third_party_auth import pipeline, provider
from common.djangoapps.third_party_auth.saml import SAP_SUCCESSFACTORS_SAML_KEY
from common.djangoapps.track import segment
from common.djangoapps.util.db import outer_atomic
from common.djangoapps.util.json_request import JsonResponse

from edx_django_utils.user import generate_password

log = logging.getLogger("edx.student")
AUDIT_LOG = logging.getLogger("audit")


# Used as the name of the user attribute for tracking affiliate registrations
REGISTRATION_AFFILIATE_ID = 'registration_affiliate_id'
REGISTRATION_UTM_PARAMETERS = {
    'utm_source': 'registration_utm_source',
    'utm_medium': 'registration_utm_medium',
    'utm_campaign': 'registration_utm_campaign',
    'utm_term': 'registration_utm_term',
    'utm_content': 'registration_utm_content',
}
REGISTRATION_UTM_CREATED_AT = 'registration_utm_created_at'
REGISTRATION_OPT_IN = 'marketing_emails_opt_in'
# used to announce a registration
REGISTER_USER = Signal(providing_args=["user", "registration"])


# .. toggle_name: registration.enable_failure_logging
# .. toggle_implementation: WaffleFlag
# .. toggle_default: False
# .. toggle_description: Enable verbose logging of registration failure messages
# .. toggle_use_cases: temporary
# .. toggle_creation_date: 2020-04-30
# .. toggle_target_removal_date: 2020-06-01
# .. toggle_warnings: This temporary feature toggle does not have a target removal date.
REGISTRATION_FAILURE_LOGGING_FLAG = LegacyWaffleFlag(
    waffle_namespace=LegacyWaffleFlagNamespace(name='registration'),
    flag_name='enable_failure_logging',
    module_name=__name__,
)
REAL_IP_KEY = 'openedx.core.djangoapps.util.ratelimit.real_ip'


@transaction.non_atomic_requests
def create_account_with_params(request, params):
    """
    Given a request and a dict of parameters (which may or may not have come
    from the request), create an account for the requesting user, including
    creating a comments service user object and sending an activation email.
    This also takes external/third-party auth into account, updates that as
    necessary, and authenticates the user for the request's session.

    Does not return anything.

    Raises AccountValidationError if an account with the username or email
    specified by params already exists, or ValidationError if any of the given
    parameters is invalid for any other reason.

    Issues with this code:
    * It is non-transactional except where explicitly wrapped in atomic to
      alleviate deadlocks and improve performance. This means failures at
      different places in registration can leave users in inconsistent
      states.
    * Third-party auth passwords are not verified. There is a comment that
      they are unused, but it would be helpful to have a sanity check that
      they are sane.
    * The user-facing text is rather unfriendly (e.g. "Username must be a
      minimum of two characters long" rather than "Please use a username of
      at least two characters").
    * Duplicate email raises a ValidationError (rather than the expected
      AccountValidationError). Duplicate username returns an inconsistent
      user message (i.e. "An account with the Public Username '{username}'
      already exists." rather than "It looks like {username} belongs to an
      existing account. Try again with a different username.") The two checks
      occur at different places in the code; as a result, registering with
      both a duplicate username and email raises only a ValidationError for
      email only.
    """
    # Copy params so we can modify it; we can't just do dict(params) because if
    # params is request.POST, that results in a dict containing lists of values
    params = dict(list(params.items()))

    # allow to define custom set of required/optional/hidden fields via configuration
    extra_fields = configuration_helpers.get_value(
        'REGISTRATION_EXTRA_FIELDS',
        getattr(settings, 'REGISTRATION_EXTRA_FIELDS', {})
    )
    if is_registration_api_v1(request):
        if 'confirm_email' in extra_fields:
            del extra_fields['confirm_email']

    # registration via third party (Google, Facebook) using mobile application
    # doesn't use social auth pipeline (no redirect uri(s) etc involved).
    # In this case all related info (required for account linking)
    # is sent in params.
    # `third_party_auth_credentials_in_api` essentially means 'request
    # is made from mobile application'
    third_party_auth_credentials_in_api = 'provider' in params
    is_third_party_auth_enabled = third_party_auth.is_enabled()

    if is_third_party_auth_enabled and (pipeline.running(request) or third_party_auth_credentials_in_api):
        params["password"] = generate_password()

    # in case user is registering via third party (Google, Facebook) and pipeline has expired, show appropriate
    # error message
    if is_third_party_auth_enabled and ('social_auth_provider' in params and not pipeline.running(request)):
        raise ValidationError(
            {
                'session_expired': [
                    _("Registration using {provider} has timed out.").format(
                        provider=params.get('social_auth_provider'))
                ],
                'error_code': 'tpa-session-expired',
            }
        )

    if is_third_party_auth_enabled:
        set_custom_attribute('register_user_tpa', pipeline.running(request))
    extended_profile_fields = configuration_helpers.get_value('extended_profile_fields', [])
    # Can't have terms of service for certain SHIB users, like at Stanford
    registration_fields = getattr(settings, 'REGISTRATION_EXTRA_FIELDS', {})
    tos_required = (
        registration_fields.get('terms_of_service') != 'hidden' or
        registration_fields.get('honor_code') != 'hidden'
    )

    form = AccountCreationForm(
        data=params,
        extra_fields=extra_fields,
        extended_profile_fields=extended_profile_fields,
        do_third_party_auth=False,
        tos_required=tos_required,
    )
    custom_form = get_registration_extension_form(data=params)

    # Perform operations within a transaction that are critical to account creation
    with outer_atomic():
        # first, create the account
        (user, profile, registration) = do_create_account(form, custom_form)

        third_party_provider, running_pipeline = _link_user_to_third_party_provider(
            is_third_party_auth_enabled, third_party_auth_credentials_in_api, user, request, params,
        )

        new_user = authenticate_new_user(request, user.username, form.cleaned_data['password'])
        django_login(request, new_user)
        request.session.set_expiry(0)

    # Sites using multiple languages need to record the language used during registration.
    # If not, compose_and_send_activation_email will be sent in site's default language only.
    create_or_set_user_attribute_created_on_site(user, request.site)

    # Only add a default user preference if user does not already has one.
    if not preferences_api.has_user_preference(user, LANGUAGE_KEY):
        preferences_api.set_user_preference(user, LANGUAGE_KEY, get_language())

    # Check if system is configured to skip activation email for the current user.
    skip_email = _skip_activation_email(
        user, running_pipeline, third_party_provider,
    )

    if skip_email:
        registration.activate()
    else:
        redirect_to, root_url = get_next_url_for_login_page(request, include_host=True)
        redirect_url = get_redirect_url_with_host(root_url, redirect_to)
        compose_and_send_activation_email(user, profile, registration, redirect_url)

    if settings.FEATURES.get('ENABLE_DISCUSSION_EMAIL_DIGEST'):
        try:
            enable_notifications(user)
        except Exception:  # pylint: disable=broad-except
            log.exception(f"Enable discussion notifications failed for user {user.id}.")

    _track_user_registration(user, profile, params, third_party_provider, registration)

    # Announce registration
    REGISTER_USER.send(sender=None, user=user, registration=registration)

    STUDENT_REGISTRATION_COMPLETED.send_event(
        user=UserData(
            pii=UserPersonalData(
                username=user.username,
                email=user.email,
                name=user.profile.name,
            ),
            id=user.id,
            is_active=user.is_active,
        ),
    )

    create_comments_service_user(user)

    try:
        _record_registration_attributions(request, new_user)
        if settings.MARKETING_EMAILS_OPT_IN:
            _record_opt_in_attribute(params.get('marketing_emails_opt_in'), new_user)
    # Don't prevent a user from registering due to attribution errors.
    except Exception:   # pylint: disable=broad-except
        log.exception('Error while attributing cookies to user registration.')

    # TODO: there is no error checking here to see that the user actually logged in successfully,
    # and is not yet an active user.
    is_new_user(request, new_user)
    return new_user


def is_new_user(request, user):
    if user is not None:
        AUDIT_LOG.info(f"Login success on new account creation - {user.username}")
        is_internal_user = user.email.split('@')[1] == 'edx.org'
        check_pwned_password_and_send_track_event.delay(user.id, request.POST.get('password'), is_internal_user)


def _link_user_to_third_party_provider(
    is_third_party_auth_enabled,
    third_party_auth_credentials_in_api,
    user,
    request,
    params,
):
    """
    If a 3rd party auth provider and credentials were provided in the API, link the account with social auth
    (If the user is using the normal register page, the social auth pipeline does the linking, not this code)

    Note: this is orthogonal to the 3rd party authentication pipeline that occurs
    when the account is created via the browser and redirect URLs.
    """
    third_party_provider, running_pipeline = None, None
    if is_third_party_auth_enabled and third_party_auth_credentials_in_api:
        backend_name = params['provider']
        request.social_strategy = social_utils.load_strategy(request)
        redirect_uri = reverse('social:complete', args=(backend_name, ))
        request.backend = social_utils.load_backend(request.social_strategy, backend_name, redirect_uri)
        social_access_token = params.get('access_token')
        if not social_access_token:
            raise ValidationError({
                'access_token': [
                    _("An access_token is required when passing value ({}) for provider.").format(
                        params['provider']
                    )
                ],
                'error_code': 'tpa-missing-access-token'
            })
        request.session[pipeline.AUTH_ENTRY_KEY] = pipeline.AUTH_ENTRY_REGISTER_API
        pipeline_user = None
        error_message = ""
        error_code = None
        try:
            pipeline_user = request.backend.do_auth(social_access_token, user=user)
        except AuthAlreadyAssociated:
            error_message = _("The provided access_token is already associated with another user.")
            error_code = 'tpa-token-already-associated'
        except (HTTPError, AuthException):
            error_message = _("The provided access_token is not valid.")
            error_code = 'tpa-invalid-access-token'
        if not pipeline_user or not isinstance(pipeline_user, User):
            # Ensure user does not re-enter the pipeline
            request.social_strategy.clean_partial_pipeline(social_access_token)
            raise ValidationError({'access_token': [error_message], 'error_code': error_code})

    # If the user is registering via 3rd party auth, track which provider they use
    if is_third_party_auth_enabled and pipeline.running(request):
        running_pipeline = pipeline.get(request)
        third_party_provider = provider.Registry.get_from_pipeline(running_pipeline)

    return third_party_provider, running_pipeline


def _track_user_registration(user, profile, params, third_party_provider, registration):
    """ Track the user's registration. """
    if hasattr(settings, 'LMS_SEGMENT_KEY') and settings.LMS_SEGMENT_KEY:
        identity_args = [
            user.id,
            {
                'email': user.email,
                'username': user.username,
                'name': profile.name,
                # Mailchimp requires the age & yearOfBirth to be integers, we send a sane integer default if falsey.
                'age': profile.age or -1,
                'yearOfBirth': profile.year_of_birth or datetime.datetime.now(UTC).year,
                'education': profile.level_of_education_display,
                'address': profile.mailing_address,
                'gender': profile.gender_display,
                'country': str(profile.country),
                'email_subscribe': 'unsubscribed' if settings.MARKETING_EMAILS_OPT_IN and
<<<<<<< HEAD
                                                     params.get('marketing_opt_in') == 'false' else 'subscribed',
=======
                                                     params.get('marketing_emails_opt_in') == 'false' else 'subscribed',
>>>>>>> a31ffdd3
            }
        ]
        # .. pii: Many pieces of PII are sent to Segment here. Retired directly through Segment API call in Tubular.
        # .. pii_types: email_address, username, name, birth_date, location, gender
        # .. pii_retirement: third_party
        segment.identify(*identity_args)
        properties = {
            'category': 'conversion',
            # ..pii: Learner email is sent to Segment in following line and will be associated with analytics data.
            'email': user.email,
            'label': params.get('course_id'),
            'provider': third_party_provider.name if third_party_provider else None,
            'is_gender_selected': bool(profile.gender_display),
            'is_year_of_birth_selected': bool(profile.year_of_birth),
            'is_education_selected': bool(profile.level_of_education_display),
            'is_goal_set': bool(profile.goals),
            'total_registration_time': round(float(params.get('totalRegistrationTime', '0'))),
            'activation_key': registration.activation_key if registration else None,
<<<<<<< HEAD
            'marketing_opt_in': settings.MARKETING_EMAILS_OPT_IN and params.get('marketing_opt_in') == 'true',
=======
            'marketing_emails_opt_in': settings.MARKETING_EMAILS_OPT_IN and
                                       params.get('marketing_emails_opt_in') == 'true',
>>>>>>> a31ffdd3
        }
        # DENG-803: For segment events forwarded along to Hubspot, duplicate the `properties` section of
        # the event payload into the `traits` section so that they can be received. This is a temporary
        # fix until we implement this behavior outside of the LMS.
        # TODO: DENG-805: remove the properties duplication in the event traits.
        segment_traits = dict(properties)
        segment_traits['user_id'] = user.id
        segment_traits['joined_date'] = user.date_joined.strftime("%Y-%m-%d")
        segment.track(
            user.id,
            "edx.bi.user.account.registered",
            properties=properties,
            traits=segment_traits,
        )


def _skip_activation_email(user, running_pipeline, third_party_provider):
    """
    Return `True` if activation email should be skipped.

    Skip email if we are:
        1. Doing load testing.
        2. Random user generation for other forms of testing.
        3. External auth bypassing activation.
        4. Have the platform configured to not require e-mail activation.
        5. Registering a new user using a trusted third party provider (with skip_email_verification=True)

    Note that this feature is only tested as a flag set one way or
    the other for *new* systems. we need to be careful about
    changing settings on a running system to make sure no users are
    left in an inconsistent state (or doing a migration if they are).

    Arguments:
        user (User): Django User object for the current user.
        running_pipeline (dict): Dictionary containing user and pipeline data for third party authentication.
        third_party_provider (ProviderConfig): An instance of third party provider configuration.

    Returns:
        (bool): `True` if account activation email should be skipped, `False` if account activation email should be
            sent.
    """
    sso_pipeline_email = running_pipeline and running_pipeline['kwargs'].get('details', {}).get('email')

    # Email is valid if the SAML assertion email matches the user account email or
    # no email was provided in the SAML assertion. Some IdP's use a callback
    # to retrieve additional user account information (including email) after the
    # initial account creation.
    valid_email = (
        sso_pipeline_email == user.email or (
            sso_pipeline_email is None and
            third_party_provider and
            getattr(third_party_provider, "identity_provider_type", None) == SAP_SUCCESSFACTORS_SAML_KEY
        )
    )

    # log the cases where skip activation email flag is set, but email validity check fails
    if third_party_provider and third_party_provider.skip_email_verification and not valid_email:
        log.info(
            '[skip_email_verification=True][user=%s][pipeline-email=%s][identity_provider=%s][provider_type=%s] '
            'Account activation email sent as user\'s system email differs from SSO email.',
            user.email,
            sso_pipeline_email,
            getattr(third_party_provider, "provider_id", None),
            getattr(third_party_provider, "identity_provider_type", None)
        )

    return (
        settings.FEATURES.get('SKIP_EMAIL_VALIDATION', None) or
        settings.FEATURES.get('AUTOMATIC_AUTH_FOR_TESTING') or
        (third_party_provider and third_party_provider.skip_email_verification and valid_email)
    )


def _record_opt_in_attribute(opt_in, user):
    """
    Attribute this user's registration based on form data
    """
    if user and opt_in:
        UserAttribute.set_user_attribute(user, REGISTRATION_OPT_IN, opt_in)


def _record_registration_attributions(request, user):
    """
    Attribute this user's registration based on referrer cookies.
    """
    _record_affiliate_registration_attribution(request, user)
    _record_utm_registration_attribution(request, user)


def _record_affiliate_registration_attribution(request, user):
    """
    Attribute this user's registration to the referring affiliate, if
    applicable.
    """
    affiliate_id = request.COOKIES.get(settings.AFFILIATE_COOKIE_NAME)
    if user and affiliate_id:
        UserAttribute.set_user_attribute(user, REGISTRATION_AFFILIATE_ID, affiliate_id)


def _record_utm_registration_attribution(request, user):
    """
    Attribute this user's registration to the latest UTM referrer, if
    applicable.
    """
    utm_cookie_name = RegistrationCookieConfiguration.current().utm_cookie_name
    utm_cookie = request.COOKIES.get(utm_cookie_name)
    if user and utm_cookie:
        utm = json.loads(utm_cookie)
        for utm_parameter_name in REGISTRATION_UTM_PARAMETERS:
            utm_parameter = utm.get(utm_parameter_name)
            if utm_parameter:
                UserAttribute.set_user_attribute(
                    user,
                    REGISTRATION_UTM_PARAMETERS.get(utm_parameter_name),
                    utm_parameter
                )
        created_at_unixtime = utm.get('created_at')
        if created_at_unixtime:
            # We divide by 1000 here because the javascript timestamp generated is in milliseconds not seconds.
            # PYTHON: time.time()      => 1475590280.823698
            # JS: new Date().getTime() => 1475590280823
            created_at_datetime = datetime.datetime.fromtimestamp(int(created_at_unixtime) / float(1000), tz=UTC)
            UserAttribute.set_user_attribute(
                user,
                REGISTRATION_UTM_CREATED_AT,
                created_at_datetime
            )


class RegistrationView(APIView):
    # pylint: disable=missing-docstring
    """HTTP end-points for creating a new user. """

    # This end-point is available to anonymous users,
    # so do not require authentication.
    authentication_classes = []

    @method_decorator(transaction.non_atomic_requests)
    @method_decorator(sensitive_post_parameters("password"))
    def dispatch(self, request, *args, **kwargs):
        return super().dispatch(request, *args, **kwargs)

    @method_decorator(ensure_csrf_cookie)
    def get(self, request):
        return HttpResponse(RegistrationFormFactory().get_registration_form(request).to_json(),  # lint-amnesty, pylint: disable=http-response-with-content-type-json
                            content_type="application/json")

    @method_decorator(csrf_exempt)
    @method_decorator(ratelimit(key=REAL_IP_KEY, rate=settings.REGISTRATION_RATELIMIT, method='POST'))
    def post(self, request):
        """Create the user's account.

        You must send all required form fields with the request.

        You can optionally send a "course_id" param to indicate in analytics
        events that the user registered while enrolling in a particular course.

        Arguments:
            request (HTTPRequest)

        Returns:
            HttpResponse: 200 on success
            HttpResponse: 400 if the request is not valid.
            HttpResponse: 409 if an account with the given username or email
                address already exists
            HttpResponse: 403 operation not allowed
        """
        should_be_rate_limited = getattr(request, 'limited', False)
        if should_be_rate_limited:
            return JsonResponse({'error_code': 'forbidden-request'}, status=403)

        if is_require_third_party_auth_enabled() and not pipeline.running(request):
            # if request is not running a third-party auth pipeline
            return HttpResponseForbidden(
                "Third party authentication is required to register. Username and password were received instead."
            )

        data = request.POST.copy()
        self._handle_terms_of_service(data)

        response = self._handle_duplicate_email_username(request, data)
        if response:
            return response

        response, user = self._create_account(request, data)
        if response:
            return response

        redirect_to, root_url = get_next_url_for_login_page(request, include_host=True)
        redirect_url = get_redirect_url_with_host(root_url, redirect_to)
        response = self._create_response(request, {}, status_code=200, redirect_url=redirect_url)
        set_logged_in_cookies(request, response, user)
        if not user.is_active and settings.SHOW_ACCOUNT_ACTIVATION_CTA:
            response.set_cookie(
                settings.SHOW_ACTIVATE_CTA_POPUP_COOKIE_NAME,
                True,
                domain=settings.SESSION_COOKIE_DOMAIN,
                path='/',
                secure=request.is_secure()
            )  # setting the cookie to show account activation dialogue in platform and learning MFE
        return response

    def _handle_duplicate_email_username(self, request, data):
        # pylint: disable=no-member
        # TODO Verify whether this check is needed here - it may be duplicated in user_api.
        email = data.get('email')
        username = data.get('username')
        errors = {}

        # TODO: remove the is_authn_mfe check and use the new error message as default after redesign
        is_authn_mfe = data.get('is_authn_mfe', False)

        error_code = 'duplicate'
        if email is not None and email_exists_or_retired(email):
            error_code += '-email'
            error_message = accounts_settings.AUTHN_EMAIL_CONFLICT_MSG if is_authn_mfe else (
                accounts_settings.EMAIL_CONFLICT_MSG.format(email_address=email)
            )
            errors['email'] = [{'user_message': error_message}]

        if username is not None and username_exists_or_retired(username):
            error_code += '-username'
            error_message = accounts_settings.AUTHN_USERNAME_CONFLICT_MSG if is_authn_mfe else (
                accounts_settings.USERNAME_CONFLICT_MSG.format(username=username)
            )
            errors['username'] = [{'user_message': error_message}]
            errors['username_suggestions'] = generate_username_suggestions(username)

        if errors:
            return self._create_response(request, errors, status_code=409, error_code=error_code)

    def _handle_terms_of_service(self, data):
        # Backwards compatibility: the student view expects both
        # terms of service and honor code values.  Since we're combining
        # these into a single checkbox, the only value we may get
        # from the new view is "honor_code".
        # Longer term, we will need to make this more flexible to support
        # open source installations that may have separate checkboxes
        # for TOS, privacy policy, etc.
        if data.get("honor_code") and "terms_of_service" not in data:
            data["terms_of_service"] = data["honor_code"]

    def _create_account(self, request, data):
        response, user = None, None
        try:
            user = create_account_with_params(request, data)
        except AccountValidationError as err:
            errors = {
                err.field: [{"user_message": str(err)}]
            }
            response = self._create_response(request, errors, status_code=409, error_code=err.error_code)
        except ValidationError as err:
            # Should only get field errors from this exception
            assert NON_FIELD_ERRORS not in err.message_dict

            # Error messages are returned as arrays from ValidationError
            error_code = err.message_dict.get('error_code', ['validation-error'])[0]

            # Only return first error for each field
            errors = {
                field: [{"user_message": error} for error in error_list]
                for field, error_list in err.message_dict.items() if field != 'error_code'
            }
            response = self._create_response(request, errors, status_code=400, error_code=error_code)
        except PermissionDenied:
            response = HttpResponseForbidden(_("Account creation not allowed."))

        return response, user

    def _create_response(self, request, response_dict, status_code, redirect_url=None, error_code=None):
        if status_code == 200:
            # keeping this `success` field in for now, as we have outstanding clients expecting this
            response_dict['success'] = True
        else:
            self._log_validation_errors(request, response_dict, status_code)
        if redirect_url:
            response_dict['redirect_url'] = redirect_url
        if error_code:
            response_dict['error_code'] = error_code
            set_custom_attribute('register_error_code', error_code)
        return JsonResponse(response_dict, status=status_code)

    def _log_validation_errors(self, request, errors, status_code):
        if not REGISTRATION_FAILURE_LOGGING_FLAG.is_enabled():
            return

        try:
            for field_key, errors in errors.items():  # lint-amnesty, pylint: disable=redefined-argument-from-local
                for error in errors:
                    log.info(
                        'message=registration_failed, status_code=%d, agent="%s", field="%s", error="%s"',
                        status_code,
                        request.META.get('HTTP_USER_AGENT', ''),
                        field_key,
                        error['user_message']
                    )
        except:  # pylint: disable=bare-except
            log.exception("Failed to log registration validation error")
            pass  # lint-amnesty, pylint: disable=unnecessary-pass


# pylint: disable=line-too-long
class RegistrationValidationView(APIView):
    """
        **Use Cases**

            Get validation information about user data during registration.
            Client-side may request validation for any number of form fields,
            and the API will return a conclusion from its analysis for each
            input (i.e. valid or not valid, or a custom, detailed message).

        **Example Requests and Responses**

            - Checks the validity of the username and email inputs separately.
            POST /api/user/v1/validation/registration/
            >>> {
            >>>     "username": "hi_im_new",
            >>>     "email": "newguy101@edx.org"
            >>> }
            RESPONSE
            >>> {
            >>>     "validation_decisions": {
            >>>         "username": "",
            >>>         "email": ""
            >>>     }
            >>> }
            Empty strings indicate that there was no problem with the input.

            - Checks the validity of the password field (its validity depends
              upon both the username and password fields, so we need both). If
              only password is input, we don't check for password/username
              compatibility issues.
            POST /api/user/v1/validation/registration/
            >>> {
            >>>     "username": "myname",
            >>>     "password": "myname"
            >>> }
            RESPONSE
            >>> {
            >>>     "validation_decisions": {
            >>>         "username": "",
            >>>         "password": "Password cannot be the same as the username."
            >>>     }
            >>> }

            - Checks the validity of the username, email, and password fields
              separately, and also tells whether an account exists. The password
              field's validity depends upon both the username and password, and
              the account's existence depends upon both the username and email.
            POST /api/user/v1/validation/registration/
            >>> {
            >>>     "username": "hi_im_new",
            >>>     "email": "cto@edx.org",
            >>>     "password": "p"
            >>> }
            RESPONSE
            >>> {
            >>>     "validation_decisions": {
            >>>         "username": "",
            >>>         "email": "It looks like cto@edx.org belongs to an existing account. Try again with a different email address.",
            >>>         "password": "Password must be at least 2 characters long",
            >>>     }
            >>> }
            In this example, username is valid and (we assume) there is
            a preexisting account with that email. The password also seems
            to contain the username.

            Note that a validation decision is returned *for all* inputs, whether
            positive or negative.

        **Available Handlers**

            "name":
                A handler to check the validity of the user's real name.
            "username":
                A handler to check the validity of usernames.
            "email":
                A handler to check the validity of emails.
            "confirm_email":
                A handler to check whether the confirmation email field matches
                the email field.
            "password":
                A handler to check the validity of passwords; a compatibility
                decision with the username is made if it exists in the input.
            "country":
                A handler to check whether the validity of country fields.
    """

    # This end-point is available to anonymous users, so no authentication is needed.
    authentication_classes = []
    username_suggestions = []
    api_version = 'v1'

    def name_handler(self, request):
        """ Validates whether fullname is valid """
        name = request.data.get('name')
        return get_name_validation_error(name)

    def username_handler(self, request):
        """ Validates whether the username is valid. """
        username = request.data.get('username')
        invalid_username_error = get_username_validation_error(username)
        username_exists_error = get_username_existence_validation_error(username, self.api_version)
        if username_exists_error:
            self.username_suggestions = generate_username_suggestions(username)
        # We prefer seeing for invalidity first.
        # Some invalid usernames (like for superusers) may exist.
        return invalid_username_error or username_exists_error

    def email_handler(self, request):
        """ Validates whether the email address is valid. """
        email = request.data.get('email')
        invalid_email_error = get_email_validation_error(email, self.api_version)
        email_exists_error = get_email_existence_validation_error(email, self.api_version)
        # We prefer seeing for invalidity first.
        # Some invalid emails (like a blank one for superusers) may exist.
        return invalid_email_error or email_exists_error

    def confirm_email_handler(self, request):
        """ Confirm email validator """
        email = request.data.get('email')
        confirm_email = request.data.get('confirm_email')
        return get_confirm_email_validation_error(confirm_email, email)

    def password_handler(self, request):
        """ Password validator """
        username = request.data.get('username')
        email = request.data.get('email')
        password = request.data.get('password')
        return get_password_validation_error(password, username, email)

    def country_handler(self, request):
        """ Country validator """
        country = request.data.get('country')
        return get_country_validation_error(country)

    validation_handlers = {
        "name": name_handler,
        "username": username_handler,
        "email": email_handler,
        "confirm_email": confirm_email_handler,
        "password": password_handler,
        "country": country_handler
    }

    @method_decorator(
        ratelimit(key=REAL_IP_KEY, rate=settings.REGISTRATION_VALIDATION_RATELIMIT, method='POST', block=True)
    )
    def post(self, request):
        """
        POST /api/user/v1/validation/registration/

        Expects request of the form
        ```
        {
            "name": "Dan the Validator",
            "username": "mslm",
            "email": "mslm@gmail.com",
            "confirm_email": "mslm@gmail.com",
            "password": "password123",
            "country": "PK"
        }
        ```
        where each key is the appropriate form field name and the value is
        user input. One may enter individual inputs if needed. Some inputs
        can get extra verification checks if entered along with others,
        like when the password may not equal the username.
        """
        # TODO: remove is_authn_mfe after redesign-master is merged in frontend-app-authn
        #  and use the new messages as default
        is_auth_mfe = request.data.get('is_authn_mfe')
        field_key = request.data.get('form_field_key')
        validation_decisions = {}

        def update_validations(field_name):
            """
            Updates the validation decisions
            """
            validation = self.validation_handlers[field_name](self, request)
            validation_decisions[field_name] = validation

        if is_auth_mfe:
            self.api_version = 'v2'

        if field_key and field_key in self.validation_handlers:
            update_validations(field_key)
        else:
            for form_field_key in self.validation_handlers:
                # For every field requiring validation from the client,
                # request a decision for it from the appropriate handler.
                if form_field_key in request.data:
                    update_validations(form_field_key)

        response_dict = {'validation_decisions': validation_decisions}
        if self.username_suggestions:
            response_dict['username_suggestions'] = self.username_suggestions

        return Response(response_dict)<|MERGE_RESOLUTION|>--- conflicted
+++ resolved
@@ -363,11 +363,7 @@
                 'gender': profile.gender_display,
                 'country': str(profile.country),
                 'email_subscribe': 'unsubscribed' if settings.MARKETING_EMAILS_OPT_IN and
-<<<<<<< HEAD
-                                                     params.get('marketing_opt_in') == 'false' else 'subscribed',
-=======
                                                      params.get('marketing_emails_opt_in') == 'false' else 'subscribed',
->>>>>>> a31ffdd3
             }
         ]
         # .. pii: Many pieces of PII are sent to Segment here. Retired directly through Segment API call in Tubular.
@@ -386,13 +382,11 @@
             'is_goal_set': bool(profile.goals),
             'total_registration_time': round(float(params.get('totalRegistrationTime', '0'))),
             'activation_key': registration.activation_key if registration else None,
-<<<<<<< HEAD
-            'marketing_opt_in': settings.MARKETING_EMAILS_OPT_IN and params.get('marketing_opt_in') == 'true',
-=======
             'marketing_emails_opt_in': settings.MARKETING_EMAILS_OPT_IN and
                                        params.get('marketing_emails_opt_in') == 'true',
->>>>>>> a31ffdd3
         }
+        if params.get('opt'):
+            properties['opt_in']: bool(params.get('opt'))
         # DENG-803: For segment events forwarded along to Hubspot, duplicate the `properties` section of
         # the event payload into the `traits` section so that they can be received. This is a temporary
         # fix until we implement this behavior outside of the LMS.
