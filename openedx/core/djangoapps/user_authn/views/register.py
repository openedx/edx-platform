"""
Registration related views.
"""


import datetime
import json
import logging

from django.conf import settings
from django.contrib.auth import login as django_login
from django.contrib.auth.models import User
from django.core.exceptions import NON_FIELD_ERRORS, PermissionDenied
from django.core.validators import ValidationError
from django.db import transaction
from django.dispatch import Signal
from django.http import HttpResponse, HttpResponseForbidden
from django.urls import reverse
from django.utils.decorators import method_decorator
from django.utils.translation import get_language
from django.utils.translation import ugettext as _
from django.views.decorators.csrf import csrf_exempt, ensure_csrf_cookie
from django.views.decorators.debug import sensitive_post_parameters
from edx_toggles.toggles import WaffleFlag, WaffleFlagNamespace
from pytz import UTC
from ratelimit.decorators import ratelimit
from requests import HTTPError
from rest_framework.response import Response
from rest_framework.views import APIView
from six import text_type
from social_core.exceptions import AuthAlreadyAssociated, AuthException
from social_django import utils as social_utils

from common.djangoapps import third_party_auth
# Note that this lives in LMS, so this dependency should be refactored.
# TODO Have the discussions code subscribe to the REGISTER_USER signal instead.
from common.djangoapps.student.helpers import get_next_url_for_login_page
from lms.djangoapps.discussion.notification_prefs.views import enable_notifications
from openedx.adg.lms.registration_extension.forms import RegistrationFormFactory
from openedx.adg.lms.student.helpers import compose_and_send_adg_activation_email
from openedx.adg.lms.utils.env_utils import is_testing_environment
from openedx.core.djangoapps.lang_pref import LANGUAGE_KEY
from openedx.core.djangoapps.site_configuration import helpers as configuration_helpers
from openedx.core.djangoapps.user_api import accounts as accounts_settings
from openedx.core.djangoapps.user_api.accounts.api import (
    get_confirm_email_validation_error,
    get_country_validation_error,
    get_email_existence_validation_error,
    get_email_validation_error,
    get_name_validation_error,
    get_password_validation_error,
    get_username_existence_validation_error,
    get_username_validation_error
)
from openedx.core.djangoapps.user_api.preferences import api as preferences_api
from openedx.core.djangoapps.user_authn.cookies import set_logged_in_cookies
from openedx.core.djangoapps.user_authn.utils import generate_password, is_registration_api_v1
from openedx.core.djangoapps.user_authn.views.registration_form import (
<<<<<<< HEAD
    get_registration_extension_form,
    AccountCreationForm
=======
    AccountCreationForm,
    RegistrationFormFactory,
    get_registration_extension_form
>>>>>>> fa8d3933
)
from common.djangoapps.student.helpers import (
    AccountValidationError,
    authenticate_new_user,
    create_or_set_user_attribute_created_on_site,
    do_create_account
)
from common.djangoapps.student.models import (
    RegistrationCookieConfiguration,
    UserAttribute,
    create_comments_service_user,
    email_exists_or_retired,
    username_exists_or_retired
)
from common.djangoapps.student.views import compose_and_send_activation_email
from common.djangoapps.third_party_auth import pipeline, provider
from common.djangoapps.third_party_auth.saml import SAP_SUCCESSFACTORS_SAML_KEY
from common.djangoapps.track import segment
from common.djangoapps.util.db import outer_atomic
from common.djangoapps.util.json_request import JsonResponse

log = logging.getLogger("edx.student")
AUDIT_LOG = logging.getLogger("audit")


# Used as the name of the user attribute for tracking affiliate registrations
REGISTRATION_AFFILIATE_ID = 'registration_affiliate_id'
REGISTRATION_UTM_PARAMETERS = {
    'utm_source': 'registration_utm_source',
    'utm_medium': 'registration_utm_medium',
    'utm_campaign': 'registration_utm_campaign',
    'utm_term': 'registration_utm_term',
    'utm_content': 'registration_utm_content',
}
REGISTRATION_UTM_CREATED_AT = 'registration_utm_created_at'
# used to announce a registration
REGISTER_USER = Signal(providing_args=["user", "registration"])


# .. toggle_name: registration.enable_failure_logging
# .. toggle_implementation: WaffleFlag
# .. toggle_default: False
# .. toggle_description: Enable verbose logging of registration failure messages
# .. toggle_use_cases: temporary
# .. toggle_creation_date: 2020-04-30
# .. toggle_target_removal_date: 2020-06-01
# .. toggle_warnings: This temporary feature toggle does not have a target removal date.
# .. toggle_tickets: None
REGISTRATION_FAILURE_LOGGING_FLAG = WaffleFlag(
    waffle_namespace=WaffleFlagNamespace(name=u'registration'),
    flag_name=u'enable_failure_logging',
    module_name=__name__,
)
REAL_IP_KEY = 'openedx.core.djangoapps.util.ratelimit.real_ip'


@transaction.non_atomic_requests
def create_account_with_params(request, params):
    """
    Given a request and a dict of parameters (which may or may not have come
    from the request), create an account for the requesting user, including
    creating a comments service user object and sending an activation email.
    This also takes external/third-party auth into account, updates that as
    necessary, and authenticates the user for the request's session.

    Does not return anything.

    Raises AccountValidationError if an account with the username or email
    specified by params already exists, or ValidationError if any of the given
    parameters is invalid for any other reason.

    Issues with this code:
    * It is non-transactional except where explicitly wrapped in atomic to
      alleviate deadlocks and improve performance. This means failures at
      different places in registration can leave users in inconsistent
      states.
    * Third-party auth passwords are not verified. There is a comment that
      they are unused, but it would be helpful to have a sanity check that
      they are sane.
    * The user-facing text is rather unfriendly (e.g. "Username must be a
      minimum of two characters long" rather than "Please use a username of
      at least two characters").
    * Duplicate email raises a ValidationError (rather than the expected
      AccountValidationError). Duplicate username returns an inconsistent
      user message (i.e. "An account with the Public Username '{username}'
      already exists." rather than "It looks like {username} belongs to an
      existing account. Try again with a different username.") The two checks
      occur at different places in the code; as a result, registering with
      both a duplicate username and email raises only a ValidationError for
      email only.
    """
    # Copy params so we can modify it; we can't just do dict(params) because if
    # params is request.POST, that results in a dict containing lists of values
    params = dict(list(params.items()))

    # allow to define custom set of required/optional/hidden fields via configuration
    extra_fields = configuration_helpers.get_value(
        'REGISTRATION_EXTRA_FIELDS',
        getattr(settings, 'REGISTRATION_EXTRA_FIELDS', {})
    )
    if is_registration_api_v1(request):
        if 'confirm_email' in extra_fields:
            del extra_fields['confirm_email']

    # registration via third party (Google, Facebook) using mobile application
    # doesn't use social auth pipeline (no redirect uri(s) etc involved).
    # In this case all related info (required for account linking)
    # is sent in params.
    # `third_party_auth_credentials_in_api` essentially means 'request
    # is made from mobile application'
    third_party_auth_credentials_in_api = 'provider' in params
    is_third_party_auth_enabled = third_party_auth.is_enabled()

    if is_third_party_auth_enabled and (pipeline.running(request) or third_party_auth_credentials_in_api):
        params["password"] = generate_password()

    # in case user is registering via third party (Google, Facebook) and pipeline has expired, show appropriate
    # error message
    if is_third_party_auth_enabled and ('social_auth_provider' in params and not pipeline.running(request)):
        raise ValidationError(
            {'session_expired': [
                _(u"Registration using {provider} has timed out.").format(
                    provider=params.get('social_auth_provider'))
            ]}
        )

    extended_profile_fields = configuration_helpers.get_value('extended_profile_fields', [])
    # Can't have terms of service for certain SHIB users, like at Stanford
    registration_fields = getattr(settings, 'REGISTRATION_EXTRA_FIELDS', {})
    tos_required = (
        registration_fields.get('terms_of_service') != 'hidden' or
        registration_fields.get('honor_code') != 'hidden'
    )

    form = AccountCreationForm(
        data=params,
        extra_fields=extra_fields,
        extended_profile_fields=extended_profile_fields,
        do_third_party_auth=False,
        tos_required=tos_required,
    )
    custom_form = get_registration_extension_form(data=params)

    # Perform operations within a transaction that are critical to account creation
    with outer_atomic(read_committed=True):
        # first, create the account
        (user, profile, registration) = do_create_account(form, custom_form)

        third_party_provider, running_pipeline = _link_user_to_third_party_provider(
            is_third_party_auth_enabled, third_party_auth_credentials_in_api, user, request, params,
        )

        new_user = authenticate_new_user(request, user.username, form.cleaned_data['password'])
        django_login(request, new_user)
        request.session.set_expiry(0)

    # Sites using multiple languages need to record the language used during registration.
    # If not, compose_and_send_activation_email will be sent in site's default language only.
    create_or_set_user_attribute_created_on_site(user, request.site)

    # Only add a default user preference if user does not already has one.
    if not preferences_api.has_user_preference(user, LANGUAGE_KEY):
        preferences_api.set_user_preference(user, LANGUAGE_KEY, get_language())

    # Check if system is configured to skip activation email for the current user.
    skip_email = _skip_activation_email(
        user, running_pipeline, third_party_provider,
    )

    if skip_email:
        registration.activate()
    else:
        if is_testing_environment():
            compose_and_send_activation_email(user, profile, registration)
        else:
            compose_and_send_adg_activation_email(user, registration.activation_key)

    if settings.FEATURES.get('ENABLE_DISCUSSION_EMAIL_DIGEST'):
        try:
            enable_notifications(user)
        except Exception:  # pylint: disable=broad-except
            log.exception(u"Enable discussion notifications failed for user {id}.".format(id=user.id))

    _track_user_registration(user, profile, params, third_party_provider)

    # Announce registration
    REGISTER_USER.send(sender=None, user=user, registration=registration)

    create_comments_service_user(user)

    try:
        _record_registration_attributions(request, new_user)
    # Don't prevent a user from registering due to attribution errors.
    except Exception:   # pylint: disable=broad-except
        log.exception('Error while attributing cookies to user registration.')

    # TODO: there is no error checking here to see that the user actually logged in successfully,
    # and is not yet an active user.
    if new_user is not None:
        AUDIT_LOG.info(u"Login success on new account creation - {0}".format(new_user.username))

    return new_user


def _link_user_to_third_party_provider(
    is_third_party_auth_enabled,
    third_party_auth_credentials_in_api,
    user,
    request,
    params,
):
    """
    If a 3rd party auth provider and credentials were provided in the API, link the account with social auth
    (If the user is using the normal register page, the social auth pipeline does the linking, not this code)

    Note: this is orthogonal to the 3rd party authentication pipeline that occurs
    when the account is created via the browser and redirect URLs.
    """
    third_party_provider, running_pipeline = None, None
    if is_third_party_auth_enabled and third_party_auth_credentials_in_api:
        backend_name = params['provider']
        request.social_strategy = social_utils.load_strategy(request)
        redirect_uri = reverse('social:complete', args=(backend_name, ))
        request.backend = social_utils.load_backend(request.social_strategy, backend_name, redirect_uri)
        social_access_token = params.get('access_token')
        if not social_access_token:
            raise ValidationError({
                'access_token': [
                    _(u"An access_token is required when passing value ({}) for provider.").format(
                        params['provider']
                    )
                ]
            })
        request.session[pipeline.AUTH_ENTRY_KEY] = pipeline.AUTH_ENTRY_REGISTER_API
        pipeline_user = None
        error_message = ""
        try:
            pipeline_user = request.backend.do_auth(social_access_token, user=user)
        except AuthAlreadyAssociated:
            error_message = _("The provided access_token is already associated with another user.")
        except (HTTPError, AuthException):
            error_message = _("The provided access_token is not valid.")
        if not pipeline_user or not isinstance(pipeline_user, User):
            # Ensure user does not re-enter the pipeline
            request.social_strategy.clean_partial_pipeline(social_access_token)
            raise ValidationError({'access_token': [error_message]})

    # If the user is registering via 3rd party auth, track which provider they use
    if is_third_party_auth_enabled and pipeline.running(request):
        running_pipeline = pipeline.get(request)
        third_party_provider = provider.Registry.get_from_pipeline(running_pipeline)

    return third_party_provider, running_pipeline


def _track_user_registration(user, profile, params, third_party_provider):
    """ Track the user's registration. """
    if hasattr(settings, 'LMS_SEGMENT_KEY') and settings.LMS_SEGMENT_KEY:
        identity_args = [
            user.id,
            {
                'email': user.email,
                'username': user.username,
                'name': profile.name,
                # Mailchimp requires the age & yearOfBirth to be integers, we send a sane integer default if falsey.
                'age': profile.age or -1,
                'yearOfBirth': profile.year_of_birth or datetime.datetime.now(UTC).year,
                'education': profile.level_of_education_display,
                'address': profile.mailing_address,
                'gender': profile.gender_display,
                'country': text_type(profile.country),
            }
        ]
        # .. pii: Many pieces of PII are sent to Segment here. Retired directly through Segment API call in Tubular.
        # .. pii_types: email_address, username, name, birth_date, location, gender
        # .. pii_retirement: third_party
        segment.identify(*identity_args)
        segment.track(
            user.id,
            "edx.bi.user.account.registered",
            {
                'category': 'conversion',
                # ..pii: Learner email is sent to Segment in following line and will be associated with analytics data.
                'email': user.email,
                'label': params.get('course_id'),
                'provider': third_party_provider.name if third_party_provider else None
            },
        )


def _skip_activation_email(user, running_pipeline, third_party_provider):
    """
    Return `True` if activation email should be skipped.

    Skip email if we are:
        1. Doing load testing.
        2. Random user generation for other forms of testing.
        3. External auth bypassing activation.
        4. Have the platform configured to not require e-mail activation.
        5. Registering a new user using a trusted third party provider (with skip_email_verification=True)

    Note that this feature is only tested as a flag set one way or
    the other for *new* systems. we need to be careful about
    changing settings on a running system to make sure no users are
    left in an inconsistent state (or doing a migration if they are).

    Arguments:
        user (User): Django User object for the current user.
        running_pipeline (dict): Dictionary containing user and pipeline data for third party authentication.
        third_party_provider (ProviderConfig): An instance of third party provider configuration.

    Returns:
        (bool): `True` if account activation email should be skipped, `False` if account activation email should be
            sent.
    """
    sso_pipeline_email = running_pipeline and running_pipeline['kwargs'].get('details', {}).get('email')

    # Email is valid if the SAML assertion email matches the user account email or
    # no email was provided in the SAML assertion. Some IdP's use a callback
    # to retrieve additional user account information (including email) after the
    # initial account creation.
    valid_email = (
        sso_pipeline_email == user.email or (
            sso_pipeline_email is None and
            third_party_provider and
            getattr(third_party_provider, "identity_provider_type", None) == SAP_SUCCESSFACTORS_SAML_KEY
        )
    )

    # log the cases where skip activation email flag is set, but email validity check fails
    if third_party_provider and third_party_provider.skip_email_verification and not valid_email:
        log.info(
            u'[skip_email_verification=True][user=%s][pipeline-email=%s][identity_provider=%s][provider_type=%s] '
            'Account activation email sent as user\'s system email differs from SSO email.',
            user.email,
            sso_pipeline_email,
            getattr(third_party_provider, "provider_id", None),
            getattr(third_party_provider, "identity_provider_type", None)
        )

    return (
        settings.FEATURES.get('SKIP_EMAIL_VALIDATION', None) or
        settings.FEATURES.get('AUTOMATIC_AUTH_FOR_TESTING') or
        (third_party_provider and third_party_provider.skip_email_verification and valid_email)
    )


def _record_registration_attributions(request, user):
    """
    Attribute this user's registration based on referrer cookies.
    """
    _record_affiliate_registration_attribution(request, user)
    _record_utm_registration_attribution(request, user)


def _record_affiliate_registration_attribution(request, user):
    """
    Attribute this user's registration to the referring affiliate, if
    applicable.
    """
    affiliate_id = request.COOKIES.get(settings.AFFILIATE_COOKIE_NAME)
    if user and affiliate_id:
        UserAttribute.set_user_attribute(user, REGISTRATION_AFFILIATE_ID, affiliate_id)


def _record_utm_registration_attribution(request, user):
    """
    Attribute this user's registration to the latest UTM referrer, if
    applicable.
    """
    utm_cookie_name = RegistrationCookieConfiguration.current().utm_cookie_name
    utm_cookie = request.COOKIES.get(utm_cookie_name)
    if user and utm_cookie:
        utm = json.loads(utm_cookie)
        for utm_parameter_name in REGISTRATION_UTM_PARAMETERS:
            utm_parameter = utm.get(utm_parameter_name)
            if utm_parameter:
                UserAttribute.set_user_attribute(
                    user,
                    REGISTRATION_UTM_PARAMETERS.get(utm_parameter_name),
                    utm_parameter
                )
        created_at_unixtime = utm.get('created_at')
        if created_at_unixtime:
            # We divide by 1000 here because the javascript timestamp generated is in milliseconds not seconds.
            # PYTHON: time.time()      => 1475590280.823698
            # JS: new Date().getTime() => 1475590280823
            created_at_datetime = datetime.datetime.fromtimestamp(int(created_at_unixtime) / float(1000), tz=UTC)
            UserAttribute.set_user_attribute(
                user,
                REGISTRATION_UTM_CREATED_AT,
                created_at_datetime
            )


class RegistrationView(APIView):
    # pylint: disable=missing-docstring
    """HTTP end-points for creating a new user. """

    # This end-point is available to anonymous users,
    # so do not require authentication.
    authentication_classes = []

    @method_decorator(transaction.non_atomic_requests)
    @method_decorator(sensitive_post_parameters("password"))
    def dispatch(self, request, *args, **kwargs):
        return super(RegistrationView, self).dispatch(request, *args, **kwargs)

    @method_decorator(ensure_csrf_cookie)
    def get(self, request):
        return HttpResponse(RegistrationFormFactory().get_registration_form(request).to_json(),
                            content_type="application/json")

    @method_decorator(csrf_exempt)
    def post(self, request):
        """Create the user's account.

        You must send all required form fields with the request.

        You can optionally send a "course_id" param to indicate in analytics
        events that the user registered while enrolling in a particular course.

        Arguments:
            request (HTTPRequest)

        Returns:
            HttpResponse: 200 on success
            HttpResponse: 400 if the request is not valid.
            HttpResponse: 409 if an account with the given username or email
                address already exists
            HttpResponse: 403 operation not allowed
        """
        data = request.POST.copy()
        self._handle_terms_of_service(data)

        response = self._handle_duplicate_email_username(request, data)
        if response:
            return response

        response, user = self._create_account(request, data)
        if response:
            return response

        redirect_url = get_next_url_for_login_page(request, include_host=True)
        response = self._create_response(request, {}, status_code=200, redirect_url=redirect_url)
        set_logged_in_cookies(request, response, user)
        return response

    def _handle_duplicate_email_username(self, request, data):
        # pylint: disable=no-member
        # TODO Verify whether this check is needed here - it may be duplicated in user_api.
        email = data.get('email')
        username = data.get('username')
        errors = {}

        if email is not None and email_exists_or_retired(email):
            errors["email"] = [{"user_message": accounts_settings.EMAIL_CONFLICT_MSG.format(email_address=email)}]

        if username is not None and username_exists_or_retired(username):
            errors["username"] = [{"user_message": accounts_settings.USERNAME_CONFLICT_MSG.format(username=username)}]

        if errors:
            return self._create_response(request, errors, status_code=409)

    def _handle_terms_of_service(self, data):
        # Backwards compatibility: the student view expects both
        # terms of service and honor code values.  Since we're combining
        # these into a single checkbox, the only value we may get
        # from the new view is "honor_code".
        # Longer term, we will need to make this more flexible to support
        # open source installations that may have separate checkboxes
        # for TOS, privacy policy, etc.
        if data.get("honor_code") and "terms_of_service" not in data:
            data["terms_of_service"] = data["honor_code"]

    def _create_account(self, request, data):
        response, user = None, None
        try:
            user = create_account_with_params(request, data)
        except AccountValidationError as err:
            errors = {
                err.field: [{"user_message": text_type(err)}]
            }
            response = self._create_response(request, errors, status_code=409)
        except ValidationError as err:
            # Should only get field errors from this exception
            assert NON_FIELD_ERRORS not in err.message_dict
            # Only return first error for each field
            errors = {
                field: [{"user_message": error} for error in error_list]
                for field, error_list in err.message_dict.items()
            }
            response = self._create_response(request, errors, status_code=400)
        except PermissionDenied:
            response = HttpResponseForbidden(_("Account creation not allowed."))

        return response, user

    def _create_response(self, request, response_dict, status_code, redirect_url=None):
        if status_code == 200:
            # keeping this `success` field in for now, as we have outstanding clients expecting this
            response_dict['success'] = True
        else:
            self._log_validation_errors(request, response_dict, status_code)
        if redirect_url:
            response_dict['redirect_url'] = redirect_url
        return JsonResponse(response_dict, status=status_code)

    def _log_validation_errors(self, request, errors, status_code):
        if not REGISTRATION_FAILURE_LOGGING_FLAG.is_enabled():
            return

        try:
            for field_key, errors in errors.items():
                for error in errors:
                    log.info(
                        'message=registration_failed, status_code=%d, agent="%s", field="%s", error="%s"',
                        status_code,
                        request.META.get('HTTP_USER_AGENT', ''),
                        field_key,
                        error['user_message']
                    )
        except:  # pylint: disable=bare-except
            log.exception("Failed to log registration validation error")
            pass


# pylint: disable=line-too-long
class RegistrationValidationView(APIView):
    """
        **Use Cases**

            Get validation information about user data during registration.
            Client-side may request validation for any number of form fields,
            and the API will return a conclusion from its analysis for each
            input (i.e. valid or not valid, or a custom, detailed message).

        **Example Requests and Responses**

            - Checks the validity of the username and email inputs separately.
            POST /api/user/v1/validation/registration/
            >>> {
            >>>     "username": "hi_im_new",
            >>>     "email": "newguy101@edx.org"
            >>> }
            RESPONSE
            >>> {
            >>>     "validation_decisions": {
            >>>         "username": "",
            >>>         "email": ""
            >>>     }
            >>> }
            Empty strings indicate that there was no problem with the input.

            - Checks the validity of the password field (its validity depends
              upon both the username and password fields, so we need both). If
              only password is input, we don't check for password/username
              compatibility issues.
            POST /api/user/v1/validation/registration/
            >>> {
            >>>     "username": "myname",
            >>>     "password": "myname"
            >>> }
            RESPONSE
            >>> {
            >>>     "validation_decisions": {
            >>>         "username": "",
            >>>         "password": "Password cannot be the same as the username."
            >>>     }
            >>> }

            - Checks the validity of the username, email, and password fields
              separately, and also tells whether an account exists. The password
              field's validity depends upon both the username and password, and
              the account's existence depends upon both the username and email.
            POST /api/user/v1/validation/registration/
            >>> {
            >>>     "username": "hi_im_new",
            >>>     "email": "cto@edx.org",
            >>>     "password": "p"
            >>> }
            RESPONSE
            >>> {
            >>>     "validation_decisions": {
            >>>         "username": "",
            >>>         "email": "It looks like cto@edx.org belongs to an existing account. Try again with a different email address.",
            >>>         "password": "Password must be at least 2 characters long",
            >>>     }
            >>> }
            In this example, username is valid and (we assume) there is
            a preexisting account with that email. The password also seems
            to contain the username.

            Note that a validation decision is returned *for all* inputs, whether
            positive or negative.

        **Available Handlers**

            "name":
                A handler to check the validity of the user's real name.
            "username":
                A handler to check the validity of usernames.
            "email":
                A handler to check the validity of emails.
            "confirm_email":
                A handler to check whether the confirmation email field matches
                the email field.
            "password":
                A handler to check the validity of passwords; a compatibility
                decision with the username is made if it exists in the input.
            "country":
                A handler to check whether the validity of country fields.
    """

    # This end-point is available to anonymous users, so no authentication is needed.
    authentication_classes = []

    def name_handler(self, request):
        name = request.data.get('name')
        return get_name_validation_error(name)

    def username_handler(self, request):
        """ Validates whether the username is valid. """
        username = request.data.get('username')
        invalid_username_error = get_username_validation_error(username)
        username_exists_error = get_username_existence_validation_error(username)
        # We prefer seeing for invalidity first.
        # Some invalid usernames (like for superusers) may exist.
        return invalid_username_error or username_exists_error

    def email_handler(self, request):
        """ Validates whether the email address is valid. """
        email = request.data.get('email')
        invalid_email_error = get_email_validation_error(email)
        email_exists_error = get_email_existence_validation_error(email)
        # We prefer seeing for invalidity first.
        # Some invalid emails (like a blank one for superusers) may exist.
        return invalid_email_error or email_exists_error

    def confirm_email_handler(self, request):
        email = request.data.get('email')
        confirm_email = request.data.get('confirm_email')
        return get_confirm_email_validation_error(confirm_email, email)

    def password_handler(self, request):
        username = request.data.get('username')
        email = request.data.get('email')
        password = request.data.get('password')
        return get_password_validation_error(password, username, email)

    def country_handler(self, request):
        country = request.data.get('country')
        return get_country_validation_error(country)

    validation_handlers = {
        "name": name_handler,
        "username": username_handler,
        "email": email_handler,
        "confirm_email": confirm_email_handler,
        "password": password_handler,
        "country": country_handler
    }

    @method_decorator(
        ratelimit(key=REAL_IP_KEY, rate=settings.REGISTRATION_VALIDATION_RATELIMIT, method='POST', block=True)
    )
    def post(self, request):
        """
        POST /api/user/v1/validation/registration/

        Expects request of the form
        ```
        {
            "name": "Dan the Validator",
            "username": "mslm",
            "email": "mslm@gmail.com",
            "confirm_email": "mslm@gmail.com",
            "password": "password123",
            "country": "PK"
        }
        ```
        where each key is the appropriate form field name and the value is
        user input. One may enter individual inputs if needed. Some inputs
        can get extra verification checks if entered along with others,
        like when the password may not equal the username.
        """
        validation_decisions = {}
        for form_field_key in self.validation_handlers:
            # For every field requiring validation from the client,
            # request a decision for it from the appropriate handler.
            if form_field_key in request.data:
                handler = self.validation_handlers[form_field_key]
                validation_decisions.update({
                    form_field_key: handler(self, request)
                })
        return Response({"validation_decisions": validation_decisions})<|MERGE_RESOLUTION|>--- conflicted
+++ resolved
@@ -56,14 +56,8 @@
 from openedx.core.djangoapps.user_authn.cookies import set_logged_in_cookies
 from openedx.core.djangoapps.user_authn.utils import generate_password, is_registration_api_v1
 from openedx.core.djangoapps.user_authn.views.registration_form import (
-<<<<<<< HEAD
-    get_registration_extension_form,
-    AccountCreationForm
-=======
     AccountCreationForm,
-    RegistrationFormFactory,
     get_registration_extension_form
->>>>>>> fa8d3933
 )
 from common.djangoapps.student.helpers import (
     AccountValidationError,
