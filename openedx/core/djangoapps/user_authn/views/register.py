--- conflicted
+++ resolved
@@ -352,10 +352,7 @@
             'is_year_of_birth_selected': bool(profile.year_of_birth),
             'is_education_selected': bool(profile.level_of_education_display),
             'is_goal_set': bool(profile.goals),
-<<<<<<< HEAD
-=======
             'total_registration_time': round(float(params.get('totalRegistrationTime', '0'))),
->>>>>>> 5d7cd3d2
         }
         # DENG-803: For segment events forwarded along to Hubspot, duplicate the `properties` section of
         # the event payload into the `traits` section so that they can be received. This is a temporary
