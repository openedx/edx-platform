--- conflicted
+++ resolved
@@ -9,13 +9,10 @@
 from django.conf import settings
 from django.contrib.auth.models import User
 from django.contrib.sites.models import Site
-<<<<<<< HEAD
 from django.db.models.query import Q
 from provider.oauth2.models import AccessToken, RefreshToken, Client
-
-=======
 from django.utils.text import slugify
->>>>>>> ef5d0f52
+
 from organizations.api import add_organization
 from organizations.models import UserOrganizationMapping, Organization, UserSiteMapping
 
@@ -36,7 +33,6 @@
     return site_domain
 
 
-<<<<<<< HEAD
 def get_site_by_organization(org):
     """
     Get the site matching the organization, throws an error if there's more than one site.
@@ -149,7 +145,8 @@
         'organization_name': org.name,
         'tokens': reset_amc_tokens(user),
     }
-=======
+
+
 def to_safe_file_name(url):
     path = urlparse(url).path.lower()
     safe_extensions = {'.png', '.jpeg', '.jpg'}
@@ -173,7 +170,6 @@
         }
 
     return get_storage_class()(**kwargs)
->>>>>>> ef5d0f52
 
 
 def get_initial_sass_variables():
