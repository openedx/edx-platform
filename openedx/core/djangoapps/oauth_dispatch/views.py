--- conflicted
+++ resolved
@@ -136,27 +136,6 @@
 
     def dispatch(self, request, *args, **kwargs):
         response = super().dispatch(request, *args, **kwargs)
-<<<<<<< HEAD
-
-        token_type = request.POST.get('token_type',
-                                      request.META.get('HTTP_X_TOKEN_TYPE', 'no_token_type_supplied')).lower()
-        monitoring_utils.set_custom_attribute('oauth_token_type', token_type)
-        monitoring_utils.set_custom_attribute('oauth_grant_type', request.POST.get('grant_type', ''))
-
-        if response.status_code == 200 and token_type == 'jwt':
-            self._replace_access_token_with_jwt_token(request, response)
-
-        return response
-
-    def _replace_access_token_with_jwt_token(self, request, response):
-        """ Builds the content of the response, including the JWT token. """
-        token_dict = response.data
-        jwt = create_jwt_from_token(token_dict, self.get_adapter(request))
-        response.data.update({
-            'access_token': jwt,
-            'token_type': 'JWT',
-        })
-=======
         token_type = _get_token_type(request)
 
         if response.status_code == 200 and token_type == 'jwt':
@@ -173,7 +152,6 @@
         opaque_token_dict = response.data
         jwt_token_dict = create_jwt_token_dict(opaque_token_dict, self.get_adapter(request))
         return jwt_token_dict
->>>>>>> 8ac41db5
 
 
 class RevokeTokenView(_DispatchingView):
