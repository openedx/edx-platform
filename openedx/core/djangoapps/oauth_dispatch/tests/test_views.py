--- conflicted
+++ resolved
@@ -374,11 +374,7 @@
 
         data = json.loads(response.content.decode('utf-8'))
         assert 'expires_in' in data
-<<<<<<< HEAD
         assert data['expires_in'] > 0
-=======
-        assert data['expires_in'] == 60 * 60
->>>>>>> 8ac41db5
         assert data['token_type'] == 'JWT'
 
 
