--- conflicted
+++ resolved
@@ -517,16 +517,6 @@
         group_type=group_type).exists()
 
 
-def is_user_in_cohort(cohort, user_id, group_type=CourseUserGroup.COHORT):
-    """
-    Returns True or False if a user is in a cohort
-    """
-    return CourseUserGroup.objects.filter(
-        course_id=cohort.course_id,
-        users__id=user_id,
-        group_type=group_type).exists()
-
-
 def get_group_info_for_cohort(cohort, use_cached=False):
     """
     Get the ids of the group and partition to which this cohort has been linked
@@ -655,38 +645,6 @@
         }
     except CourseCohortsSettings.DoesNotExist:
         course = courses.get_course_by_id(course_key)
-<<<<<<< HEAD
-        course_cohort_settings = migrate_cohort_settings(course)
-    return course_cohort_settings
-
-
-class CohortConflict(Exception):
-    """
-    Raised when user to be added is already in another cohort in same course.
-    """
-    pass
-
-
-def get_course_cohort_names(course_key):
-    """
-    Return a list of the cohort names in a course.
-    """
-    course = courses.get_course_by_id(course_key)
-    return [c.name for c in get_course_cohorts(course)]
-
-
-def delete_empty_cohort(course_key, name):
-    """
-    Remove an empty cohort.  Raise ValueError if cohort is not empty.
-    """
-    cohort = get_cohort_by_name(course_key, name)
-    if cohort.users.exists():
-        raise ValueError(
-            "Can't delete non-empty cohort {0} in course {1}".format(
-                name, course_key))
-
-    cohort.delete()
-=======
         return _get_cohort_settings_from_modulestore(course)
 
 
@@ -695,5 +653,4 @@
         'is_cohorted': course.is_cohorted,
         'cohorted_discussions': list(course.cohorted_discussions),
         'always_cohort_inline_discussions': course.always_cohort_inline_discussions
-    }
->>>>>>> 75068967
+    }