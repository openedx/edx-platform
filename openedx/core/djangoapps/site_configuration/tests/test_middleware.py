# -*- coding: utf-8 -*-
"""
Test site_configuration middleware.
"""
import ddt
import unittest
from mock import patch

from django.conf import settings
from django.test import TestCase
from django.test.client import Client
from django.test.utils import override_settings

from student.tests.factories import UserFactory
from microsite_configuration.microsite import (
    get_backend,
)
from microsite_configuration.backends.base import BaseMicrositeBackend
from microsite_configuration.tests.tests import (
    DatabaseMicrositeTestCase,
    side_effect_for_get_value,
    MICROSITE_BACKENDS,
)
from openedx.core.djangoapps.site_configuration.tests.factories import SiteConfigurationFactory, SiteFactory


# NOTE: We set SESSION_SAVE_EVERY_REQUEST to True in order to make sure
# Sessions are always started on every request
# pylint: disable=no-member, protected-access
@ddt.ddt
@override_settings(SESSION_SAVE_EVERY_REQUEST=True)
@unittest.skipUnless(settings.ROOT_URLCONF == 'lms.urls', 'Test only valid in lms')
class SessionCookieDomainMicrositeOverrideTests(DatabaseMicrositeTestCase):
    """
    Tests regarding the session cookie management in the middlware for Microsites
    """

    def setUp(self):
        super(SessionCookieDomainMicrositeOverrideTests, self).setUp()
        # Create a test client, and log it in so that it will save some session
        # data.
        self.user = UserFactory.create()
        self.user.set_password('password')
        self.user.save()
        self.client = Client()
        self.client.login(username=self.user.username, password="password")

        self.site = SiteFactory.create(
            domain='testserver.fake',
            name='testserver.fake'
        )
        self.site_configuration = SiteConfigurationFactory.create(
            site=self.site,
            values={
                "SESSION_COOKIE_DOMAIN": self.site.domain,
            }
        )

    @ddt.data(*MICROSITE_BACKENDS)
    def test_session_cookie_domain_no_override(self, site_backend):
        """
        Test sessionid cookie when no override is set
        """
        with patch('microsite_configuration.microsite.BACKEND',
                   get_backend(site_backend, BaseMicrositeBackend)):
            response = self.client.get('/')
            self.assertNotIn('test_site.localhost', str(response.cookies['sessionid']))
            self.assertNotIn('Domain', str(response.cookies['sessionid']))

    @ddt.data(*MICROSITE_BACKENDS)
    def test_session_cookie_domain_with_microsite_override(self, site_backend):
        """
        Makes sure that the cookie being set in a Microsite
        is the one specially overridden in configuration
        """
        with patch('microsite_configuration.microsite.BACKEND',
                   get_backend(site_backend, BaseMicrositeBackend)):
            response = self.client.get('/', HTTP_HOST=settings.MICROSITE_TEST_HOSTNAME)
            self.assertIn('test_site.localhost', str(response.cookies['sessionid']))

    @ddt.data(*MICROSITE_BACKENDS)
    def test_microsite_none_cookie_domain(self, site_backend):
        """
        Tests to make sure that a Microsite that specifies None for 'SESSION_COOKIE_DOMAIN' does not
        set a domain on the session cookie
        """
        with patch('microsite_configuration.microsite.get_value') as mock_get_value:
            mock_get_value.side_effect = side_effect_for_get_value('SESSION_COOKIE_DOMAIN', None)
            with patch('microsite_configuration.microsite.BACKEND',
                       get_backend(site_backend, BaseMicrositeBackend)):
                response = self.client.get('/', HTTP_HOST=settings.MICROSITE_TEST_HOSTNAME)
                self.assertNotIn('test_site.localhost', str(response.cookies['sessionid']))
                self.assertNotIn('Domain', str(response.cookies['sessionid']))


# NOTE: We set SESSION_SAVE_EVERY_REQUEST to True in order to make sure
# Sessions are always started on every request
# pylint: disable=no-member, protected-access
@override_settings(SESSION_SAVE_EVERY_REQUEST=True)
class SessionCookieDomainSiteConfigurationOverrideTests(TestCase):
    """
    Tests regarding the session cookie management in the middlware for Microsites
    """

    def setUp(self):
        super(SessionCookieDomainSiteConfigurationOverrideTests, self).setUp()
        # Create a test client, and log it in so that it will save some session data.
        self.user = UserFactory.create()
        self.user.set_password('password')
        self.user.save()
        self.site = SiteFactory.create(
            domain='testserver.fake',
            name='testserver.fake'
        )
        self.site_configuration = SiteConfigurationFactory.create(
            site=self.site,
            values={
                "SESSION_COOKIE_DOMAIN": self.site.domain,
            }
        )
        self.client = Client()
        self.client.login(username=self.user.username, password="password")

    def test_session_cookie_domain_with_site_configuration_override(self):
        """
        Makes sure that the cookie being set is for the overridden domain
        """
        response = self.client.get('/', HTTP_HOST=self.site.domain)
        self.assertIn(self.site.domain, str(response.cookies['sessionid']))

<<<<<<< HEAD

@unittest.skipUnless(settings.ROOT_URLCONF == 'lms.urls', 'Test only valid in lms')
=======
>>>>>>> 1760218d
class LoginRequiredMiddlewareTests(TestCase):

    def setUp(self):
        super(LoginRequiredMiddlewareTests, self).setUp()

        self.user = UserFactory.create()
        self.user.set_password('password')
        self.user.save()
        self.open_site = SiteFactory.create(
            domain='testserver.fake.open',
            name='testserver.fake.open'
        )
        self.open_site_configuration = SiteConfigurationFactory.create(
            site=self.open_site,
            values={}
        )
<<<<<<< HEAD
=======

>>>>>>> 1760218d
        self.restricted_site = SiteFactory.create(
            domain='testserver.fake.restricted',
            name='testserver.fake.restricted'
        )
        self.restricted_site_configuration = SiteConfigurationFactory.create(
            site=self.restricted_site,
            values={
                "RESTRICT_SITE_TO_LOGGED_IN_USERS": True,
                "LOGIN_EXEMPT_URLS": r'^about'
            }
        )
        self.client = Client()

    def test_anonymous_user_can_access_open_site(self):
        response = self.client.get('/courses', HTTP_HOST=self.open_site.domain)
<<<<<<< HEAD
        self.assertEqual(response.status_code, 200)
=======
        self.assertEqual(response.status_code, 200, 'Response: ' + str(response.status_code) + ' ' + str(response))
>>>>>>> 1760218d

    def test_anonymous_user_cannot_access_restricted_site(self):
        response = self.client.get('/courses', HTTP_HOST=self.restricted_site.domain)
        self.assertEqual(response.status_code, 302)
<<<<<<< HEAD
        self.assertEqual(response.redirect_chain[-1][0], 'http://{}/login?next=/courses'.format(self.restricted_site.domain))
=======
>>>>>>> 1760218d

    def test_logged_in_user_can_access_both_sites(self):
        self.client.login(username=self.user.username, password="password")
        o_response = self.client.get('/courses', HTTP_HOST=self.open_site.domain)
        r_response = self.client.get('/courses', HTTP_HOST=self.restricted_site.domain)
        self.assertEqual(o_response.status_code, 200)
        self.assertEqual(r_response.status_code, 200)

    def test_anonymous_user_can_access_login_exempt_urls_for_restricted_site(self):
        response = self.client.get('/about', HTTP_HOST=self.restricted_site.domain)
<<<<<<< HEAD
        self.assertEqual(response.status_code, 200)
=======
        self.assertEqual(response.status_code, 200)
>>>>>>> 1760218d
<|MERGE_RESOLUTION|>--- conflicted
+++ resolved
@@ -128,11 +128,8 @@
         response = self.client.get('/', HTTP_HOST=self.site.domain)
         self.assertIn(self.site.domain, str(response.cookies['sessionid']))
 
-<<<<<<< HEAD
 
 @unittest.skipUnless(settings.ROOT_URLCONF == 'lms.urls', 'Test only valid in lms')
-=======
->>>>>>> 1760218d
 class LoginRequiredMiddlewareTests(TestCase):
 
     def setUp(self):
@@ -149,10 +146,6 @@
             site=self.open_site,
             values={}
         )
-<<<<<<< HEAD
-=======
-
->>>>>>> 1760218d
         self.restricted_site = SiteFactory.create(
             domain='testserver.fake.restricted',
             name='testserver.fake.restricted'
@@ -168,19 +161,11 @@
 
     def test_anonymous_user_can_access_open_site(self):
         response = self.client.get('/courses', HTTP_HOST=self.open_site.domain)
-<<<<<<< HEAD
         self.assertEqual(response.status_code, 200)
-=======
-        self.assertEqual(response.status_code, 200, 'Response: ' + str(response.status_code) + ' ' + str(response))
->>>>>>> 1760218d
 
     def test_anonymous_user_cannot_access_restricted_site(self):
         response = self.client.get('/courses', HTTP_HOST=self.restricted_site.domain)
-        self.assertEqual(response.status_code, 302)
-<<<<<<< HEAD
         self.assertEqual(response.redirect_chain[-1][0], 'http://{}/login?next=/courses'.format(self.restricted_site.domain))
-=======
->>>>>>> 1760218d
 
     def test_logged_in_user_can_access_both_sites(self):
         self.client.login(username=self.user.username, password="password")
@@ -191,8 +176,4 @@
 
     def test_anonymous_user_can_access_login_exempt_urls_for_restricted_site(self):
         response = self.client.get('/about', HTTP_HOST=self.restricted_site.domain)
-<<<<<<< HEAD
-        self.assertEqual(response.status_code, 200)
-=======
-        self.assertEqual(response.status_code, 200)
->>>>>>> 1760218d
+        self.assertEqual(response.status_code, 200)