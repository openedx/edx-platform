--- conflicted
+++ resolved
@@ -117,7 +117,7 @@
         Args:
             org (str): Org to use to filter SiteConfigurations
         """
-        for configuration in cls.objects.filter(values__contains=org, enabled=True).all():
+        for configuration in cls.objects.filter(values__contains=org, enabled=True).defer('page_elements', 'sass_variables').all():
             course_org_filter = configuration.get_value('course_org_filter', [])
             # The value of 'course_org_filter' can be configured as a string representing
             # a single organization or a list of strings representing multiple organizations.
@@ -141,23 +141,11 @@
         Returns:
             Configuration value for the given key.
         """
-<<<<<<< HEAD
-        for configuration in cls.objects.filter(values__contains=org, enabled=True).defer('page_elements', 'sass_variables').all():
-            course_org_filter = configuration.get_value('course_org_filter', [])
-            # The value of 'course_org_filter' can be configured as a string representing
-            # a single organization or a list of strings representing multiple organizations.
-            if not isinstance(course_org_filter, list):
-                course_org_filter = [course_org_filter]
-            if org in course_org_filter:
-                return configuration.get_value(name, default)
-        return default
-=======
         configuration = cls.get_configuration_for_org(org)
         if configuration is None:
             return default
         else:
             return configuration.get_value(name, default)
->>>>>>> 57a09b7b
 
     @classmethod
     def get_all_orgs(cls):
