--- conflicted
+++ resolved
@@ -23,7 +23,6 @@
 logger = getLogger(__name__)  # pylint: disable=invalid-name
 
 
-<<<<<<< HEAD
 def get_initial_sass_variables():
     """
     Proxy to `utils.get_initial_sass_variables` to avoid test-time Django errors.
@@ -43,10 +42,7 @@
     from openedx.core.djangoapps.appsembler.sites import utils
     return utils.get_initial_page_elements()
 
-
-=======
 @python_2_unicode_compatible
->>>>>>> f0aa3daa
 class SiteConfiguration(models.Model):
     """
     Model for storing site configuration. These configuration override OpenEdx configurations and settings.
