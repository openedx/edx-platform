--- conflicted
+++ resolved
@@ -27,11 +27,7 @@
     e.g. /template/ux/reference/index.html?name=Foo
     """
     try:
-<<<<<<< HEAD
         is_v1 = u'/v1/' in request.path
-=======
-        is_v1 = '/v1/' in request.path
->>>>>>> 5d7cd3d2
         uses_bootstrap = not is_v1
         context = {
             'request': request,
