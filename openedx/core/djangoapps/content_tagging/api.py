"""
Content Tagging APIs
"""
from __future__ import annotations

from itertools import groupby

import openedx_tagging.core.tagging.api as oel_tagging
<<<<<<< HEAD
from django.db.models import Exists, OuterRef, Q, QuerySet
from opaque_keys.edx.keys import CourseKey, LearningContextKey
from openedx_tagging.core.tagging.models import ObjectTag, Taxonomy
from organizations.models import Organization

from .models import ContentObjectTag, TaxonomyOrg
from .types import ContentKey, ObjectTagByObjectIdDict, TaxonomyDict
=======
from django.db.models import QuerySet, Exists, OuterRef
from openedx_tagging.core.tagging.models import Taxonomy
from organizations.models import Organization

from .models import TaxonomyOrg
>>>>>>> c2d91c34


def create_taxonomy(
    name: str,
    description: str | None = None,
    enabled=True,
    allow_multiple=True,
    allow_free_text=False,
    orgs: list[Organization] | None = None,
    export_id: str | None = None,
) -> Taxonomy:
    """
    Creates, saves, and returns a new Taxonomy with the given attributes.
    """
    taxonomy = oel_tagging.create_taxonomy(
        name=name,
        description=description,
        enabled=enabled,
        allow_multiple=allow_multiple,
        allow_free_text=allow_free_text,
        export_id=export_id,
    )

    if orgs is not None:
        set_taxonomy_orgs(taxonomy=taxonomy, all_orgs=False, orgs=orgs)

    return taxonomy


def set_taxonomy_orgs(
    taxonomy: Taxonomy,
    all_orgs=False,
    orgs: list[Organization] | None = None,
    relationship: TaxonomyOrg.RelType = TaxonomyOrg.RelType.OWNER,
):
    """
    Updates the list of orgs associated with the given taxonomy.

    Currently, we only have an "owner" relationship, but there may be other types added in future.

    When an org has an "owner" relationship with a taxonomy, that taxonomy is available for use by content in that org,
    mies

    If `all_orgs`, then the taxonomy is associated with all organizations, and the `orgs` parameter is ignored.

    If not `all_orgs`, the taxonomy is associated with each org in the `orgs` list. If that list is empty, the
    taxonomy is not associated with any orgs.
    """
    if taxonomy.system_defined:
        raise ValueError("Cannot set orgs for a system-defined taxonomy")

    TaxonomyOrg.objects.filter(
        taxonomy=taxonomy,
        rel_type=relationship,
    ).delete()

    # org=None means the relationship is with "all orgs"
    if all_orgs:
        orgs = [None]
    if orgs:
        TaxonomyOrg.objects.bulk_create(
            [
                TaxonomyOrg(
                    taxonomy=taxonomy,
                    org=org,
                    rel_type=relationship,
                )
                for org in orgs
            ]
        )


def get_taxonomies_for_org(
    enabled=True,
    org_owner: Organization | None = None,
) -> QuerySet:
    """
    Generates a list of the enabled Taxonomies available for the given org, sorted by name.

    We return a QuerySet here for ease of use with Django Rest Framework and other query-based use cases.
    So be sure to use `Taxonomy.cast()` to cast these instances to the appropriate subclass before use.

    If no `org` is provided, then only Taxonomies which are available for _all_ Organizations are returned.

    If you want the disabled Taxonomies, pass enabled=False.
    If you want all Taxonomies (both enabled and disabled), pass enabled=None.
    """
    org_short_name = org_owner.short_name if org_owner else None
    return oel_tagging.get_taxonomies(enabled=enabled).filter(
        Exists(
            TaxonomyOrg.get_relationships(
                taxonomy=OuterRef("pk"),  # type: ignore
                rel_type=TaxonomyOrg.RelType.OWNER,
                org_short_name=org_short_name,
            )
        )
    )


def get_unassigned_taxonomies(enabled=True) -> QuerySet:
    """
    Generate a list of the enabled orphaned Taxomonies, i.e. that do not belong to any
    organization. We don't use `TaxonomyOrg.get_relationships` as that returns
    Taxonomies which are available for all Organizations when no `org` is provided
    """
    return oel_tagging.get_taxonomies(enabled=enabled).filter(
        ~(
            Exists(
                TaxonomyOrg.objects.filter(
                    taxonomy=OuterRef("pk"),
                    rel_type=TaxonomyOrg.RelType.OWNER,
                )
            )
        )
    )


<<<<<<< HEAD
def get_content_tags(
    object_key: ContentKey,
    taxonomy_id: int | None = None,
) -> QuerySet[ContentObjectTag]:
    """
    Generates a list of content tags for a given object.

    Pass taxonomy to limit the returned object_tags to a specific taxonomy.
    """

    tags = oel_tagging.get_object_tags(
        object_id=str(object_key),
        taxonomy_id=taxonomy_id,
        object_tag_class=ContentObjectTag,
    )

    # Add a generic type to get_object_tags to fix this
    return tags  # type: ignore


# FixMe: The following method (tag_content_object) is only used in tasks.py for auto-tagging. To tag object we are
# using oel_tagging.tag_object and checking permissions via rule overrides.
def tag_content_object(
    object_key: ContentKey,
    taxonomy: Taxonomy,
    tags: list,
) -> QuerySet[ContentObjectTag]:
    """
    This is the main API to use when you want to add/update/delete tags from a content object (e.g. an XBlock or
    course).

    It works one "Taxonomy" at a time, i.e. one field at a time, so you can set call it with taxonomy=Keywords,
    tags=["gravity", "newton"] to replace any "Keywords" [Taxonomy] tags on the given content object with "gravity" and
    "newton". Doing so to change the "Keywords" Taxonomy won't affect other Taxonomy's tags (other fields) on the
    object, such as "Language: [en]" or "Difficulty: [hard]".

    If it's a free-text taxonomy, then the list should be a list of tag values.
    Otherwise, it should be a list of existing Tag IDs.

    Raises ValueError if the proposed tags are invalid for this taxonomy.
    Preserves existing (valid) tags, adds new (valid) tags, and removes omitted (or invalid) tags.
    """
    if not taxonomy.system_defined:
        # We require that this taxonomy is linked to the content object's "org" or linked to "all orgs" (None):
        org_short_name = object_key.org  # type: ignore
        if not taxonomy.taxonomyorg_set.filter(Q(org__short_name=org_short_name) | Q(org=None)).exists():
            raise ValueError(f"The specified Taxonomy is not enabled for the content object's org ({org_short_name})")
    oel_tagging.tag_object(
        taxonomy=taxonomy,
        tags=tags,
        object_id=str(object_key),
        object_tag_class=ContentObjectTag,
    )
    return get_content_tags(object_key, taxonomy_id=taxonomy.id)


def get_all_object_tags(
    content_key: LearningContextKey,
) -> tuple[ObjectTagByObjectIdDict, TaxonomyDict]:
    """
    Returns a tuple with a dictionary of grouped object tags for all blocks and a dictionary of taxonomies.
    """
    # ToDo: Add support for other content types (like LibraryContent and LibraryBlock)
    if isinstance(content_key, CourseKey):
        course_key_str = str(content_key)
        # We use a block_id_prefix (i.e. the modified course id) to get the tags for the children of the Content
        # (course) in a single db query.
        block_id_prefix = course_key_str.replace("course-v1:", "block-v1:", 1)
    else:
        raise NotImplementedError(f"Invalid content_key: {type(content_key)} -> {content_key}")

    # There is no API method in oel_tagging.api that does this yet,
    # so for now we have to build the ORM query directly.
    all_object_tags = list(ObjectTag.objects.filter(
        Q(object_id__startswith=block_id_prefix) | Q(object_id=course_key_str),
        Q(tag__isnull=False, tag__taxonomy__isnull=False),
    ).select_related("tag__taxonomy"))

    grouped_object_tags: ObjectTagByObjectIdDict = {}
    taxonomies: TaxonomyDict = {}

    for object_id, block_tags in groupby(all_object_tags, lambda x: x.object_id):
        grouped_object_tags[object_id] = {}
        for taxonomy_id, taxonomy_tags in groupby(block_tags, lambda x: x.tag.taxonomy_id):
            object_tags_list = list(taxonomy_tags)
            grouped_object_tags[object_id][taxonomy_id] = object_tags_list

            if taxonomy_id not in taxonomies:
                taxonomies[taxonomy_id] = object_tags_list[0].tag.taxonomy

    return grouped_object_tags, taxonomies


=======
>>>>>>> c2d91c34
# Expose the oel_tagging APIs

get_taxonomy = oel_tagging.get_taxonomy
get_taxonomies = oel_tagging.get_taxonomies
get_tags = oel_tagging.get_tags
get_object_tag_counts = oel_tagging.get_object_tag_counts
delete_object_tags = oel_tagging.delete_object_tags
resync_object_tags = oel_tagging.resync_object_tags
get_object_tags = oel_tagging.get_object_tags
tag_object = oel_tagging.tag_object<|MERGE_RESOLUTION|>--- conflicted
+++ resolved
@@ -6,21 +6,13 @@
 from itertools import groupby
 
 import openedx_tagging.core.tagging.api as oel_tagging
-<<<<<<< HEAD
 from django.db.models import Exists, OuterRef, Q, QuerySet
 from opaque_keys.edx.keys import CourseKey, LearningContextKey
 from openedx_tagging.core.tagging.models import ObjectTag, Taxonomy
 from organizations.models import Organization
 
-from .models import ContentObjectTag, TaxonomyOrg
-from .types import ContentKey, ObjectTagByObjectIdDict, TaxonomyDict
-=======
-from django.db.models import QuerySet, Exists, OuterRef
-from openedx_tagging.core.tagging.models import Taxonomy
-from organizations.models import Organization
-
 from .models import TaxonomyOrg
->>>>>>> c2d91c34
+from .types import ObjectTagByObjectIdDict, TaxonomyDict
 
 
 def create_taxonomy(
@@ -138,63 +130,6 @@
     )
 
 
-<<<<<<< HEAD
-def get_content_tags(
-    object_key: ContentKey,
-    taxonomy_id: int | None = None,
-) -> QuerySet[ContentObjectTag]:
-    """
-    Generates a list of content tags for a given object.
-
-    Pass taxonomy to limit the returned object_tags to a specific taxonomy.
-    """
-
-    tags = oel_tagging.get_object_tags(
-        object_id=str(object_key),
-        taxonomy_id=taxonomy_id,
-        object_tag_class=ContentObjectTag,
-    )
-
-    # Add a generic type to get_object_tags to fix this
-    return tags  # type: ignore
-
-
-# FixMe: The following method (tag_content_object) is only used in tasks.py for auto-tagging. To tag object we are
-# using oel_tagging.tag_object and checking permissions via rule overrides.
-def tag_content_object(
-    object_key: ContentKey,
-    taxonomy: Taxonomy,
-    tags: list,
-) -> QuerySet[ContentObjectTag]:
-    """
-    This is the main API to use when you want to add/update/delete tags from a content object (e.g. an XBlock or
-    course).
-
-    It works one "Taxonomy" at a time, i.e. one field at a time, so you can set call it with taxonomy=Keywords,
-    tags=["gravity", "newton"] to replace any "Keywords" [Taxonomy] tags on the given content object with "gravity" and
-    "newton". Doing so to change the "Keywords" Taxonomy won't affect other Taxonomy's tags (other fields) on the
-    object, such as "Language: [en]" or "Difficulty: [hard]".
-
-    If it's a free-text taxonomy, then the list should be a list of tag values.
-    Otherwise, it should be a list of existing Tag IDs.
-
-    Raises ValueError if the proposed tags are invalid for this taxonomy.
-    Preserves existing (valid) tags, adds new (valid) tags, and removes omitted (or invalid) tags.
-    """
-    if not taxonomy.system_defined:
-        # We require that this taxonomy is linked to the content object's "org" or linked to "all orgs" (None):
-        org_short_name = object_key.org  # type: ignore
-        if not taxonomy.taxonomyorg_set.filter(Q(org__short_name=org_short_name) | Q(org=None)).exists():
-            raise ValueError(f"The specified Taxonomy is not enabled for the content object's org ({org_short_name})")
-    oel_tagging.tag_object(
-        taxonomy=taxonomy,
-        tags=tags,
-        object_id=str(object_key),
-        object_tag_class=ContentObjectTag,
-    )
-    return get_content_tags(object_key, taxonomy_id=taxonomy.id)
-
-
 def get_all_object_tags(
     content_key: LearningContextKey,
 ) -> tuple[ObjectTagByObjectIdDict, TaxonomyDict]:
@@ -232,8 +167,6 @@
     return grouped_object_tags, taxonomies
 
 
-=======
->>>>>>> c2d91c34
 # Expose the oel_tagging APIs
 
 get_taxonomy = oel_tagging.get_taxonomy
