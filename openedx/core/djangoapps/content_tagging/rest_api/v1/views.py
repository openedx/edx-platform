"""
Tagging Org API Views
"""

from django.http import HttpResponse, HttpResponseBadRequest
from openedx_tagging.core.tagging import rules as oel_tagging_rules
from openedx_tagging.core.tagging.rest_api.v1.views import ObjectTagView, TaxonomyView
<<<<<<< HEAD
from openedx_tagging.core.tagging.rest_api.v1.serializers import TaxonomyImportBodySerializer, TaxonomyImportNewBodySerializer
from openedx_tagging.core.tagging.import_export.api import get_last_import_log, import_tags
from rest_framework.decorators import action
from rest_framework.exceptions import PermissionDenied
from rest_framework.request import Request
=======
from rest_framework.decorators import action
from rest_framework.exceptions import PermissionDenied
from rest_framework.response import Response
>>>>>>> 3bcc1f89

from ...api import (
    create_taxonomy,
    get_taxonomies,
    get_taxonomies_for_org,
    set_taxonomy_orgs,
)
from ...rules import get_admin_orgs
from .serializers import TaxonomyOrgListQueryParamsSerializer, TaxonomyOrgSerializer, TaxonomyUpdateOrgBodySerializer
from .filters import ObjectTagTaxonomyOrgFilterBackend, UserOrgFilterBackend


class TaxonomyOrgView(TaxonomyView):
    """
    View to list, create, retrieve, update, or delete Taxonomies.
    This view extends the TaxonomyView to add Organization filters.

    Refer to TaxonomyView docstring for usage details.

    **Additional List Query Parameters**
        * org (optional) - Filter by organization.

    **List Example Requests**
        GET api/content_tagging/v1/taxonomies?org=orgA                 - Get all taxonomies for organization A
        GET api/content_tagging/v1/taxonomies?org=orgA&enabled=true    - Get all enabled taxonomies for organization A

    **List Query Returns**
        * 200 - Success
        * 400 - Invalid query parameter
        * 403 - Permission denied
    """

    filter_backends = [UserOrgFilterBackend]
    serializer_class = TaxonomyOrgSerializer

    def get_queryset(self):
        """
        Return a list of taxonomies.

        Returns all taxonomies by default.
        If you want the disabled taxonomies, pass enabled=False.
        If you want the enabled taxonomies, pass enabled=True.
        """
        query_params = TaxonomyOrgListQueryParamsSerializer(data=self.request.query_params.dict())
        query_params.is_valid(raise_exception=True)
        enabled = query_params.validated_data.get("enabled", None)
        org = query_params.validated_data.get("org", None)
        if org:
            queryset = get_taxonomies_for_org(enabled, org)
        else:
            queryset = get_taxonomies(enabled)

        return queryset.prefetch_related("taxonomyorg_set")

    def perform_create(self, serializer):
        """
        Create a new taxonomy.
        """
        user_admin_orgs = get_admin_orgs(self.request.user)
        serializer.instance = create_taxonomy(**serializer.validated_data, orgs=user_admin_orgs)

<<<<<<< HEAD
    @action(detail=False, url_path="import", methods=["post"])
    def create_import(self, request: Request, **_kwargs) -> HttpResponse:
        """
        Creates a new taxonomy and imports the tags from the uploaded file.
        """
        perm = "oel_tagging.import_taxonomy"
        if not request.user.has_perm(perm):
            raise PermissionDenied("You do not have permission to import taxonomies")

        body = TaxonomyImportNewBodySerializer(data=request.data)
        body.is_valid(raise_exception=True)

        taxonomy_name = body.validated_data["taxonomy_name"]
        taxonomy_description = body.validated_data["taxonomy_description"]
        file = body.validated_data["file"].file
        parser_format = body.validated_data["parser_format"]

        # ToDo: This code is temporary
        # In the future, the orgs parameter will be defined in the request body from the frontend
        # See: https://github.com/openedx/modular-learning/issues/116
        if oel_tagging_rules.is_taxonomy_admin(request.user):
            orgs = None
        else:
            orgs = get_admin_orgs(request.user)

        taxonomy = create_taxonomy(taxonomy_name, taxonomy_description, orgs=orgs)
        try:
            import_success = import_tags(taxonomy, file, parser_format)

            if import_success:
                return HttpResponse(status=200)
            else:
                import_error = get_last_import_log(taxonomy)
                taxonomy.delete()
                return HttpResponseBadRequest(import_error)
        except ValueError as e:
            return HttpResponseBadRequest(e)

    @action(detail=True, url_path="tags/import", methods=["put"])
    def update_import(self, request: Request, **_kwargs) -> HttpResponse:
        """
        Creates a new taxonomy and imports the tags from the uploaded file.
        """
        perm = "oel_tagging.import_taxonomy"
        if not request.user.has_perm(perm):
            raise PermissionDenied("You do not have permission to import taxonomies")

        body = TaxonomyImportBodySerializer(data=request.data)
        body.is_valid(raise_exception=True)

        file = body.validated_data["file"].file
        parser_format = body.validated_data["parser_format"]

        # ToDo: This code is temporary
        # In the future, the orgs parameter will be defined in the request body from the frontend
        # See: https://github.com/openedx/modular-learning/issues/116
        if oel_tagging_rules.is_taxonomy_admin(request.user):
            orgs = None
        else:
            orgs = get_admin_orgs(request.user)

        taxonomy = self.get_object()
        try:
            import_success = import_tags(taxonomy, file, parser_format)

            if import_success:
                return HttpResponse(status=200)
            else:
                import_error = get_last_import_log(taxonomy)
                return HttpResponseBadRequest(import_error)
        except ValueError as e:
            return HttpResponseBadRequest(e)
=======
    @action(detail=True, methods=["put"])
    def orgs(self, request, **_kwargs) -> Response:
        """
        Update the orgs associated with taxonomies.
        """
        taxonomy = self.get_object()
        perm = "oel_tagging.update_orgs"
        if not request.user.has_perm(perm, taxonomy):
            raise PermissionDenied("You do not have permission to update the orgs associated with this taxonomy.")
        body = TaxonomyUpdateOrgBodySerializer(
            data=request.data,
        )
        body.is_valid(raise_exception=True)
        orgs = body.validated_data.get("orgs")
        all_orgs: bool = body.validated_data.get("all_orgs", False)

        set_taxonomy_orgs(taxonomy=taxonomy, all_orgs=all_orgs, orgs=orgs)

        return Response()
>>>>>>> 3bcc1f89


class ObjectTagOrgView(ObjectTagView):
    """
    View to create and retrieve ObjectTags for a provided Object ID (object_id).
    This view extends the ObjectTagView to add Organization filters for the results.

    Refer to ObjectTagView docstring for usage details.
    """
    filter_backends = [ObjectTagTaxonomyOrgFilterBackend]<|MERGE_RESOLUTION|>--- conflicted
+++ resolved
@@ -4,18 +4,12 @@
 
 from django.http import HttpResponse, HttpResponseBadRequest
 from openedx_tagging.core.tagging import rules as oel_tagging_rules
+from openedx_tagging.core.tagging.import_export.api import get_last_import_log, import_tags
+from openedx_tagging.core.tagging.rest_api.v1.serializers import TaxonomyImportBodySerializer, TaxonomyImportNewBodySerializer
 from openedx_tagging.core.tagging.rest_api.v1.views import ObjectTagView, TaxonomyView
-<<<<<<< HEAD
-from openedx_tagging.core.tagging.rest_api.v1.serializers import TaxonomyImportBodySerializer, TaxonomyImportNewBodySerializer
-from openedx_tagging.core.tagging.import_export.api import get_last_import_log, import_tags
 from rest_framework.decorators import action
 from rest_framework.exceptions import PermissionDenied
 from rest_framework.request import Request
-=======
-from rest_framework.decorators import action
-from rest_framework.exceptions import PermissionDenied
-from rest_framework.response import Response
->>>>>>> 3bcc1f89
 
 from ...api import (
     create_taxonomy,
@@ -77,7 +71,6 @@
         user_admin_orgs = get_admin_orgs(self.request.user)
         serializer.instance = create_taxonomy(**serializer.validated_data, orgs=user_admin_orgs)
 
-<<<<<<< HEAD
     @action(detail=False, url_path="import", methods=["post"])
     def create_import(self, request: Request, **_kwargs) -> HttpResponse:
         """
@@ -150,7 +143,7 @@
                 return HttpResponseBadRequest(import_error)
         except ValueError as e:
             return HttpResponseBadRequest(e)
-=======
+
     @action(detail=True, methods=["put"])
     def orgs(self, request, **_kwargs) -> Response:
         """
@@ -170,7 +163,6 @@
         set_taxonomy_orgs(taxonomy=taxonomy, all_orgs=all_orgs, orgs=orgs)
 
         return Response()
->>>>>>> 3bcc1f89
 
 
 class ObjectTagOrgView(ObjectTagView):
