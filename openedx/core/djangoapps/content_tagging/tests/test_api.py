"""Tests for the Tagging models"""
import time

import ddt
from django.test.testcases import TestCase
<<<<<<< HEAD
from opaque_keys.edx.keys import CourseKey, UsageKey
from opaque_keys.edx.locator import LibraryLocatorV2
from openedx_tagging.core.tagging.models import Tag
=======
from opaque_keys.edx.keys import CourseKey
from openedx_tagging.core.tagging.models import ObjectTag, Tag
>>>>>>> 52452641
from organizations.models import Organization

from .. import api


class TestTaxonomyMixin:
    """
    Sets up data for testing Content Taxonomies.
    """

    def setUp(self):
        super().setUp()
        self.org1 = Organization.objects.create(name="OpenedX", short_name="OeX")
        self.org2 = Organization.objects.create(name="Axim", short_name="Ax")
        # Taxonomies
        self.taxonomy_disabled = api.create_taxonomy(
            name="Learning Objectives",
            # We will disable this taxonomy below, after we have used it to tag some objects.
            # Note: "disabled" taxonomies are not a supported nor user-exposed feature at the moment, so it's not
            # actually that important to test them.
        )
        api.set_taxonomy_orgs(self.taxonomy_disabled, orgs=[self.org1, self.org2])

        self.taxonomy_all_orgs = api.create_taxonomy(name="Content Types")
        api.set_taxonomy_orgs(self.taxonomy_all_orgs, all_orgs=True)

        self.taxonomy_both_orgs = api.create_taxonomy(name="OpenedX/Axim Content Types")
        api.set_taxonomy_orgs(self.taxonomy_both_orgs, orgs=[self.org1, self.org2])

        self.taxonomy_one_org = api.create_taxonomy(name="OpenedX Content Types")
        api.set_taxonomy_orgs(self.taxonomy_one_org, orgs=[self.org1])

        self.taxonomy_no_orgs = api.create_taxonomy(name="No orgs")

        # Tags
        self.tag_disabled = Tag.objects.create(
            taxonomy=self.taxonomy_disabled,
            value="learning",
        )
        self.tag_all_orgs = Tag.objects.create(
            taxonomy=self.taxonomy_all_orgs,
            value="learning",
        )
        self.tag_both_orgs = Tag.objects.create(
            taxonomy=self.taxonomy_both_orgs,
            value="learning",
        )
        self.tag_one_org = Tag.objects.create(
            taxonomy=self.taxonomy_one_org,
            value="learning",
        )
        self.tag_no_orgs = Tag.objects.create(
            taxonomy=self.taxonomy_no_orgs,
            value="learning",
        )
        # ObjectTags
        api.tag_object(
            object_id="course-v1:OeX+DemoX+Demo_Course",
            taxonomy=self.taxonomy_all_orgs,
            tags=[self.tag_all_orgs.value],
        )
        self.all_orgs_course_tag = api.get_object_tags(
            object_id="course-v1:OeX+DemoX+Demo_Course",
        )[0]
        api.tag_object(
            object_id="block-v1:Ax+DemoX+Demo_Course+type@vertical+block@abcde",
            taxonomy=self.taxonomy_all_orgs,
            tags=[self.tag_all_orgs.value],
        )
        self.all_orgs_block_tag = api.get_object_tags(
            object_id="block-v1:Ax+DemoX+Demo_Course+type@vertical+block@abcde",
        )[0]
        api.tag_object(
            object_id="course-v1:Ax+DemoX+Demo_Course",
            taxonomy=self.taxonomy_both_orgs,
            tags=[self.tag_both_orgs.value],
        )
        self.both_orgs_course_tag = api.get_object_tags(
            object_id="course-v1:Ax+DemoX+Demo_Course",
        )[0]
        api.tag_object(
            object_id="block-v1:OeX+DemoX+Demo_Course+type@video+block@abcde",
            taxonomy=self.taxonomy_both_orgs,
            tags=[self.tag_both_orgs.value],
        )
        self.both_orgs_block_tag = api.get_object_tags(
            object_id="block-v1:OeX+DemoX+Demo_Course+type@video+block@abcde",
        )[0]
        api.tag_object(
            object_id="block-v1:OeX+DemoX+Demo_Course+type@html+block@abcde",
            taxonomy=self.taxonomy_one_org,
            tags=[self.tag_one_org.value],
        )
        self.one_org_block_tag = api.get_object_tags(
            object_id="block-v1:OeX+DemoX+Demo_Course+type@html+block@abcde",
        )[0]
        api.tag_object(
            object_id="course-v1:Ax+DemoX+Demo_Course",
            taxonomy=self.taxonomy_disabled,
            tags=[self.tag_disabled.value],
        )
        self.disabled_course_tag = api.get_object_tags(
            object_id="course-v1:Ax+DemoX+Demo_Course",
        )[0]
        self.taxonomy_disabled.enabled = False
        self.taxonomy_disabled.save()
        self.disabled_course_tag.refresh_from_db()  # Update its cached .taxonomy


@ddt.ddt
class TestAPITaxonomy(TestTaxonomyMixin, TestCase):
    """
    Tests the Content Taxonomy APIs.
    """

    def test_get_taxonomies_enabled_subclasses(self):
        with self.assertNumQueries(1):
            taxonomies = list(taxonomy.cast() for taxonomy in api.get_taxonomies())
        assert taxonomies == [
            self.taxonomy_all_orgs,
            self.taxonomy_no_orgs,
            self.taxonomy_one_org,
            self.taxonomy_both_orgs,
        ]

    @ddt.data(
        # All orgs
        (None, True, ["taxonomy_all_orgs"]),
        (None, False, []),
        (None, None, ["taxonomy_all_orgs"]),
        # Org 1
        ("org1", True, ["taxonomy_all_orgs", "taxonomy_one_org", "taxonomy_both_orgs"]),
        ("org1", False, ["taxonomy_disabled"]),
        (
            "org1",
            None,
            [
                "taxonomy_all_orgs",
                "taxonomy_disabled",
                "taxonomy_one_org",
                "taxonomy_both_orgs",
            ],
        ),
        # Org 2
        ("org2", True, ["taxonomy_all_orgs", "taxonomy_both_orgs"]),
        ("org2", False, ["taxonomy_disabled"]),
        (
            "org2",
            None,
            ["taxonomy_all_orgs", "taxonomy_disabled", "taxonomy_both_orgs"],
        ),
    )
    @ddt.unpack
    def test_get_taxonomies_for_org(self, org_attr, enabled, expected):
        org_owner = getattr(self, org_attr) if org_attr else None
        taxonomies = list(
            taxonomy.cast()
            for taxonomy in api.get_taxonomies_for_org(
                org_owner=org_owner, enabled=enabled
            )
        )
        assert taxonomies == [
            getattr(self, taxonomy_attr) for taxonomy_attr in expected
        ]

    def test_get_unassigned_taxonomies(self):
        expected = ["taxonomy_no_orgs"]
        taxonomies = list(api.get_unassigned_taxonomies())
        assert taxonomies == [
            getattr(self, taxonomy_attr) for taxonomy_attr in expected
        ]

    @ddt.data(
        ("taxonomy_all_orgs", "all_orgs_course_tag"),
        ("taxonomy_all_orgs", "all_orgs_block_tag"),
        ("taxonomy_both_orgs", "both_orgs_course_tag"),
        ("taxonomy_both_orgs", "both_orgs_block_tag"),
        ("taxonomy_one_org", "one_org_block_tag"),
    )
    @ddt.unpack
    def test_get_content_tags_valid_for_org(
        self,
        taxonomy_attr,
        object_tag_attr,
    ):
        taxonomy_id = getattr(self, taxonomy_attr).id
        object_tag = getattr(self, object_tag_attr)
        with self.assertNumQueries(1):
            valid_tags = list(
                api.get_object_tags(
                    object_id=object_tag.object_id,
                    taxonomy_id=taxonomy_id,
                )
            )
        assert len(valid_tags) == 1
        assert valid_tags[0].id == object_tag.id

    @ddt.data(
        ("taxonomy_all_orgs", "all_orgs_course_tag"),
        ("taxonomy_all_orgs", "all_orgs_block_tag"),
        ("taxonomy_both_orgs", "both_orgs_course_tag"),
        ("taxonomy_both_orgs", "both_orgs_block_tag"),
        ("taxonomy_one_org", "one_org_block_tag"),
    )
    @ddt.unpack
    def test_get_content_tags(
        self,
        taxonomy_attr,
        object_tag_attr,
    ):
        taxonomy_id = getattr(self, taxonomy_attr).id
        object_tag = getattr(self, object_tag_attr)
        with self.assertNumQueries(1):
            valid_tags = list(
                api.get_object_tags(
                    object_id=object_tag.object_id,
                    taxonomy_id=taxonomy_id,
                )
            )
        assert len(valid_tags) == 1
        assert valid_tags[0].id == object_tag.id

    def test_get_tags(self):
        result = list(api.get_tags(self.taxonomy_all_orgs))
        assert len(result) == 1
        assert result[0]["value"] == self.tag_all_orgs.value
        assert result[0]["_id"] == self.tag_all_orgs.id
        assert result[0]["parent_value"] is None
        assert result[0]["depth"] == 0


class TestGetAllObjectTagsMixin:
    """
    Set up data to test get_all_object_tags functions
    """

    def setUp(self):
        super().setUp()

        self.orgA = Organization.objects.create(name="Organization A", short_name="orgA")
        self.taxonomy_1 = api.create_taxonomy(name="Taxonomy 1")
        api.set_taxonomy_orgs(self.taxonomy_1, all_orgs=True)
        Tag.objects.create(
            taxonomy=self.taxonomy_1,
            value="Tag 1.1",
        )
        Tag.objects.create(
            taxonomy=self.taxonomy_1,
            value="Tag 1.2",
        )

        self.taxonomy_2 = api.create_taxonomy(name="Taxonomy 2")
        api.set_taxonomy_orgs(self.taxonomy_2, all_orgs=True)

        Tag.objects.create(
            taxonomy=self.taxonomy_2,
            value="Tag 2.1",
        )
        Tag.objects.create(
            taxonomy=self.taxonomy_2,
            value="Tag 2.2",
        )

        api.tag_object(
            object_id="course-v1:orgA+test_course+test_run",
            taxonomy=self.taxonomy_1,
            tags=['Tag 1.1'],
        )
        self.course_tags = api.get_object_tags("course-v1:orgA+test_course+test_run")

        # Tag blocks
        api.tag_object(
            object_id="block-v1:orgA+test_course+test_run+type@sequential+block@test_sequential",
            taxonomy=self.taxonomy_1,
            tags=['Tag 1.1', 'Tag 1.2'],
        )
        self.sequential_tags1 = api.get_object_tags(
            "block-v1:orgA+test_course+test_run+type@sequential+block@test_sequential",
            taxonomy_id=self.taxonomy_1.id,

        )
        api.tag_object(
            object_id="block-v1:orgA+test_course+test_run+type@sequential+block@test_sequential",
            taxonomy=self.taxonomy_2,
            tags=['Tag 2.1'],
        )
        self.sequential_tags2 = api.get_object_tags(
            "block-v1:orgA+test_course+test_run+type@sequential+block@test_sequential",
            taxonomy_id=self.taxonomy_2.id,
        )
        api.tag_object(
            object_id="block-v1:orgA+test_course+test_run+type@vertical+block@test_vertical1",
            taxonomy=self.taxonomy_2,
            tags=['Tag 2.2'],
        )
        self.vertical1_tags = api.get_object_tags(
            "block-v1:orgA+test_course+test_run+type@vertical+block@test_vertical1"
        )
        api.tag_object(
            object_id="block-v1:orgA+test_course+test_run+type@html+block@test_html",
            taxonomy=self.taxonomy_2,
            tags=['Tag 2.1'],
        )
        self.html_tags = api.get_object_tags("block-v1:orgA+test_course+test_run+type@html+block@test_html")

        # Create "deleted" object tags, which will be omitted from the results.
        for object_id in (
            "course-v1:orgA+test_course+test_run",
            "block-v1:orgA+test_course+test_run+type@sequential+block@test_sequential",
            "block-v1:orgA+test_course+test_run+type@vertical+block@test_vertical1",
            "block-v1:orgA+test_course+test_run+type@html+block@test_html",
        ):
            ObjectTag.objects.create(
                object_id=str(object_id),
                taxonomy=None,
                tag=None,
                _value="deleted tag",
                _name="deleted taxonomy",
            )

        self.expected_course_objecttags = {
            "course-v1:orgA+test_course+test_run": {
                self.taxonomy_1.id: list(self.course_tags),
            },
            "block-v1:orgA+test_course+test_run+type@sequential+block@test_sequential": {
                self.taxonomy_1.id: list(self.sequential_tags1),
                self.taxonomy_2.id: list(self.sequential_tags2),
            },
            "block-v1:orgA+test_course+test_run+type@vertical+block@test_vertical1": {
                self.taxonomy_2.id: list(self.vertical1_tags),
            },
            "block-v1:orgA+test_course+test_run+type@html+block@test_html": {
                self.taxonomy_2.id: list(self.html_tags),
            },
        }

        # Library tags and library contents need a unique block_id that is persisted along test runs
        self.block_sufix = str(round(time.time() * 1000))

        self.library_tags = api.tag_content_object(
            object_key=LibraryLocatorV2.from_string(f"lib:orgA:lib_{self.block_sufix}"),
            taxonomy=self.taxonomy_2,
            tags=['Tag 2.1'],
        )

        self.problem1_tags = api.tag_content_object(
            object_key=UsageKey.from_string(f"lb:orgA:lib_{self.block_sufix}:problem:problem1_{self.block_sufix}"),
            taxonomy=self.taxonomy_1,
            tags=['Tag 1.1'],
        )

        self.library_html_tags1 = api.tag_content_object(
            object_key=UsageKey.from_string(f"lb:orgA:lib_{self.block_sufix}:html:html_{self.block_sufix}"),
            taxonomy=self.taxonomy_1,
            tags=['Tag 1.2'],
        )

        self.library_html_tags2 = api.tag_content_object(
            object_key=UsageKey.from_string(f"lb:orgA:lib_{self.block_sufix}:html:html_{self.block_sufix}"),
            taxonomy=self.taxonomy_2,
            tags=['Tag 2.2'],
        )

        # Create "deleted" object tags, which will be omitted from the results.
        for object_id in (
            f"lib:orgA:lib_{self.block_sufix}",
            f"lb:orgA:lib_{self.block_sufix}:problem:problem1_{self.block_sufix}",
            f"lb:orgA:lib_{self.block_sufix}:html:html_{self.block_sufix}",
        ):
            ContentObjectTag.objects.create(
                object_id=str(object_id),
                taxonomy=None,
                tag=None,
                _value="deleted tag",
                _name="deleted taxonomy",
            )

        self.expected_library_objecttags = {
            f"lib:orgA:lib_{self.block_sufix}": {
                self.taxonomy_2.id: list(self.library_tags),
            },
            f"lb:orgA:lib_{self.block_sufix}:problem:problem1_{self.block_sufix}": {
                self.taxonomy_1.id: list(self.problem1_tags),
            },
            f"lb:orgA:lib_{self.block_sufix}:html:html_{self.block_sufix}": {
                self.taxonomy_1.id: list(self.library_html_tags1),
                self.taxonomy_2.id: list(self.library_html_tags2),
            },
        }


class TestGetAllObjectTags(TestGetAllObjectTagsMixin, TestCase):
    """
    Test get_all_object_tags api function
    """

    def test_get_course_object_tags(self):
        """
        Test the get_all_object_tags function using a course
        """
        with self.assertNumQueries(1):
            object_tags, taxonomies = api.get_all_object_tags(
                CourseKey.from_string("course-v1:orgA+test_course+test_run")
            )

        assert object_tags == self.expected_course_objecttags
        assert taxonomies == {
            self.taxonomy_1.id: self.taxonomy_1,
            self.taxonomy_2.id: self.taxonomy_2,
        }

    def test_get_library_object_tags(self):
        """
        Test the get_all_object_tags function using a library
        """
        with self.assertNumQueries(1):
            object_tags, taxonomies = api.get_all_object_tags(
                LibraryLocatorV2.from_string(f"lib:orgA:lib_{self.block_sufix}")
            )

        assert object_tags == self.expected_library_objecttags
        assert taxonomies == {
            self.taxonomy_1.id: self.taxonomy_1,
            self.taxonomy_2.id: self.taxonomy_2,
        }<|MERGE_RESOLUTION|>--- conflicted
+++ resolved
@@ -3,14 +3,10 @@
 
 import ddt
 from django.test.testcases import TestCase
-<<<<<<< HEAD
-from opaque_keys.edx.keys import CourseKey, UsageKey
+
+from opaque_keys.edx.keys import CourseKey
 from opaque_keys.edx.locator import LibraryLocatorV2
-from openedx_tagging.core.tagging.models import Tag
-=======
-from opaque_keys.edx.keys import CourseKey
 from openedx_tagging.core.tagging.models import ObjectTag, Tag
->>>>>>> 52452641
 from organizations.models import Organization
 
 from .. import api
