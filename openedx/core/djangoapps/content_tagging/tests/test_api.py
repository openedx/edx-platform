"""Tests for the Tagging models"""
import ddt
from django.test.testcases import TestCase
from openedx_tagging.core.tagging.models import Tag
from organizations.models import Organization

from .. import api
from ..models import ContentObjectTag


class TestTaxonomyMixin:
    """
    Sets up data for testing Content Taxonomies.
    """

    def setUp(self):
        super().setUp()
        self.org1 = Organization.objects.create(name="OpenedX", short_name="OeX")
        self.org2 = Organization.objects.create(name="Axim", short_name="Ax")
        # Taxonomies
        self.taxonomy_disabled = api.create_taxonomy(
            name="Learning Objectives",
            # We will disable this taxonomy below, after we have used it to tag some objects.
            # Note: "disabled" taxonomies are not a supported nor user-exposed feature at the moment, so it's not
            # actually that important to test them.
        )
        api.set_taxonomy_orgs(self.taxonomy_disabled, orgs=[self.org1, self.org2])

        self.taxonomy_all_orgs = api.create_taxonomy(name="Content Types")
        api.set_taxonomy_orgs(self.taxonomy_all_orgs, all_orgs=True)

        self.taxonomy_both_orgs = api.create_taxonomy(name="OpenedX/Axim Content Types")
        api.set_taxonomy_orgs(self.taxonomy_both_orgs, orgs=[self.org1, self.org2])

        self.taxonomy_one_org = api.create_taxonomy(name="OpenedX Content Types")
        api.set_taxonomy_orgs(self.taxonomy_one_org, orgs=[self.org1])

        self.taxonomy_no_orgs = api.create_taxonomy(name="No orgs")

        # Tags
        self.tag_disabled = Tag.objects.create(
            taxonomy=self.taxonomy_disabled,
            value="learning",
        )
        self.tag_all_orgs = Tag.objects.create(
            taxonomy=self.taxonomy_all_orgs,
            value="learning",
        )
        self.tag_both_orgs = Tag.objects.create(
            taxonomy=self.taxonomy_both_orgs,
            value="learning",
        )
        self.tag_one_org = Tag.objects.create(
            taxonomy=self.taxonomy_one_org,
            value="learning",
        )
        self.tag_no_orgs = Tag.objects.create(
            taxonomy=self.taxonomy_no_orgs,
            value="learning",
        )
        # ObjectTags
        api.tag_object(
            object_id="course-v1:OeX+DemoX+Demo_Course",
            taxonomy=self.taxonomy_all_orgs,
            tags=[self.tag_all_orgs.value],
        )
        self.all_orgs_course_tag = api.get_object_tags(
            object_id="course-v1:OeX+DemoX+Demo_Course",
        )[0]
        api.tag_object(
            object_id="block-v1:Ax+DemoX+Demo_Course+type@vertical+block@abcde",
            taxonomy=self.taxonomy_all_orgs,
            tags=[self.tag_all_orgs.value],
        )
        self.all_orgs_block_tag = api.get_object_tags(
            object_id="block-v1:Ax+DemoX+Demo_Course+type@vertical+block@abcde",
        )[0]
        api.tag_object(
            object_id="course-v1:Ax+DemoX+Demo_Course",
            taxonomy=self.taxonomy_both_orgs,
            tags=[self.tag_both_orgs.value],
        )
        self.both_orgs_course_tag = api.get_object_tags(
            object_id="course-v1:Ax+DemoX+Demo_Course",
        )[0]
        api.tag_object(
            object_id="block-v1:OeX+DemoX+Demo_Course+type@video+block@abcde",
            taxonomy=self.taxonomy_both_orgs,
            tags=[self.tag_both_orgs.value],
        )
        self.both_orgs_block_tag = api.get_object_tags(
            object_id="block-v1:OeX+DemoX+Demo_Course+type@video+block@abcde",
        )[0]
        api.tag_object(
            object_id="block-v1:OeX+DemoX+Demo_Course+type@html+block@abcde",
            taxonomy=self.taxonomy_one_org,
            tags=[self.tag_one_org.value],
        )
        self.one_org_block_tag = api.get_object_tags(
            object_id="block-v1:OeX+DemoX+Demo_Course+type@html+block@abcde",
        )[0]
        api.tag_object(
            object_id="course-v1:Ax+DemoX+Demo_Course",
            taxonomy=self.taxonomy_disabled,
            tags=[self.tag_disabled.value],
        )
        self.disabled_course_tag = api.get_object_tags(
            object_id="course-v1:Ax+DemoX+Demo_Course",
        )[0]
        self.taxonomy_disabled.enabled = False
        self.taxonomy_disabled.save()
        self.disabled_course_tag.refresh_from_db()  # Update its cached .taxonomy


@ddt.ddt
class TestAPITaxonomy(TestTaxonomyMixin, TestCase):
    """
    Tests the Content Taxonomy APIs.
    """

    def test_get_taxonomies_enabled_subclasses(self):
        with self.assertNumQueries(1):
            taxonomies = list(taxonomy.cast() for taxonomy in api.get_taxonomies())
        assert taxonomies == [
            self.taxonomy_all_orgs,
            self.taxonomy_no_orgs,
            self.taxonomy_one_org,
            self.taxonomy_both_orgs,
        ]

    @ddt.data(
        # All orgs
        (None, True, ["taxonomy_all_orgs"]),
        (None, False, []),
        (None, None, ["taxonomy_all_orgs"]),
        # Org 1
        ("org1", True, ["taxonomy_all_orgs", "taxonomy_one_org", "taxonomy_both_orgs"]),
        ("org1", False, ["taxonomy_disabled"]),
        (
            "org1",
            None,
            [
                "taxonomy_all_orgs",
                "taxonomy_disabled",
                "taxonomy_one_org",
                "taxonomy_both_orgs",
            ],
        ),
        # Org 2
        ("org2", True, ["taxonomy_all_orgs", "taxonomy_both_orgs"]),
        ("org2", False, ["taxonomy_disabled"]),
        (
            "org2",
            None,
            ["taxonomy_all_orgs", "taxonomy_disabled", "taxonomy_both_orgs"],
        ),
    )
    @ddt.unpack
    def test_get_taxonomies_for_org(self, org_attr, enabled, expected):
        org_owner = getattr(self, org_attr) if org_attr else None
        taxonomies = list(
            taxonomy.cast()
            for taxonomy in api.get_taxonomies_for_org(
                org_owner=org_owner, enabled=enabled
            )
        )
        assert taxonomies == [
            getattr(self, taxonomy_attr) for taxonomy_attr in expected
        ]

    def test_get_unassigned_taxonomies(self):
        expected = ["taxonomy_no_orgs"]
        taxonomies = list(api.get_unassigned_taxonomies())
        assert taxonomies == [
            getattr(self, taxonomy_attr) for taxonomy_attr in expected
        ]

    @ddt.data(
        ("taxonomy_all_orgs", "all_orgs_course_tag"),
        ("taxonomy_all_orgs", "all_orgs_block_tag"),
        ("taxonomy_both_orgs", "both_orgs_course_tag"),
        ("taxonomy_both_orgs", "both_orgs_block_tag"),
        ("taxonomy_one_org", "one_org_block_tag"),
    )
    @ddt.unpack
    def test_get_content_tags_valid_for_org(
        self,
        taxonomy_attr,
        object_tag_attr,
    ):
        taxonomy_id = getattr(self, taxonomy_attr).id
        object_tag = getattr(self, object_tag_attr)
        with self.assertNumQueries(1):
            valid_tags = list(
                api.get_object_tags(
                    object_id=object_tag.object_id,
                    taxonomy_id=taxonomy_id,
                )
            )
        assert len(valid_tags) == 1
        assert valid_tags[0].id == object_tag.id

    @ddt.data(
        ("taxonomy_all_orgs", "all_orgs_course_tag"),
        ("taxonomy_all_orgs", "all_orgs_block_tag"),
        ("taxonomy_both_orgs", "both_orgs_course_tag"),
        ("taxonomy_both_orgs", "both_orgs_block_tag"),
        ("taxonomy_one_org", "one_org_block_tag"),
    )
    @ddt.unpack
    def test_get_content_tags(
        self,
        taxonomy_attr,
        object_tag_attr,
    ):
        taxonomy_id = getattr(self, taxonomy_attr).id
        object_tag = getattr(self, object_tag_attr)
        with self.assertNumQueries(1):
            valid_tags = list(
                api.get_object_tags(
                    object_id=object_tag.object_id,
                    taxonomy_id=taxonomy_id,
                )
            )
        assert len(valid_tags) == 1
        assert valid_tags[0].id == object_tag.id

    def test_get_tags(self):
        result = list(api.get_tags(self.taxonomy_all_orgs))
        assert len(result) == 1
        assert result[0]["value"] == self.tag_all_orgs.value
        assert result[0]["_id"] == self.tag_all_orgs.id
        assert result[0]["parent_value"] is None
<<<<<<< HEAD
        assert result[0]["depth"] == 0

    def test_cannot_tag_across_orgs(self):
        """
        Ensure that I cannot apply tags from a taxonomy that's linked to another
        org.
        """
        # This taxonomy is only linked to the "OpenedX org", so it can't be used for "Axim" content.
        taxonomy = self.taxonomy_one_org
        tags = [self.tag_one_org.value]
        with self.assertRaises(ValueError) as exc:
            api.tag_content_object(
                object_key=CourseKey.from_string("course-v1:Ax+DemoX+Demo_Course"),
                taxonomy=taxonomy,
                tags=tags,
            )
        assert "The specified Taxonomy is not enabled for the content object's org (Ax)" in str(exc.exception)
        # But this will work fine:
        api.tag_content_object(
            object_key=CourseKey.from_string("course-v1:OeX+DemoX+Demo_Course"),
            taxonomy=taxonomy,
            tags=tags,
        )
        # As will this:
        api.tag_content_object(
            object_key=CourseKey.from_string("course-v1:Ax+DemoX+Demo_Course"),
            taxonomy=self.taxonomy_both_orgs,
            tags=[self.tag_both_orgs.value],
        )


class TestGetAllObjectTagsMixin:
    """
    Set up data to test get_all_object_tags functions
    """

    def setUp(self):
        super().setUp()

        self.orgA = Organization.objects.create(name="Organization A", short_name="orgA")
        self.taxonomy_1 = api.create_taxonomy(name="Taxonomy 1")
        api.set_taxonomy_orgs(self.taxonomy_1, all_orgs=True)
        Tag.objects.create(
            taxonomy=self.taxonomy_1,
            value="Tag 1.1",
        )
        Tag.objects.create(
            taxonomy=self.taxonomy_1,
            value="Tag 1.2",
        )

        self.taxonomy_2 = api.create_taxonomy(name="Taxonomy 2")
        api.set_taxonomy_orgs(self.taxonomy_2, all_orgs=True)

        Tag.objects.create(
            taxonomy=self.taxonomy_2,
            value="Tag 2.1",
        )
        Tag.objects.create(
            taxonomy=self.taxonomy_2,
            value="Tag 2.2",
        )

        self.course_tags = api.tag_content_object(
            object_key=CourseKey.from_string("course-v1:orgA+test_course+test_run"),
            taxonomy=self.taxonomy_1,
            tags=['Tag 1.1'],
        )

        # Tag blocks
        self.sequential_tags1 = api.tag_content_object(
            object_key=UsageKey.from_string(
                "block-v1:orgA+test_course+test_run+type@sequential+block@test_sequential"
            ),
            taxonomy=self.taxonomy_1,
            tags=['Tag 1.1', 'Tag 1.2'],
        )
        self.sequential_tags2 = api.tag_content_object(
            object_key=UsageKey.from_string(
                "block-v1:orgA+test_course+test_run+type@sequential+block@test_sequential"
            ),
            taxonomy=self.taxonomy_2,
            tags=['Tag 2.1'],
        )
        self.vertical1_tags = api.tag_content_object(
            object_key=UsageKey.from_string(
                "block-v1:orgA+test_course+test_run+type@vertical+block@test_vertical1"
            ),
            taxonomy=self.taxonomy_2,
            tags=['Tag 2.2'],
        )
        self.html_tags = api.tag_content_object(
            object_key=UsageKey.from_string(
                "block-v1:orgA+test_course+test_run+type@html+block@test_html"
            ),
            taxonomy=self.taxonomy_2,
            tags=['Tag 2.1'],
        )

        # Create "deleted" object tags, which will be omitted from the results.
        for object_id in (
            "course-v1:orgA+test_course+test_run",
            "block-v1:orgA+test_course+test_run+type@sequential+block@test_sequential",
            "block-v1:orgA+test_course+test_run+type@vertical+block@test_vertical1",
            "block-v1:orgA+test_course+test_run+type@html+block@test_html",
        ):
            ContentObjectTag.objects.create(
                object_id=str(object_id),
                taxonomy=None,
                tag=None,
                _value="deleted tag",
                _name="deleted taxonomy",
            )

        self.expected_objecttags = {
            "course-v1:orgA+test_course+test_run": {
                self.taxonomy_1.id: list(self.course_tags),
            },
            "block-v1:orgA+test_course+test_run+type@sequential+block@test_sequential": {
                self.taxonomy_1.id: list(self.sequential_tags1),
                self.taxonomy_2.id: list(self.sequential_tags2),
            },
            "block-v1:orgA+test_course+test_run+type@vertical+block@test_vertical1": {
                self.taxonomy_2.id: list(self.vertical1_tags),
            },
            "block-v1:orgA+test_course+test_run+type@html+block@test_html": {
                self.taxonomy_2.id: list(self.html_tags),
            },
        }


class TestGetAllObjectTags(TestGetAllObjectTagsMixin, TestCase):
    """
    Test get_all_object_tags api function
    """

    def test_get_all_object_tags(self):
        """
        Test the get_all_object_tags function
        """
        with self.assertNumQueries(1):
            object_tags, taxonomies = api.get_all_object_tags(
                CourseKey.from_string("course-v1:orgA+test_course+test_run")
            )

        assert object_tags == self.expected_objecttags
        assert taxonomies == {
            self.taxonomy_1.id: self.taxonomy_1,
            self.taxonomy_2.id: self.taxonomy_2,
        }
=======
        assert result[0]["depth"] == 0
>>>>>>> c2d91c34
<|MERGE_RESOLUTION|>--- conflicted
+++ resolved
@@ -231,7 +231,6 @@
         assert result[0]["value"] == self.tag_all_orgs.value
         assert result[0]["_id"] == self.tag_all_orgs.id
         assert result[0]["parent_value"] is None
-<<<<<<< HEAD
         assert result[0]["depth"] == 0
 
     def test_cannot_tag_across_orgs(self):
@@ -381,7 +380,4 @@
         assert taxonomies == {
             self.taxonomy_1.id: self.taxonomy_1,
             self.taxonomy_2.id: self.taxonomy_2,
-        }
-=======
-        assert result[0]["depth"] == 0
->>>>>>> c2d91c34
+        }