--- conflicted
+++ resolved
@@ -4,17 +4,10 @@
 import tempfile
 import ddt
 from django.test.testcases import TestCase
-<<<<<<< HEAD
 from fs.osfs import OSFS
-
-from opaque_keys.edx.keys import CourseKey
-from opaque_keys.edx.locator import LibraryLocatorV2
-from openedx_tagging.core.tagging.models import Tag, ObjectTag
-=======
 from opaque_keys.edx.keys import CourseKey, UsageKey
 from opaque_keys.edx.locator import LibraryLocatorV2
 from openedx_tagging.core.tagging.models import ObjectTag
->>>>>>> 7ad22565
 from organizations.models import Organization
 from ..helpers.test_objecttag_export_helpers import TestGetAllObjectTagsMixin, TaggedCourseMixin
 
@@ -253,12 +246,11 @@
         assert result[0]["depth"] == 0
 
 
-class TestGetAllObjectTags(TestGetAllObjectTagsMixin, TestCase):
-    """
-    Test get_all_object_tags api function
-    """
-
-<<<<<<< HEAD
+class TestAPIObjectTags(TestGetAllObjectTagsMixin, TestCase):
+    """
+    Tests object tag API functions.
+    """
+
     def test_get_course_object_tags(self):
         """
         Test the get_all_object_tags function using a course
@@ -272,113 +264,6 @@
         assert taxonomies == {
             self.taxonomy_1.id: self.taxonomy_1,
             self.taxonomy_2.id: self.taxonomy_2,
-=======
-    def setUp(self):
-        super().setUp()
-
-        self.taxonomy_1 = api.create_taxonomy(name="Taxonomy 1")
-        api.set_taxonomy_orgs(self.taxonomy_1, all_orgs=True)
-        api.add_tag_to_taxonomy(
-            taxonomy=self.taxonomy_1,
-            tag="Tag 1.1",
-        )
-        api.add_tag_to_taxonomy(
-            taxonomy=self.taxonomy_1,
-            tag="Tag 1.2",
-        )
-
-        self.taxonomy_2 = api.create_taxonomy(name="Taxonomy 2")
-        api.set_taxonomy_orgs(self.taxonomy_2, all_orgs=True)
-
-        api.add_tag_to_taxonomy(
-            taxonomy=self.taxonomy_2,
-            tag="Tag 2.1",
-        )
-        api.add_tag_to_taxonomy(
-            taxonomy=self.taxonomy_2,
-            tag="Tag 2.2",
-        )
-
-        api.tag_object(
-            object_id="course-v1:orgA+test_course+test_run",
-            taxonomy=self.taxonomy_1,
-            tags=['Tag 1.1'],
-        )
-        self.course_tags = api.get_object_tags("course-v1:orgA+test_course+test_run")
-
-        self.orgA = Organization.objects.create(name="Organization A", short_name="orgA")
-        self.orgB = Organization.objects.create(name="Organization B", short_name="orgB")
-        self.taxonomy_3 = api.create_taxonomy(name="Taxonomy 3", orgs=[self.orgA])
-        api.add_tag_to_taxonomy(
-            taxonomy=self.taxonomy_3,
-            tag="Tag 3.1",
-        )
-
-        # Tag blocks
-        api.tag_object(
-            object_id="block-v1:orgA+test_course+test_run+type@sequential+block@test_sequential",
-            taxonomy=self.taxonomy_1,
-            tags=['Tag 1.1', 'Tag 1.2'],
-        )
-        self.sequential_tags1 = api.get_object_tags(
-            "block-v1:orgA+test_course+test_run+type@sequential+block@test_sequential",
-            taxonomy_id=self.taxonomy_1.id,
-
-        )
-        api.tag_object(
-            object_id="block-v1:orgA+test_course+test_run+type@sequential+block@test_sequential",
-            taxonomy=self.taxonomy_2,
-            tags=['Tag 2.1'],
-        )
-        self.sequential_tags2 = api.get_object_tags(
-            "block-v1:orgA+test_course+test_run+type@sequential+block@test_sequential",
-            taxonomy_id=self.taxonomy_2.id,
-        )
-        api.tag_object(
-            object_id="block-v1:orgA+test_course+test_run+type@vertical+block@test_vertical1",
-            taxonomy=self.taxonomy_2,
-            tags=['Tag 2.2'],
-        )
-        self.vertical1_tags = api.get_object_tags(
-            "block-v1:orgA+test_course+test_run+type@vertical+block@test_vertical1"
-        )
-        api.tag_object(
-            object_id="block-v1:orgA+test_course+test_run+type@html+block@test_html",
-            taxonomy=self.taxonomy_2,
-            tags=['Tag 2.1'],
-        )
-        self.html_tags = api.get_object_tags("block-v1:orgA+test_course+test_run+type@html+block@test_html")
-
-        # Create "deleted" object tags, which will be omitted from the results.
-        for object_id in (
-            "course-v1:orgA+test_course+test_run",
-            "block-v1:orgA+test_course+test_run+type@sequential+block@test_sequential",
-            "block-v1:orgA+test_course+test_run+type@vertical+block@test_vertical1",
-            "block-v1:orgA+test_course+test_run+type@html+block@test_html",
-        ):
-            ObjectTag.objects.create(
-                object_id=str(object_id),
-                taxonomy=None,
-                tag=None,
-                _value="deleted tag",
-                _name="deleted taxonomy",
-            )
-
-        self.expected_course_objecttags = {
-            "course-v1:orgA+test_course+test_run": {
-                self.taxonomy_1.id: [tag.value for tag in self.course_tags],
-            },
-            "block-v1:orgA+test_course+test_run+type@sequential+block@test_sequential": {
-                self.taxonomy_1.id: [tag.value for tag in self.sequential_tags1],
-                self.taxonomy_2.id: [tag.value for tag in self.sequential_tags2],
-            },
-            "block-v1:orgA+test_course+test_run+type@vertical+block@test_vertical1": {
-                self.taxonomy_2.id: [tag.value for tag in self.vertical1_tags],
-            },
-            "block-v1:orgA+test_course+test_run+type@html+block@test_html": {
-                self.taxonomy_2.id: [tag.value for tag in self.html_tags],
-            },
->>>>>>> 7ad22565
         }
 
     def test_get_course_object_tags_with_add_tags(self):
@@ -402,61 +287,24 @@
             tag=self.tag_2_1,
         )
 
-<<<<<<< HEAD
-=======
-        # Create "deleted" object tags, which will be omitted from the results.
-        for object_id in (
-            f"lib:orgA:lib_{self.block_suffix}",
-            f"lb:orgA:lib_{self.block_suffix}:problem:problem1_{self.block_suffix}",
-            f"lb:orgA:lib_{self.block_suffix}:html:html_{self.block_suffix}",
-        ):
-            ObjectTag.objects.create(
-                object_id=object_id,
-                taxonomy=None,
-                tag=None,
-                _value="deleted tag",
-                _name="deleted taxonomy",
-            )
-
-        self.expected_library_objecttags = {
-            f"lib:orgA:lib_{self.block_suffix}": {
-                self.taxonomy_2.id: [tag.value for tag in self.library_tags],
-            },
-            f"lb:orgA:lib_{self.block_suffix}:problem:problem1_{self.block_suffix}": {
-                self.taxonomy_1.id: [tag.value for tag in self.problem1_tags],
-            },
-            f"lb:orgA:lib_{self.block_suffix}:html:html_{self.block_suffix}": {
-                self.taxonomy_1.id: [tag.value for tag in self.library_html_tags1],
-                self.taxonomy_2.id: [tag.value for tag in self.library_html_tags2],
-            },
-        }
-
-
-class TestAPIObjectTags(TestGetAllObjectTagsMixin, TestCase):
-    """
-    Tests object tag API functions.
-    """
-
-    def test_get_course_object_tags(self):
-        """
-        Test the get_all_object_tags function using a course
-        """
->>>>>>> 7ad22565
         with self.assertNumQueries(1):
             object_tags, taxonomies = api.get_all_object_tags(
                 CourseKey.from_string("course-v1:orgA+test_course+test_run")
             )
 
+        vertical1_tags = api.get_object_tags(
+            "block-v1:orgA+test_course+test_run+type@vertical+block@test_vertical1",
+            taxonomy_id=self.taxonomy_1.id,
+        )
+        vertical2_tags = api.get_object_tags(
+            "block-v1:orgA+test_course+test_run+type@vertical+block@test_vertical1",
+            taxonomy_id=self.taxonomy_2.id,
+        )
+
         # Add new object tags to the expected result
         self.expected_course_objecttags["block-v1:orgA+test_course+test_run+type@vertical+block@test_vertical1"] = {
-            self.taxonomy_1.id: list(api.get_object_tags(
-                "block-v1:orgA+test_course+test_run+type@vertical+block@test_vertical1",
-                taxonomy_id=self.taxonomy_1.id,
-            )),
-            self.taxonomy_2.id: list(api.get_object_tags(
-                "block-v1:orgA+test_course+test_run+type@vertical+block@test_vertical1",
-                taxonomy_id=self.taxonomy_2.id,
-            )),
+            self.taxonomy_1.id: [tag.value for tag in vertical1_tags],
+            self.taxonomy_2.id: [tag.value for tag in vertical2_tags],
         }
 
         assert object_tags == self.expected_course_objecttags
@@ -480,7 +328,58 @@
             self.taxonomy_2.id: self.taxonomy_2,
         }
 
-<<<<<<< HEAD
+    def _test_copy_object_tags(self, src_key, dst_key, expected_tags):
+        """
+        Test copying object tags to a new object.
+        """
+        # Destination block doesn't have any tags yet
+        with self.assertNumQueries(1):
+            assert not list(api.get_object_tags(object_id=str(dst_key)))
+
+        # Copy tags from the source block
+        api.copy_object_tags(src_key, dst_key)
+
+        with self.assertNumQueries(1):
+            dst_tags = list(api.get_object_tags(object_id=str(dst_key)))
+
+        # Check that the destination tags match the expected list (name + value only; object_id will differ)
+        with self.assertNumQueries(0):
+            assert len(dst_tags) == len(expected_tags)
+            for idx, src_tag in enumerate(expected_tags):
+                dst_tag = dst_tags[idx]
+                assert src_tag.export_id == dst_tag.export_id
+                assert src_tag.value == dst_tag.value
+
+    def test_copy_object_tags(self):
+        """
+        Test copying object tags to a new object.
+        """
+        src_key = UsageKey.from_string("block-v1:orgA+test_course+test_run+type@sequential+block@test_sequential")
+        dst_key = UsageKey.from_string("block-v1:orgB+test_course+test_run+type@sequential+block@test_sequential")
+        expected_tags = list(self.sequential_tags1) + list(self.sequential_tags2)
+        with self.assertNumQueries(30):  # TODO why so high?
+            self._test_copy_object_tags(src_key, dst_key, expected_tags)
+
+    def test_copy_cross_org_tags(self):
+        """
+        Test copying object tags to a new object in a different org.
+        Ensure only the permitted tags are copied.
+        """
+        src_key = UsageKey.from_string("block-v1:orgA+test_course+test_run+type@sequential+block@test_sequential")
+        dst_key = UsageKey.from_string("block-v1:orgB+test_course+test_run+type@sequential+block@test_sequential")
+
+        # Add another tag from an orgA-specific taxonomy
+        api.tag_object(
+            object_id=str(src_key),
+            taxonomy=self.taxonomy_3,
+            tags=["Tag 3.1"],
+        )
+
+        # Destination block should have all of the source block's tags, except for the orgA-specific one.
+        expected_tags = list(self.sequential_tags1) + list(self.sequential_tags2)
+        with self.assertNumQueries(31):  # TODO why so high?
+            self._test_copy_object_tags(src_key, dst_key, expected_tags)
+
 
 class TestExportImportTags(TaggedCourseMixin):
     """
@@ -580,57 +479,4 @@
         assert object_tag.tag is None
         assert object_tag.value == 'Tag 1.11'
         assert object_tag.taxonomy is None
-        assert object_tag.export_id == '1-taxonomy-1-1'
-=======
-    def _test_copy_object_tags(self, src_key, dst_key, expected_tags):
-        """
-        Test copying object tags to a new object.
-        """
-        # Destination block doesn't have any tags yet
-        with self.assertNumQueries(1):
-            assert not list(api.get_object_tags(object_id=str(dst_key)))
-
-        # Copy tags from the source block
-        api.copy_object_tags(src_key, dst_key)
-
-        with self.assertNumQueries(1):
-            dst_tags = list(api.get_object_tags(object_id=str(dst_key)))
-
-        # Check that the destination tags match the expected list (name + value only; object_id will differ)
-        with self.assertNumQueries(0):
-            assert len(dst_tags) == len(expected_tags)
-            for idx, src_tag in enumerate(expected_tags):
-                dst_tag = dst_tags[idx]
-                assert src_tag.name == dst_tag.name
-                assert src_tag.value == dst_tag.value
-
-    def test_copy_object_tags(self):
-        """
-        Test copying object tags to a new object.
-        """
-        src_key = UsageKey.from_string("block-v1:orgA+test_course+test_run+type@sequential+block@test_sequential")
-        dst_key = UsageKey.from_string("block-v1:orgB+test_course+test_run+type@sequential+block@test_sequential")
-        expected_tags = list(self.sequential_tags1) + list(self.sequential_tags2)
-        with self.assertNumQueries(30):  # TODO why so high?
-            self._test_copy_object_tags(src_key, dst_key, expected_tags)
-
-    def test_copy_cross_org_tags(self):
-        """
-        Test copying object tags to a new object in a different org.
-        Ensure only the permitted tags are copied.
-        """
-        src_key = UsageKey.from_string("block-v1:orgA+test_course+test_run+type@sequential+block@test_sequential")
-        dst_key = UsageKey.from_string("block-v1:orgB+test_course+test_run+type@sequential+block@test_sequential")
-
-        # Add another tag from an orgA-specific taxonomy
-        api.tag_object(
-            object_id=str(src_key),
-            taxonomy=self.taxonomy_3,
-            tags=["Tag 3.1"],
-        )
-
-        # Destination block should have all of the source block's tags, except for the orgA-specific one.
-        expected_tags = list(self.sequential_tags1) + list(self.sequential_tags2)
-        with self.assertNumQueries(31):  # TODO why so high?
-            self._test_copy_object_tags(src_key, dst_key, expected_tags)
->>>>>>> 7ad22565
+        assert object_tag.export_id == '1-taxonomy-1-1'