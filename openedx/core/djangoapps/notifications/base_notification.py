--- conflicted
+++ resolved
@@ -248,29 +248,6 @@
         'email_template': '',
         'filters': [FILTER_AUDIT_EXPIRED_USERS_WITH_NO_ROLE]
     },
-<<<<<<< HEAD
-    'audit_access_expiring_soon': {
-        'notification_app': 'enrollments',
-        'name': 'audit_access_expiring_soon',
-        'is_core': False,
-        'info': '',
-        'web': True,
-        'email': False,
-        'email_cadence': EmailCadence.DAILY,
-        'push': False,
-        'non_editable': [],
-        'content_template': _('<{p}>Your audit access for <{strong}>{course_name}</{strong}> is expiring on '
-                              '<{strong}>{audit_access_expiry}</{strong}>. '
-                              'Upgrade now to extend access and get a certificate!.</{p}>'),
-        'content_context': {
-            'course_name': 'Course name',
-            'audit_access_expiry': 'Audit access expiry date',
-        },
-        'email_template': '',
-        'filters': [FILTER_AUDIT_EXPIRED_USERS_WITH_NO_ROLE],
-    },
-=======
->>>>>>> e15fa506
 }
 
 COURSE_NOTIFICATION_APPS = {
@@ -302,15 +279,6 @@
         'core_email_cadence': EmailCadence.DAILY,
         'non_editable': []
     },
-    'enrollments': {
-        'enabled': True,
-        'core_info': _('Notifications for enrollments.'),
-        'core_web': True,
-        'core_email': True,
-        'core_push': True,
-        'core_email_cadence': EmailCadence.DAILY,
-        'non_editable': []
-    }
 }
 
 
