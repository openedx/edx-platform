"""
Models for notifications
"""
import logging
from typing import Dict

from django.contrib.auth import get_user_model
from django.db import models
from model_utils.models import TimeStampedModel
from opaque_keys.edx.django.models import CourseKeyField

from openedx.core.djangoapps.notifications.base_notification import (
    NotificationAppManager,
    NotificationPreferenceSyncManager,
    get_notification_content
)
from openedx.core.djangoapps.notifications.email import ONE_CLICK_EMAIL_UNSUB_KEY
from openedx.core.djangoapps.notifications.email_notifications import EmailCadence
from openedx.core.djangoapps.user_api.models import UserPreference

User = get_user_model()
log = logging.getLogger(__name__)

NOTIFICATION_CHANNELS = ['web', 'push', 'email']

ADDITIONAL_NOTIFICATION_CHANNEL_SETTINGS = ['email_cadence']

# Update this version when there is a change to any course specific notification type or app.
<<<<<<< HEAD
COURSE_NOTIFICATION_CONFIG_VERSION = 15
=======
COURSE_NOTIFICATION_CONFIG_VERSION = 16
>>>>>>> e15fa506


def get_course_notification_preference_config():
    """
    Returns the course specific notification preference config.

    Sample Response:
    {
        'discussion': {
            'enabled': True,
            'not_editable': {
                'new_comment_on_post': ['push'],
                'new_response_on_post': ['web'],
                'new_response_on_comment': ['web', 'push']
            },
            'notification_types': {
                'new_comment_on_post': {
                    'email': True,
                    'push': True,
                    'web': True,
                    'info': 'Comment on post'
                },
                'new_response_on_comment': {
                    'email': True,
                    'push': True,
                    'web': True,
                    'info': 'Response on comment'
                },
                'new_response_on_post': {
                    'email': True,
                    'push': True,
                    'web': True,
                    'info': 'New Response on Post'
                },
                'core': {
                    'email': True,
                    'push': True,
                    'web': True,
                    'info': 'comment on post and response on comment'
                }
            },
            'core_notification_types': []
        }
    }
    """
    return NotificationAppManager().get_notification_app_preferences()


def get_course_notification_preference_config_version():
    """
    Returns the notification preference config version.
    """
    return COURSE_NOTIFICATION_CONFIG_VERSION


def get_notification_channels():
    """
    Returns the notification channels.
    """
    return NOTIFICATION_CHANNELS


def get_additional_notification_channel_settings():
    """
    Returns the additional notification channel settings.
    """
    return ADDITIONAL_NOTIFICATION_CHANNEL_SETTINGS


class Notification(TimeStampedModel):
    """
    Model to store notifications for users

    .. no_pii:
    """
    user = models.ForeignKey(User, related_name="notifications", on_delete=models.CASCADE)
    course_id = CourseKeyField(max_length=255, null=True, blank=True)
    app_name = models.CharField(max_length=64, db_index=True)
    notification_type = models.CharField(max_length=64)
    content_context = models.JSONField(default=dict)
    content_url = models.URLField(null=True, blank=True)
    web = models.BooleanField(default=True, null=False, blank=False)
    email = models.BooleanField(default=False, null=False, blank=False)
    push = models.BooleanField(default=False, null=False, blank=False)
    last_read = models.DateTimeField(null=True, blank=True)
    last_seen = models.DateTimeField(null=True, blank=True)
    group_by_id = models.CharField(max_length=255, db_index=True, null=False, default="")

    def __str__(self):
        return f'{self.user.username} - {self.course_id} - {self.app_name} - {self.notification_type}'

    @property
    def content(self):
        """
        Returns the content for the notification.
        """
        return get_notification_content(self.notification_type, self.content_context)


class NotificationPreference(TimeStampedModel):
    """
    Model to store notification preferences for users at account level
    """

    class EmailCadenceChoices(models.TextChoices):
        DAILY = 'Daily'
        WEEKLY = 'Weekly'
        IMMEDIATELY = 'Immediately'

    class Meta:
        # Ensures user do not have duplicate preferences.
        unique_together = ('user', 'app', 'type',)

    user = models.ForeignKey(User, related_name="notification_preference", on_delete=models.CASCADE)
    type = models.CharField(max_length=128, db_index=True)
    app = models.CharField(max_length=128, null=False, blank=False, db_index=True)
    web = models.BooleanField(default=True, null=False, blank=False)
    push = models.BooleanField(default=False, null=False, blank=False)
    email = models.BooleanField(default=False, null=False, blank=False)
    email_cadence = models.CharField(max_length=64, choices=EmailCadenceChoices.choices, null=False, blank=False)
    is_active = models.BooleanField(default=True)

    def is_enabled_for_any_channel(self, *args, **kwargs) -> bool:
        """
        Returns True if the notification preference is enabled for any channel.
        """
        return self.web or self.push or self.email

    def get_channels_for_notification_type(self, *args, **kwargs) -> list:
        """
        Returns the channels for the given app name and notification type.
        Sample Response:
        ['web', 'push']
        """
        channels = []
        if self.web:
            channels.append('web')
        if self.push:
            channels.append('push')
        if self.email:
            channels.append('email')
        return channels

    def get_email_cadence_for_notification_type(self, *args, **kwargs) -> str:
        """
        Returns the email cadence for the notification type.
        """
        return self.email_cadence


class CourseNotificationPreference(TimeStampedModel):
    """
    Model to store notification preferences for users

    .. no_pii:
    """
    user = models.ForeignKey(User, related_name="notification_preferences", on_delete=models.CASCADE)
    course_id = CourseKeyField(max_length=255, null=False, blank=False)
    notification_preference_config = models.JSONField(default=get_course_notification_preference_config)
    # This version indicates the current version of this notification preference.
    config_version = models.IntegerField(default=get_course_notification_preference_config_version)
    is_active = models.BooleanField(default=True)

    class Meta:
        unique_together = ('user', 'course_id')

    def __str__(self):
        return f'{self.user.username} - {self.course_id}'

    @staticmethod
    def get_user_course_preference(user_id, course_id):
        """
        Returns updated courses preferences for a user
        """
        email_opt_out = False
        try:
            preferences = CourseNotificationPreference.objects.get(user_id=user_id, course_id=course_id, is_active=True)
        except CourseNotificationPreference.DoesNotExist:
            email_opt_out = UserPreference.objects.filter(user_id=user_id, key=ONE_CLICK_EMAIL_UNSUB_KEY).exists()
            preferences = CourseNotificationPreference.objects.create(
                user_id=user_id,
                course_id=course_id,
                is_active=True,
                notification_preference_config=NotificationAppManager().get_notification_app_preferences(email_opt_out)
            )
        current_config_version = get_course_notification_preference_config_version()
        if current_config_version != preferences.config_version:
            try:
                current_prefs = preferences.notification_preference_config
                new_prefs = NotificationPreferenceSyncManager.update_preferences(current_prefs, email_opt_out)
                preferences.config_version = current_config_version
                preferences.notification_preference_config = new_prefs
                preferences.save()
            # pylint: disable-next=broad-except
            except Exception as e:
                log.error(f'Unable to update notification preference to new config. {e}')
        return preferences

    @staticmethod
    def get_user_notification_preferences(user):
        """
        Checks if all user preferences have updated versions and returns the user preferences.
        Updates any preferences that need to be updated to the latest config version.
        """
        preferences = CourseNotificationPreference.objects.filter(user=user, is_active=True)
        email_opt_out = UserPreference.objects.filter(user_id=user.id, key=ONE_CLICK_EMAIL_UNSUB_KEY).exists()
        current_config_version = get_course_notification_preference_config_version()
        preferences_to_update = []

        try:
            for preference in preferences:
                if preference.config_version != current_config_version:
                    current_prefs = preference.notification_preference_config
                    new_prefs = NotificationPreferenceSyncManager.update_preferences(current_prefs, email_opt_out)
                    preference.config_version = current_config_version
                    preference.notification_preference_config = new_prefs
                    preferences_to_update.append(preference)
            if preferences_to_update:
                CourseNotificationPreference.objects.bulk_update(
                    preferences_to_update,
                    ['config_version', 'notification_preference_config']
                )
        except Exception as e:  # pylint: disable=broad-exception-caught
            log.error(f'Unable to update notification preference to new config: {str(e)}')

        return preferences

    @staticmethod
    def get_updated_user_course_preferences(user, course_id):
        return CourseNotificationPreference.get_user_course_preference(user.id, course_id)

    def get_app_config(self, app_name) -> Dict:
        """
        Returns the app config for the given app name.
        """
        return self.notification_preference_config.get(app_name, {})

    def get_notification_types(self, app_name) -> Dict:
        """
        Returns the notification types for the given app name.

        Sample Response:
        {
            'new_comment_on_post': {
                'email': True,
                'push': True,
                'web': True,
                'info': 'Comment on post'
            },
            'new_response_on_comment': {
                'email': True,
                'push': True,
                'web': True,
                'info': 'Response on comment'
            },
        """
        return self.get_app_config(app_name).get('notification_types', {})

    def get_notification_type_config(self, app_name, notification_type) -> Dict:
        """
        Returns the notification type config for the given app name and notification type.

        Sample Response:
        {
            'email': True,
            'push': True,
            'web': True,
            'info': 'Comment on post'
        }
        """
        return self.get_notification_types(app_name).get(notification_type, {})

    def get_web_config(self, app_name, notification_type) -> bool:
        """
        Returns the web config for the given app name and notification type.
        """
        if self.is_core(app_name, notification_type):
            return self.get_core_config(app_name).get('web', False)
        return self.get_notification_type_config(app_name, notification_type).get('web', False)

    def is_enabled_for_any_channel(self, app_name, notification_type) -> bool:
        """
        Returns True if the notification type is enabled for any channel.
        """
        if self.is_core(app_name, notification_type):
            return any(self.get_core_config(app_name).get(channel, False) for channel in NOTIFICATION_CHANNELS)
        return any(self.get_notification_type_config(app_name, notification_type).get(channel, False) for channel in
                   NOTIFICATION_CHANNELS)

    def get_channels_for_notification_type(self, app_name, notification_type) -> list:
        """
        Returns the channels for the given app name and notification type.
        if notification is core then return according to core settings
        Sample Response:
        ['web', 'push']
        """
        if self.is_core(app_name, notification_type):
            notification_channels = [channel for channel in NOTIFICATION_CHANNELS if
                                     self.get_core_config(app_name).get(channel, False)]
            additional_channel_settings = [channel for channel in ADDITIONAL_NOTIFICATION_CHANNEL_SETTINGS if
                                           self.get_core_config(app_name).get(channel, False)]
        else:
            notification_channels = [channel for channel in NOTIFICATION_CHANNELS if
                                     self.get_notification_type_config(app_name, notification_type).get(channel, False)]
            additional_channel_settings = [channel for channel in ADDITIONAL_NOTIFICATION_CHANNEL_SETTINGS if
                                           self.get_notification_type_config(app_name, notification_type).get(channel,
                                                                                                              False)]

        return notification_channels + additional_channel_settings

    def is_core(self, app_name, notification_type) -> bool:
        """
        Returns True if the given notification type is a core notification type.
        """
        return notification_type in self.get_app_config(app_name).get('core_notification_types', [])

    def get_core_config(self, app_name) -> Dict:
        """
        Returns the core config for the given app name.

        Sample Response:
        {
            'email': True,
            'push': True,
            'web': True,
            'info': 'comment on post and response on comment'
        }
        """
        return self.get_notification_types(app_name).get('core', {})

    def is_email_enabled_for_notification_type(self, app_name, notification_type) -> bool:
        """
        Returns True if the email is enabled for the given app name and notification type.
        """
        if self.is_core(app_name, notification_type):
            return self.get_core_config(app_name).get('email', False)
        return self.get_notification_type_config(app_name, notification_type).get('email', False)

    def get_email_cadence_for_notification_type(self, app_name, notification_type) -> str:
        """
        Returns the email cadence for the given app name and notification type.
        """
        if self.is_core(app_name, notification_type):
            return self.get_core_config(app_name).get('email_cadence', EmailCadence.NEVER)
        return self.get_notification_type_config(app_name, notification_type).get('email_cadence', EmailCadence.NEVER)<|MERGE_RESOLUTION|>--- conflicted
+++ resolved
@@ -26,11 +26,7 @@
 ADDITIONAL_NOTIFICATION_CHANNEL_SETTINGS = ['email_cadence']
 
 # Update this version when there is a change to any course specific notification type or app.
-<<<<<<< HEAD
-COURSE_NOTIFICATION_CONFIG_VERSION = 15
-=======
 COURSE_NOTIFICATION_CONFIG_VERSION = 16
->>>>>>> e15fa506
 
 
 def get_course_notification_preference_config():
