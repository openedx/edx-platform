--- conflicted
+++ resolved
@@ -266,11 +266,7 @@
         validate_course_mode(course_id, mode, is_active=is_active, include_expired=include_expired)
     enrollment = _data_api().update_course_enrollment(username, course_id, mode=mode, is_active=is_active)
     if enrollment is None:  # lint-amnesty, pylint: disable=no-else-raise
-<<<<<<< HEAD
         msg = u"Course Enrollment not found for user {user} in course {course}".format(user=username, course=course_id)
-=======
-        msg = f"Course Enrollment not found for user {username} in course {course_id}"
->>>>>>> 5d7cd3d2
         log.warning(msg)
         raise errors.EnrollmentNotFoundError(msg)
     else:
@@ -342,13 +338,8 @@
         cache.set(cache_key, course_enrollment_details, cache_time_out)
     except Exception:
         # Catch any unexpected errors during caching.
-<<<<<<< HEAD
         log.exception(u"Error occurred while caching course enrollment details for course %s", course_id)
         raise errors.CourseEnrollmentError(u"An unexpected error occurred while retrieving course enrollment details.")  # lint-amnesty, pylint: disable=raise-missing-from
-=======
-        log.exception("Error occurred while caching course enrollment details for course %s", course_id)
-        raise errors.CourseEnrollmentError("An unexpected error occurred while retrieving course enrollment details.")  # lint-amnesty, pylint: disable=raise-missing-from
->>>>>>> 5d7cd3d2
 
     return course_enrollment_details
 
@@ -556,9 +547,5 @@
     try:
         return importlib.import_module(api_path)
     except (ImportError, ValueError):
-<<<<<<< HEAD
         log.exception(u"Could not load module at '{path}'".format(path=api_path))
-=======
-        log.exception(f"Could not load module at '{api_path}'")
->>>>>>> 5d7cd3d2
         raise errors.EnrollmentApiLoadError(api_path)  # lint-amnesty, pylint: disable=raise-missing-from