"""
Test the Data Aggregation Layer for Course Enrollments.

"""


import datetime
import unittest
from unittest.mock import patch

import ddt
import pytest
from django.conf import settings
from pytz import UTC

from common.djangoapps.course_modes.models import CourseMode
from common.djangoapps.course_modes.tests.factories import CourseModeFactory
from openedx.core.djangoapps.enrollments import data
from openedx.core.djangoapps.enrollments.errors import (
    CourseEnrollmentClosedError,
    CourseEnrollmentExistsError,
    CourseEnrollmentFullError,
    UserNotFoundError
)
from openedx.core.djangoapps.enrollments.serializers import CourseEnrollmentSerializer
from openedx.core.lib.exceptions import CourseNotFoundError
from common.djangoapps.student.models import AlreadyEnrolledError, CourseEnrollment, CourseFullError, EnrollmentClosedError  # lint-amnesty, pylint: disable=line-too-long
from common.djangoapps.student.tests.factories import CourseAccessRoleFactory, UserFactory, CourseEnrollmentFactory
from xmodule.modulestore.tests.django_utils import ModuleStoreTestCase
from xmodule.modulestore.tests.factories import CourseFactory


@ddt.ddt
@unittest.skipUnless(settings.ROOT_URLCONF == 'lms.urls', 'Test only valid in lms')
class EnrollmentDataTest(ModuleStoreTestCase):
    """
    Test course enrollment data aggregation.

    """
    USERNAME = "Bob"
    EMAIL = "bob@example.com"
    PASSWORD = "edx"

    def setUp(self):
        """Create a course and user, then log in. """
<<<<<<< HEAD
        super(EnrollmentDataTest, self).setUp()  # lint-amnesty, pylint: disable=super-with-arguments
=======
        super().setUp()
>>>>>>> 5d7cd3d2
        self.course = CourseFactory.create()
        self.user = UserFactory.create(username=self.USERNAME, email=self.EMAIL, password=self.PASSWORD)
        self.client.login(username=self.USERNAME, password=self.PASSWORD)

    @ddt.data(
        # Default (no course modes in the database)
        # Expect that users are automatically enrolled as "honor".
        ([], 'honor'),

        # Audit / Verified / Honor
        # We should always go to the "choose your course" page.
        # We should also be enrolled as "honor" by default.
        (['honor', 'verified', 'audit'], 'honor'),
    )
    @ddt.unpack
    def test_enroll(self, course_modes, enrollment_mode):
        # Create the course modes (if any) required for this test case
        self._create_course_modes(course_modes)
        enrollment = data.create_course_enrollment(
            self.user.username,
            str(self.course.id),
            enrollment_mode,
            True
        )

        assert CourseEnrollment.is_enrolled(self.user, self.course.id)
        course_mode, is_active = CourseEnrollment.enrollment_mode_for_user(self.user, self.course.id)
        assert is_active
        assert course_mode == enrollment_mode

        # Confirm the returned enrollment and the data match up.
        assert course_mode == enrollment['mode']
        assert is_active == enrollment['is_active']
        assert self.course.display_name_with_default == enrollment['course_details']['course_name']

    def test_unenroll(self):
        # Enroll the user in the course
        CourseEnrollment.enroll(self.user, self.course.id, mode="honor")

        enrollment = data.update_course_enrollment(
            self.user.username,
            str(self.course.id),
            is_active=False
        )

        # Determine that the returned enrollment is inactive.
        assert not enrollment['is_active']

        # Expect that we're no longer enrolled
        assert not CourseEnrollment.is_enrolled(self.user, self.course.id)

    @ddt.data(
        # No course modes, no course enrollments.
        ([]),

        # Audit / Verified / Honor course modes, with three course enrollments.
        (['honor', 'verified', 'audit']),
    )
    def test_get_course_info(self, course_modes):
        self._create_course_modes(course_modes, course=self.course)
        result_course = data.get_course_enrollment_info(str(self.course.id))
        result_slugs = [mode['slug'] for mode in result_course['course_modes']]
        for course_mode in course_modes:
            assert course_mode in result_slugs

    @ddt.data(
        # No course modes, no course enrollments.
        ([], []),

        # Audit / Verified / Honor course modes, with three course enrollments.
        (['honor', 'verified', 'audit'], ['1', '2', '3']),
    )
    @ddt.unpack
    def test_get_course_enrollments(self, course_modes, course_numbers):
        # Create all the courses
        created_courses = []
        for course_number in course_numbers:
            created_courses.append(CourseFactory.create(number=course_number))

        created_enrollments = []
        for course in created_courses:
            self._create_course_modes(course_modes, course=course)
            # Create the original enrollment.
            created_enrollments.append(data.create_course_enrollment(
                self.user.username,
                str(course.id),
                'honor',
                True
            ))

        # Compare the created enrollments with the results
        # from the get enrollments request.
        results = data.get_course_enrollments(self.user.username)
        assert results == created_enrollments

        # Now create a course enrollment with some invalid course (does
        # not exist in database) for the user and check that the method
        # 'get_course_enrollments' ignores course enrollments for invalid
        # or deleted courses
        non_existent_course_id = 'InvalidOrg/InvalidCourse/InvalidRun'
        enrollement = CourseEnrollmentFactory.create(
            user=self.user,
            course_id=non_existent_course_id,
            mode='honor',
            is_active=True
        )
        enrollement.course.delete()

        updated_results = data.get_course_enrollments(self.user.username)
        assert results == updated_results

    def test_get_enrollments_including_inactive(self):
        """ Verify that if 'include_inactive' is True, all enrollments
        are returned including inactive.
        """
        course_modes, course_numbers = ['honor', 'verified', 'audit'], ['1', '2', '3']
        created_courses = []
        for course_number in course_numbers:
            created_courses.append(CourseFactory.create(number=course_number))

        created_enrollments = []
        for course in created_courses:
            self._create_course_modes(course_modes, course=course)
            # Create the original enrollment.
            created_enrollments.append(data.create_course_enrollment(
                self.user.username,
                str(course.id),
                'honor',
                True
            ))

        # deactivate one enrollment
        data.update_course_enrollment(
            self.user.username,
            str(created_courses[0].id),
            'honor',
            False
        )

        # by default in-active enrollment will be excluded.
        results = data.get_course_enrollments(self.user.username)
        assert len(results) != len(created_enrollments)

        # we can get all enrollments including inactive by passing "include_inactive"
        results = data.get_course_enrollments(self.user.username, include_inactive=True)
        assert len(results) == len(created_enrollments)

    @ddt.data(
        # Default (no course modes in the database)
        # Expect that users are automatically enrolled as "honor".
        ([], 'honor'),

        # Audit / Verified / Honor
        # We should always go to the "choose your course" page.
        # We should also be enrolled as "honor" by default.
        (['honor', 'verified', 'audit'], 'verified'),
    )
    @ddt.unpack
    def test_get_course_enrollment(self, course_modes, enrollment_mode):
        self._create_course_modes(course_modes)

        # Try to get an enrollment before it exists.
<<<<<<< HEAD
        result = data.get_course_enrollment(self.user.username, six.text_type(self.course.id))
=======
        result = data.get_course_enrollment(self.user.username, str(self.course.id))
>>>>>>> 5d7cd3d2
        assert result is None

        # Create the original enrollment.
        enrollment = data.create_course_enrollment(
            self.user.username,
            str(self.course.id),
            enrollment_mode,
            True
        )
        # Get the enrollment and compare it to the original.
<<<<<<< HEAD
        result = data.get_course_enrollment(self.user.username, six.text_type(self.course.id))
=======
        result = data.get_course_enrollment(self.user.username, str(self.course.id))
>>>>>>> 5d7cd3d2
        assert self.user.username == result['user']
        assert enrollment == result

    @ddt.data(
        # Default (no course modes in the database)
        # Expect that users are automatically enrolled as "honor".
        ([], 'honor'),

        # Audit / Verified / Honor
        # We should always go to the "choose your course" page.
        # We should also be enrolled as "honor" by default.
        (['honor', 'verified', 'audit'], 'verified'),
    )
    @ddt.unpack
    def test_get_user_enrollments(self, course_modes, enrollment_mode):
        self._create_course_modes(course_modes)

        # Try to get enrollments before they exist.
        result = data.get_user_enrollments(self.course.id)
        assert not result.exists()

        # Create 10 test users to enroll in the course
        users = []
        for i in range(10):
            users.append(UserFactory.create(
                username=self.USERNAME + str(i),
                email=self.EMAIL + str(i),
                password=self.PASSWORD + str(i)
            ))

        # Create the original enrollments.
        created_enrollments = []
        for user in users:
            created_enrollments.append(data.create_course_enrollment(
                user.username,
                str(self.course.id),
                enrollment_mode,
                True
            ))

        # Compare the created enrollments with the results
        # from the get user enrollments request.
        results = data.get_user_enrollments(
            self.course.id
        )
        assert result.exists()
        assert CourseEnrollmentSerializer(results, many=True).data == created_enrollments

    @ddt.data(
        # Default (no course modes in the database)
        # Expect that users are automatically enrolled as "honor".
        ([], 'credit'),

        # Audit / Verified / Honor
        # We should always go to the "choose your course" page.
        # We should also be enrolled as "honor" by default.
        (['honor', 'verified', 'audit', 'credit'], 'credit'),
    )
    @ddt.unpack
    def test_add_or_update_enrollment_attr(self, course_modes, enrollment_mode):
        # Create the course modes (if any) required for this test case
        self._create_course_modes(course_modes)
        data.create_course_enrollment(self.user.username, str(self.course.id), enrollment_mode, True)
        enrollment_attributes = [
            {
                "namespace": "credit",
                "name": "provider_id",
                "value": "hogwarts",
            }
        ]

<<<<<<< HEAD
        data.add_or_update_enrollment_attr(self.user.username, six.text_type(self.course.id), enrollment_attributes)
        enrollment_attr = data.get_enrollment_attributes(self.user.username, six.text_type(self.course.id))
=======
        data.add_or_update_enrollment_attr(self.user.username, str(self.course.id), enrollment_attributes)
        enrollment_attr = data.get_enrollment_attributes(self.user.username, str(self.course.id))
>>>>>>> 5d7cd3d2
        assert enrollment_attr[0] == enrollment_attributes[0]

        enrollment_attributes = [
            {
                "namespace": "credit",
                "name": "provider_id",
                "value": "ASU",
            }
        ]

<<<<<<< HEAD
        data.add_or_update_enrollment_attr(self.user.username, six.text_type(self.course.id), enrollment_attributes)
        enrollment_attr = data.get_enrollment_attributes(self.user.username, six.text_type(self.course.id))
=======
        data.add_or_update_enrollment_attr(self.user.username, str(self.course.id), enrollment_attributes)
        enrollment_attr = data.get_enrollment_attributes(self.user.username, str(self.course.id))
>>>>>>> 5d7cd3d2
        assert enrollment_attr[0] == enrollment_attributes[0]

    def test_non_existent_course(self):
        with pytest.raises(CourseNotFoundError):
            data.get_course_enrollment_info("this/is/bananas")

    def _create_course_modes(self, course_modes, course=None):
        """Create the course modes required for a test. """
        course_id = course.id if course else self.course.id
        for mode_slug in course_modes:
            CourseModeFactory.create(
                course_id=course_id,
                mode_slug=mode_slug,
                mode_display_name=mode_slug,
            )

    def test_enrollment_for_non_existent_user(self):
        with pytest.raises(UserNotFoundError):
            data.create_course_enrollment("some_fake_user", str(self.course.id), 'honor', True)

    def test_enrollment_for_non_existent_course(self):
        with pytest.raises(CourseNotFoundError):
            data.create_course_enrollment(self.user.username, "some/fake/course", 'honor', True)

    @patch.object(CourseEnrollment, "enroll")
    def test_enrollment_for_closed_course(self, mock_enroll):
        mock_enroll.side_effect = EnrollmentClosedError("Bad things happened")
        with pytest.raises(CourseEnrollmentClosedError):
            data.create_course_enrollment(self.user.username, str(self.course.id), 'honor', True)

    @patch.object(CourseEnrollment, "enroll")
    def test_enrollment_for_full_course(self, mock_enroll):
        mock_enroll.side_effect = CourseFullError("Bad things happened")
        with pytest.raises(CourseEnrollmentFullError):
            data.create_course_enrollment(self.user.username, str(self.course.id), 'honor', True)

    @patch.object(CourseEnrollment, "enroll")
    def test_enrollment_for_enrolled_course(self, mock_enroll):
        mock_enroll.side_effect = AlreadyEnrolledError("Bad things happened")
        with pytest.raises(CourseEnrollmentExistsError):
            data.create_course_enrollment(self.user.username, str(self.course.id), 'honor', True)

    def test_update_for_non_existent_user(self):
        with pytest.raises(UserNotFoundError):
            data.update_course_enrollment("some_fake_user", str(self.course.id), is_active=False)

    def test_update_for_non_existent_course(self):
        enrollment = data.update_course_enrollment(self.user.username, "some/fake/course", is_active=False)
        assert enrollment is None

    def test_get_course_with_expired_mode_included(self):
        """Verify that method returns expired modes if include_expired
        is true."""
        modes = ['honor', 'verified', 'audit']
        self._create_course_modes(modes, course=self.course)
        self._update_verified_mode_as_expired(self.course.id)
        self.assert_enrollment_modes(modes, True)

    def test_get_course_without_expired_mode_included(self):
        """Verify that method does not returns expired modes if include_expired
        is false."""
        self._create_course_modes(['honor', 'verified', 'audit'], course=self.course)
        self._update_verified_mode_as_expired(self.course.id)
        self.assert_enrollment_modes(['audit', 'honor'], False)

    def _update_verified_mode_as_expired(self, course_id):
        """Dry method to change verified mode expiration."""
        mode = CourseMode.objects.get(course_id=course_id, mode_slug=CourseMode.VERIFIED)
        mode.expiration_datetime = datetime.datetime(year=1970, month=1, day=1, tzinfo=UTC)
        mode.save()

    def assert_enrollment_modes(self, expected_modes, include_expired):
        """Get enrollment data and assert response with expected modes."""
        result_course = data.get_course_enrollment_info(str(self.course.id), include_expired=include_expired)
        result_slugs = [mode['slug'] for mode in result_course['course_modes']]
        for course_mode in expected_modes:
            assert course_mode in result_slugs

        if not include_expired:
            assert 'verified' not in result_slugs

    def test_get_roles(self):
        """Create a role for a user, then get it"""
        expected_role = CourseAccessRoleFactory.create(
            course_id=self.course.id, user=self.user, role="SuperCoolTestRole",
        )
        roles = data.get_user_roles(self.user.username)
        assert roles == {expected_role}

    def test_get_roles_no_roles(self):
        """Get roles for a user who has no roles"""
        roles = data.get_user_roles(self.user.username)
        assert roles == set()

    def test_get_roles_invalid_user(self):
        """Get roles for a user that doesn't exist"""
        with pytest.raises(UserNotFoundError):
            data.get_user_roles("i_dont_exist_and_should_raise_an_error")<|MERGE_RESOLUTION|>--- conflicted
+++ resolved
@@ -43,11 +43,7 @@
 
     def setUp(self):
         """Create a course and user, then log in. """
-<<<<<<< HEAD
         super(EnrollmentDataTest, self).setUp()  # lint-amnesty, pylint: disable=super-with-arguments
-=======
-        super().setUp()
->>>>>>> 5d7cd3d2
         self.course = CourseFactory.create()
         self.user = UserFactory.create(username=self.USERNAME, email=self.EMAIL, password=self.PASSWORD)
         self.client.login(username=self.USERNAME, password=self.PASSWORD)
@@ -210,11 +206,7 @@
         self._create_course_modes(course_modes)
 
         # Try to get an enrollment before it exists.
-<<<<<<< HEAD
         result = data.get_course_enrollment(self.user.username, six.text_type(self.course.id))
-=======
-        result = data.get_course_enrollment(self.user.username, str(self.course.id))
->>>>>>> 5d7cd3d2
         assert result is None
 
         # Create the original enrollment.
@@ -225,11 +217,7 @@
             True
         )
         # Get the enrollment and compare it to the original.
-<<<<<<< HEAD
         result = data.get_course_enrollment(self.user.username, six.text_type(self.course.id))
-=======
-        result = data.get_course_enrollment(self.user.username, str(self.course.id))
->>>>>>> 5d7cd3d2
         assert self.user.username == result['user']
         assert enrollment == result
 
@@ -301,13 +289,8 @@
             }
         ]
 
-<<<<<<< HEAD
         data.add_or_update_enrollment_attr(self.user.username, six.text_type(self.course.id), enrollment_attributes)
         enrollment_attr = data.get_enrollment_attributes(self.user.username, six.text_type(self.course.id))
-=======
-        data.add_or_update_enrollment_attr(self.user.username, str(self.course.id), enrollment_attributes)
-        enrollment_attr = data.get_enrollment_attributes(self.user.username, str(self.course.id))
->>>>>>> 5d7cd3d2
         assert enrollment_attr[0] == enrollment_attributes[0]
 
         enrollment_attributes = [
@@ -318,13 +301,8 @@
             }
         ]
 
-<<<<<<< HEAD
         data.add_or_update_enrollment_attr(self.user.username, six.text_type(self.course.id), enrollment_attributes)
         enrollment_attr = data.get_enrollment_attributes(self.user.username, six.text_type(self.course.id))
-=======
-        data.add_or_update_enrollment_attr(self.user.username, str(self.course.id), enrollment_attributes)
-        enrollment_attr = data.get_enrollment_attributes(self.user.username, str(self.course.id))
->>>>>>> 5d7cd3d2
         assert enrollment_attr[0] == enrollment_attributes[0]
 
     def test_non_existent_course(self):
