"""
Tests for student enrollment.
"""


import unittest
from unittest.mock import Mock, patch

import ddt
import pytest
from django.conf import settings
from django.test.utils import override_settings

from common.djangoapps.course_modes.models import CourseMode
from openedx.core.djangoapps.enrollments import api
from openedx.core.djangoapps.enrollments.errors import (
    CourseModeNotFoundError, EnrollmentApiLoadError, EnrollmentNotFoundError,
)
from openedx.core.djangoapps.enrollments.tests import fake_data_api
from openedx.core.djangolib.testing.utils import CacheIsolationTestCase


@ddt.ddt
@override_settings(ENROLLMENT_DATA_API="openedx.core.djangoapps.enrollments.tests.fake_data_api")
@unittest.skipUnless(settings.ROOT_URLCONF == 'lms.urls', 'Test only valid in lms')
class EnrollmentTest(CacheIsolationTestCase):
    """
    Test student enrollment, especially with different course modes.
    """
    USERNAME = "Bob"
    COURSE_ID = "some/great/course"

    ENABLED_CACHES = ['default']

    def setUp(self):
<<<<<<< HEAD
        super(EnrollmentTest, self).setUp()  # lint-amnesty, pylint: disable=super-with-arguments
=======
        super().setUp()
>>>>>>> 5d7cd3d2
        fake_data_api.reset()

    @ddt.data(
        # Default (no course modes in the database)
        # Expect automatically being enrolled as "honor".
        ([], 'honor'),

        # Audit / Verified / Honor
        # We should always go to the "choose your course" page.
        # We should also be enrolled as "honor" by default.
        (['honor', 'verified', 'audit'], 'honor'),

        # Check for professional ed happy path.
        (['professional'], 'professional'),
        (['no-id-professional'], 'no-id-professional')
    )
    @ddt.unpack
    def test_enroll(self, course_modes, mode):
        # Add a fake course enrollment information to the fake data API
        fake_data_api.add_course(self.COURSE_ID, course_modes=course_modes)
        # Enroll in the course and verify the URL we get sent to
        result = api.add_enrollment(self.USERNAME, self.COURSE_ID, mode=mode)
        assert result is not None
        assert result['student'] == self.USERNAME
        assert result['course']['course_id'] == self.COURSE_ID
        assert result['mode'] == mode

        get_result = api.get_enrollment(self.USERNAME, self.COURSE_ID)
        assert result == get_result

    @ddt.data(
        ([CourseMode.DEFAULT_MODE_SLUG, 'verified', 'credit'], CourseMode.DEFAULT_MODE_SLUG),
        (['audit', 'verified', 'credit'], 'audit'),
        (['honor', 'verified', 'credit'], 'honor'),
    )
    @ddt.unpack
    def test_enroll_no_mode_success(self, course_modes, expected_mode):
        # Add a fake course enrollment information to the fake data API
        fake_data_api.add_course(self.COURSE_ID, course_modes=course_modes)
        with patch('openedx.core.djangoapps.enrollments.api.CourseMode.modes_for_course') as mock_modes_for_course:
            mock_course_modes = [Mock(slug=mode) for mode in course_modes]
            mock_modes_for_course.return_value = mock_course_modes
            # Enroll in the course and verify the URL we get sent to
            result = api.add_enrollment(self.USERNAME, self.COURSE_ID)
            assert result is not None
            assert result['student'] == self.USERNAME
            assert result['course']['course_id'] == self.COURSE_ID
            assert result['mode'] == expected_mode

    @ddt.data(
        ['professional'],
        ['verified'],
        ['verified', 'professional'],
    )
    def test_enroll_no_mode_error(self, course_modes):
        # Add a fake course enrollment information to the fake data API
        fake_data_api.add_course(self.COURSE_ID, course_modes=course_modes)
        # Enroll in the course and verify that we raise CourseModeNotFoundError
        with pytest.raises(CourseModeNotFoundError):
            api.add_enrollment(self.USERNAME, self.COURSE_ID)

    def test_prof_ed_enroll(self):
        # Add a fake course enrollment information to the fake data API
        fake_data_api.add_course(self.COURSE_ID, course_modes=['professional'])
        # Enroll in the course and verify the URL we get sent to
        with pytest.raises(CourseModeNotFoundError):
            api.add_enrollment(self.USERNAME, self.COURSE_ID, mode='verified')

    @ddt.data(
        # Default (no course modes in the database)
        # Expect that users are automatically enrolled as "honor".
        ([], 'honor'),

        # Audit / Verified / Honor
        # We should always go to the "choose your course" page.
        # We should also be enrolled as "honor" by default.
        (['honor', 'verified', 'audit'], 'honor'),

        # Check for professional ed happy path.
        (['professional'], 'professional'),
        (['no-id-professional'], 'no-id-professional')
    )
    @ddt.unpack
    def test_unenroll(self, course_modes, mode):
        # Add a fake course enrollment information to the fake data API
        fake_data_api.add_course(self.COURSE_ID, course_modes=course_modes)
        # Enroll in the course and verify the URL we get sent to
        result = api.add_enrollment(self.USERNAME, self.COURSE_ID, mode=mode)
        assert result is not None
        assert result['student'] == self.USERNAME
        assert result['course']['course_id'] == self.COURSE_ID
        assert result['mode'] == mode
        assert result['is_active']

        result = api.update_enrollment(self.USERNAME, self.COURSE_ID, mode=mode, is_active=False)
        assert result is not None
        assert result['student'] == self.USERNAME
        assert result['course']['course_id'] == self.COURSE_ID
        assert result['mode'] == mode
        assert not result['is_active']

    def test_unenroll_not_enrolled_in_course(self):
        # Add a fake course enrollment information to the fake data API
        fake_data_api.add_course(self.COURSE_ID, course_modes=['honor'])
        with pytest.raises(EnrollmentNotFoundError):
            api.update_enrollment(self.USERNAME, self.COURSE_ID, mode='honor', is_active=False)

    @ddt.data(
        # Simple test of honor and verified.
        ([
            {'course_id': 'the/first/course', 'course_modes': [], 'mode': 'honor'},
            {'course_id': 'the/second/course', 'course_modes': ['honor', 'verified'], 'mode': 'verified'}
        ]),

        # No enrollments
        ([]),

        # One Enrollment
        ([
            {'course_id': 'the/third/course', 'course_modes': ['honor', 'verified', 'audit'], 'mode': 'audit'}
        ]),
    )
    def test_get_all_enrollments(self, enrollments):
        for enrollment in enrollments:
            fake_data_api.add_course(enrollment['course_id'], course_modes=enrollment['course_modes'])
            api.add_enrollment(self.USERNAME, enrollment['course_id'], enrollment['mode'])
        result = api.get_enrollments(self.USERNAME)
        assert len(enrollments) == len(result)
        for result_enrollment in result:
            assert result_enrollment['course']['course_id'] in [enrollment['course_id'] for enrollment in enrollments]

    def test_update_enrollment(self):
        # Add fake course enrollment information to the fake data API
        fake_data_api.add_course(self.COURSE_ID, course_modes=['honor', 'verified', 'audit'])
        # Enroll in the course and verify the URL we get sent to
        result = api.add_enrollment(self.USERNAME, self.COURSE_ID, mode='audit')
        get_result = api.get_enrollment(self.USERNAME, self.COURSE_ID)
        assert result == get_result

        result = api.update_enrollment(self.USERNAME, self.COURSE_ID, mode='honor')
        assert 'honor' == result['mode']

        result = api.update_enrollment(self.USERNAME, self.COURSE_ID, mode='verified')
        assert 'verified' == result['mode']

    def test_update_enrollment_attributes(self):
        # Add fake course enrollment information to the fake data API
        fake_data_api.add_course(self.COURSE_ID, course_modes=['honor', 'verified', 'audit', 'credit'])
        # Enroll in the course and verify the URL we get sent to
        result = api.add_enrollment(self.USERNAME, self.COURSE_ID, mode='audit')
        get_result = api.get_enrollment(self.USERNAME, self.COURSE_ID)
        assert result == get_result

        enrollment_attributes = [
            {
                "namespace": "credit",
                "name": "provider_id",
                "value": "hogwarts",
            }
        ]

        result = api.update_enrollment(
            self.USERNAME, self.COURSE_ID, mode='credit', enrollment_attributes=enrollment_attributes
        )
        assert 'credit' == result['mode']
        attributes = api.get_enrollment_attributes(self.USERNAME, self.COURSE_ID)
        assert enrollment_attributes[0] == attributes[0]

    def test_get_course_details(self):
        # Add a fake course enrollment information to the fake data API
        fake_data_api.add_course(self.COURSE_ID, course_modes=['honor', 'verified', 'audit'])
        result = api.get_course_enrollment_details(self.COURSE_ID)
        assert result['course_id'] == self.COURSE_ID
        assert 3 == len(result['course_modes'])

    @override_settings(ENROLLMENT_DATA_API='foo.bar.biz.baz')
    def test_data_api_config_error(self):
        # Enroll in the course and verify the URL we get sent to
        with pytest.raises(EnrollmentApiLoadError):
            api.add_enrollment(self.USERNAME, self.COURSE_ID, mode='audit')

    def test_caching(self):
        # Add fake course enrollment information to the fake data API
        fake_data_api.add_course(self.COURSE_ID, course_modes=['honor', 'verified', 'audit'])

        # Hit the fake data API.
        details = api.get_course_enrollment_details(self.COURSE_ID)

        # Reset the fake data API, should rely on the cache.
        fake_data_api.reset()
        cached_details = api.get_course_enrollment_details(self.COURSE_ID)

        # The data matches
        assert len(details['course_modes']) == 3
        assert details == cached_details

    def test_update_enrollment_expired_mode_with_error(self):
        """ Verify that if verified mode is expired and include expire flag is
        false then enrollment cannot be updated. """
        self.assert_add_modes_with_enrollment('audit')
        # On updating enrollment mode to verified it should the raise the error.
        with pytest.raises(CourseModeNotFoundError):
            self.assert_update_enrollment(mode='verified', include_expired=False)

    def test_update_enrollment_with_expired_mode(self):
        """ Verify that if verified mode is expired then enrollment can be
        updated if include_expired flag is true."""
        self.assert_add_modes_with_enrollment('audit')
        # enrollment in verified mode will work fine with include_expired=True
        self.assert_update_enrollment(mode='verified', include_expired=True)

    @ddt.data(True, False)
    def test_unenroll_with_expired_mode(self, include_expired):
        """ Verify that un-enroll will work fine for expired courses whether include_expired
        is true or false."""
        self.assert_add_modes_with_enrollment('verified')
        self.assert_update_enrollment(mode='verified', is_active=False, include_expired=include_expired)

    def assert_add_modes_with_enrollment(self, enrollment_mode):
        """ Dry method for adding fake course enrollment information to fake
        data API and enroll the student in the course. """
        fake_data_api.add_course(self.COURSE_ID, course_modes=['honor', 'verified', 'audit'])
        result = api.add_enrollment(self.USERNAME, self.COURSE_ID, mode=enrollment_mode)
        get_result = api.get_enrollment(self.USERNAME, self.COURSE_ID)
        assert result == get_result
        # set the course verify mode as expire.
        fake_data_api.set_expired_mode(self.COURSE_ID)

    def assert_update_enrollment(self, mode, is_active=True, include_expired=False):
        """ Dry method for updating enrollment."""

        result = api.update_enrollment(
            self.USERNAME, self.COURSE_ID, mode=mode, is_active=is_active, include_expired=include_expired
        )
        assert mode == result['mode']
        assert result is not None
        assert result['student'] == self.USERNAME
        assert result['course']['course_id'] == self.COURSE_ID
        assert result['mode'] == mode

        if is_active:
            assert result['is_active']
        else:
            assert not result['is_active']<|MERGE_RESOLUTION|>--- conflicted
+++ resolved
@@ -33,11 +33,7 @@
     ENABLED_CACHES = ['default']
 
     def setUp(self):
-<<<<<<< HEAD
         super(EnrollmentTest, self).setUp()  # lint-amnesty, pylint: disable=super-with-arguments
-=======
-        super().setUp()
->>>>>>> 5d7cd3d2
         fake_data_api.reset()
 
     @ddt.data(
