--- conflicted
+++ resolved
@@ -8,10 +8,6 @@
 import itertools
 import json
 import unittest
-<<<<<<< HEAD
-=======
-from unittest.mock import patch
->>>>>>> 5d7cd3d2
 import pytest
 import ddt
 import httpretty
@@ -171,11 +167,7 @@
 
     def setUp(self):
         """ Create a course and user, then log in. """
-<<<<<<< HEAD
         super(EnrollmentTest, self).setUp()  # lint-amnesty, pylint: disable=super-with-arguments
-=======
-        super().setUp()
->>>>>>> 5d7cd3d2
 
         self.rate_limit_config = RateLimitConfiguration.current()
         self.rate_limit_config.enabled = False
@@ -249,11 +241,7 @@
         )
         assert resp.status_code == status.HTTP_200_OK
         data = json.loads(resp.content.decode('utf-8'))
-<<<<<<< HEAD
         assert six.text_type(self.course.id) == data['course_details']['course_id']
-=======
-        assert str(self.course.id) == data['course_details']['course_id']
->>>>>>> 5d7cd3d2
         assert self.course.display_name_with_default == data['course_details']['course_name']
         assert CourseMode.DEFAULT_MODE_SLUG == data['mode']
         assert data['is_active']
@@ -297,11 +285,7 @@
         # While the enrollment wrong is invalid, the response content should have
         # all the valid enrollment modes.
         data = json.loads(resp.content.decode('utf-8'))
-<<<<<<< HEAD
         assert six.text_type(self.course.id) == data['course_details']['course_id']
-=======
-        assert str(self.course.id) == data['course_details']['course_id']
->>>>>>> 5d7cd3d2
         assert 1 == len(data['course_details']['course_modes'])
         assert 'professional' == data['course_details']['course_modes'][0]['slug']
 
@@ -318,11 +302,7 @@
         )
         assert resp.status_code == status.HTTP_200_OK
         data = json.loads(resp.content.decode('utf-8'))
-<<<<<<< HEAD
         assert six.text_type(self.course.id) == data['course_details']['course_id']
-=======
-        assert str(self.course.id) == data['course_details']['course_id']
->>>>>>> 5d7cd3d2
         assert CourseMode.DEFAULT_MODE_SLUG == data['mode']
         assert data['is_active']
 
@@ -461,11 +441,7 @@
         assert resp.status_code == status.HTTP_200_OK
 
         data = json.loads(resp.content.decode('utf-8'))
-<<<<<<< HEAD
         assert six.text_type(self.course.id) == data['course_id']
-=======
-        assert str(self.course.id) == data['course_id']
->>>>>>> 5d7cd3d2
         assert self.course.display_name_with_default == data['course_name']
         mode = data['course_modes'][0]
         assert mode['slug'] == CourseMode.HONOR
@@ -485,11 +461,7 @@
         assert resp.status_code == status.HTTP_200_OK
 
         data = json.loads(resp.content.decode('utf-8'))
-<<<<<<< HEAD
         assert six.text_type(self.course.id) == data['course_id']
-=======
-        assert str(self.course.id) == data['course_id']
->>>>>>> 5d7cd3d2
         mode = data['course_modes'][0]
         assert mode['slug'] == CourseMode.CREDIT_MODE
         assert mode['name'] == CourseMode.CREDIT_MODE
@@ -1181,11 +1153,7 @@
     @patch.dict(settings.FEATURES, {'EMBARGO': True})
     def setUp(self):
         """ Create a course and user, then log in. """
-<<<<<<< HEAD
         super(EnrollmentEmbargoTest, self).setUp()  # lint-amnesty, pylint: disable=super-with-arguments
-=======
-        super().setUp()
->>>>>>> 5d7cd3d2
 
         self.course = CourseFactory.create()
         # Load a CourseOverview. This initial load should result in a cache
@@ -1315,11 +1283,7 @@
 
     def setUp(self):
         """ Create a course and user, then log in. """
-<<<<<<< HEAD
         super(EnrollmentCrossDomainTest, self).setUp()  # lint-amnesty, pylint: disable=super-with-arguments
-=======
-        super().setUp()
->>>>>>> 5d7cd3d2
         self.course = CourseFactory.create()
         self.user = UserFactory.create(username=self.USERNAME, email=self.EMAIL, password=self.PASSWORD)
 
@@ -1382,11 +1346,7 @@
 
     def setUp(self):
         """ Create a course and user, then log in. """
-<<<<<<< HEAD
         super(UnenrollmentTest, self).setUp()  # lint-amnesty, pylint: disable=super-with-arguments
-=======
-        super().setUp()
->>>>>>> 5d7cd3d2
         self.superuser = SuperuserFactory()
         # Pass emit_signals when creating the course so it would be cached
         # as a CourseOverview. Enrollments require a cached CourseOverview.
@@ -1466,11 +1426,7 @@
         response = self._submit_unenroll(self.superuser, None)
         assert response.status_code == status.HTTP_404_NOT_FOUND
         data = json.loads(response.content.decode('utf-8'))
-<<<<<<< HEAD
         assert data == u'Username not specified.'
-=======
-        assert data == 'Username not specified.'
->>>>>>> 5d7cd3d2
         self._assert_active()
 
     def test_deactivate_enrollments_empty_username(self):
@@ -1534,11 +1490,7 @@
 
     def setUp(self):
         """ Create a course and user, then log in. """
-<<<<<<< HEAD
         super(UserRoleTest, self).setUp()  # lint-amnesty, pylint: disable=super-with-arguments
-=======
-        super().setUp()
->>>>>>> 5d7cd3d2
         self.course1 = CourseFactory.create(emit_signals=True, org="org1", course="course1", run="run1")
         self.course2 = CourseFactory.create(emit_signals=True, org="org2", course="course2", run="run2")
         self.user = UserFactory.create(
@@ -1639,11 +1591,7 @@
     CREATED_DATA = datetime.datetime(2018, 1, 1, 0, 0, 1, tzinfo=pytz.UTC)
 
     def setUp(self):
-<<<<<<< HEAD
         super(CourseEnrollmentsApiListTest, self).setUp()  # lint-amnesty, pylint: disable=super-with-arguments
-=======
-        super().setUp()
->>>>>>> 5d7cd3d2
         self.rate_limit_config = RateLimitConfiguration.current()
         self.rate_limit_config.enabled = False
         self.rate_limit_config.save()
