--- conflicted
+++ resolved
@@ -7,11 +7,8 @@
 
 import logging
 
-<<<<<<< HEAD
 from six import text_type
 
-=======
->>>>>>> 5d7cd3d2
 from common.djangoapps.course_modes.models import CourseMode
 from django.core.exceptions import ObjectDoesNotExist, ValidationError  # lint-amnesty, pylint: disable=wrong-import-order
 from django.utils.decorators import method_decorator  # lint-amnesty, pylint: disable=wrong-import-order
@@ -102,11 +99,7 @@
             self.rate = self.get_rate()
             self.num_requests, self.duration = self.parse_rate(self.rate)
 
-<<<<<<< HEAD
         return self.has_api_key_permissions(request) or super(EnrollmentUserThrottle, self).allow_request(request, view)  # lint-amnesty, pylint: disable=super-with-arguments
-=======
-        return self.has_api_key_permissions(request) or super().allow_request(request, view)
->>>>>>> 5d7cd3d2
 
 
 @can_disable_rate_limit
@@ -754,15 +747,9 @@
                 try:
                     enterprise_api_client.post_enterprise_course_enrollment(username, str(course_id), None)
                 except EnterpriseApiException as error:
-<<<<<<< HEAD
                     log.exception(u"An unexpected error occurred while creating the new EnterpriseCourseEnrollment "
                                   u"for user [%s] in course run [%s]", username, course_id)
                     raise CourseEnrollmentError(text_type(error))  # lint-amnesty, pylint: disable=raise-missing-from
-=======
-                    log.exception("An unexpected error occurred while creating the new EnterpriseCourseEnrollment "
-                                  "for user [%s] in course run [%s]", username, course_id)
-                    raise CourseEnrollmentError(str(error))  # lint-amnesty, pylint: disable=raise-missing-from
->>>>>>> 5d7cd3d2
                 kwargs = {
                     'username': username,
                     'course_id': str(course_id),
