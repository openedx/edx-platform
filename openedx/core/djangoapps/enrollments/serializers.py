"""
Serializers for all Course Enrollment related return objects.
"""


import logging

from rest_framework import serializers

from common.djangoapps.course_modes.models import CourseMode
from common.djangoapps.student.models import CourseEnrollment

log = logging.getLogger(__name__)


class StringListField(serializers.CharField):
    """Custom Serializer for turning a comma delimited string into a list.

    This field is designed to take a string such as "1,2,3" and turn it into an actual list
    [1,2,3]

    """
    def field_to_native(self, obj, field_name):  # pylint: disable=unused-argument
        """
        Serialize the object's class name.
        """
        if not obj.suggested_prices:
            return []

        items = obj.suggested_prices.split(',')
        return [int(item) for item in items]


class CourseSerializer(serializers.Serializer):  # pylint: disable=abstract-method
    """
    Serialize a course descriptor and related information.
    """

    course_id = serializers.CharField(source="id")
    course_name = serializers.CharField(source="display_name_with_default")
    enrollment_start = serializers.DateTimeField(format=None)
    enrollment_end = serializers.DateTimeField(format=None)
    course_start = serializers.DateTimeField(source="start", format=None)
    course_end = serializers.DateTimeField(source="end", format=None)
    invite_only = serializers.BooleanField(source="invitation_only")
    course_modes = serializers.SerializerMethodField()

    class Meta:
        # For disambiguating within the drf-yasg swagger schema
        ref_name = 'enrollment.Course'

    def __init__(self, *args, **kwargs):
        self.include_expired = kwargs.pop("include_expired", False)
<<<<<<< HEAD
        super(CourseSerializer, self).__init__(*args, **kwargs)  # lint-amnesty, pylint: disable=super-with-arguments
=======
        super().__init__(*args, **kwargs)
>>>>>>> 5d7cd3d2

    def get_course_modes(self, obj):
        """
        Retrieve course modes associated with the course.
        """
        course_modes = CourseMode.modes_for_course(
            obj.id,
            include_expired=self.include_expired,
            only_selectable=False
        )
        return [
            ModeSerializer(mode).data
            for mode in course_modes
        ]


class CourseEnrollmentSerializer(serializers.ModelSerializer):
    """Serializes CourseEnrollment models

    Aggregates all data from the Course Enrollment table, and pulls in the serialization for
    the Course Descriptor and course modes, to give a complete representation of course enrollment.

    """
    course_details = CourseSerializer(source="course_overview")
    user = serializers.SerializerMethodField('get_username')

    def get_username(self, model):
        """Retrieves the username from the associated model."""
        return model.username

    class Meta:
        model = CourseEnrollment
        fields = ('created', 'mode', 'is_active', 'course_details', 'user')
        lookup_field = 'username'


class CourseEnrollmentsApiListSerializer(CourseEnrollmentSerializer):
    """
    Serializes CourseEnrollment model and returns a subset of fields returned
    by the CourseEnrollmentSerializer.
    """
    course_id = serializers.CharField(source='course_overview.id')

    def __init__(self, *args, **kwargs):
<<<<<<< HEAD
        super(CourseEnrollmentsApiListSerializer, self).__init__(*args, **kwargs)  # lint-amnesty, pylint: disable=super-with-arguments
=======
        super().__init__(*args, **kwargs)
>>>>>>> 5d7cd3d2
        self.fields.pop('course_details')

    class Meta(CourseEnrollmentSerializer.Meta):
        fields = CourseEnrollmentSerializer.Meta.fields + ('course_id', )


class ModeSerializer(serializers.Serializer):  # pylint: disable=abstract-method
    """Serializes a course's 'Mode' tuples

    Returns a serialized representation of the modes available for course enrollment. The course
    modes models are designed to return a tuple instead of the model object itself. This serializer
    does not handle the model object itself, but the tuple.

    """
    slug = serializers.CharField(max_length=100)
    name = serializers.CharField(max_length=255)
    min_price = serializers.IntegerField()
    suggested_prices = StringListField(max_length=255)
    currency = serializers.CharField(max_length=8)
    expiration_datetime = serializers.DateTimeField()
    description = serializers.CharField()
    sku = serializers.CharField()
    bulk_sku = serializers.CharField()<|MERGE_RESOLUTION|>--- conflicted
+++ resolved
@@ -51,11 +51,7 @@
 
     def __init__(self, *args, **kwargs):
         self.include_expired = kwargs.pop("include_expired", False)
-<<<<<<< HEAD
         super(CourseSerializer, self).__init__(*args, **kwargs)  # lint-amnesty, pylint: disable=super-with-arguments
-=======
-        super().__init__(*args, **kwargs)
->>>>>>> 5d7cd3d2
 
     def get_course_modes(self, obj):
         """
@@ -100,11 +96,7 @@
     course_id = serializers.CharField(source='course_overview.id')
 
     def __init__(self, *args, **kwargs):
-<<<<<<< HEAD
         super(CourseEnrollmentsApiListSerializer, self).__init__(*args, **kwargs)  # lint-amnesty, pylint: disable=super-with-arguments
-=======
-        super().__init__(*args, **kwargs)
->>>>>>> 5d7cd3d2
         self.fields.pop('course_details')
 
     class Meta(CourseEnrollmentSerializer.Meta):
