"""
Data Aggregation Layer of the Enrollment API. Collects all enrollment specific data into a single
source to be used throughout the API.
"""


import logging

from django.contrib.auth.models import User  # lint-amnesty, pylint: disable=imported-auth-user
from django.db import transaction
from opaque_keys.edx.keys import CourseKey

from openedx.core.djangoapps.content.course_overviews.models import CourseOverview
from openedx.core.djangoapps.enrollments.errors import (
    CourseEnrollmentClosedError,
    CourseEnrollmentExistsError,
    CourseEnrollmentFullError,
    InvalidEnrollmentAttribute,
    UserNotFoundError
)
from openedx.core.djangoapps.enrollments.serializers import CourseEnrollmentSerializer, CourseSerializer
from openedx.core.lib.exceptions import CourseNotFoundError
from common.djangoapps.student.models import (
    AlreadyEnrolledError,
    CourseEnrollment,
    CourseEnrollmentAttribute,
    CourseFullError,
    EnrollmentClosedError,
    NonExistentCourseError
)
from common.djangoapps.student.roles import RoleCache

log = logging.getLogger(__name__)


def get_course_enrollments(username, include_inactive=False):
    """Retrieve a list representing all aggregated data for a user's course enrollments.

    Construct a representation of all course enrollment data for a specific user.

    Args:
        username: The name of the user to retrieve course enrollment information for.
        include_inactive (bool): Determines whether inactive enrollments will be included


    Returns:
        A serializable list of dictionaries of all aggregated enrollment data for a user.

    """
    qset = CourseEnrollment.objects.filter(
        user__username=username,
    ).order_by('created')

    if not include_inactive:
        qset = qset.filter(is_active=True)

    enrollments = CourseEnrollmentSerializer(qset, many=True).data

    # Find deleted courses and filter them out of the results
    deleted = []
    valid = []
    for enrollment in enrollments:
        if enrollment.get("course_details") is not None:
            valid.append(enrollment)
        else:
            deleted.append(enrollment)

    if deleted:
        log.warning(
            (
                "Course enrollments for user %s reference "
                "courses that do not exist (this can occur if a course is deleted)."
            ), username,
        )

    return valid


def get_course_enrollment(username, course_id):
    """Retrieve an object representing all aggregated data for a user's course enrollment.

    Get the course enrollment information for a specific user and course.

    Args:
        username (str): The name of the user to retrieve course enrollment information for.
        course_id (str): The course to retrieve course enrollment information for.

    Returns:
        A serializable dictionary representing the course enrollment.

    """
    course_key = CourseKey.from_string(course_id)
    try:
        enrollment = CourseEnrollment.objects.get(
            user__username=username, course_id=course_key
        )
        return CourseEnrollmentSerializer(enrollment).data
    except CourseEnrollment.DoesNotExist:
        return None


def get_user_enrollments(course_key):
    """Based on the course id, return all user enrollments in the course
    Args:
        course_key (CourseKey): Identifier of the course
        from which to retrieve enrollments.
    Returns:
        A course's user enrollments as a queryset
    Raises:
        CourseEnrollment.DoesNotExist
    """
    return CourseEnrollment.objects.filter(
        course_id=course_key,
        is_active=True
    ).order_by('created')


def create_course_enrollment(username, course_id, mode, is_active):
    """Create a new course enrollment for the given user.

    Creates a new course enrollment for the specified user username.

    Args:
        username (str): The name of the user to create a new course enrollment for.
        course_id (str): The course to create the course enrollment for.
        mode (str): (Optional) The mode for the new enrollment.
        is_active (boolean): (Optional) Determines if the enrollment is active.

    Returns:
        A serializable dictionary representing the new course enrollment.

    Raises:
        CourseNotFoundError
        CourseEnrollmentFullError
        EnrollmentClosedError
        CourseEnrollmentExistsError

    """
    course_key = CourseKey.from_string(course_id)

    try:
        user = User.objects.get(username=username)
    except User.DoesNotExist:
        msg = f"Not user with username '{username}' found."
        log.warning(msg)
        raise UserNotFoundError(msg)  # lint-amnesty, pylint: disable=raise-missing-from

    try:
        enrollment = CourseEnrollment.enroll(user, course_key, check_access=True)
        return _update_enrollment(enrollment, is_active=is_active, mode=mode)
    except NonExistentCourseError as err:
<<<<<<< HEAD
        raise CourseNotFoundError(text_type(err))  # lint-amnesty, pylint: disable=raise-missing-from
    except EnrollmentClosedError as err:
        raise CourseEnrollmentClosedError(text_type(err))  # lint-amnesty, pylint: disable=raise-missing-from
    except CourseFullError as err:
        raise CourseEnrollmentFullError(text_type(err))  # lint-amnesty, pylint: disable=raise-missing-from
    except AlreadyEnrolledError as err:
        enrollment = get_course_enrollment(username, course_id)
        raise CourseEnrollmentExistsError(text_type(err), enrollment)  # lint-amnesty, pylint: disable=raise-missing-from
=======
        raise CourseNotFoundError(str(err))  # lint-amnesty, pylint: disable=raise-missing-from
    except EnrollmentClosedError as err:
        raise CourseEnrollmentClosedError(str(err))  # lint-amnesty, pylint: disable=raise-missing-from
    except CourseFullError as err:
        raise CourseEnrollmentFullError(str(err))  # lint-amnesty, pylint: disable=raise-missing-from
    except AlreadyEnrolledError as err:
        enrollment = get_course_enrollment(username, course_id)
        raise CourseEnrollmentExistsError(str(err), enrollment)  # lint-amnesty, pylint: disable=raise-missing-from
>>>>>>> 5d7cd3d2


def update_course_enrollment(username, course_id, mode=None, is_active=None):
    """Modify a course enrollment for a user.

    Allows updates to a specific course enrollment.

    Args:
        username (str): The name of the user to retrieve course enrollment information for.
        course_id (str): The course to retrieve course enrollment information for.
        mode (str): (Optional) If specified, modify the mode for this enrollment.
        is_active (boolean): (Optional) Determines if the enrollment is active.

    Returns:
        A serializable dictionary representing the modified course enrollment.

    """
    course_key = CourseKey.from_string(course_id)

    try:
        user = User.objects.get(username=username)
    except User.DoesNotExist:
        msg = f"Not user with username '{username}' found."
        log.warning(msg)
        raise UserNotFoundError(msg)  # lint-amnesty, pylint: disable=raise-missing-from

    try:
        enrollment = CourseEnrollment.objects.get(user=user, course_id=course_key)
        return _update_enrollment(enrollment, is_active=is_active, mode=mode)
    except CourseEnrollment.DoesNotExist:
        return None


def add_or_update_enrollment_attr(username, course_id, attributes):
    """Set enrollment attributes for the enrollment of given user in the
    course provided.

    Args:
        course_id (str): The Course to set enrollment attributes for.
        username: The User to set enrollment attributes for.
        attributes (list): Attributes to be set.

    Example:
        >>>add_or_update_enrollment_attr(
            "Bob",
            "course-v1-edX-DemoX-1T2015",
            [
                {
                    "namespace": "credit",
                    "name": "provider_id",
                    "value": "hogwarts",
                },
            ]
        )
    """
    course_key = CourseKey.from_string(course_id)
    user = _get_user(username)
    enrollment = CourseEnrollment.get_enrollment(user, course_key)
    if not _invalid_attribute(attributes) and enrollment is not None:
        CourseEnrollmentAttribute.add_enrollment_attr(enrollment, attributes)


def get_enrollment_attributes(username, course_id):
    """Retrieve enrollment attributes for given user for provided course.

    Args:
        username: The User to get enrollment attributes for
        course_id (str): The Course to get enrollment attributes for.

    Example:
        >>>get_enrollment_attributes("Bob", "course-v1-edX-DemoX-1T2015")
        [
            {
                "namespace": "credit",
                "name": "provider_id",
                "value": "hogwarts",
            },
        ]

    Returns: list
    """
    course_key = CourseKey.from_string(course_id)
    user = _get_user(username)
    enrollment = CourseEnrollment.get_enrollment(user, course_key)
    return CourseEnrollmentAttribute.get_enrollment_attributes(enrollment)


def unenroll_user_from_all_courses(username):
    """
    Set all of a user's enrollments to inactive.
    :param username: The user being unenrolled.
    :return: A list of all courses from which the user was unenrolled.
    """
    user = _get_user(username)
    enrollments = CourseEnrollment.objects.filter(user=user)
    with transaction.atomic():
        for enrollment in enrollments:
            _update_enrollment(enrollment, is_active=False)

<<<<<<< HEAD
    return set([str(enrollment.course_id.org) for enrollment in enrollments])  # lint-amnesty, pylint: disable=consider-using-set-comprehension
=======
    return {str(enrollment.course_id.org) for enrollment in enrollments}  # lint-amnesty, pylint: disable=consider-using-set-comprehension
>>>>>>> 5d7cd3d2


def _get_user(username):
    """Retrieve user with provided username

    Args:
        username: username of the user for which object is to retrieve

    Returns: obj
    """
    try:
        return User.objects.get(username=username)
    except User.DoesNotExist:
        msg = f"Not user with username '{username}' found."
        log.warning(msg)
        raise UserNotFoundError(msg)  # lint-amnesty, pylint: disable=raise-missing-from


def _update_enrollment(enrollment, is_active=None, mode=None):
    enrollment.update_enrollment(is_active=is_active, mode=mode)
    enrollment.save()
    return CourseEnrollmentSerializer(enrollment).data


def _invalid_attribute(attributes):
    """Validate enrollment attribute

    Args:
        attributes(List): List of attribute dicts

    Return:
        list of invalid attributes
    """
    invalid_attributes = []
    for attribute in attributes:
        if "namespace" not in attribute:
            msg = "'namespace' not in enrollment attribute"
            log.warning(msg)
            invalid_attributes.append("namespace")
            raise InvalidEnrollmentAttribute(msg)
        if "name" not in attribute:
            msg = "'name' not in enrollment attribute"
            log.warning(msg)
            invalid_attributes.append("name")
            raise InvalidEnrollmentAttribute(msg)
        if "value" not in attribute:
            msg = "'value' not in enrollment attribute"
            log.warning(msg)
            invalid_attributes.append("value")
            raise InvalidEnrollmentAttribute(msg)

    return invalid_attributes


def get_course_enrollment_info(course_id, include_expired=False):
    """Returns all course enrollment information for the given course.

    Based on the course id, return all related course information.

    Args:
        course_id (str): The course to retrieve enrollment information for.

        include_expired (bool): Boolean denoting whether expired course modes
        should be included in the returned JSON data.

    Returns:
        A serializable dictionary representing the course's enrollment information.

    Raises:
        CourseNotFoundError

    """
    course_key = CourseKey.from_string(course_id)

    try:
        course = CourseOverview.get_from_id(course_key)
    except CourseOverview.DoesNotExist:
        msg = f"Requested enrollment information for unknown course {course_id}"
        log.warning(msg)
        raise CourseNotFoundError(msg)  # lint-amnesty, pylint: disable=raise-missing-from
    else:
        return CourseSerializer(course, include_expired=include_expired).data


def get_user_roles(username):
    """
    Returns a list of all roles that this user has.
    :param username: The id of the selected user.
    :return: All roles for all courses that this user has.
    """
    # pylint: disable=protected-access
    user = _get_user(username)
    if not hasattr(user, '_roles'):
        user._roles = RoleCache(user)
    role_cache = user._roles
    return role_cache._roles


def serialize_enrollments(enrollments):
    """
    Take CourseEnrollment objects and return them in a serialized list.
    """
    return CourseEnrollmentSerializer(enrollments, many=True).data<|MERGE_RESOLUTION|>--- conflicted
+++ resolved
@@ -149,7 +149,6 @@
         enrollment = CourseEnrollment.enroll(user, course_key, check_access=True)
         return _update_enrollment(enrollment, is_active=is_active, mode=mode)
     except NonExistentCourseError as err:
-<<<<<<< HEAD
         raise CourseNotFoundError(text_type(err))  # lint-amnesty, pylint: disable=raise-missing-from
     except EnrollmentClosedError as err:
         raise CourseEnrollmentClosedError(text_type(err))  # lint-amnesty, pylint: disable=raise-missing-from
@@ -158,16 +157,6 @@
     except AlreadyEnrolledError as err:
         enrollment = get_course_enrollment(username, course_id)
         raise CourseEnrollmentExistsError(text_type(err), enrollment)  # lint-amnesty, pylint: disable=raise-missing-from
-=======
-        raise CourseNotFoundError(str(err))  # lint-amnesty, pylint: disable=raise-missing-from
-    except EnrollmentClosedError as err:
-        raise CourseEnrollmentClosedError(str(err))  # lint-amnesty, pylint: disable=raise-missing-from
-    except CourseFullError as err:
-        raise CourseEnrollmentFullError(str(err))  # lint-amnesty, pylint: disable=raise-missing-from
-    except AlreadyEnrolledError as err:
-        enrollment = get_course_enrollment(username, course_id)
-        raise CourseEnrollmentExistsError(str(err), enrollment)  # lint-amnesty, pylint: disable=raise-missing-from
->>>>>>> 5d7cd3d2
 
 
 def update_course_enrollment(username, course_id, mode=None, is_active=None):
@@ -267,11 +256,7 @@
         for enrollment in enrollments:
             _update_enrollment(enrollment, is_active=False)
 
-<<<<<<< HEAD
     return set([str(enrollment.course_id.org) for enrollment in enrollments])  # lint-amnesty, pylint: disable=consider-using-set-comprehension
-=======
-    return {str(enrollment.course_id.org) for enrollment in enrollments}  # lint-amnesty, pylint: disable=consider-using-set-comprehension
->>>>>>> 5d7cd3d2
 
 
 def _get_user(username):
