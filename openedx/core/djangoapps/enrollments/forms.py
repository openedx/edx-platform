"""
Forms for validating user input to the Course Enrollment related views.
"""


from django.core.exceptions import ValidationError
from django.forms import CharField, Form
from opaque_keys import InvalidKeyError
from opaque_keys.edx.keys import CourseKey

from openedx.core.djangoapps.user_authn.views.registration_form import validate_username


class CourseEnrollmentsApiListForm(Form):
    """
    A form that validates the query string parameters for the CourseEnrollmentsApiListView.
    """
    MAX_USERNAME_COUNT = 100
    username = CharField(required=False)
    course_id = CharField(required=False)

    def clean_course_id(self):
        """
        Validate and return a course ID.
        """
        course_id = self.cleaned_data.get('course_id')
        if course_id:
            try:
                return CourseKey.from_string(course_id)
            except InvalidKeyError:
<<<<<<< HEAD
                raise ValidationError(u"'{}' is not a valid course id.".format(course_id))  # lint-amnesty, pylint: disable=raise-missing-from
=======
                raise ValidationError(f"'{course_id}' is not a valid course id.")  # lint-amnesty, pylint: disable=raise-missing-from
>>>>>>> 5d7cd3d2
        return course_id

    def clean_username(self):
        """
        Validate a string of comma-separated usernames and return a list of usernames.
        """
        usernames_csv_string = self.cleaned_data.get('username')
        if usernames_csv_string:
            usernames = usernames_csv_string.split(',')
            if len(usernames) > self.MAX_USERNAME_COUNT:
                raise ValidationError(
                    "Too many usernames in a single request - {}. A maximum of {} is allowed".format(
                        len(usernames),
                        self.MAX_USERNAME_COUNT,
                    )
                )
            for username in usernames:
                validate_username(username)
            return usernames
        return usernames_csv_string<|MERGE_RESOLUTION|>--- conflicted
+++ resolved
@@ -28,11 +28,7 @@
             try:
                 return CourseKey.from_string(course_id)
             except InvalidKeyError:
-<<<<<<< HEAD
                 raise ValidationError(u"'{}' is not a valid course id.".format(course_id))  # lint-amnesty, pylint: disable=raise-missing-from
-=======
-                raise ValidationError(f"'{course_id}' is not a valid course id.")  # lint-amnesty, pylint: disable=raise-missing-from
->>>>>>> 5d7cd3d2
         return course_id
 
     def clean_username(self):
