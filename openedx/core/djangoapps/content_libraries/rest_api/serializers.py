"""
Serializers for the content libraries REST API
"""
# pylint: disable=abstract-method
from django.core.validators import validate_unicode_slug
from rest_framework import serializers
from rest_framework.exceptions import ValidationError

from opaque_keys import OpaqueKey
from opaque_keys.edx.locator import LibraryContainerLocator, LibraryUsageLocatorV2
from opaque_keys import InvalidKeyError

from openedx_learning.api.authoring_models import Collection
from openedx.core.djangoapps.content_libraries.api.containers import ContainerType
from openedx.core.djangoapps.content_libraries.constants import (
    ALL_RIGHTS_RESERVED,
    LICENSE_OPTIONS,
)
from openedx.core.djangoapps.content_libraries.models import (
    ContentLibraryPermission, ContentLibraryBlockImportTask,
    ContentLibrary
)
from openedx.core.lib.api.serializers import CourseKeyField
from .. import permissions


DATETIME_FORMAT = '%Y-%m-%dT%H:%M:%SZ'


class ContentLibraryMetadataSerializer(serializers.Serializer):
    """
    Serializer for ContentLibraryMetadata
    """
    # We rename the primary key field to "id" in the REST API since API clients
    # often implement magic functionality for fields with that name, and "key"
    # is a reserved prop name in React. This 'id' field is a string that
    # begins with 'lib:'. (The numeric ID of the ContentLibrary object in MySQL
    # is not exposed via this API.)
    id = serializers.CharField(source="key", read_only=True)
    org = serializers.SlugField(source="key.org")
    slug = serializers.CharField(source="key.slug", validators=(validate_unicode_slug, ))
    title = serializers.CharField()
    description = serializers.CharField(allow_blank=True)
    num_blocks = serializers.IntegerField(read_only=True)
    version = serializers.IntegerField(read_only=True)
    last_published = serializers.DateTimeField(format=DATETIME_FORMAT, read_only=True)
    published_by = serializers.CharField(read_only=True)
    last_draft_created = serializers.DateTimeField(format=DATETIME_FORMAT, read_only=True)
    last_draft_created_by = serializers.CharField(read_only=True)
    allow_lti = serializers.BooleanField(default=False, read_only=True)
    allow_public_learning = serializers.BooleanField(default=False)
    allow_public_read = serializers.BooleanField(default=False)
    has_unpublished_changes = serializers.BooleanField(read_only=True)
    has_unpublished_deletes = serializers.BooleanField(read_only=True)
    license = serializers.ChoiceField(choices=LICENSE_OPTIONS, default=ALL_RIGHTS_RESERVED)
    can_edit_library = serializers.SerializerMethodField()
    created = serializers.DateTimeField(format=DATETIME_FORMAT, read_only=True)
    updated = serializers.DateTimeField(format=DATETIME_FORMAT, read_only=True)

    def get_can_edit_library(self, obj):
        """
        Verifies if the user in request has permission
        to edit a library.
        """
        request = self.context.get('request', None)
        if request is None:
            return False

        user = request.user

        if not user:
            return False

        library_obj = ContentLibrary.objects.get_by_key(obj.key)
        return user.has_perm(permissions.CAN_EDIT_THIS_CONTENT_LIBRARY, obj=library_obj)


class ContentLibraryUpdateSerializer(serializers.Serializer):
    """
    Serializer for updating an existing content library
    """
    # These are the only fields that support changes:
    title = serializers.CharField()
    description = serializers.CharField()
    allow_public_learning = serializers.BooleanField()
    allow_public_read = serializers.BooleanField()
    license = serializers.ChoiceField(choices=LICENSE_OPTIONS)


class ContentLibraryPermissionLevelSerializer(serializers.Serializer):
    """
    Serializer for the "Access Level" of a ContentLibraryPermission object.

    This is used when updating a user or group's permissions re some content
    library.
    """
    access_level = serializers.ChoiceField(choices=ContentLibraryPermission.ACCESS_LEVEL_CHOICES)


class ContentLibraryAddPermissionByEmailSerializer(serializers.Serializer):
    """
    Serializer for adding a new user and granting their access level via their email address.
    """
    access_level = serializers.ChoiceField(choices=ContentLibraryPermission.ACCESS_LEVEL_CHOICES)
    email = serializers.EmailField()


class ContentLibraryPermissionSerializer(ContentLibraryPermissionLevelSerializer):
    """
    Serializer for a ContentLibraryPermission object, which grants either a user
    or a group permission to view a content library.
    """
    email = serializers.EmailField(source="user.email", read_only=True, default=None)
    username = serializers.CharField(source="user.username", read_only=True, default=None)
    group_name = serializers.CharField(source="group.name", allow_null=True, allow_blank=False, default=None)


class ContentLibraryFilterSerializer(serializers.Serializer):
    """
    Base serializer for filtering listings on the content library APIs.
    """
    text_search = serializers.CharField(default=None, required=False)
    org = serializers.CharField(default=None, required=False)
    order = serializers.CharField(default=None, required=False)


class CollectionMetadataSerializer(serializers.Serializer):
    """
    Serializer for CollectionMetadata
    """
    key = serializers.CharField()
    title = serializers.CharField()


class PublishableItemSerializer(serializers.Serializer):
    """
    Serializer for any PublishableItem in a library (XBlock, Container, etc.)
    """
    id = serializers.SerializerMethodField()
    display_name = serializers.CharField()
    published_display_name = serializers.CharField(required=False)
    tags_count = serializers.IntegerField(read_only=True)
    last_published = serializers.DateTimeField(format=DATETIME_FORMAT, read_only=True)
    published_by = serializers.CharField(read_only=True)
    last_draft_created = serializers.DateTimeField(format=DATETIME_FORMAT, read_only=True)
    last_draft_created_by = serializers.CharField(read_only=True)
    has_unpublished_changes = serializers.BooleanField(read_only=True)
    created = serializers.DateTimeField(format=DATETIME_FORMAT, read_only=True)
    modified = serializers.DateTimeField(format=DATETIME_FORMAT, read_only=True)

    # When creating a new XBlock in a library, the slug becomes the ID part of
    # the definition key and usage key:
    slug = serializers.CharField(write_only=True)

    collections = CollectionMetadataSerializer(many=True, required=False)
    can_stand_alone = serializers.BooleanField(read_only=True)

    # Fields that are _sometimes_ set, depending on the subclass:
    block_type = serializers.CharField(source="usage_key.block_type", required=False)
    container_type = serializers.CharField(source="container_key.block_type", required=False)

    def get_id(self, obj) -> str:
        """ Get a unique ID for this PublishableItem """
        if hasattr(obj, "usage_key"):
            return str(obj.usage_key)
        elif hasattr(obj, "container_key"):
            return str(obj.container_key)
        return ""


class LibraryXBlockMetadataSerializer(PublishableItemSerializer):
    """
    Serializer for LibraryXBlockMetadata
    """
    block_type = serializers.CharField(source="usage_key.block_type")


class LibraryXBlockTypeSerializer(serializers.Serializer):
    """
    Serializer for LibraryXBlockType
    """
    block_type = serializers.CharField()
    display_name = serializers.CharField()


class LibraryXBlockCreationSerializer(serializers.Serializer):
    """
    Serializer for adding a new XBlock to a content library
    """
    # Parent block: optional usage key of an existing block to add this child
    # block to. TODO: Remove this, because we don't support it.
    parent_block = serializers.CharField(required=False)

    block_type = serializers.CharField()

    # TODO: Rename to ``block_id`` or ``slug``. The Learning Core XBlock runtime
    # doesn't use definition_ids, but this field is really just about requesting
    # a specific block_id, e.g. the "best_tropical_vacation_spots" portion of a
    # problem with UsageKey:
    #   lb:Axim:VacationsLib:problem:best_tropical_vacation_spots
    #
    # It doesn't look like the frontend actually uses this to put meaningful
    # slugs at the moment, but hopefully we can change this soon.
    definition_id = serializers.CharField(validators=(validate_unicode_slug, ))

    # Optional param specified when pasting data from clipboard instead of
    # creating new block from scratch
    staged_content = serializers.CharField(required=False)

    # Optional param defaults to True, set to False if block is being created under a container.
    can_stand_alone = serializers.BooleanField(required=False, default=True)


class LibraryXBlockOlxSerializer(serializers.Serializer):
    """
    Serializer for representing an XBlock's OLX
    """
    olx = serializers.CharField()
    version_num = serializers.IntegerField(read_only=True, required=False)


class LibraryXBlockStaticFileSerializer(serializers.Serializer):
    """
    Serializer representing a static file associated with an XBlock

    Serializes a LibraryXBlockStaticFile (or a BundleFile)
    """
    path = serializers.CharField()
    # Publicly accessible URL where the file can be downloaded.
    # Must be an absolute URL.
    url = serializers.URLField()
    size = serializers.IntegerField(min_value=0)


class LibraryXBlockStaticFilesSerializer(serializers.Serializer):
    """
    Serializer representing a static file associated with an XBlock

    Serializes a LibraryXBlockStaticFile (or a BundleFile)
    """
    files = LibraryXBlockStaticFileSerializer(many=True)


class LibraryContainerMetadataSerializer(PublishableItemSerializer):
    """
    Serializer for Containers like Sections, Subsections, Units

    Converts from ContainerMetadata to JSON-compatible data
    """
    # Use 'source' to get this as a string, not an enum value instance which the container_type field has.
    container_type = serializers.CharField(source="container_key.container_type")

    # When creating a new container in a library, the slug becomes the ID part of
    # the definition key and usage key:
    slug = serializers.CharField(write_only=True, required=False)

    def to_internal_value(self, data):
        """
        Convert JSON-ish data back to native python types.
        Returns a dictionary, not a ContainerMetadata instance.
        """
        result = super().to_internal_value(data)
        result["container_type"] = ContainerType(data["container_type"])
        return result


class LibraryContainerUpdateSerializer(serializers.Serializer):
    """
    Serializer for updating metadata for Containers like Sections, Subsections, Units
    """
    display_name = serializers.CharField()


class ContentLibraryBlockImportTaskSerializer(serializers.ModelSerializer):
    """
    Serializer for a Content Library block import task.
    """

    org = serializers.SerializerMethodField()

    def get_org(self, obj):
        return obj.course_id.org

    class Meta:
        model = ContentLibraryBlockImportTask
        fields = '__all__'


class ContentLibraryBlockImportTaskCreateSerializer(serializers.Serializer):
    """
    Serializer to create a new block import task.

    The serializer accepts the following parameter:

    - The courseware course key to import blocks from.
    """

    course_key = CourseKeyField()


class ContentLibraryCollectionSerializer(serializers.ModelSerializer):
    """
    Serializer for a Content Library Collection
    """

    class Meta:
        model = Collection
        fields = '__all__'


class ContentLibraryCollectionUpdateSerializer(serializers.Serializer):
    """
    Serializer for updating a Collection in a Content Library
    """

    title = serializers.CharField()
    description = serializers.CharField(allow_blank=True)


class UsageKeyV2Serializer(serializers.BaseSerializer):
    """
    Serializes a library Component (XBlock) key.
    """
    def to_representation(self, value: LibraryUsageLocatorV2) -> str:
        """
        Returns the LibraryUsageLocatorV2 value as a string.
        """
        return str(value)

    def to_internal_value(self, value: str) -> LibraryUsageLocatorV2:
        """
        Returns a LibraryUsageLocatorV2 from the string value.

        Raises ValidationError if invalid LibraryUsageLocatorV2.
        """
        try:
            return LibraryUsageLocatorV2.from_string(value)
        except InvalidKeyError as err:
            raise ValidationError from err


class OpaqueKeySerializer(serializers.BaseSerializer):
    """
    Serializes a OpaqueKey with the correct class.
    """
    def to_representation(self, value: OpaqueKey) -> str:
        """
        Returns the OpaqueKey value as a string.
        """
        return str(value)

    def to_internal_value(self, value: str) -> OpaqueKey:
        """
        Returns a LibraryUsageLocatorV2 or a LibraryContainerLocator from the string value.

        Raises ValidationError if invalid UsageKeyV2 or LibraryContainerLocator.
        """
        try:
            return LibraryUsageLocatorV2.from_string(value)
        except InvalidKeyError:
            try:
                return LibraryContainerLocator.from_string(value)
            except InvalidKeyError as err:
                raise ValidationError from err


class ContentLibraryItemContainerKeysSerializer(serializers.Serializer):
    """
    Serializer for adding/removing items to/from a Container.
    """

    usage_keys = serializers.ListField(child=OpaqueKeySerializer(), allow_empty=False)


class ContentLibraryItemKeysSerializer(serializers.Serializer):
    """
    Serializer for adding/removing items to/from a Collection.
    """

    usage_keys = serializers.ListField(child=OpaqueKeySerializer(), allow_empty=False)


class ContentLibraryItemCollectionsUpdateSerializer(serializers.Serializer):
    """
    Serializer for adding/removing Collections to/from a Library Item (component, unit, etc..).
    """

    collection_keys = serializers.ListField(child=serializers.CharField(), allow_empty=True)


<<<<<<< HEAD
class ContainerHierarchyMemberSerializer(serializers.Serializer):
    """
    Serializer for the members of a hierarchy, which can be either Components or Containers.
    """
    id = OpaqueKeySerializer()
    display_name = serializers.CharField()
    has_unpublished_changes = serializers.BooleanField()


class ContainerHierarchySerializer(serializers.Serializer):
    """
    Serializer which represents the full hierarchy of containers and components that contain and are contained by a
    given library container or library block.
    """
    sections = serializers.ListField(child=ContainerHierarchyMemberSerializer(), allow_empty=True)
    subsections = serializers.ListField(child=ContainerHierarchyMemberSerializer(), allow_empty=True)
    units = serializers.ListField(child=ContainerHierarchyMemberSerializer(), allow_empty=True)
    components = serializers.ListField(child=ContainerHierarchyMemberSerializer(), allow_empty=True)
    object_key = OpaqueKeySerializer()
=======
class UnionLibraryMetadataSerializer(serializers.Serializer):
    """
    Union serializer for swagger api response.
    """

    type_a = LibraryXBlockMetadataSerializer(many=True, required=False)
    type_b = LibraryContainerMetadataSerializer(many=True, required=False)
>>>>>>> ec72dc79
<|MERGE_RESOLUTION|>--- conflicted
+++ resolved
@@ -388,7 +388,15 @@
     collection_keys = serializers.ListField(child=serializers.CharField(), allow_empty=True)
 
 
-<<<<<<< HEAD
+class UnionLibraryMetadataSerializer(serializers.Serializer):
+    """
+    Union serializer for swagger api response.
+    """
+
+    type_a = LibraryXBlockMetadataSerializer(many=True, required=False)
+    type_b = LibraryContainerMetadataSerializer(many=True, required=False)
+
+
 class ContainerHierarchyMemberSerializer(serializers.Serializer):
     """
     Serializer for the members of a hierarchy, which can be either Components or Containers.
@@ -407,13 +415,4 @@
     subsections = serializers.ListField(child=ContainerHierarchyMemberSerializer(), allow_empty=True)
     units = serializers.ListField(child=ContainerHierarchyMemberSerializer(), allow_empty=True)
     components = serializers.ListField(child=ContainerHierarchyMemberSerializer(), allow_empty=True)
-    object_key = OpaqueKeySerializer()
-=======
-class UnionLibraryMetadataSerializer(serializers.Serializer):
-    """
-    Union serializer for swagger api response.
-    """
-
-    type_a = LibraryXBlockMetadataSerializer(many=True, required=False)
-    type_b = LibraryContainerMetadataSerializer(many=True, required=False)
->>>>>>> ec72dc79
+    object_key = OpaqueKeySerializer()