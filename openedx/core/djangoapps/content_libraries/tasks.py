"""
Celery tasks for Content Libraries.

Architecture note:

    Several functions in this file manage the copying/updating of blocks in modulestore
    and blockstore. These operations should only be performed within the context of CMS.
    However, due to existing edx-platform code structure, we've had to define the functions
    in shared source tree (openedx/) and the tasks are registered in both LMS and CMS.

    To ensure that we're not accidentally importing things from blockstore in the LMS context,
    we use ensure_cms throughout this module.

    A longer-term solution to this issue would be to move the content_libraries app to cms:
    https://github.com/openedx/edx-platform/issues/33428
"""
from __future__ import annotations

import logging
import hashlib

from celery import shared_task
from celery_utils.logged_task import LoggedTask
from celery.utils.log import get_task_logger
from django.contrib.auth.models import User  # lint-amnesty, pylint: disable=imported-auth-user
from django.core.exceptions import PermissionDenied
from edx_django_utils.monitoring import set_code_owner_attribute, set_code_owner_attribute_from_module
from opaque_keys.edx.keys import UsageKey
from opaque_keys.edx.locator import (
    BlockUsageLocator,
    LibraryUsageLocator,
    LibraryUsageLocatorV2,
    LibraryLocator as LibraryLocatorV1,
    LibraryLocatorV2
)
from search.search_engine_base import SearchEngine

from user_tasks.tasks import UserTask, UserTaskStatus
from xblock.fields import Scope

from common.djangoapps.student.auth import has_studio_write_access
from opaque_keys.edx.keys import CourseKey
from openedx.core.djangoapps.content_libraries import api as library_api
from openedx.core.djangoapps.xblock.api import load_block
from openedx.core.lib import ensure_cms, blockstore_api
from xmodule.capa_block import ProblemBlock
from xmodule.library_content_block import ANY_CAPA_TYPE_VALUE, LibraryContentBlock
from xmodule.library_root_xblock import LibraryRoot as LibraryRootV1
from xmodule.modulestore.django import modulestore
from xmodule.modulestore.exceptions import ItemNotFoundError
from xmodule.modulestore.mixed import MixedModuleStore

from . import api
from .models import ContentLibraryBlockImportTask

logger = logging.getLogger(__name__)
TASK_LOGGER = get_task_logger(__name__)


@shared_task(base=LoggedTask)
@set_code_owner_attribute
def import_blocks_from_course(import_task_id, course_key_str):
    """
    A Celery task to import blocks from a course through modulestore.
    """
    ensure_cms("import_blocks_from_course may only be executed in a CMS context")

    course_key = CourseKey.from_string(course_key_str)

    with ContentLibraryBlockImportTask.execute(import_task_id) as import_task:

        def on_progress(block_key, block_num, block_count, exception=None):
            if exception:
                logger.exception('Import block failed: %s', block_key)
            else:
                logger.info('Import block succesful: %s', block_key)
            import_task.save_progress(block_num / block_count)

        edx_client = api.EdxModulestoreImportClient(library=import_task.library)
        edx_client.import_blocks_from_course(
            course_key, on_progress
        )


def _normalize_key_for_search(library_key):
    """ Normalizes library key for use with search indexing """
    return library_key.replace(version_guid=None, branch=None)


def _import_block(store, user_id, source_block, dest_parent_key):
    """
    Recursively import a blockstore block and its children.`
    """
    def generate_block_key(source_key, dest_parent_key):
        """
        Deterministically generate an ID for the new block and return the key
        """
        block_id = (
            dest_parent_key.block_id[:10] +
            '-' +
            hashlib.sha1(str(source_key).encode('utf-8')).hexdigest()[:10]
        )
        return dest_parent_key.context_key.make_usage_key(source_key.block_type, block_id)

    source_key = source_block.scope_ids.usage_id
    new_block_key = generate_block_key(source_key, dest_parent_key)
    try:
        new_block = store.get_item(new_block_key)
        if new_block.parent.block_id != dest_parent_key.block_id:
            raise ValueError(
                "Expected existing block {} to be a child of {} but instead it's a child of {}".format(
                    new_block_key, dest_parent_key, new_block.parent,
                )
            )
    except ItemNotFoundError:
        new_block = store.create_child(
            user_id,
            dest_parent_key,
            source_key.block_type,
            block_id=new_block_key.block_id,
        )

    # Prepare a list of this block's static assets; any assets that are referenced as /static/{path} (the
    # recommended way for referencing them) will stop working, and so we rewrite the url when importing.
    # Copying assets not advised because modulestore doesn't namespace assets to each block like blockstore, which
    # might cause conflicts when the same filename is used across imported blocks.
    if isinstance(source_key, LibraryUsageLocatorV2):
        all_assets = library_api.get_library_block_static_asset_files(source_key)
    else:
        all_assets = []

    for field_name, field in source_block.fields.items():
        if field.scope not in (Scope.settings, Scope.content):
            continue  # Only copy authored field data
        if field.is_set_on(source_block) or field.is_set_on(new_block):
            field_value = getattr(source_block, field_name)
            if isinstance(field_value, str):
                # If string field (which may also be JSON/XML data), rewrite /static/... URLs to point to blockstore
                for asset in all_assets:
                    field_value = field_value.replace(f'/static/{asset.path}', asset.url)
                    # Make sure the URL is one that will work from the user's browser when using the docker devstack
                    field_value = blockstore_api.force_browser_url(field_value)
            setattr(new_block, field_name, field_value)
    new_block.save()
    store.update_item(new_block, user_id)

    if new_block.has_children:
        # Delete existing children in the new block, which can be reimported again if they still exist in the
        # source library
        for existing_child_key in new_block.children:
            store.delete_item(existing_child_key, user_id)
        # Now import the children
        for child in source_block.get_children():
            _import_block(store, user_id, child, new_block_key)

    return new_block_key


def _filter_child(store, usage_key, capa_type):
    """
    Return whether this block is both a problem and has a `capa_type` which is included in the filter.
    """
    if usage_key.block_type != "problem":
        return False

    descriptor = store.get_item(usage_key, depth=0)
    assert isinstance(descriptor, ProblemBlock)
    return capa_type in descriptor.problem_types


def _problem_type_filter(store, library, capa_type):
    """ Filters library children by capa type."""
    try:
        search_engine = SearchEngine.get_search_engine(index="library_index")
    except:  # pylint: disable=bare-except
        search_engine = None
    if search_engine:
        filter_clause = {
            "library": str(_normalize_key_for_search(library.location.library_key)),
            "content_type": ProblemBlock.INDEX_CONTENT_TYPE,
            "problem_types": capa_type
        }
        search_result = search_engine.search(field_dictionary=filter_clause)
        results = search_result.get('results', [])
        return [LibraryUsageLocator.from_string(item['data']['id']) for item in results]
    else:
        return [key for key in library.children if _filter_child(store, key, capa_type)]


def _import_from_blockstore(user_id, store, dest_block, blockstore_block_ids):
    """
    Imports a block from a blockstore-based learning context (usually a
    content library) into modulestore, as a new child of dest_block.
    Any existing children of dest_block are replaced.
    """
    dest_key = dest_block.scope_ids.usage_id
    if not isinstance(dest_key, BlockUsageLocator):
        raise TypeError(f"Destination {dest_key} should be a modulestore course.")
    if user_id is None:
        raise ValueError("Cannot check user permissions - LibraryTools user_id is None")

    if len(set(blockstore_block_ids)) != len(blockstore_block_ids):
        # We don't support importing the exact same block twice because it would break the way we generate new IDs
        # for each block and then overwrite existing copies of blocks when re-importing the same blocks.
        raise ValueError("One or more library component IDs is a duplicate.")

    dest_course_key = dest_key.context_key
    user = User.objects.get(id=user_id)
    if not has_studio_write_access(user, dest_course_key):
        raise PermissionDenied()

    # Read the source block; this will also confirm that user has permission to read it.
    # (This could be slow and use lots of memory, except for the fact that LibraryContentBlock which calls this
    # should be limiting the number of blocks to a reasonable limit. We load them all now instead of one at a
    # time in order to raise any errors before we start actually copying blocks over.)
    orig_blocks = [load_block(UsageKey.from_string(key), user) for key in blockstore_block_ids]

    with store.bulk_operations(dest_course_key):
        child_ids_updated = set()

        for block in orig_blocks:
            new_block_id = _import_block(store, user_id, block, dest_key)
            child_ids_updated.add(new_block_id)

        # Remove any existing children that are no longer used
        for old_child_id in set(dest_block.children) - child_ids_updated:
            store.delete_item(old_child_id, user_id)
        # If this was called from a handler, it will save dest_block at the end, so we must update
        # dest_block.children to avoid it saving the old value of children and deleting the new ones.
        dest_block.children = store.get_item(dest_key).children


class LibrarySyncChildrenTask(UserTask):  # pylint: disable=abstract-method
    """
    Base class for tasks which operate upon library_content children.
    """

    @classmethod
    def generate_name(cls, arguments_dict) -> str:
        """
        Create a name for this particular import task instance.

        Should be both:
        a. semi human-friendly
        b. something we can query in order to determine whether the dest block has a task in progress

        Arguments:
            arguments_dict (dict): The arguments given to the task function
        """
        key = arguments_dict['dest_block_id']
        return f'Updating {key} from library'


# Note: The decorator @set_code_owner_attribute cannot be used here because the UserTaskMixin does stack
# inspection and can't handle additional decorators. So, wet set the code_owner attribute in the tasks' bodies instead.

@shared_task(base=LibrarySyncChildrenTask, bind=True)
def sync_from_library(
    self: LibrarySyncChildrenTask,
    user_id: int,
    dest_block_id: str,
    library_version: str | int | None,
) -> None:
    """
    Celery task to update the children of the library_content block at `dest_block_id`.
    """
    set_code_owner_attribute_from_module(__name__)
    store = modulestore()
    dest_block = store.get_item(BlockUsageLocator.from_string(dest_block_id))
    _sync_children(
        task=self,
        store=store,
        user_id=user_id,
        dest_block=dest_block,
        library_version=library_version,
    )


@shared_task(base=LibrarySyncChildrenTask, bind=True)
def duplicate_children(
    self: LibrarySyncChildrenTask,
    user_id: int,
    source_block_id: str,
    dest_block_id: str,
) -> None:
    """
    Celery task to duplicate the children from `source_block_id` to `dest_block_id`.
    """
    set_code_owner_attribute_from_module(__name__)
    store = modulestore()
    # First, populate the destination block with children imported from the library.
    # It's important that _sync_children does this at the currently-set version of the dest library
    # (someone may be duplicating an out-of-date block).
    dest_block = store.get_item(BlockUsageLocator.from_string(dest_block_id))
    _sync_children(
        task=self,
        store=store,
        user_id=user_id,
        dest_block=dest_block,
        library_version=dest_block.source_library_version,
    )
    # Then, copy over any overridden settings the course author may have applied to the blocks.
    source_block = store.get_item(BlockUsageLocator.from_string(source_block_id))
    with store.bulk_operations(source_block.scope_ids.usage_id.context_key):
        try:
            TASK_LOGGER.info('Copying Overrides from %s to %s', source_block_id, dest_block_id)
            _copy_overrides(store=store, user_id=user_id, source_block=source_block, dest_block=dest_block)
        except Exception as exception:  # pylint: disable=broad-except
            TASK_LOGGER.exception('Error Copying Overrides from %s to %s', source_block_id, dest_block_id)
            if self.status.state != UserTaskStatus.FAILED:
                self.status.fail({'raw_error_msg': str(exception)})


def _sync_children(
    task: LibrarySyncChildrenTask,
    store: MixedModuleStore,
    user_id: int,
    dest_block: LibraryContentBlock,
    library_version: int | str | None,
) -> None:
    """
    Implementation helper for `sync_from_library` and `duplicate_children` Celery tasks.

    Can update children with a specific library `library_version`, or latest (`library_version=None`).
    """
    source_blocks = []
    library_key = dest_block.source_library_key
    filter_children = (dest_block.capa_type != ANY_CAPA_TYPE_VALUE)
    library = library_api.get_v1_or_v2_library(library_key, version=library_version)
    #update the key to match the library on account of the runtime mapping.
<<<<<<< HEAD
    if isinstance(library, LibraryLocatorV1):
        library.location.library_key
    if isinstance(library, LibraryLocatorV2):
        library_key = library.key
=======
    if library:
        if isinstance(library, LibraryRootV1):
            library_key = library.location.library_key
        elif isinstance(library, library_api.ContentLibraryMetadata):
            library_key = library.key
>>>>>>> 4e5f4901
    if not library:
        task.status.fail(f"Requested library {library_key} not found.")
    elif isinstance(library, LibraryRootV1):
        if filter_children:
            # Apply simple filtering based on CAPA problem types:
            source_blocks.extend(_problem_type_filter(store, library, dest_block.capa_type))
        else:
            source_blocks.extend(library.children)
        with store.bulk_operations(dest_block.scope_ids.usage_id.context_key):
            try:
                dest_block.source_library_version = str(library.location.library_key.version_guid)
                store.update_item(dest_block, user_id)
                dest_block.children = store.copy_from_template(
                    source_blocks, dest_block.location, user_id, head_validation=True
                )
                # ^-- copy_from_template updates the children in the DB
                # but we must also set .children here to avoid overwriting the DB again
            except Exception as exception:  # pylint: disable=broad-except
                TASK_LOGGER.exception('Error importing children for %s', dest_block.scope_ids.usage_id, exc_info=True)
                if task.status.state != UserTaskStatus.FAILED:
                    task.status.fail({'raw_error_msg': str(exception)})
                raise
    elif isinstance(library, library_api.ContentLibraryMetadata):
        # TODO: add filtering by capa_type when V2 library will support different problem types
        try:
            source_blocks = library_api.get_library_blocks(library_key)
            source_block_ids = [str(block.usage_key) for block in source_blocks]
            _import_from_blockstore(user_id, store, dest_block, source_block_ids)
            dest_block.source_library_version = str(library.version)
            store.update_item(dest_block, user_id)
        except Exception as exception:  # pylint: disable=broad-except
            TASK_LOGGER.exception('Error importing children for %s', dest_block.scope_ids.usage_id, exc_info=True)
            if task.status.state != UserTaskStatus.FAILED:
                task.status.fail({'raw_error_msg': str(exception)})
            raise


def _copy_overrides(
    store: MixedModuleStore,
    user_id: int,
    source_block: LibraryContentBlock,
    dest_block: LibraryContentBlock
) -> None:
    """
    Copy any overrides the user has made on children of `source` over to the children of `dest_block`, recursively.
    """
    for field in source_block.fields.values():
        if field.scope == Scope.settings and field.is_set_on(source_block):
            setattr(dest_block, field.name, field.read_from(source_block))
    if source_block.has_children:
        for source_child_key, dest_child_key in zip(source_block.children, dest_block.children):
            _copy_overrides(
                store=store,
                user_id=user_id,
                source_block=store.get_item(source_child_key),
                dest_block=store.get_item(dest_child_key),
            )
    store.update_item(dest_block, user_id)<|MERGE_RESOLUTION|>--- conflicted
+++ resolved
@@ -328,18 +328,11 @@
     filter_children = (dest_block.capa_type != ANY_CAPA_TYPE_VALUE)
     library = library_api.get_v1_or_v2_library(library_key, version=library_version)
     #update the key to match the library on account of the runtime mapping.
-<<<<<<< HEAD
-    if isinstance(library, LibraryLocatorV1):
-        library.location.library_key
-    if isinstance(library, LibraryLocatorV2):
-        library_key = library.key
-=======
     if library:
         if isinstance(library, LibraryRootV1):
             library_key = library.location.library_key
         elif isinstance(library, library_api.ContentLibraryMetadata):
             library_key = library.key
->>>>>>> 4e5f4901
     if not library:
         task.status.fail(f"Requested library {library_key} not found.")
     elif isinstance(library, LibraryRootV1):
