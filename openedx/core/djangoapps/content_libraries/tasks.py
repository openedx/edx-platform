--- conflicted
+++ resolved
@@ -228,11 +228,7 @@
         dest_block.children = store.get_item(dest_key).children
 
 
-<<<<<<< HEAD
-class LibraryUpdateChildrenTask(UserTask):  # pylint: disable=abstract-method
-=======
 class LibrarySyncChildrenTask(UserTask):  # pylint: disable=abstract-method
->>>>>>> 9d959c7d
     """
     Base class for tasks which operate upon library_content children.
     """
@@ -256,20 +252,12 @@
 # Note: The decorator @set_code_owner_attribute cannot be used here because the UserTaskMixin does stack
 # inspection and can't handle additional decorators. So, wet set the code_owner attribute in the tasks' bodies instead.
 
-<<<<<<< HEAD
-@shared_task(base=LibraryUpdateChildrenTask, bind=True)
-def refresh_children(
-    self: LibraryUpdateChildrenTask,
-    user_id: int,
-    dest_block_id: str,
-=======
 @shared_task(base=LibrarySyncChildrenTask, bind=True)
 def sync_from_library(
     self: LibrarySyncChildrenTask,
     user_id: int,
     dest_block_id: str,
     library_version: str | int | None,
->>>>>>> 9d959c7d
 ) -> None:
     """
     Celery task to update the children of the library_content block at `dest_block_id`.
@@ -277,14 +265,6 @@
     set_code_owner_attribute_from_module(__name__)
     store = modulestore()
     dest_block = store.get_item(BlockUsageLocator.from_string(dest_block_id))
-<<<<<<< HEAD
-    _update_children(task=self, store=store, user_id=user_id, dest_block=dest_block)
-
-
-@shared_task(base=LibraryUpdateChildrenTask, bind=True)
-def duplicate_children(
-    self: LibraryUpdateChildrenTask,
-=======
     _sync_children(
         task=self,
         store=store,
@@ -297,7 +277,6 @@
 @shared_task(base=LibrarySyncChildrenTask, bind=True)
 def duplicate_children(
     self: LibrarySyncChildrenTask,
->>>>>>> 9d959c7d
     user_id: int,
     source_block_id: str,
     dest_block_id: str,
@@ -308,12 +287,6 @@
     set_code_owner_attribute_from_module(__name__)
     store = modulestore()
     # First, populate the destination block with children imported from the library.
-<<<<<<< HEAD
-    # It's important that _update_children does this at the currently-set version of the dest library
-    # (someone may be duplicating an out of date block).
-    dest_block = store.get_item(BlockUsageLocator.from_string(dest_block_id))
-    _update_children(task=self, store=store, user_id=user_id, dest_block=dest_block)
-=======
     # It's important that _sync_children does this at the currently-set version of the dest library
     # (someone may be duplicating an out-of-date block).
     dest_block = store.get_item(BlockUsageLocator.from_string(dest_block_id))
@@ -324,23 +297,11 @@
         dest_block=dest_block,
         library_version=dest_block.source_library_version,
     )
->>>>>>> 9d959c7d
     # Then, copy over any overridden settings the course author may have applied to the blocks.
     source_block = store.get_item(BlockUsageLocator.from_string(source_block_id))
     with store.bulk_operations(source_block.scope_ids.usage_id.context_key):
         _copy_overrides(store=store, user_id=user_id, source_block=source_block, dest_block=dest_block)
 
-
-<<<<<<< HEAD
-def _update_children(
-    task: LibraryUpdateChildrenTask,
-    store: MixedModuleStore,
-    user_id: int,
-    dest_block: LibraryContentBlock,
-) -> None:
-    """
-    Implementation helper for `refresh_children` and `duplicate_children` Celery tasks.
-=======
 def _sync_children(
     task: LibrarySyncChildrenTask,
     store: MixedModuleStore,
@@ -352,16 +313,12 @@
     Implementation helper for `sync_from_library` and `duplicate_children` Celery tasks.
 
     Can update children with a specific library `library_version`, or latest (`library_version=None`).
->>>>>>> 9d959c7d
     """
     source_blocks = []
     library_key = dest_block.source_library_key
     filter_children = (dest_block.capa_type != ANY_CAPA_TYPE_VALUE)
-<<<<<<< HEAD
-    library = library_api.get_v1_or_v2_library(library_key)
-=======
+
     library = library_api.get_v1_or_v2_library(library_key, version=library_version)
->>>>>>> 9d959c7d
     if not library:
         task.status.fail(f"Requested library {library_key} not found.")
     elif isinstance(library, LibraryRootV1):
@@ -383,10 +340,7 @@
                 TASK_LOGGER.exception('Error importing children for %s', dest_block.scope_ids.usage_id, exc_info=True)
                 if task.status.state != UserTaskStatus.FAILED:
                     task.status.fail({'raw_error_msg': str(exception)})
-<<<<<<< HEAD
-=======
                 raise
->>>>>>> 9d959c7d
     elif isinstance(library, library_api.ContentLibraryMetadata):
         # TODO: add filtering by capa_type when V2 library will support different problem types
         try:
@@ -399,10 +353,7 @@
             TASK_LOGGER.exception('Error importing children for %s', dest_block.scope_ids.usage_id, exc_info=True)
             if task.status.state != UserTaskStatus.FAILED:
                 task.status.fail({'raw_error_msg': str(exception)})
-<<<<<<< HEAD
-=======
             raise
->>>>>>> 9d959c7d
 
 
 def _copy_overrides(
