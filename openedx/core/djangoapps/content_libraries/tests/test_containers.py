"""
Tests for Learning-Core-based Content Libraries
"""
from datetime import datetime, timezone
import textwrap

import ddt
from freezegun import freeze_time

from opaque_keys.edx.locator import LibraryLocatorV2

from common.djangoapps.student.tests.factories import UserFactory
from openedx.core.djangoapps.content_libraries import api
from openedx.core.djangoapps.content_libraries.tests.base import ContentLibrariesRestApiTest
from openedx.core.djangoapps.content_tagging import api as tagging_api
from openedx.core.djangolib.testing.utils import skip_unless_cms


@skip_unless_cms
@ddt.ddt
class ContainersTestCase(ContentLibrariesRestApiTest):
    """
    Tests for containers (Sections, Subsections, Units) in Content Libraries.

    These tests use the REST API, which in turn relies on the Python API.
    Some tests may use the python API directly if necessary to provide
    coverage of any code paths not accessible via the REST API.

    In general, these tests should
    (1) Use public APIs only - don't directly create data using other methods,
        which results in a less realistic test and ties the test suite too
        closely to specific implementation details.
        (Exception: users can be provisioned using a user factory)
    (2) Assert that fields are present in responses, but don't assert that the
        entire response has some specific shape. That way, things like adding
        new fields to an API response, which are backwards compatible, won't
        break any tests, but backwards-incompatible API changes will.
    """

    def setUp(self) -> None:
        super().setUp()
        self.create_date = datetime(2024, 9, 8, 7, 6, 5, tzinfo=timezone.utc)
        self.modified_date = datetime(2024, 10, 9, 8, 7, 6, tzinfo=timezone.utc)
        self.lib = self._create_library(
            slug="containers",
            title="Container Test Library",
            description="Units and more",
        )
        self.lib_key = LibraryLocatorV2.from_string(self.lib["id"])

        self.taxonomy = tagging_api.create_taxonomy('New Taxonomy')
        tagging_api.set_taxonomy_orgs(self.taxonomy, all_orgs=True)
        tagging_api.add_tag_to_taxonomy(self.taxonomy, "one")
        tagging_api.add_tag_to_taxonomy(self.taxonomy, "two")
        tagging_api.add_tag_to_taxonomy(self.taxonomy, "three")
        tagging_api.add_tag_to_taxonomy(self.taxonomy, "four")

        # Create containers
        with freeze_time(self.create_date):
            # Unit
            self.unit = self._create_container(self.lib["id"], "unit", display_name="Alpha Bravo", slug=None)
            self.unit_with_components = self._create_container(
                self.lib["id"],
                "unit",
                display_name="Alpha Charly",
                slug=None,
            )
            self.unit_2 = self._create_container(self.lib["id"], "unit", display_name="Test Unit 2", slug=None)
            self.unit_3 = self._create_container(self.lib["id"], "unit", display_name="Test Unit 3", slug=None)

            # Subsection
            self.subsection = self._create_container(
                self.lib["id"],
                "subsection",
                display_name="Subsection Alpha",
                slug=None,
            )
            self.subsection_with_units = self._create_container(
                self.lib["id"],
                "subsection",
                display_name="Subsection with units",
                slug=None,
            )
            self.subsection_2 = self._create_container(
                self.lib["id"],
                "subsection",
                display_name="Test Subsection 2",
                slug=None,
            )
            self.subsection_3 = self._create_container(
                self.lib["id"],
                "subsection",
                display_name="Test Subsection 3",
                slug=None,
            )

            # Section
            self.section = self._create_container(self.lib["id"], "section", display_name="Section Alpha", slug=None)
            self.section_with_subsections = self._create_container(
                self.lib["id"],
                "section",
                display_name="Section with subsections",
                slug=None,
            )

        # Create blocks
        self.problem_block = self._add_block_to_library(self.lib["id"], "problem", "Problem1", can_stand_alone=False)
        self.html_block = self._add_block_to_library(self.lib["id"], "html", "Html1", can_stand_alone=False)
        self.problem_block_2 = self._add_block_to_library(self.lib["id"], "problem", "Problem2", can_stand_alone=False)
        self.html_block_2 = self._add_block_to_library(self.lib["id"], "html", "Html2")

        with freeze_time(self.modified_date):
            # Add components to `unit_with_components`
            self._add_container_children(
                self.unit_with_components["id"],
                children_ids=[
                    self.problem_block["id"],
                    self.html_block["id"],
                    self.problem_block_2["id"],
                    self.html_block_2["id"],
                ],
            )
            # Refetch to update modified dates
            self.unit_with_components = self._get_container(self.unit_with_components["id"])

            # Add units to `subsection_with_units`
            self._add_container_children(
                self.subsection_with_units["id"],
                children_ids=[
                    self.unit["id"],
                    self.unit_with_components["id"],
                    self.unit_2["id"],
                    self.unit_3["id"],
                ],
            )
            # Refetch to update modified dates
            self.subsection_with_units = self._get_container(self.subsection_with_units["id"])

            # Add subsections to `section_with_subsections`
            self._add_container_children(
                self.section_with_subsections["id"],
                children_ids=[
                    self.subsection["id"],
                    self.subsection_with_units["id"],
                    self.subsection_2["id"],
                    self.subsection_3["id"],
                ],
            )
            # Refetch to update modified dates
            self.section_with_subsections = self._get_container(self.section_with_subsections["id"])

    @ddt.data(
        ("unit", "u1", "Test Unit"),
        ("subsection", "subs1", "Test Subsection"),
        ("section", "s1", "Test Section"),
    )
    @ddt.unpack
    def test_container_crud(self, container_type, slug, display_name) -> None:
        """
        Test Create, Read, Update, and Delete of a Containers
        """
        # Create container:
        create_date = datetime(2024, 9, 8, 7, 6, 5, tzinfo=timezone.utc)
        with freeze_time(create_date):
            container_data = self._create_container(
                self.lib["id"],
                container_type,
                slug=slug,
                display_name=display_name
            )
        container_id = f"lct:CL-TEST:containers:{container_type}:{slug}"
        expected_data = {
            "id": container_id,
            "container_type": container_type,
            "display_name": display_name,
            "last_published": None,
            "published_by": None,
            "last_draft_created": "2024-09-08T07:06:05Z",
            "last_draft_created_by": 'Bob',
            'has_unpublished_changes': True,
            'created': '2024-09-08T07:06:05Z',
            'modified': '2024-09-08T07:06:05Z',
            'collections': [],
        }

        self.assertDictContainsEntries(container_data, expected_data)

        # Fetch the container:
        container_as_read = self._get_container(container_data["id"])
        # make sure it contains the same data when we read it back:
        self.assertDictContainsEntries(container_as_read, expected_data)

        # Update the container:
        modified_date = datetime(2024, 10, 9, 8, 7, 6, tzinfo=timezone.utc)
        with freeze_time(modified_date):
            container_data = self._update_container(container_id, display_name=f"New Display Name for {container_type}")
        expected_data["last_draft_created"] = expected_data["modified"] = "2024-10-09T08:07:06Z"
        expected_data["display_name"] = f"New Display Name for {container_type}"
        self.assertDictContainsEntries(container_data, expected_data)

        # Re-fetch the container
        container_as_re_read = self._get_container(container_data["id"])
        # make sure it contains the same data when we read it back:
        self.assertDictContainsEntries(container_as_re_read, expected_data)

        # Delete the container
        self._delete_container(container_data["id"])
        self._get_container(container_data["id"], expect_response=404)

    @ddt.data(
        ("unit", "u2", "Test Unit"),
        ("subsection", "subs2", "Test Subsection"),
        ("section", "s2", "Test Section"),
    )
    @ddt.unpack
    def test_container_permissions(self, container_type, slug, display_name) -> None:
        """
        Test that a regular user with read-only permissions on the library cannot create, update, or delete containers.
        """
        container_data = self._create_container(self.lib["id"], container_type, slug=slug, display_name=display_name)

        random_user = UserFactory.create(username="Random", email="random@example.com")
        with self.as_user(random_user):
            self._create_container(
                self.lib["id"],
                container_type,
                slug="new_slug",
                display_name=display_name,
                expect_response=403,
            )
            self._get_container(container_data["id"], expect_response=403)
            self._update_container(container_data["id"], display_name="New Display Name", expect_response=403)
            self._delete_container(container_data["id"], expect_response=403)

        # Granting read-only permissions on the library should only allow retrieval, nothing else.
        self._add_user_by_email(self.lib["id"], random_user.email, access_level="read")
        with self.as_user(random_user):
            self._create_container(
                self.lib["id"],
                container_type,
                slug=slug,
                display_name=display_name,
                expect_response=403,
            )
            self._get_container(container_data["id"], expect_response=200)
            self._update_container(container_data["id"], display_name="New Display Name", expect_response=403)
            self._delete_container(container_data["id"], expect_response=403)

    @ddt.data(
        ("unit", "Alpha Bravo", "lct:CL-TEST:containers:unit:alpha-bravo-"),
        ("subsection", "Subsection Alpha", "lct:CL-TEST:containers:subsection:subsection-alpha-"),
        ("section", "Section Alpha", "lct:CL-TEST:containers:section:section-alpha-"),
    )
    @ddt.unpack
    def test_containers_gets_auto_slugs(self, container_type, display_name, expected_id) -> None:
        """
        Test that we can create containers by specifying only a title, and they get
        unique slugs assigned automatically.
        """
        container_1 = getattr(self, container_type)
        container_2 = self._create_container(self.lib["id"], container_type, display_name=display_name, slug=None)

        assert container_1["id"].startswith(expected_id)
        assert container_2["id"].startswith(expected_id)
        assert container_1["id"] != container_2["id"]

    def test_unit_add_children(self) -> None:
        """
        Test that we can add and get unit children components
        """
        # Add some components
        self._add_container_children(
            self.unit["id"],
            children_ids=[self.problem_block["id"], self.html_block["id"]]
        )
        data = self._get_container_children(self.unit["id"])
        assert len(data) == 2
        assert data[0]['id'] == self.problem_block['id']
        assert not data[0]['can_stand_alone']
        assert data[1]['id'] == self.html_block['id']
        assert not data[1]['can_stand_alone']
        problem_block_2 = self._add_block_to_library(self.lib["id"], "problem", "Problem_2", can_stand_alone=False)
        html_block_2 = self._add_block_to_library(self.lib["id"], "html", "Html_2")
        # Add two more components
        self._add_container_children(
            self.unit["id"],
            children_ids=[problem_block_2["id"], html_block_2["id"]]
        )
        data = self._get_container_children(self.unit["id"])
        # Verify total number of components to be 2 + 2 = 4
        assert len(data) == 4
        assert data[2]['id'] == problem_block_2['id']
        assert not data[2]['can_stand_alone']
        assert data[3]['id'] == html_block_2['id']
        assert data[3]['can_stand_alone']

    def test_subsection_add_children(self) -> None:
        # Create units
        child_unit_1 = self._create_container(self.lib["id"], "unit", display_name="Child unit 1", slug=None)
        child_unit_2 = self._create_container(self.lib["id"], "unit", display_name="Child unit 2", slug=None)

        # Add the units to subsection
        self._add_container_children(
            self.subsection["id"],
            children_ids=[child_unit_1["id"], child_unit_2["id"]]
        )
        data = self._get_container_children(self.subsection["id"])
        assert len(data) == 2
        assert data[0]['id'] == child_unit_1['id']
        assert data[1]['id'] == child_unit_2['id']

        child_unit_3 = self._create_container(self.lib["id"], "unit", display_name="Child unit 3", slug=None)
        child_unit_4 = self._create_container(self.lib["id"], "unit", display_name="Child unit 4", slug=None)

        # Add two more units to subsection
        self._add_container_children(
            self.subsection["id"],
            children_ids=[child_unit_3["id"], child_unit_4["id"]]
        )
        data = self._get_container_children(self.subsection["id"])
        # Verify total number of units to be 2 + 2 = 4
        assert len(data) == 4
        assert data[2]['id'] == child_unit_3['id']
        assert data[3]['id'] == child_unit_4['id']

    def test_section_add_children(self) -> None:
        # Create Subsections
        child_subsection_1 = self._create_container(
            self.lib["id"],
            "subsection",
            display_name="Child Subsection 1",
            slug=None,
        )
        child_subsection_2 = self._create_container(
            self.lib["id"],
            "subsection",
            display_name="Child Subsection 2",
            slug=None,
        )

        # Add the subsections to section
        self._add_container_children(
            self.section["id"],
            children_ids=[child_subsection_1["id"], child_subsection_2["id"]]
        )
        data = self._get_container_children(self.section["id"])
        assert len(data) == 2
        assert data[0]['id'] == child_subsection_1['id']
        assert data[1]['id'] == child_subsection_2['id']

        child_subsection_3 = self._create_container(
            self.lib["id"],
            "subsection",
            display_name="Child Subsection 3",
            slug=None,
        )
        child_subsection_4 = self._create_container(
            self.lib["id"],
            "subsection",
            display_name="Child Subsection 4",
            slug=None,
        )

        # Add two more subsections to section
        self._add_container_children(
            self.section["id"],
            children_ids=[child_subsection_3["id"], child_subsection_4["id"]]
        )
        data = self._get_container_children(self.section["id"])
        # Verify total number of subsections to be 2 + 2 = 4
        assert len(data) == 4
        assert data[2]['id'] == child_subsection_3['id']
        assert data[3]['id'] == child_subsection_4['id']

    @ddt.data(
        ("unit_with_components", ["problem_block_2", "problem_block"], ["html_block", "html_block_2"]),
        ("subsection_with_units", ["unit", "unit_with_components"], ["unit_2", "unit_3"]),
        ("section_with_subsections", ["subsection", "subsection_with_units"], ["subsection_2", "subsection_3"]),
    )
    @ddt.unpack
    def test_container_remove_children(self, container_name, items_to_remove, expected_items) -> None:
        """
        Test that we can remove container children
        """
        container = getattr(self, container_name)
        item_to_remove_1 = getattr(self, items_to_remove[0])
        item_to_remove_2 = getattr(self, items_to_remove[1])
        expected_item_1 = getattr(self, expected_items[0])
        expected_item_2 = getattr(self, expected_items[1])
        data = self._get_container_children(container["id"])
        assert len(data) == 4
        # Remove items.
        self._remove_container_children(
            container["id"],
            children_ids=[item_to_remove_1["id"], item_to_remove_2["id"]]
        )
        data = self._get_container_children(container["id"])
        assert len(data) == 2
        assert data[0]['id'] == expected_item_1['id']
        assert data[1]['id'] == expected_item_2['id']

    def test_unit_replace_children(self) -> None:
        """
        Test that we can completely replace/reorder unit children components.
        """
        data = self._get_container_children(self.unit_with_components["id"])
        assert len(data) == 4
        assert data[0]['id'] == self.problem_block['id']
        assert data[1]['id'] == self.html_block['id']
        assert data[2]['id'] == self.problem_block_2['id']
        assert data[3]['id'] == self.html_block_2['id']

        # Reorder the components
        self._patch_container_children(
            self.unit_with_components["id"],
            children_ids=[
                self.problem_block["id"],
                self.problem_block_2["id"],
                self.html_block["id"],
                self.html_block_2["id"],
            ]
        )
        data = self._get_container_children(self.unit_with_components["id"])
        assert len(data) == 4
        assert data[0]['id'] == self.problem_block['id']
        assert data[1]['id'] == self.problem_block_2['id']
        assert data[2]['id'] == self.html_block['id']
        assert data[3]['id'] == self.html_block_2['id']

        # Replace with new components
        new_problem_block = self._add_block_to_library(self.lib["id"], "problem", "New_Problem", can_stand_alone=False)
        new_html_block = self._add_block_to_library(self.lib["id"], "html", "New_Html", can_stand_alone=False)
        self._patch_container_children(
            self.unit_with_components["id"],
            children_ids=[new_problem_block["id"], new_html_block["id"]],
        )
        data = self._get_container_children(self.unit_with_components["id"])
        assert len(data) == 2
        assert data[0]['id'] == new_problem_block['id']
        assert data[1]['id'] == new_html_block['id']

    def test_subsection_replace_children(self) -> None:
        """
        Test that we can completely replace/reorder subsection children.
        """
        data = self._get_container_children(self.subsection_with_units["id"])
        assert len(data) == 4
        assert data[0]['id'] == self.unit['id']
        assert data[1]['id'] == self.unit_with_components['id']
        assert data[2]['id'] == self.unit_2['id']
        assert data[3]['id'] == self.unit_3['id']

        # Reorder the units
        self._patch_container_children(
            self.subsection_with_units["id"],
            children_ids=[
                self.unit_2["id"],
                self.unit["id"],
                self.unit_3["id"],
                self.unit_with_components["id"],
            ]
        )
        data = self._get_container_children(self.subsection_with_units["id"])
        assert len(data) == 4
        assert data[0]['id'] == self.unit_2['id']
        assert data[1]['id'] == self.unit['id']
        assert data[2]['id'] == self.unit_3['id']
        assert data[3]['id'] == self.unit_with_components['id']

        # Replace with new units
        new_unit_1 = self._create_container(self.lib["id"], "unit", display_name="New Unit 1", slug=None)
        new_unit_2 = self._create_container(self.lib["id"], "unit", display_name="New Unit 2", slug=None)
        self._patch_container_children(
            self.subsection_with_units["id"],
            children_ids=[new_unit_1["id"], new_unit_2["id"]],
        )
        data = self._get_container_children(self.subsection_with_units["id"])
        assert len(data) == 2
        assert data[0]['id'] == new_unit_1['id']
        assert data[1]['id'] == new_unit_2['id']

    def test_section_replace_children(self) -> None:
        """
        Test that we can completely replace/reorder section children.
        """
        data = self._get_container_children(self.section_with_subsections["id"])
        assert len(data) == 4
        assert data[0]['id'] == self.subsection['id']
        assert data[1]['id'] == self.subsection_with_units['id']
        assert data[2]['id'] == self.subsection_2['id']
        assert data[3]['id'] == self.subsection_3['id']

        # Reorder the subsections
        self._patch_container_children(
            self.section_with_subsections["id"],
            children_ids=[
                self.subsection_2["id"],
                self.subsection["id"],
                self.subsection_3["id"],
                self.subsection_with_units["id"],
            ]
        )
        data = self._get_container_children(self.section_with_subsections["id"])
        assert len(data) == 4
        assert data[0]['id'] == self.subsection_2['id']
        assert data[1]['id'] == self.subsection['id']
        assert data[2]['id'] == self.subsection_3['id']
        assert data[3]['id'] == self.subsection_with_units['id']

        # Replace with new subsections
        new_subsection_1 = self._create_container(
            self.lib["id"],
            "subsection",
            display_name="New Subsection 1",
            slug=None,
        )
        new_subsection_2 = self._create_container(
            self.lib["id"],
            "subsection",
            display_name="New Subsection 2",
            slug=None,
        )
        self._patch_container_children(
            self.section_with_subsections["id"],
            children_ids=[new_subsection_1["id"], new_subsection_2["id"]],
        )
        data = self._get_container_children(self.section_with_subsections["id"])
        assert len(data) == 2
        assert data[0]['id'] == new_subsection_1['id']
        assert data[1]['id'] == new_subsection_2['id']

    @ddt.data(
        "unit",
        "subsection",
        "section",
    )
    def test_restore_containers(self, container_type) -> None:
        """
        Test restore a deleted container.
        """
        container = getattr(self, container_type)

        # Delete container
        self._delete_container(container["id"])

        # Restore container
        self._restore_container(container["id"])
        new_container_data = self._get_container(container["id"])
        expected_data = {
            "id": container["id"],
            "container_type": container_type,
            "display_name": container["display_name"],
            "last_published": None,
            "published_by": None,
            "last_draft_created": "2024-09-08T07:06:05Z",
            "last_draft_created_by": 'Bob',
            'has_unpublished_changes': True,
            'created': '2024-09-08T07:06:05Z',
            'modified': '2024-09-08T07:06:05Z',
            'collections': [],
        }

        self.assertDictContainsEntries(new_container_data, expected_data)

    @ddt.data(
        "unit",
        "subsection",
        "section",
    )
    def test_tag_containers(self, container_type) -> None:
        container = getattr(self, container_type)

        assert container["tags_count"] == 0
        tagging_api.tag_object(
            container["id"],
            self.taxonomy,
            ['one', 'three', 'four'],
        )

        new_container_data = self._get_container(container["id"])
        assert new_container_data["tags_count"] == 3

    def test_unit_collections(self) -> None:
        # Create a collection
        col1 = api.create_library_collection(
            self.lib_key,
            "COL1",
            title="Collection 1",
            created_by=self.user.id,
            description="Description for Collection 1",
        )

        result = self._patch_container_collections(
            self.unit["id"],
            collection_keys=[col1.key],
        )

        assert result['count'] == 1

        # Fetch the unit
        unit_as_read = self._get_container(self.unit["id"])

        # Verify the collections
        assert unit_as_read['collections'] == [{"title": col1.title, "key": col1.key}]

    def test_section_hierarchy(self):
        with self.assertNumQueries(117):
            hierarchy = self._get_container_hierarchy(self.section_with_subsections["id"])
        assert hierarchy["object_key"] == self.section_with_subsections["id"]
        assert hierarchy["components"] == [
            self._hierarchy_member(self.problem_block),
            self._hierarchy_member(self.html_block),
            self._hierarchy_member(self.problem_block_2),
            self._hierarchy_member(self.html_block_2),
        ]
        assert hierarchy["units"] == [
            self._hierarchy_member(self.unit),
            self._hierarchy_member(self.unit_with_components),
            self._hierarchy_member(self.unit_2),
            self._hierarchy_member(self.unit_3),
        ]
        assert hierarchy["subsections"] == [
            self._hierarchy_member(self.subsection),
            self._hierarchy_member(self.subsection_with_units),
            self._hierarchy_member(self.subsection_2),
            self._hierarchy_member(self.subsection_3),
        ]
        assert hierarchy["sections"] == [
            self._hierarchy_member(self.section_with_subsections),
        ]

    def test_subsection_hierarchy(self):
        with self.assertNumQueries(81):
            hierarchy = self._get_container_hierarchy(self.subsection_with_units["id"])
        assert hierarchy["object_key"] == self.subsection_with_units["id"]
        assert hierarchy["components"] == [
            self._hierarchy_member(self.problem_block),
            self._hierarchy_member(self.html_block),
            self._hierarchy_member(self.problem_block_2),
            self._hierarchy_member(self.html_block_2),
        ]
        assert hierarchy["units"] == [
            self._hierarchy_member(self.unit),
            self._hierarchy_member(self.unit_with_components),
            self._hierarchy_member(self.unit_2),
            self._hierarchy_member(self.unit_3),
        ]
        assert hierarchy["subsections"] == [
            self._hierarchy_member(self.subsection_with_units),
        ]
        assert hierarchy["sections"] == [
            self._hierarchy_member(self.section_with_subsections),
        ]

    def test_units_hierarchy(self):
        with self.assertNumQueries(48):
            hierarchy = self._get_container_hierarchy(self.unit_with_components["id"])
        assert hierarchy["object_key"] == self.unit_with_components["id"]
        assert hierarchy["components"] == [
            self._hierarchy_member(self.problem_block),
            self._hierarchy_member(self.html_block),
            self._hierarchy_member(self.problem_block_2),
            self._hierarchy_member(self.html_block_2),
        ]
        assert hierarchy["units"] == [
            self._hierarchy_member(self.unit_with_components),
        ]
        assert hierarchy["subsections"] == [
            self._hierarchy_member(self.subsection_with_units),
        ]
        assert hierarchy["sections"] == [
            self._hierarchy_member(self.section_with_subsections),
        ]

    def test_container_hierarchy_not_found(self):
        self._get_container_hierarchy(
            "lct:CL-TEST:containers:section:does-not-exist",
            expect_response=404,
        )

    def test_block_hierarchy(self):
        with self.assertNumQueries(21):
            hierarchy = self._get_block_hierarchy(self.problem_block["id"])
        assert hierarchy["object_key"] == self.problem_block["id"]
        assert hierarchy["components"] == [
            self._hierarchy_member(self.problem_block),
        ]
        assert hierarchy["units"] == [
            self._hierarchy_member(self.unit_with_components),
        ]
        assert hierarchy["subsections"] == [
            self._hierarchy_member(self.subsection_with_units),
        ]
        assert hierarchy["sections"] == [
            self._hierarchy_member(self.section_with_subsections),
        ]

    def test_block_hierarchy_not_found(self):
        self._get_block_hierarchy(
            "lb:CL-TEST:problem:does-not-exist",
            expect_response=404,
        )

    def _verify_publish_state(
        self,
        container_id,
        expected_childen_len,
        expected_has_unpublished_changes,
        expected_published_by,
        expected_children_ids,
    ) -> None:
        """
        Verify the publish state of a container
        """
        container = self._get_container(container_id)
        assert container["has_unpublished_changes"] == expected_has_unpublished_changes
        container_children = self._get_container_children(container_id)
        assert len(container_children) == expected_childen_len

        for index in range(expected_childen_len):
            assert container_children[index]["id"] == expected_children_ids[index]
            assert container_children[index]["has_unpublished_changes"] == expected_has_unpublished_changes
            assert container_children[index]["published_by"] == expected_published_by

    def test_publish_unit(self) -> None:
        """
        Test that we can publish the changes to a specific unit
        """
        html_block_3 = self._add_block_to_library(self.lib["id"], "html", "Html3")
        self._add_container_children(
            self.unit["id"],
            children_ids=[
                self.html_block["id"],
                html_block_3["id"],
            ]
        )

        # At first everything is unpublished:
        self._verify_publish_state(
            container_id=self.unit_with_components["id"],
            expected_childen_len=4,
            expected_has_unpublished_changes=True,
            expected_published_by=None,
            expected_children_ids=[
                self.problem_block["id"],
                self.html_block["id"],
                self.problem_block_2["id"],
                self.html_block_2["id"],
            ],
        )
        self._verify_publish_state(
            container_id=self.unit["id"],
            expected_childen_len=2,
            expected_has_unpublished_changes=True,
            expected_published_by=None,
            expected_children_ids=[
                self.html_block["id"],
                html_block_3["id"],
            ],
        )

        # Now publish only unit 1
        self._publish_container(self.unit_with_components["id"])

        # Now it is published:
        self._verify_publish_state(
            container_id=self.unit_with_components["id"],
            expected_childen_len=4,
            expected_has_unpublished_changes=False,
            expected_published_by=self.user.username,
            expected_children_ids=[
                self.problem_block["id"],
                self.html_block["id"],
                self.problem_block_2["id"],
                self.html_block_2["id"],
            ],
        )

        # and unit 2 is still unpublished, except for the shared HTML block that is also in unit 1:
        c2_after = self._get_container(self.unit["id"])
        assert c2_after["has_unpublished_changes"]
        c2_components_after = self._get_container_children(self.unit["id"])
        assert len(c2_components_after) == 2
        assert c2_components_after[0]["id"] == self.html_block["id"]
        assert c2_components_after[0]["has_unpublished_changes"] is False  # published since it's also in unit 1
        assert c2_components_after[0]["published_by"] == self.user.username
        assert c2_components_after[1]["id"] == html_block_3["id"]
        assert c2_components_after[1]["has_unpublished_changes"]  # unaffected
        assert c2_components_after[1]["published_by"] is None

<<<<<<< HEAD
    def test_publish_subsection(self) -> None:
        """
        Test that we can publish the changes to a specific subsection
        """
        unit_4 = self._create_container(self.lib["id"], "unit", display_name="Test Unit 4", slug=None)

        # Add units on subsection
        self._add_container_children(
            self.subsection["id"],
            children_ids=[
                self.unit["id"],
                unit_4["id"],
            ]
        )

        # TODO -- remove this when containers publish their children:
        # https://github.com/openedx/openedx-learning/pull/307
        # Removing the unit with components because the components (children of children) are not published.
        # If the unit is kept, the subsection continues to have changes even after it is published.
        self._remove_container_children(
            self.subsection_with_units["id"],
            children_ids=[
                self.unit_with_components["id"],
            ]
        )
        # /TODO

        # At first everything is unpublished:
        self._verify_publish_state(
            container_id=self.subsection_with_units["id"],
            expected_childen_len=3,
            expected_has_unpublished_changes=True,
            expected_published_by=None,
            expected_children_ids=[
                self.unit["id"],
                self.unit_2["id"],
                self.unit_3["id"],
            ],
        )
        self._verify_publish_state(
            container_id=self.subsection["id"],
            expected_childen_len=2,
            expected_has_unpublished_changes=True,
            expected_published_by=None,
            expected_children_ids=[
                self.unit["id"],
                unit_4["id"],
            ],
        )

        # Now publish only subsection 1
        self._publish_container(self.subsection_with_units["id"])

        # Now it is published:
        self._verify_publish_state(
            container_id=self.subsection_with_units["id"],
            expected_childen_len=3,
            expected_has_unpublished_changes=False,
            expected_published_by=self.user.username,
            expected_children_ids=[
                self.unit["id"],
                self.unit_2["id"],
                self.unit_3["id"],
            ],
        )

        # and subsection 2 is still unpublished, except for the shared unit that is also in subsection 1:
        c2_after = self._get_container(self.subsection["id"])
        assert c2_after["has_unpublished_changes"]
        c2_units_after = self._get_container_children(self.subsection["id"])
        assert len(c2_units_after) == 2
        assert c2_units_after[0]["id"] == self.unit["id"]
        assert c2_units_after[0]["has_unpublished_changes"] is False  # published since it's also in subsection 1
        assert c2_units_after[0]["published_by"] == self.user.username
        assert c2_units_after[1]["id"] == unit_4["id"]
        assert c2_units_after[1]["has_unpublished_changes"]  # unaffected
        assert c2_units_after[1]["published_by"] is None

    def test_publish_section(self) -> None:
        """
        Test that we can publish the changes to a specific section
        """
        subsection_4 = self._create_container(self.lib["id"], "subsection", display_name="Test Subsection 4", slug=None)
        self._add_container_children(
            self.section["id"],
            children_ids=[
                self.subsection["id"],
                subsection_4["id"],
            ]
        )

        # TODO -- remove this when containers publish their children:
        # https://github.com/openedx/openedx-learning/pull/307
        # Removing the subsection with units because the units (children of children) are not published.
        # If the subsection is kept, the section continues to have changes even after it is published.
        self._remove_container_children(
            self.section_with_subsections["id"],
            children_ids=[
                self.subsection_with_units["id"],
            ]
        )
        # /TODO

        # At first everything is unpublished:
        self._verify_publish_state(
            container_id=self.section_with_subsections["id"],
            expected_childen_len=3,
            expected_has_unpublished_changes=True,
            expected_published_by=None,
            expected_children_ids=[
                self.subsection["id"],
                self.subsection_2["id"],
                self.subsection_3["id"],
            ],
        )
        self._verify_publish_state(
            container_id=self.section["id"],
            expected_childen_len=2,
            expected_has_unpublished_changes=True,
            expected_published_by=None,
            expected_children_ids=[
                self.subsection["id"],
                subsection_4["id"],
            ],
        )

        # Now publish only section 1
        self._publish_container(self.section_with_subsections["id"])

        # Now it is published:
        self._verify_publish_state(
            container_id=self.section_with_subsections["id"],
            expected_childen_len=3,
            expected_has_unpublished_changes=False,
            expected_published_by=self.user.username,
            expected_children_ids=[
                self.subsection["id"],
                self.subsection_2["id"],
                self.subsection_3["id"],
            ],
        )

        # and section 2 is still unpublished, except for the shared subsection that is also in section 1:
        c2_after = self._get_container(self.section["id"])
        assert c2_after["has_unpublished_changes"]
        c2_units_after = self._get_container_children(self.section["id"])
        assert len(c2_units_after) == 2
        assert c2_units_after[0]["id"] == self.subsection["id"]
        assert c2_units_after[0]["has_unpublished_changes"] is False  # published since it's also in section 1
        assert c2_units_after[0]["published_by"] == self.user.username
        assert c2_units_after[1]["id"] == subsection_4["id"]
        assert c2_units_after[1]["has_unpublished_changes"]  # unaffected
        assert c2_units_after[1]["published_by"] is None
=======
    def test_copy_container(self) -> None:
        """
        Test that we can copy a container and its children.
        """
        tagging_api.tag_object(
            self.section_with_subsections["id"],
            self.taxonomy,
            ['one', 'three', 'four'],
        )
        tagging_api.tag_object(
            self.subsection_with_units["id"],
            self.taxonomy,
            ['one', 'two'],
        )
        tagging_api.tag_object(
            self.unit_with_components["id"],
            self.taxonomy,
            ['one'],
        )
        self._copy_container(self.section_with_subsections["id"])

        from openedx.core.djangoapps.content_staging import api as staging_api

        clipboard_data = staging_api.get_user_clipboard(self.user.id)

        assert clipboard_data is not None
        assert clipboard_data.content.display_name == "Section with subsections"
        assert clipboard_data.content.status == "ready"
        assert clipboard_data.content.purpose == "clipboard"
        assert clipboard_data.content.block_type == "chapter"
        assert str(clipboard_data.source_usage_key) == self.section_with_subsections["id"]

        # Check the tags on the clipboard content:
        assert clipboard_data.content.tags == {
            'lb:CL-TEST:containers:html:Html1': {},
            'lb:CL-TEST:containers:html:Html2': {},
            'lb:CL-TEST:containers:problem:Problem1': {},
            'lb:CL-TEST:containers:problem:Problem2': {},
            self.section_with_subsections["id"]: {
                str(self.taxonomy.id): ['one', 'three', 'four'],
            },
            self.subsection_with_units["id"]: {
                str(self.taxonomy.id): ['one', 'two'],
            },
            self.unit_with_components["id"]: {
                str(self.taxonomy.id): ['one'],
            },
        }

        # Test the actual OLX in the clipboard:
        olx_data = staging_api.get_staged_content_olx(clipboard_data.content.id)
        assert olx_data is not None
        assert olx_data == textwrap.dedent(f"""\
          <chapter copied_from_block="{self.section_with_subsections["id"]}" copied_from_version="2" display_name="Section with subsections">
            <sequential copied_from_block="{self.subsection["id"]}" copied_from_version="1" display_name="Subsection Alpha"/>
            <sequential copied_from_block="{self.subsection_with_units["id"]}" copied_from_version="2" display_name="Subsection with units">
              <vertical copied_from_block="{self.unit["id"]}" copied_from_version="1" display_name="Alpha Bravo"/>
              <vertical copied_from_block="{self.unit_with_components["id"]}" copied_from_version="2" display_name="Alpha Charly">
                <problem url_name="Problem1" copied_from_block="{self.problem_block["id"]}" copied_from_version="1"/>
                <html url_name="Html1" display_name="Text" copied_from_block="{self.html_block["id"]}" copied_from_version="1"><![CDATA[]]></html>
                <problem url_name="Problem2" copied_from_block="{self.problem_block_2["id"]}" copied_from_version="1"/>
                <html url_name="Html2" display_name="Text" copied_from_block="{self.html_block_2["id"]}" copied_from_version="1"><![CDATA[]]></html>
              </vertical>
              <vertical copied_from_block="{self.unit_2["id"]}" copied_from_version="1" display_name="Test Unit 2"/>
              <vertical copied_from_block="{self.unit_3["id"]}" copied_from_version="1" display_name="Test Unit 3"/>
            </sequential>
            <sequential copied_from_block="{self.subsection_2["id"]}" copied_from_version="1" display_name="Test Subsection 2"/>
            <sequential copied_from_block="{self.subsection_3["id"]}" copied_from_version="1" display_name="Test Subsection 3"/>
          </chapter>
        """)
>>>>>>> ec72dc79
<|MERGE_RESOLUTION|>--- conflicted
+++ resolved
@@ -788,161 +788,6 @@
         assert c2_components_after[1]["has_unpublished_changes"]  # unaffected
         assert c2_components_after[1]["published_by"] is None
 
-<<<<<<< HEAD
-    def test_publish_subsection(self) -> None:
-        """
-        Test that we can publish the changes to a specific subsection
-        """
-        unit_4 = self._create_container(self.lib["id"], "unit", display_name="Test Unit 4", slug=None)
-
-        # Add units on subsection
-        self._add_container_children(
-            self.subsection["id"],
-            children_ids=[
-                self.unit["id"],
-                unit_4["id"],
-            ]
-        )
-
-        # TODO -- remove this when containers publish their children:
-        # https://github.com/openedx/openedx-learning/pull/307
-        # Removing the unit with components because the components (children of children) are not published.
-        # If the unit is kept, the subsection continues to have changes even after it is published.
-        self._remove_container_children(
-            self.subsection_with_units["id"],
-            children_ids=[
-                self.unit_with_components["id"],
-            ]
-        )
-        # /TODO
-
-        # At first everything is unpublished:
-        self._verify_publish_state(
-            container_id=self.subsection_with_units["id"],
-            expected_childen_len=3,
-            expected_has_unpublished_changes=True,
-            expected_published_by=None,
-            expected_children_ids=[
-                self.unit["id"],
-                self.unit_2["id"],
-                self.unit_3["id"],
-            ],
-        )
-        self._verify_publish_state(
-            container_id=self.subsection["id"],
-            expected_childen_len=2,
-            expected_has_unpublished_changes=True,
-            expected_published_by=None,
-            expected_children_ids=[
-                self.unit["id"],
-                unit_4["id"],
-            ],
-        )
-
-        # Now publish only subsection 1
-        self._publish_container(self.subsection_with_units["id"])
-
-        # Now it is published:
-        self._verify_publish_state(
-            container_id=self.subsection_with_units["id"],
-            expected_childen_len=3,
-            expected_has_unpublished_changes=False,
-            expected_published_by=self.user.username,
-            expected_children_ids=[
-                self.unit["id"],
-                self.unit_2["id"],
-                self.unit_3["id"],
-            ],
-        )
-
-        # and subsection 2 is still unpublished, except for the shared unit that is also in subsection 1:
-        c2_after = self._get_container(self.subsection["id"])
-        assert c2_after["has_unpublished_changes"]
-        c2_units_after = self._get_container_children(self.subsection["id"])
-        assert len(c2_units_after) == 2
-        assert c2_units_after[0]["id"] == self.unit["id"]
-        assert c2_units_after[0]["has_unpublished_changes"] is False  # published since it's also in subsection 1
-        assert c2_units_after[0]["published_by"] == self.user.username
-        assert c2_units_after[1]["id"] == unit_4["id"]
-        assert c2_units_after[1]["has_unpublished_changes"]  # unaffected
-        assert c2_units_after[1]["published_by"] is None
-
-    def test_publish_section(self) -> None:
-        """
-        Test that we can publish the changes to a specific section
-        """
-        subsection_4 = self._create_container(self.lib["id"], "subsection", display_name="Test Subsection 4", slug=None)
-        self._add_container_children(
-            self.section["id"],
-            children_ids=[
-                self.subsection["id"],
-                subsection_4["id"],
-            ]
-        )
-
-        # TODO -- remove this when containers publish their children:
-        # https://github.com/openedx/openedx-learning/pull/307
-        # Removing the subsection with units because the units (children of children) are not published.
-        # If the subsection is kept, the section continues to have changes even after it is published.
-        self._remove_container_children(
-            self.section_with_subsections["id"],
-            children_ids=[
-                self.subsection_with_units["id"],
-            ]
-        )
-        # /TODO
-
-        # At first everything is unpublished:
-        self._verify_publish_state(
-            container_id=self.section_with_subsections["id"],
-            expected_childen_len=3,
-            expected_has_unpublished_changes=True,
-            expected_published_by=None,
-            expected_children_ids=[
-                self.subsection["id"],
-                self.subsection_2["id"],
-                self.subsection_3["id"],
-            ],
-        )
-        self._verify_publish_state(
-            container_id=self.section["id"],
-            expected_childen_len=2,
-            expected_has_unpublished_changes=True,
-            expected_published_by=None,
-            expected_children_ids=[
-                self.subsection["id"],
-                subsection_4["id"],
-            ],
-        )
-
-        # Now publish only section 1
-        self._publish_container(self.section_with_subsections["id"])
-
-        # Now it is published:
-        self._verify_publish_state(
-            container_id=self.section_with_subsections["id"],
-            expected_childen_len=3,
-            expected_has_unpublished_changes=False,
-            expected_published_by=self.user.username,
-            expected_children_ids=[
-                self.subsection["id"],
-                self.subsection_2["id"],
-                self.subsection_3["id"],
-            ],
-        )
-
-        # and section 2 is still unpublished, except for the shared subsection that is also in section 1:
-        c2_after = self._get_container(self.section["id"])
-        assert c2_after["has_unpublished_changes"]
-        c2_units_after = self._get_container_children(self.section["id"])
-        assert len(c2_units_after) == 2
-        assert c2_units_after[0]["id"] == self.subsection["id"]
-        assert c2_units_after[0]["has_unpublished_changes"] is False  # published since it's also in section 1
-        assert c2_units_after[0]["published_by"] == self.user.username
-        assert c2_units_after[1]["id"] == subsection_4["id"]
-        assert c2_units_after[1]["has_unpublished_changes"]  # unaffected
-        assert c2_units_after[1]["published_by"] is None
-=======
     def test_copy_container(self) -> None:
         """
         Test that we can copy a container and its children.
@@ -1013,4 +858,157 @@
             <sequential copied_from_block="{self.subsection_3["id"]}" copied_from_version="1" display_name="Test Subsection 3"/>
           </chapter>
         """)
->>>>>>> ec72dc79
+
+    def test_publish_subsection(self) -> None:
+        """
+        Test that we can publish the changes to a specific subsection
+        """
+        unit_4 = self._create_container(self.lib["id"], "unit", display_name="Test Unit 4", slug=None)
+
+        # Add units on subsection
+        self._add_container_children(
+            self.subsection["id"],
+            children_ids=[
+                self.unit["id"],
+                unit_4["id"],
+            ]
+        )
+
+        # TODO -- remove this when containers publish their children:
+        # https://github.com/openedx/openedx-learning/pull/307
+        # Removing the unit with components because the components (children of children) are not published.
+        # If the unit is kept, the subsection continues to have changes even after it is published.
+        self._remove_container_children(
+            self.subsection_with_units["id"],
+            children_ids=[
+                self.unit_with_components["id"],
+            ]
+        )
+        # /TODO
+
+        # At first everything is unpublished:
+        self._verify_publish_state(
+            container_id=self.subsection_with_units["id"],
+            expected_childen_len=3,
+            expected_has_unpublished_changes=True,
+            expected_published_by=None,
+            expected_children_ids=[
+                self.unit["id"],
+                self.unit_2["id"],
+                self.unit_3["id"],
+            ],
+        )
+        self._verify_publish_state(
+            container_id=self.subsection["id"],
+            expected_childen_len=2,
+            expected_has_unpublished_changes=True,
+            expected_published_by=None,
+            expected_children_ids=[
+                self.unit["id"],
+                unit_4["id"],
+            ],
+        )
+
+        # Now publish only subsection 1
+        self._publish_container(self.subsection_with_units["id"])
+
+        # Now it is published:
+        self._verify_publish_state(
+            container_id=self.subsection_with_units["id"],
+            expected_childen_len=3,
+            expected_has_unpublished_changes=False,
+            expected_published_by=self.user.username,
+            expected_children_ids=[
+                self.unit["id"],
+                self.unit_2["id"],
+                self.unit_3["id"],
+            ],
+        )
+
+        # and subsection 2 is still unpublished, except for the shared unit that is also in subsection 1:
+        c2_after = self._get_container(self.subsection["id"])
+        assert c2_after["has_unpublished_changes"]
+        c2_units_after = self._get_container_children(self.subsection["id"])
+        assert len(c2_units_after) == 2
+        assert c2_units_after[0]["id"] == self.unit["id"]
+        assert c2_units_after[0]["has_unpublished_changes"] is False  # published since it's also in subsection 1
+        assert c2_units_after[0]["published_by"] == self.user.username
+        assert c2_units_after[1]["id"] == unit_4["id"]
+        assert c2_units_after[1]["has_unpublished_changes"]  # unaffected
+        assert c2_units_after[1]["published_by"] is None
+
+    def test_publish_section(self) -> None:
+        """
+        Test that we can publish the changes to a specific section
+        """
+        subsection_4 = self._create_container(self.lib["id"], "subsection", display_name="Test Subsection 4", slug=None)
+        self._add_container_children(
+            self.section["id"],
+            children_ids=[
+                self.subsection["id"],
+                subsection_4["id"],
+            ]
+        )
+
+        # TODO -- remove this when containers publish their children:
+        # https://github.com/openedx/openedx-learning/pull/307
+        # Removing the subsection with units because the units (children of children) are not published.
+        # If the subsection is kept, the section continues to have changes even after it is published.
+        self._remove_container_children(
+            self.section_with_subsections["id"],
+            children_ids=[
+                self.subsection_with_units["id"],
+            ]
+        )
+        # /TODO
+
+        # At first everything is unpublished:
+        self._verify_publish_state(
+            container_id=self.section_with_subsections["id"],
+            expected_childen_len=3,
+            expected_has_unpublished_changes=True,
+            expected_published_by=None,
+            expected_children_ids=[
+                self.subsection["id"],
+                self.subsection_2["id"],
+                self.subsection_3["id"],
+            ],
+        )
+        self._verify_publish_state(
+            container_id=self.section["id"],
+            expected_childen_len=2,
+            expected_has_unpublished_changes=True,
+            expected_published_by=None,
+            expected_children_ids=[
+                self.subsection["id"],
+                subsection_4["id"],
+            ],
+        )
+
+        # Now publish only section 1
+        self._publish_container(self.section_with_subsections["id"])
+
+        # Now it is published:
+        self._verify_publish_state(
+            container_id=self.section_with_subsections["id"],
+            expected_childen_len=3,
+            expected_has_unpublished_changes=False,
+            expected_published_by=self.user.username,
+            expected_children_ids=[
+                self.subsection["id"],
+                self.subsection_2["id"],
+                self.subsection_3["id"],
+            ],
+        )
+
+        # and section 2 is still unpublished, except for the shared subsection that is also in section 1:
+        c2_after = self._get_container(self.section["id"])
+        assert c2_after["has_unpublished_changes"]
+        c2_units_after = self._get_container_children(self.section["id"])
+        assert len(c2_units_after) == 2
+        assert c2_units_after[0]["id"] == self.subsection["id"]
+        assert c2_units_after[0]["has_unpublished_changes"] is False  # published since it's also in section 1
+        assert c2_units_after[0]["published_by"] == self.user.username
+        assert c2_units_after[1]["id"] == subsection_4["id"]
+        assert c2_units_after[1]["has_unpublished_changes"]  # unaffected
+        assert c2_units_after[1]["published_by"] is None