"""
Information about the release line of this Open edX code.
"""

<<<<<<< HEAD
import unittest

=======

import unittest
>>>>>>> d9a072af

# The release line: an Open edX release name ("ficus"), or "master".
# This should always be "master" on the master branch, and will be changed
# manually when we start release-line branches, like open-release/ficus.master.
<<<<<<< HEAD
RELEASE_LINE = "ironwood"
=======
RELEASE_LINE = "juniper"
>>>>>>> d9a072af


def doc_version():
    """The readthedocs.org version name used in documentation references.

    Returns a short string like "latest" or "open-release-ficus.master".
    """
    if RELEASE_LINE == "master":
        return "latest"
    else:
        return "open-release-{}.master".format(RELEASE_LINE)


def skip_unless_master(func_or_class):
    """
    Only run the decorated test for code on master or destined for master.

    Use this to skip tests that we expect to fail on a named release branch.
    Please use carefully!
    """
    return unittest.skipUnless(RELEASE_LINE == "master", "Test often fails on named releases")(func_or_class)<|MERGE_RESOLUTION|>--- conflicted
+++ resolved
@@ -2,22 +2,13 @@
 Information about the release line of this Open edX code.
 """
 
-<<<<<<< HEAD
-import unittest
-
-=======
 
 import unittest
->>>>>>> d9a072af
 
 # The release line: an Open edX release name ("ficus"), or "master".
 # This should always be "master" on the master branch, and will be changed
 # manually when we start release-line branches, like open-release/ficus.master.
-<<<<<<< HEAD
-RELEASE_LINE = "ironwood"
-=======
 RELEASE_LINE = "juniper"
->>>>>>> d9a072af
 
 
 def doc_version():
